<<<<<<< HEAD
#!/usr/bin/env python3
# -*- coding: utf-8 -*-
#
# Copyright (c) 2023 Huawei Device Co., Ltd.
# Licensed under the Apache License, Version 2.0 (the "License");
# you may not use this file except in compliance with the License.
# You may obtain a copy of the License at
#
# http://www.apache.org/licenses/LICENSE-2.0
#
# Unless required by applicable law or agreed to in writing, software
# distributed under the License is distributed on an "AS IS" BASIS,
# WITHOUT WARRANTIES OR CONDITIONS OF ANY KIND, either express or implied.
# See the License for the specific language governing permissions and
# limitations under the License.

import functools
import os
import smtplib
import socket
import traceback
from email.message import EmailMessage

import yaml


def catch_exceptions(cancel_on_failure=False):
    def catch_exceptions_decorator(job_func):
        @functools.wraps(job_func)
        def wrapper(*args, **kwargs):
            try:
                job_func(*args, **kwargs)
            except socket.gaierror:
                print(traceback.format_exc())
        return wrapper
    return catch_exceptions_decorator


def add_content(content, file_name, test_part):
    if file_name == "":
        content += f'<p style="text-align:center;color:red;font-size:25px"> {test_part} not complete yet </p>'
        return content
    if not os.path.exists(file_name):
        content += f'<p style="text-align:center;color:red;font-size:25px"> {test_part} run failed </p>'
        return content
    with open(file_name, 'r') as f:
            content += f.read()
            return content
            
   
def add_attachment(msg, file_list):
    for file in file_list:
        if os.path.exists(file):
            with open(file, 'r') as f:
                msg.add_attachment(f.read(), 'html', filename=os.path.basename(file))        


@catch_exceptions(cancel_on_failure=False)
def send_email():
    yl = open(r".\email_config.yaml", 'r')
    data = yaml.safe_load(yl.read())
    sender = data["sender_email_address"]
    auth_code = data["auth_code"]
    receiver = data["receiver_list"]
    xts_test = data["xts_report_file"]
    sdk_test = data["sdk_report_file"]
    pref_test = data["pref_report_file"]
    attachment_files = data["attatchment_files"]
    yl.close()
    
    msg = EmailMessage()
    msg['From'] = sender
    msg['To'] = ", ".join(receiver)
    msg['Subject'] = "Arkcompiler Test"
    
    html = ""
    html = add_content(html, xts_test, "xts_test")
    html += '<hr align="center" width="80%" color="gray" size="8">'
    html = add_content(html, sdk_test, "sdk_test")
    html += '<hr align="center" width="80%" color="gray" size="8">'
    html = add_content(html, pref_test, "pref_test")
    msg.add_related(html, "html")

    add_attachment(msg, attachment_files)
    
    smtp_server = 'smtp.163.com'
    smtp = smtplib.SMTP(smtp_server, 25)
    smtp.login(sender, auth_code)
    smtp.sendmail(sender, receiver, msg.as_string())
    smtp.quit()


if __name__ == "__main__":
=======
#!/usr/bin/env python3
# -*- coding: utf-8 -*-
#
# Copyright (c) 2023 Huawei Device Co., Ltd.
# Licensed under the Apache License, Version 2.0 (the "License");
# you may not use this file except in compliance with the License.
# You may obtain a copy of the License at
#
# http://www.apache.org/licenses/LICENSE-2.0
#
# Unless required by applicable law or agreed to in writing, software
# distributed under the License is distributed on an "AS IS" BASIS,
# WITHOUT WARRANTIES OR CONDITIONS OF ANY KIND, either express or implied.
# See the License for the specific language governing permissions and
# limitations under the License.

import functools
import os
import smtplib
from email.message import EmailMessage

import yaml


def catch_exceptions(cancel_on_failure=False):
    def catch_exceptions_decorator(job_func):
        @functools.wraps(job_func)
        def wrapper(*args, **kwargs):
            try:
                return job_func(*args, **kwargs)
            except:
                import traceback
                print(traceback.format_exc())
                if cancel_on_failure:
                    return schedule.CancelJob
        return wrapper
    return catch_exceptions_decorator


def add_content(content, file_name, test_part):
    if file_name == "":
        content += f'<p style="text-align:center;color:red;font-size:25px"> {test_part} not complete yet </p>'
        return content
    if not os.path.exists(file_name):
        content += f'<p style="text-align:center;color:red;font-size:25px"> {test_part} run failed </p>'
        return content
    with open(file_name, 'r') as f:
            content += f.read()
            return content
            
   
def add_attachment(msg, file_list):
    for file in file_list:
        if os.path.exists(file):
            with open(file, 'r') as f:
                msg.add_attachment(f.read(), 'html', filename=os.path.basename(file))        


@catch_exceptions(cancel_on_failure=False)
def send_email():
    yl = open(r".\email_config.yaml", 'r')
    data = yaml.safe_load(yl.read())
    sender = data["sender_email_address"]
    auth_code = data["auth_code"]
    receiver = data["receiver_list"]
    xts_test = data["xts_report_file"]
    sdk_test = data["sdk_report_file"]
    pref_test = data["pref_report_file"]
    attachment_files = data["attatchment_files"]
    yl.close()
    
    msg = EmailMessage()
    msg['From'] = sender
    msg['To'] = ", ".join(receiver)
    msg['Subject'] = "Arkcompiler Test"
    
    html = ""
    html = add_content(html, xts_test, "xts_test")
    html += '<hr align="center" width="80%" color="gray" size="8">'
    html = add_content(html, sdk_test, "sdk_test")
    html += '<hr align="center" width="80%" color="gray" size="8">'
    html = add_content(html, pref_test, "pref_test")
    msg.add_related(html, "html")

    add_attachment(msg, attachment_files)
    
    smtp_server = 'smtp.163.com'
    smtp = smtplib.SMTP(smtp_server, 25)
    smtp.login(sender, auth_code)
    smtp.sendmail(sender, receiver, msg.as_string())
    smtp.quit()


if __name__ == "__main__":
>>>>>>> 55f009a710dbf8276af9c1651b001c475c71ba11
    send_email()<|MERGE_RESOLUTION|>--- conflicted
+++ resolved
@@ -1,191 +1,95 @@
-<<<<<<< HEAD
-#!/usr/bin/env python3
-# -*- coding: utf-8 -*-
-#
-# Copyright (c) 2023 Huawei Device Co., Ltd.
-# Licensed under the Apache License, Version 2.0 (the "License");
-# you may not use this file except in compliance with the License.
-# You may obtain a copy of the License at
-#
-# http://www.apache.org/licenses/LICENSE-2.0
-#
-# Unless required by applicable law or agreed to in writing, software
-# distributed under the License is distributed on an "AS IS" BASIS,
-# WITHOUT WARRANTIES OR CONDITIONS OF ANY KIND, either express or implied.
-# See the License for the specific language governing permissions and
-# limitations under the License.
-
-import functools
-import os
-import smtplib
-import socket
-import traceback
-from email.message import EmailMessage
-
-import yaml
-
-
-def catch_exceptions(cancel_on_failure=False):
-    def catch_exceptions_decorator(job_func):
-        @functools.wraps(job_func)
-        def wrapper(*args, **kwargs):
-            try:
-                job_func(*args, **kwargs)
-            except socket.gaierror:
-                print(traceback.format_exc())
-        return wrapper
-    return catch_exceptions_decorator
-
-
-def add_content(content, file_name, test_part):
-    if file_name == "":
-        content += f'<p style="text-align:center;color:red;font-size:25px"> {test_part} not complete yet </p>'
-        return content
-    if not os.path.exists(file_name):
-        content += f'<p style="text-align:center;color:red;font-size:25px"> {test_part} run failed </p>'
-        return content
-    with open(file_name, 'r') as f:
-            content += f.read()
-            return content
-            
-   
-def add_attachment(msg, file_list):
-    for file in file_list:
-        if os.path.exists(file):
-            with open(file, 'r') as f:
-                msg.add_attachment(f.read(), 'html', filename=os.path.basename(file))        
-
-
-@catch_exceptions(cancel_on_failure=False)
-def send_email():
-    yl = open(r".\email_config.yaml", 'r')
-    data = yaml.safe_load(yl.read())
-    sender = data["sender_email_address"]
-    auth_code = data["auth_code"]
-    receiver = data["receiver_list"]
-    xts_test = data["xts_report_file"]
-    sdk_test = data["sdk_report_file"]
-    pref_test = data["pref_report_file"]
-    attachment_files = data["attatchment_files"]
-    yl.close()
-    
-    msg = EmailMessage()
-    msg['From'] = sender
-    msg['To'] = ", ".join(receiver)
-    msg['Subject'] = "Arkcompiler Test"
-    
-    html = ""
-    html = add_content(html, xts_test, "xts_test")
-    html += '<hr align="center" width="80%" color="gray" size="8">'
-    html = add_content(html, sdk_test, "sdk_test")
-    html += '<hr align="center" width="80%" color="gray" size="8">'
-    html = add_content(html, pref_test, "pref_test")
-    msg.add_related(html, "html")
-
-    add_attachment(msg, attachment_files)
-    
-    smtp_server = 'smtp.163.com'
-    smtp = smtplib.SMTP(smtp_server, 25)
-    smtp.login(sender, auth_code)
-    smtp.sendmail(sender, receiver, msg.as_string())
-    smtp.quit()
-
-
-if __name__ == "__main__":
-=======
-#!/usr/bin/env python3
-# -*- coding: utf-8 -*-
-#
-# Copyright (c) 2023 Huawei Device Co., Ltd.
-# Licensed under the Apache License, Version 2.0 (the "License");
-# you may not use this file except in compliance with the License.
-# You may obtain a copy of the License at
-#
-# http://www.apache.org/licenses/LICENSE-2.0
-#
-# Unless required by applicable law or agreed to in writing, software
-# distributed under the License is distributed on an "AS IS" BASIS,
-# WITHOUT WARRANTIES OR CONDITIONS OF ANY KIND, either express or implied.
-# See the License for the specific language governing permissions and
-# limitations under the License.
-
-import functools
-import os
-import smtplib
-from email.message import EmailMessage
-
-import yaml
-
-
-def catch_exceptions(cancel_on_failure=False):
-    def catch_exceptions_decorator(job_func):
-        @functools.wraps(job_func)
-        def wrapper(*args, **kwargs):
-            try:
-                return job_func(*args, **kwargs)
-            except:
-                import traceback
-                print(traceback.format_exc())
-                if cancel_on_failure:
-                    return schedule.CancelJob
-        return wrapper
-    return catch_exceptions_decorator
-
-
-def add_content(content, file_name, test_part):
-    if file_name == "":
-        content += f'<p style="text-align:center;color:red;font-size:25px"> {test_part} not complete yet </p>'
-        return content
-    if not os.path.exists(file_name):
-        content += f'<p style="text-align:center;color:red;font-size:25px"> {test_part} run failed </p>'
-        return content
-    with open(file_name, 'r') as f:
-            content += f.read()
-            return content
-            
-   
-def add_attachment(msg, file_list):
-    for file in file_list:
-        if os.path.exists(file):
-            with open(file, 'r') as f:
-                msg.add_attachment(f.read(), 'html', filename=os.path.basename(file))        
-
-
-@catch_exceptions(cancel_on_failure=False)
-def send_email():
-    yl = open(r".\email_config.yaml", 'r')
-    data = yaml.safe_load(yl.read())
-    sender = data["sender_email_address"]
-    auth_code = data["auth_code"]
-    receiver = data["receiver_list"]
-    xts_test = data["xts_report_file"]
-    sdk_test = data["sdk_report_file"]
-    pref_test = data["pref_report_file"]
-    attachment_files = data["attatchment_files"]
-    yl.close()
-    
-    msg = EmailMessage()
-    msg['From'] = sender
-    msg['To'] = ", ".join(receiver)
-    msg['Subject'] = "Arkcompiler Test"
-    
-    html = ""
-    html = add_content(html, xts_test, "xts_test")
-    html += '<hr align="center" width="80%" color="gray" size="8">'
-    html = add_content(html, sdk_test, "sdk_test")
-    html += '<hr align="center" width="80%" color="gray" size="8">'
-    html = add_content(html, pref_test, "pref_test")
-    msg.add_related(html, "html")
-
-    add_attachment(msg, attachment_files)
-    
-    smtp_server = 'smtp.163.com'
-    smtp = smtplib.SMTP(smtp_server, 25)
-    smtp.login(sender, auth_code)
-    smtp.sendmail(sender, receiver, msg.as_string())
-    smtp.quit()
-
-
-if __name__ == "__main__":
->>>>>>> 55f009a710dbf8276af9c1651b001c475c71ba11
+#!/usr/bin/env python3
+# -*- coding: utf-8 -*-
+#
+# Copyright (c) 2023 Huawei Device Co., Ltd.
+# Licensed under the Apache License, Version 2.0 (the "License");
+# you may not use this file except in compliance with the License.
+# You may obtain a copy of the License at
+#
+# http://www.apache.org/licenses/LICENSE-2.0
+#
+# Unless required by applicable law or agreed to in writing, software
+# distributed under the License is distributed on an "AS IS" BASIS,
+# WITHOUT WARRANTIES OR CONDITIONS OF ANY KIND, either express or implied.
+# See the License for the specific language governing permissions and
+# limitations under the License.
+
+
+import functools
+import os
+import smtplib
+import socket
+import traceback
+from email.message import EmailMessage
+
+import yaml
+
+
+def catch_exceptions(cancel_on_failure=False):
+    def catch_exceptions_decorator(job_func):
+        @functools.wraps(job_func)
+        def wrapper(*args, **kwargs):
+            try:
+                job_func(*args, **kwargs)
+            except socket.gaierror:
+                print(traceback.format_exc())
+        return wrapper
+    return catch_exceptions_decorator
+
+
+def add_content(content, file_name, test_part):
+    if file_name == "":
+        content += f'<p style="text-align:center;color:red;font-size:25px"> {test_part} not complete yet </p>'
+        return content
+    if not os.path.exists(file_name):
+        content += f'<p style="text-align:center;color:red;font-size:25px"> {test_part} run failed </p>'
+        return content
+    with open(file_name, 'r') as f:
+            content += f.read()
+            return content
+            
+   
+def add_attachment(msg, file_list):
+    for file in file_list:
+        if os.path.exists(file):
+            with open(file, 'r') as f:
+                msg.add_attachment(f.read(), 'html', filename=os.path.basename(file))        
+
+
+@catch_exceptions(cancel_on_failure=False)
+def send_email():
+    yl = open(r".\email_config.yaml", 'r')
+    data = yaml.safe_load(yl.read())
+    sender = data["sender_email_address"]
+    auth_code = data["auth_code"]
+    receiver = data["receiver_list"]
+    xts_test = data["xts_report_file"]
+    sdk_test = data["sdk_report_file"]
+    pref_test = data["pref_report_file"]
+    attachment_files = data["attatchment_files"]
+    yl.close()
+    
+    msg = EmailMessage()
+    msg['From'] = sender
+    msg['To'] = ", ".join(receiver)
+    msg['Subject'] = "Arkcompiler Test"
+    
+    html = ""
+    html = add_content(html, xts_test, "xts_test")
+    html += '<hr align="center" width="80%" color="gray" size="8">'
+    html = add_content(html, sdk_test, "sdk_test")
+    html += '<hr align="center" width="80%" color="gray" size="8">'
+    html = add_content(html, pref_test, "pref_test")
+    msg.add_related(html, "html")
+
+    add_attachment(msg, attachment_files)
+    
+    smtp_server = 'smtp.163.com'
+    smtp = smtplib.SMTP(smtp_server, 25)
+    smtp.login(sender, auth_code)
+    smtp.sendmail(sender, receiver, msg.as_string())
+    smtp.quit()
+
+
+if __name__ == "__main__":
     send_email()