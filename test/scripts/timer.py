#!/usr/bin/env python3
# -*- coding: utf-8 -*-
#
# Copyright (c) 2023 Huawei Device Co., Ltd.
# Licensed under the Apache License, Version 2.0 (the "License");
# you may not use this file except in compliance with the License.
# You may obtain a copy of the License at
#
# http://www.apache.org/licenses/LICENSE-2.0
#
# Unless required by applicable law or agreed to in writing, software
# distributed under the License is distributed on an "AS IS" BASIS,
# WITHOUT WARRANTIES OR CONDITIONS OF ANY KIND, either express or implied.
# See the License for the specific language governing permissions and
# limitations under the License.

import os
import subprocess
import time

import schedule

import send_email


def job(path):
    subprocess.run(path, shell=False)
<<<<<<< HEAD


if __name__ == "__main__":
    os.chdir(os.path.dirname(os.path.realpath(__file__)))
    #do prepare
    schedule.every().day.at("20:00").do(job, path=r'.\auto_xts_test\run.bat').tag('daily_xts_task')
=======
    
if __name__ == "__main__":
    os.chdir(os.path.dirname(os.path.realpath(__file__)))
    #do prepare
    schedule.every().day.at("20:00").do(job, path = r'.\auto_xts_test\run.bat').tag('daily_xts_task')
>>>>>>> 55f009a710dbf8276af9c1651b001c475c71ba11
    #do sdk_test
    #do perf_test
    schedule.every().day.at("20:00").do(send_email.send_email).tag("send_email")
    schedule.run_all()
    while True:
        schedule.run_pending()
        time.sleep(1)<|MERGE_RESOLUTION|>--- conflicted
+++ resolved
@@ -1,48 +1,41 @@
-#!/usr/bin/env python3
-# -*- coding: utf-8 -*-
-#
-# Copyright (c) 2023 Huawei Device Co., Ltd.
-# Licensed under the Apache License, Version 2.0 (the "License");
-# you may not use this file except in compliance with the License.
-# You may obtain a copy of the License at
-#
-# http://www.apache.org/licenses/LICENSE-2.0
-#
-# Unless required by applicable law or agreed to in writing, software
-# distributed under the License is distributed on an "AS IS" BASIS,
-# WITHOUT WARRANTIES OR CONDITIONS OF ANY KIND, either express or implied.
-# See the License for the specific language governing permissions and
-# limitations under the License.
-
-import os
-import subprocess
-import time
-
-import schedule
-
-import send_email
-
-
-def job(path):
-    subprocess.run(path, shell=False)
-<<<<<<< HEAD
-
-
-if __name__ == "__main__":
-    os.chdir(os.path.dirname(os.path.realpath(__file__)))
-    #do prepare
-    schedule.every().day.at("20:00").do(job, path=r'.\auto_xts_test\run.bat').tag('daily_xts_task')
-=======
-    
-if __name__ == "__main__":
-    os.chdir(os.path.dirname(os.path.realpath(__file__)))
-    #do prepare
-    schedule.every().day.at("20:00").do(job, path = r'.\auto_xts_test\run.bat').tag('daily_xts_task')
->>>>>>> 55f009a710dbf8276af9c1651b001c475c71ba11
-    #do sdk_test
-    #do perf_test
-    schedule.every().day.at("20:00").do(send_email.send_email).tag("send_email")
-    schedule.run_all()
-    while True:
-        schedule.run_pending()
+#!/usr/bin/env python3
+# -*- coding: utf-8 -*-
+#
+# Copyright (c) 2023 Huawei Device Co., Ltd.
+# Licensed under the Apache License, Version 2.0 (the "License");
+# you may not use this file except in compliance with the License.
+# You may obtain a copy of the License at
+#
+# http://www.apache.org/licenses/LICENSE-2.0
+#
+# Unless required by applicable law or agreed to in writing, software
+# distributed under the License is distributed on an "AS IS" BASIS,
+# WITHOUT WARRANTIES OR CONDITIONS OF ANY KIND, either express or implied.
+# See the License for the specific language governing permissions and
+# limitations under the License.
+
+
+import os
+import subprocess
+import time
+
+import schedule
+
+import send_email
+
+
+def job(path):
+    subprocess.run(path, shell=False)
+
+
+if __name__ == "__main__":
+    os.chdir(os.path.dirname(os.path.realpath(__file__)))
+    #do preparations
+    schedule.every().day.at("20:00").do(job, path=r'.\auto_xts_test\run.bat').tag('daily_xts_task')
+    #do sdk_test
+    #do perf_test
+    schedule.every().day.at("20:00").do(send_email.send_email).tag("send_email")
+    schedule.run_all()
+    while True:
+        schedule.run_pending()
         time.sleep(1)