--- conflicted
+++ resolved
@@ -4,10 +4,6 @@
 #21663
 crypto-js_test
 
-<<<<<<< HEAD
-#23119
-jBox2d_test
-=======
 #24550
 validator_test
 
@@ -16,4 +12,3 @@
 
 #24342
 jBox2d_test
->>>>>>> 9a82cd93
