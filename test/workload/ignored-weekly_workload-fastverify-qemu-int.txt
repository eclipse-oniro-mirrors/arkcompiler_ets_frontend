# Known failures list for weekly workload-fastverify-qemu-int

#26315
json-parse-inspector
float-mm
typescript-compiler
wsl

#18740
splay

#27146
json-stringify-inspector

<<<<<<< HEAD
#27014
pdfjs
=======
#24342
stanford-crypto-pbkdf2

#26559
mandreel

#26559
crypto
>>>>>>> 6d813986
<|MERGE_RESOLUTION|>--- conflicted
+++ resolved
@@ -12,10 +12,15 @@
 #27146
 json-stringify-inspector
 
-<<<<<<< HEAD
 #27014
 pdfjs
-=======
+
+##18485
+raytrace
+
+##18483
+typescript-compiler
+
 #24342
 stanford-crypto-pbkdf2
 
@@ -23,5 +28,4 @@
 mandreel
 
 #26559
-crypto
->>>>>>> 6d813986
+crypto