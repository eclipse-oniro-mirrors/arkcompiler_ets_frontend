--- conflicted
+++ resolved
@@ -18,7 +18,6 @@
 
 #include "ir/statement.h"
 #include "ir/typed.h"
-#include "ir/jsDocAllowed.h"
 #include "ir/statements/annotationUsage.h"
 
 namespace ark::es2panda::varbinder {
@@ -29,11 +28,11 @@
 class Identifier;
 class TSTypeParameterDeclaration;
 
-class TSTypeAliasDeclaration : public JsDocAllowed<AnnotatedStatement> {
+class TSTypeAliasDeclaration : public AnnotatedStatement {
 public:
     explicit TSTypeAliasDeclaration(ArenaAllocator *allocator, Identifier *id, TSTypeParameterDeclaration *typeParams,
                                     TypeNode *typeAnnotation)
-        : JsDocAllowed<AnnotatedStatement>(AstNodeType::TS_TYPE_ALIAS_DECLARATION, typeAnnotation, allocator),
+        : AnnotatedStatement(AstNodeType::TS_TYPE_ALIAS_DECLARATION, typeAnnotation),
           decorators_(allocator->Adapter()),
           annotations_(allocator->Adapter()),
           id_(id),
@@ -44,7 +43,7 @@
     }
 
     explicit TSTypeAliasDeclaration(ArenaAllocator *allocator, Identifier *id)
-        : JsDocAllowed<AnnotatedStatement>(allocator, AstNodeType::TS_TYPE_ALIAS_DECLARATION),
+        : AnnotatedStatement(AstNodeType::TS_TYPE_ALIAS_DECLARATION),
           decorators_(allocator->Adapter()),
           annotations_(allocator->Adapter()),
           id_(id),
@@ -135,11 +134,6 @@
     TSTypeAliasDeclaration *Construct(ArenaAllocator *allocator) override;
     void CopyTo(AstNode *other) const override;
 
-<<<<<<< HEAD
-private:
-    bool RegisterUnexportedForDeclGen(ir::SrcDumper *dumper) const;
-    friend class SizeOfNodeTest;
-=======
     void EmplaceAnnotations(AnnotationUsage *annotations);
     void ClearAnnotations();
     void SetValueAnnotations(AnnotationUsage *annotations, size_t index);
@@ -160,7 +154,6 @@
     friend class SizeOfNodeTest;
 
     void SetId(Identifier *id);
->>>>>>> 6d813986
     ArenaVector<Decorator *> decorators_;
     ArenaVector<AnnotationUsage *> annotations_;
     Identifier *id_;
