--- conflicted
+++ resolved
@@ -18,7 +18,8 @@
 
 #include "varbinder/scope.h"
 #include "ir/annotationAllowed.h"
-#include "ir/jsDocAllowed.h"
+#include "ir/statement.h"
+#include "ir/statements/annotationUsage.h"
 
 namespace ark::es2panda::varbinder {
 class Variable;
@@ -30,7 +31,7 @@
 class TSInterfaceHeritage;
 class TSTypeParameterDeclaration;
 
-class TSInterfaceDeclaration : public JsDocAllowed<AnnotationAllowed<TypedStatement>> {
+class TSInterfaceDeclaration : public AnnotationAllowed<TypedStatement> {
 public:
     // NOLINTBEGIN(cppcoreguidelines-pro-type-member-init)
     struct ConstructorData {
@@ -45,7 +46,7 @@
 
     explicit TSInterfaceDeclaration(ArenaAllocator *allocator, ArenaVector<TSInterfaceHeritage *> &&extends,
                                     ConstructorData &&data)
-        : JsDocAllowed<AnnotationAllowed<TypedStatement>>(AstNodeType::TS_INTERFACE_DECLARATION, allocator),
+        : AnnotationAllowed<TypedStatement>(AstNodeType::TS_INTERFACE_DECLARATION, allocator),
           decorators_(allocator->Adapter()),
           id_(data.id),
           typeParams_(data.typeParams),
@@ -211,11 +212,6 @@
     TSInterfaceDeclaration *Construct(ArenaAllocator *allocator) override;
     void CopyTo(AstNode *other) const override;
 
-<<<<<<< HEAD
-private:
-    bool RegisterUnexportedForDeclGen(ir::SrcDumper *dumper) const;
-    friend class SizeOfNodeTest;
-=======
     void EmplaceExtends(TSInterfaceHeritage *extends);
     void ClearExtends();
     void SetValueExtends(TSInterfaceHeritage *extends, size_t index);
@@ -233,7 +229,6 @@
     void SetTypeParams(TSTypeParameterDeclaration *typeParams);
     void SetBody(TSInterfaceBody *body);
 
->>>>>>> 6d813986
     ArenaVector<Decorator *> decorators_;
     varbinder::LocalScope *scope_ {nullptr};
     Identifier *id_;
