/**
 * Copyright (c) 2021-2025 Huawei Device Co., Ltd.
 * Licensed under the Apache License, Version 2.0 (the "License");
 * you may not use this file except in compliance with the License.
 * You may obtain a copy of the License at
 *
 * http://www.apache.org/licenses/LICENSE-2.0
 *
 * Unless required by applicable law or agreed to in writing, software
 * distributed under the License is distributed on an "AS IS" BASIS,
 * WITHOUT WARRANTIES OR CONDITIONS OF ANY KIND, either express or implied.
 * See the License for the specific language governing permissions and
 * limitations under the License.
 */

#ifndef ES2PANDA_IR_TS_TYPE_PARAMETER_H
#define ES2PANDA_IR_TS_TYPE_PARAMETER_H

#include "ir/expression.h"
#include "ir/annotationAllowed.h"

namespace ark::es2panda::ir {
class Identifier;

class TSTypeParameter : public AnnotationAllowed<Expression> {
public:
    explicit TSTypeParameter(Identifier *name, TypeNode *constraint, TypeNode *defaultType,
                             ArenaAllocator *const allocator)
        : AnnotationAllowed<Expression>(AstNodeType::TS_TYPE_PARAMETER, allocator),
          name_(name),
          constraint_(constraint),
          defaultType_(defaultType)
    {
        InitHistory();
    }

    explicit TSTypeParameter(Identifier *name, TypeNode *constraint, TypeNode *defaultType, ModifierFlags flags,
                             ArenaAllocator *const allocator)
        : AnnotationAllowed<Expression>(AstNodeType::TS_TYPE_PARAMETER, flags, allocator),
          name_(name),
          constraint_(constraint),
          defaultType_(defaultType)
    {
        ES2PANDA_ASSERT(flags == ModifierFlags::NONE || flags == ModifierFlags::IN || flags == ModifierFlags::OUT);
        InitHistory();
    }

    // CC-OFFNXT(G.FUN.01-CPP) solid logic
    explicit TSTypeParameter(Identifier *name, TypeNode *constraint, TypeNode *defaultType, ModifierFlags flags,
                             ArenaAllocator *const allocator, AstNodeHistory *history)
        : AnnotationAllowed<Expression>(AstNodeType::TS_TYPE_PARAMETER, flags, allocator),
          name_(name),
          constraint_(constraint),
          defaultType_(defaultType)
    {
        ES2PANDA_ASSERT(flags == ModifierFlags::NONE || flags == ModifierFlags::IN || flags == ModifierFlags::OUT);
        if (history != nullptr) {
            history_ = history;
        } else {
            InitHistory();
        }
    }

    explicit TSTypeParameter(Identifier *name, TypeNode *constraint, TypeNode *defaultType,
                             ArenaAllocator *const allocator, AstNodeHistory *history)
        : AnnotationAllowed<Expression>(AstNodeType::TS_TYPE_PARAMETER, allocator),
          name_(name),
          constraint_(constraint),
          defaultType_(defaultType)
    {
        if (history != nullptr) {
            history_ = history;
        } else {
            InitHistory();
        }
    }

    const Identifier *Name() const
    {
        return GetHistoryNodeAs<TSTypeParameter>()->name_;
    }

    Identifier *Name()
    {
        return GetHistoryNodeAs<TSTypeParameter>()->name_;
    }

    TypeNode *Constraint()
    {
        return GetHistoryNodeAs<TSTypeParameter>()->constraint_;
    }

    const TypeNode *Constraint() const
    {
        return GetHistoryNodeAs<TSTypeParameter>()->constraint_;
    }

    void SetConstraint(TypeNode *constraint);

    TypeNode *DefaultType() const
    {
        return GetHistoryNodeAs<TSTypeParameter>()->defaultType_;
    }

    void SetDefaultType(TypeNode *defaultType);

    void TransformChildren(const NodeTransformer &cb, std::string_view transformationName) override;
    void Iterate(const NodeTraverser &cb) const override;
    void Dump(ir::AstDumper *dumper) const override;
    void Dump(ir::SrcDumper *dumper) const override;
    void Compile([[maybe_unused]] compiler::PandaGen *pg) const override;
    void Compile(compiler::ETSGen *etsg) const override;
    checker::Type *Check([[maybe_unused]] checker::TSChecker *checker) override;
    checker::VerifiedType Check([[maybe_unused]] checker::ETSChecker *checker) override;

    void Accept(ASTVisitorT *v) override
    {
        v->Accept(this);
    }

    TSTypeParameter *Construct(ArenaAllocator *allocator) override;
    void CopyTo(AstNode *other) const override;

private:
    friend class SizeOfNodeTest;
<<<<<<< HEAD
=======
    void SetName(Identifier *name);

>>>>>>> 6d813986
    Identifier *name_;
    TypeNode *constraint_;
    TypeNode *defaultType_;
};
}  // namespace ark::es2panda::ir

#endif<|MERGE_RESOLUTION|>--- conflicted
+++ resolved
@@ -123,11 +123,8 @@
 
 private:
     friend class SizeOfNodeTest;
-<<<<<<< HEAD
-=======
     void SetName(Identifier *name);
 
->>>>>>> 6d813986
     Identifier *name_;
     TypeNode *constraint_;
     TypeNode *defaultType_;
