--- conflicted
+++ resolved
@@ -220,25 +220,6 @@
     return true;
 }
 
-bool TSInterfaceDeclaration::RegisterUnexportedForDeclGen(ir::SrcDumper *dumper) const
-{
-    if (!dumper->IsDeclgen()) {
-        return false;
-    }
-
-    if (dumper->IsIndirectDepPhase()) {
-        return false;
-    }
-
-    if (id_->Parent()->IsDefaultExported() || id_->Parent()->IsExported()) {
-        return false;
-    }
-
-    auto name = id_->Name().Mutf8();
-    dumper->AddNode(name, this);
-    return true;
-}
-
 void TSInterfaceDeclaration::Dump(ir::SrcDumper *dumper) const
 {
     ES2PANDA_ASSERT(id_);
@@ -336,11 +317,7 @@
     otherImpl->lang_ = lang_;
     otherImpl->anonClass_ = anonClass_;
 
-<<<<<<< HEAD
-    JsDocAllowed<AnnotationAllowed<TypedStatement>>::CopyTo(other);
-=======
     AnnotationAllowed<TypedStatement>::CopyTo(other);
->>>>>>> 6d813986
 }
 
 }  // namespace ark::es2panda::ir