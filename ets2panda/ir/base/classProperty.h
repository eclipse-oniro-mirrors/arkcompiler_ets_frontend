--- conflicted
+++ resolved
@@ -103,10 +103,6 @@
 
 private:
     void DumpPrefix(ir::SrcDumper *dumper) const;
-<<<<<<< HEAD
-    TypeNode *typeAnnotation_;
-    bool isDefault_ = false;
-=======
     void DumpModifiers(ir::SrcDumper *dumper) const;
     bool RegisterUnexportedForDeclGen(ir::SrcDumper *dumper) const;
     bool DumpNamespaceForDeclGen(ir::SrcDumper *dumper) const;
@@ -116,7 +112,6 @@
     TypeNode *typeAnnotation_;
     bool isDefault_ = false;
     bool needInitInStaticBlock_ = false;
->>>>>>> 58c46612
 };
 }  // namespace ark::es2panda::ir
 
