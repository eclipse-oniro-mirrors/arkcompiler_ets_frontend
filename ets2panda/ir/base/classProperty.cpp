--- conflicted
+++ resolved
@@ -97,11 +97,7 @@
                  {"annotations", AstDumper::Optional(Annotations())}});
 }
 
-<<<<<<< HEAD
-void ClassProperty::DumpPrefix(ir::SrcDumper *dumper) const
-=======
 void ClassProperty::DumpModifiers(ir::SrcDumper *dumper) const
->>>>>>> 58c46612
 {
     ES2PANDA_ASSERT(key_);
     if (dumper->IsDeclgen()) {
@@ -147,10 +143,6 @@
     }
 }
 
-<<<<<<< HEAD
-void ClassProperty::Dump(ir::SrcDumper *dumper) const
-{
-=======
 bool ClassProperty::DumpNamespaceForDeclGen(ir::SrcDumper *dumper) const
 {
     if (!dumper->IsDeclgen()) {
@@ -235,7 +227,6 @@
     if (RegisterUnexportedForDeclGen(dumper)) {
         return;
     }
->>>>>>> 58c46612
     DumpPrefix(dumper);
 
     if (key_ != nullptr) {
