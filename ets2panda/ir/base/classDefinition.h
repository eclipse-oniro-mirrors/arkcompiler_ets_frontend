/**
 * Copyright (c) 2021-2025 Huawei Device Co., Ltd.
 * Licensed under the Apache License, Version 2.0 (the "License");
 * you may not use this file except in compliance with the License.
 * You may obtain a copy of the License at
 *
 * http://www.apache.org/licenses/LICENSE-2.0
 *
 * Unless required by applicable law or agreed to in writing, software
 * distributed under the License is distributed on an "AS IS" BASIS,
 * WITHOUT WARRANTIES OR CONDITIONS OF ANY KIND, either express or implied.
 * See the License for the specific language governing permissions and
 * limitations under the License.
 */

#ifndef ES2PANDA_PARSER_INCLUDE_AST_CLASS_DEFINITION_H
#define ES2PANDA_PARSER_INCLUDE_AST_CLASS_DEFINITION_H

#include "varbinder/scope.h"
#include "varbinder/variable.h"
#include "ir/srcDump.h"
#include "ir/annotationAllowed.h"
#include "ir/astNode.h"
#include "ir/expressions/identifier.h"
#include "ir/jsDocAllowed.h"
#include "ir/statements/annotationUsage.h"
#include "ir/statements/classDeclaration.h"
#include "util/language.h"

namespace ark::es2panda::ir {
class ClassElement;
class Identifier;
class MethodDefinition;
class TSTypeParameterDeclaration;
class TSTypeParameterInstantiation;
class TSClassImplements;
class TSIndexSignature;

using ENUMBITOPS_OPERATORS;

enum class ClassDefinitionModifiers : uint32_t {
    NONE = 0,
    DECLARATION = 1U << 0U,
    ID_REQUIRED = 1U << 1U,
    GLOBAL = 1U << 2U,
    HAS_SUPER = 1U << 3U,
    SET_CTOR_ID = 1U << 4U,
    EXTERN = 1U << 5U,
    ANONYMOUS = 1U << 6U,
    GLOBAL_INITIALIZED = 1U << 7U,
    CLASS_DECL = 1U << 8U,
    INNER = 1U << 9U,
    FROM_EXTERNAL = 1U << 10U,
    LOCAL = 1U << 11U,
    CLASSDEFINITION_CHECKED = 1U << 12U,
    NAMESPACE_TRANSFORMED = 1U << 13U,
    STRING_ENUM_TRANSFORMED = 1U << 14U,
    INT_ENUM_TRANSFORMED = 1U << 15U,
    FROM_STRUCT = 1U << 16U,
    FUNCTIONAL_REFERENCE = 1U << 17U,
    DECLARATION_ID_REQUIRED = DECLARATION | ID_REQUIRED,
    ETS_MODULE = NAMESPACE_TRANSFORMED | GLOBAL
};

}  // namespace ark::es2panda::ir

template <>
struct enumbitops::IsAllowedType<ark::es2panda::ir::ClassDefinitionModifiers> : std::true_type {
};

namespace ark::es2panda::ir {

class ClassDefinition : public JsDocAllowed<AnnotationAllowed<TypedAstNode>> {
public:
    ClassDefinition() = delete;
    ~ClassDefinition() override = default;

    NO_COPY_SEMANTIC(ClassDefinition);
    NO_MOVE_SEMANTIC(ClassDefinition);
    // CC-OFFNXT(G.FUN.01-CPP) solid logic
    explicit ClassDefinition(Identifier *ident, TSTypeParameterDeclaration *typeParams,
                             TSTypeParameterInstantiation *superTypeParams,
                             ArenaVector<TSClassImplements *> &&implements, MethodDefinition *ctor,
                             Expression *superClass, ArenaVector<AstNode *> &&body, ClassDefinitionModifiers modifiers,
                             ModifierFlags flags, Language lang)
        : JsDocAllowed<AnnotationAllowed<TypedAstNode>>(AstNodeType::CLASS_DEFINITION, flags,
                                                        ArenaVector<AnnotationUsage *>(body.get_allocator()),
                                                        ArenaVector<JsDocInfo>(body.get_allocator())),
          ident_(ident),
          typeParams_(typeParams),
          superTypeParams_(superTypeParams),
          implements_(std::move(implements)),
          ctor_(ctor),
          superClass_(superClass),
          body_(std::move(body)),
          modifiers_(modifiers),
          lang_(lang),
          capturedVars_(body_.get_allocator()),
          localVariableIsNeeded_(body_.get_allocator()),
          localIndex_(classCounter_++),
          localPrefix_("$" + std::to_string(localIndex_)),
          exportedClasses_(body_.get_allocator())
    {
    }
    // CC-OFFNXT(G.FUN.01-CPP) solid logic
    explicit ClassDefinition(ArenaAllocator *allocator, Identifier *ident, ArenaVector<AstNode *> &&body,
                             ClassDefinitionModifiers modifiers, ModifierFlags flags, Language lang)
        : JsDocAllowed<AnnotationAllowed<TypedAstNode>>(AstNodeType::CLASS_DEFINITION, flags, allocator),
          ident_(ident),
          implements_(allocator->Adapter()),
          body_(std::move(body)),
          modifiers_(modifiers),
          lang_(lang),
          capturedVars_(allocator->Adapter()),
          localVariableIsNeeded_(allocator->Adapter()),
          localIndex_(classCounter_++),
          localPrefix_("$" + std::to_string(localIndex_)),
          exportedClasses_(body_.get_allocator())
    {
    }

    explicit ClassDefinition(ArenaAllocator *allocator, Identifier *ident, ClassDefinitionModifiers modifiers,
                             ModifierFlags flags, Language lang)
        : JsDocAllowed<AnnotationAllowed<TypedAstNode>>(AstNodeType::CLASS_DEFINITION, flags, allocator),
          ident_(ident),
          implements_(allocator->Adapter()),
          body_(allocator->Adapter()),
          modifiers_(modifiers),
          lang_(lang),
          capturedVars_(allocator->Adapter()),
          localVariableIsNeeded_(allocator->Adapter()),
          localIndex_(classCounter_++),
          localPrefix_("$" + std::to_string(localIndex_)),
          exportedClasses_(body_.get_allocator())
    {
    }

    [[nodiscard]] bool IsScopeBearer() const noexcept override
    {
        return true;
    }

    [[nodiscard]] varbinder::LocalScope *Scope() const noexcept override
    {
        return scope_;
    }

    void SetScope(varbinder::LocalScope *scope)
    {
        ES2PANDA_ASSERT(scope_ == nullptr);
        scope_ = scope;
    }

    void ClearScope() noexcept override
    {
        scope_ = nullptr;
    }

    [[nodiscard]] const Identifier *Ident() const noexcept
    {
        return ident_;
    }

    [[nodiscard]] Identifier *Ident() noexcept
    {
        return ident_;
    }

    void SetIdent(ir::Identifier *ident) noexcept;

    [[nodiscard]] const util::StringView &InternalName() const noexcept
    {
        return internalName_;
    }

    void SetInternalName(util::StringView internalName) noexcept
    {
        internalName_ = internalName;
    }

    [[nodiscard]] Expression *Super() noexcept
    {
        return superClass_;
    }

    [[nodiscard]] const Expression *Super() const noexcept
    {
        return superClass_;
    }

    void SetSuper(Expression *superClass)
    {
        superClass_ = superClass;
        if (superClass_ != nullptr) {
            superClass_->SetParent(this);
        }
    }

    [[nodiscard]] bool IsGlobal() const noexcept
    {
        return (modifiers_ & ClassDefinitionModifiers::GLOBAL) != 0;
    }

    [[nodiscard]] bool IsLocal() const noexcept
    {
        return (modifiers_ & ClassDefinitionModifiers::LOCAL) != 0;
    }

    [[nodiscard]] bool IsExtern() const noexcept
    {
        return (modifiers_ & ClassDefinitionModifiers::EXTERN) != 0;
    }

    [[nodiscard]] bool IsFromExternal() const noexcept
    {
        return (modifiers_ & ClassDefinitionModifiers::FROM_EXTERNAL) != 0;
    }
    [[nodiscard]] bool IsInner() const noexcept
    {
        return (modifiers_ & ClassDefinitionModifiers::INNER) != 0;
    }

    [[nodiscard]] bool IsGlobalInitialized() const noexcept
    {
        return (modifiers_ & ClassDefinitionModifiers::GLOBAL_INITIALIZED) != 0;
    }

    [[nodiscard]] bool IsClassDefinitionChecked() const noexcept
    {
        return (modifiers_ & ClassDefinitionModifiers::CLASSDEFINITION_CHECKED) != 0;
    }

    [[nodiscard]] bool IsAnonymous() const noexcept
    {
        return (modifiers_ & ClassDefinitionModifiers::ANONYMOUS) != 0;
    }

    [[nodiscard]] bool IsIntEnumTransformed() const noexcept
    {
        return (modifiers_ & ClassDefinitionModifiers::INT_ENUM_TRANSFORMED) != 0;
    }

    [[nodiscard]] bool IsStringEnumTransformed() const noexcept
    {
        return (modifiers_ & ClassDefinitionModifiers::STRING_ENUM_TRANSFORMED) != 0;
    }

    [[nodiscard]] bool IsEnumTransformed() const noexcept
    {
        return IsIntEnumTransformed() || IsStringEnumTransformed();
    }

    [[nodiscard]] bool IsNamespaceTransformed() const noexcept
    {
        return (modifiers_ & ClassDefinitionModifiers::NAMESPACE_TRANSFORMED) != 0;
    }

    [[nodiscard]] bool IsFromStruct() const noexcept
    {
        return (modifiers_ & ClassDefinitionModifiers::FROM_STRUCT) != 0;
    }

    [[nodiscard]] bool IsModule() const noexcept
    {
        return IsGlobal() || IsNamespaceTransformed();
    }

    [[nodiscard]] es2panda::Language Language() const noexcept
    {
        return lang_;
    }

    void SetGlobalInitialized() noexcept
    {
        modifiers_ |= ClassDefinitionModifiers::GLOBAL_INITIALIZED;
    }

    void SetInnerModifier() noexcept
    {
        modifiers_ |= ClassDefinitionModifiers::INNER;
    }

    void SetClassDefinitionChecked() noexcept
    {
        modifiers_ |= ClassDefinitionModifiers::CLASSDEFINITION_CHECKED;
    }

    void SetAnonymousModifier() noexcept
    {
        modifiers_ |= ClassDefinitionModifiers::ANONYMOUS;
    }

    void SetNamespaceTransformed() noexcept
    {
        modifiers_ |= ClassDefinitionModifiers::NAMESPACE_TRANSFORMED;
    }

    void SetFromStructModifier() noexcept
    {
        modifiers_ |= ClassDefinitionModifiers::FROM_STRUCT;
    }

    [[nodiscard]] ClassDefinitionModifiers Modifiers() const noexcept
    {
        return modifiers_;
    }

    void SetModifiers(ClassDefinitionModifiers modifiers) noexcept
    {
        modifiers_ = modifiers;
    }

    void AddProperties(ArenaVector<AstNode *> &&body)
    {
        for (auto *prop : body) {
            prop->SetParent(this);
        }

        body_.insert(body_.end(), body.begin(), body.end());
    }

    [[nodiscard]] ArenaVector<AstNode *> &Body() noexcept
    {
        return body_;
    }

    [[nodiscard]] const ArenaVector<AstNode *> &Body() const noexcept
    {
        return body_;
    }

    [[nodiscard]] MethodDefinition *Ctor() noexcept
    {
        return ctor_;
    }

    void SetCtor(MethodDefinition *ctor)
    {
        ctor_ = ctor;
    }

    [[nodiscard]] ArenaVector<ir::TSClassImplements *> &Implements() noexcept
    {
        return implements_;
    }

    [[nodiscard]] const ArenaVector<ir::TSClassImplements *> &Implements() const noexcept
    {
        return implements_;
    }

    [[nodiscard]] const ir::TSTypeParameterDeclaration *TypeParams() const noexcept
    {
        return typeParams_;
    }

    [[nodiscard]] ir::TSTypeParameterDeclaration *TypeParams() noexcept
    {
        return typeParams_;
    }

    void SetTypeParams(ir::TSTypeParameterDeclaration *typeParams)
    {
        typeParams_ = typeParams;
    }

    const TSTypeParameterInstantiation *SuperTypeParams() const
    {
        return superTypeParams_;
    }

    TSTypeParameterInstantiation *SuperTypeParams()
    {
        return superTypeParams_;
    }

    [[nodiscard]] static int LocalTypeCounter() noexcept
    {
        return classCounter_;
    }

    [[nodiscard]] int LocalIndex() const noexcept
    {
        return localIndex_;
    }

    [[nodiscard]] util::StringView FunctionalReferenceReferencedMethod() const noexcept
    {
        return functionalReferenceReferencedMethod_;
    }

    void SetFunctionalReferenceReferencedMethod(util::StringView functionalReferenceReferencedMethod)
    {
        functionalReferenceReferencedMethod_ = functionalReferenceReferencedMethod;
    }

    [[nodiscard]] const std::string &LocalPrefix() const noexcept
    {
        return localPrefix_;
    }

    bool CaptureVariable(varbinder::Variable *var)
    {
        return capturedVars_.insert(var).second;
    }

    bool AddToLocalVariableIsNeeded(varbinder::Variable *var)
    {
        return localVariableIsNeeded_.insert(var).second;
    }

    bool IsLocalVariableNeeded(varbinder::Variable *var) const
    {
        return localVariableIsNeeded_.find(var) != localVariableIsNeeded_.end();
    }

    [[nodiscard]] const ArenaSet<varbinder::Variable *> &CapturedVariables() const noexcept
    {
        return capturedVars_;
    }

    bool EraseCapturedVariable(varbinder::Variable *var)
    {
        return capturedVars_.erase(var) != 0;
    }

    void SetOrigEnumDecl(ir::TSEnumDeclaration *enumDecl)
    {
        origEnumDecl_ = enumDecl;
    }

    ir::TSEnumDeclaration *OrigEnumDecl() const
    {
        return origEnumDecl_;
    }

    ClassDeclaration *GetAnonClass() noexcept
    {
        return anonClass_;
    }

    void SetAnonClass(ClassDeclaration *anonClass) noexcept
    {
        anonClass_ = anonClass;
    }

    const FunctionExpression *Ctor() const;
    bool HasPrivateMethod() const;
    bool HasNativeMethod() const;
    bool HasComputedInstanceField() const;
    bool HasMatchingPrivateKey(const util::StringView &name) const;

    void TransformChildren(const NodeTransformer &cb, std::string_view transformationName) override;
    void Iterate(const NodeTraverser &cb) const override;

    void Dump(ir::AstDumper *dumper) const override;
    void Dump(ir::SrcDumper *dumper) const override;
    void Compile(compiler::PandaGen *pg) const override;
    void Compile(compiler::ETSGen *etsg) const override;
    checker::Type *Check(checker::TSChecker *checker) override;
    checker::VerifiedType Check(checker::ETSChecker *checker) override;

    void Accept(ASTVisitorT *v) override
    {
        v->Accept(this);
    }

    template <typename T>
    static void DumpItems(ir::SrcDumper *dumper, const std::string &prefix, const ArenaVector<T *> &items)
    {
        if (items.empty()) {
            return;
        }
        dumper->Add(prefix);
        for (size_t i = 0; i < items.size(); ++i) {
            items[i]->Dump(dumper);
            if (i < items.size() - 1) {
                dumper->Add(", ");
            }
        }
    }

    void CleanUp() override
    {
        AstNode::CleanUp();
        modifiers_ &= ~(ClassDefinitionModifiers::CLASSDEFINITION_CHECKED);
    }

    void AddToExportedClasses(const ir::ClassDeclaration *cls)
    {
        ES2PANDA_ASSERT(cls->IsExported());
        exportedClasses_.push_back(cls);
    }

    [[nodiscard]] const ArenaVector<const ir::ClassDeclaration *> &ExportedClasses() const noexcept
    {
        return exportedClasses_;
    }

<<<<<<< HEAD
=======
protected:
    ClassDefinition *Construct(ArenaAllocator *allocator) override;

    void CopyTo(AstNode *other) const override;

>>>>>>> 58c46612
private:
    void CompileStaticFieldInitializers(compiler::PandaGen *pg, compiler::VReg classReg,
                                        const std::vector<compiler::VReg> &staticComputedFieldKeys) const;

    // This method is needed by OHOS CI code checker
    void DumpBody(ir::SrcDumper *dumper) const;
    void DumpGlobalClass(ir::SrcDumper *dumper) const;
<<<<<<< HEAD
=======
    void DumpPrefix(ir::SrcDumper *dumper) const;
    bool RegisterUnexportedForDeclGen(ir::SrcDumper *dumper) const;
>>>>>>> 58c46612

    friend class SizeOfNodeTest;
    varbinder::LocalScope *scope_ {nullptr};
    util::StringView internalName_ {};
    Identifier *ident_ {};
    TSTypeParameterDeclaration *typeParams_ {};
    TSTypeParameterInstantiation *superTypeParams_ {};
    ArenaVector<TSClassImplements *> implements_;
    MethodDefinition *ctor_ {};
    Expression *superClass_ {};
    ArenaVector<AstNode *> body_;
    ClassDefinitionModifiers modifiers_;
    es2panda::Language lang_;
    ArenaSet<varbinder::Variable *> capturedVars_;
    ArenaSet<varbinder::Variable *> localVariableIsNeeded_;
    TSEnumDeclaration *origEnumDecl_ {};
    ClassDeclaration *anonClass_ {nullptr};
    static int classCounter_;
<<<<<<< HEAD
    const int localIndex_ {};
    const std::string localPrefix_ {};
=======
    int localIndex_ {};
    std::string localPrefix_ {};
    util::StringView functionalReferenceReferencedMethod_ {};
>>>>>>> 58c46612
    ArenaVector<const ir::ClassDeclaration *> exportedClasses_;
};
}  // namespace ark::es2panda::ir

#endif<|MERGE_RESOLUTION|>--- conflicted
+++ resolved
@@ -497,14 +497,11 @@
         return exportedClasses_;
     }
 
-<<<<<<< HEAD
-=======
 protected:
     ClassDefinition *Construct(ArenaAllocator *allocator) override;
 
     void CopyTo(AstNode *other) const override;
 
->>>>>>> 58c46612
 private:
     void CompileStaticFieldInitializers(compiler::PandaGen *pg, compiler::VReg classReg,
                                         const std::vector<compiler::VReg> &staticComputedFieldKeys) const;
@@ -512,11 +509,8 @@
     // This method is needed by OHOS CI code checker
     void DumpBody(ir::SrcDumper *dumper) const;
     void DumpGlobalClass(ir::SrcDumper *dumper) const;
-<<<<<<< HEAD
-=======
     void DumpPrefix(ir::SrcDumper *dumper) const;
     bool RegisterUnexportedForDeclGen(ir::SrcDumper *dumper) const;
->>>>>>> 58c46612
 
     friend class SizeOfNodeTest;
     varbinder::LocalScope *scope_ {nullptr};
@@ -535,14 +529,9 @@
     TSEnumDeclaration *origEnumDecl_ {};
     ClassDeclaration *anonClass_ {nullptr};
     static int classCounter_;
-<<<<<<< HEAD
-    const int localIndex_ {};
-    const std::string localPrefix_ {};
-=======
     int localIndex_ {};
     std::string localPrefix_ {};
     util::StringView functionalReferenceReferencedMethod_ {};
->>>>>>> 58c46612
     ArenaVector<const ir::ClassDeclaration *> exportedClasses_;
 };
 }  // namespace ark::es2panda::ir
