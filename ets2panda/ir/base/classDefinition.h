--- conflicted
+++ resolved
@@ -23,10 +23,6 @@
 #include "ir/astNode.h"
 #include "ir/astNodeHistory.h"
 #include "ir/expressions/identifier.h"
-<<<<<<< HEAD
-#include "ir/jsDocAllowed.h"
-=======
->>>>>>> 6d813986
 #include "ir/statements/annotationUsage.h"
 #include "ir/statements/classDeclaration.h"
 #include "util/language.h"
@@ -62,11 +58,8 @@
     INT_ENUM_TRANSFORMED = 1U << 15U,
     FROM_STRUCT = 1U << 16U,
     FUNCTIONAL_REFERENCE = 1U << 17U,
-<<<<<<< HEAD
-=======
     LAZY_IMPORT_OBJECT_CLASS = 1U << 18U,
     INIT_IN_CCTOR = 1U << 19U,
->>>>>>> 6d813986
     DECLARATION_ID_REQUIRED = DECLARATION | ID_REQUIRED,
     ETS_MODULE = NAMESPACE_TRANSFORMED | GLOBAL
 };
@@ -79,7 +72,7 @@
 
 namespace ark::es2panda::ir {
 
-class ClassDefinition : public JsDocAllowed<AnnotationAllowed<TypedAstNode>> {
+class ClassDefinition : public AnnotationAllowed<TypedAstNode> {
 public:
     ClassDefinition() = delete;
     ~ClassDefinition() override = default;
@@ -92,9 +85,8 @@
                              ArenaVector<TSClassImplements *> &&implements, MethodDefinition *ctor,
                              Expression *superClass, ArenaVector<AstNode *> &&body, ClassDefinitionModifiers modifiers,
                              ModifierFlags flags, Language lang)
-        : JsDocAllowed<AnnotationAllowed<TypedAstNode>>(AstNodeType::CLASS_DEFINITION, flags,
-                                                        ArenaVector<AnnotationUsage *>(body.get_allocator()),
-                                                        ArenaVector<JsDocInfo>(body.get_allocator())),
+        : AnnotationAllowed<TypedAstNode>(AstNodeType::CLASS_DEFINITION, flags,
+                                          ArenaVector<AnnotationUsage *>(body.get_allocator())),
           ident_(ident),
           typeParams_(typeParams),
           superTypeParams_(superTypeParams),
@@ -115,7 +107,7 @@
     // CC-OFFNXT(G.FUN.01-CPP) solid logic
     explicit ClassDefinition(ArenaAllocator *allocator, Identifier *ident, ArenaVector<AstNode *> &&body,
                              ClassDefinitionModifiers modifiers, ModifierFlags flags, Language lang)
-        : JsDocAllowed<AnnotationAllowed<TypedAstNode>>(AstNodeType::CLASS_DEFINITION, flags, allocator),
+        : AnnotationAllowed<TypedAstNode>(AstNodeType::CLASS_DEFINITION, flags, allocator),
           ident_(ident),
           implements_(allocator->Adapter()),
           body_(std::move(body)),
@@ -132,7 +124,7 @@
 
     explicit ClassDefinition(ArenaAllocator *allocator, Identifier *ident, ClassDefinitionModifiers modifiers,
                              ModifierFlags flags, Language lang)
-        : JsDocAllowed<AnnotationAllowed<TypedAstNode>>(AstNodeType::CLASS_DEFINITION, flags, allocator),
+        : AnnotationAllowed<TypedAstNode>(AstNodeType::CLASS_DEFINITION, flags, allocator),
           ident_(ident),
           implements_(allocator->Adapter()),
           body_(allocator->Adapter()),
@@ -416,16 +408,6 @@
         functionalReferenceReferencedMethod_ = functionalReferenceReferencedMethod;
     }
 
-    [[nodiscard]] MethodDefinition *FunctionalReferenceReferencedMethod() const noexcept
-    {
-        return functionalReferenceReferencedMethod_;
-    }
-
-    void SetFunctionalReferenceReferencedMethod(MethodDefinition *functionalReferenceReferencedMethod)
-    {
-        functionalReferenceReferencedMethod_ = functionalReferenceReferencedMethod;
-    }
-
     [[nodiscard]] const std::string &LocalPrefix() const noexcept
     {
         return GetHistoryNodeAs<ClassDefinition>()->localPrefix_;
@@ -516,19 +498,8 @@
     void AddToExportedClasses(const ir::ClassDeclaration *cls)
     {
         ES2PANDA_ASSERT(cls->IsExported() || cls->Definition()->IsGlobal());
-<<<<<<< HEAD
-        exportedClasses_.push_back(cls);
-=======
         auto newNode = reinterpret_cast<ClassDefinition *>(this->GetOrCreateHistoryNode());
         newNode->exportedClasses_.emplace_back(cls);
-    }
-
-    void BatchAddToExportedClasses(const ArenaVector<const ir::ClassDeclaration *> &classes)
-    {
-        for (const auto cls : classes) {
-            AddToExportedClasses(cls);
-        }
->>>>>>> 6d813986
     }
 
     void BatchAddToExportedClasses(const ArenaVector<const ir::ClassDeclaration *> &classes)
@@ -579,11 +550,6 @@
             GetOrCreateHistoryNodeAs<ClassDefinition>()->modifiers_ &= ~flags;
         }
     }
-
-    void CopyTo(AstNode *other) const override;
-
-protected:
-    ClassDefinition *Construct(ArenaAllocator *allocator) override;
 
     void CopyTo(AstNode *other) const override;
 
@@ -626,11 +592,7 @@
     ArenaSet<varbinder::Variable *> localVariableIsNeeded_;
     TSEnumDeclaration *origEnumDecl_ {};
     ClassDeclaration *anonClass_ {nullptr};
-<<<<<<< HEAD
-    static int classCounter_;
-=======
     static std::atomic<int> classCounter_;
->>>>>>> 6d813986
     int localIndex_ {};
     std::string localPrefix_ {};
     MethodDefinition *functionalReferenceReferencedMethod_ {};
