--- conflicted
+++ resolved
@@ -69,10 +69,7 @@
     auto *const expr = expr_ != nullptr ? expr_->Clone(allocator, nullptr)->AsExpression() : nullptr;
     auto *const clone = allocator->New<Decorator>(expr);
     ES2PANDA_ASSERT(clone != nullptr);
-<<<<<<< HEAD
-=======
 
->>>>>>> 6d813986
     if (expr != nullptr) {
         expr->SetParent(clone);
     }
