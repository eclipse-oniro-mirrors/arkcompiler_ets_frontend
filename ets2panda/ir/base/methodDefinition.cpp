--- conflicted
+++ resolved
@@ -187,24 +187,7 @@
 void MethodDefinition::DumpModifierPrefix(ir::SrcDumper *dumper) const
 {
     if (compiler::HasGlobalClassParent(this)) {
-<<<<<<< HEAD
-        dumper->Add("function ");
-        return;
-    }
-
-    if (Parent() != nullptr && Parent()->IsClassDefinition() && !Parent()->AsClassDefinition()->IsLocal()) {
-        if (IsPrivate()) {
-            dumper->Add("private ");
-        } else if (IsProtected()) {
-            dumper->Add("protected ");
-        } else if (IsInternal()) {
-            dumper->Add("internal ");
-        } else {
-            dumper->Add("public ");
-        }
-=======
-        return;
->>>>>>> 494f8da8
+        return;
     }
     if (IsStatic()) {
         dumper->Add("static ");
@@ -339,23 +322,16 @@
 
 void MethodDefinition::Dump(ir::SrcDumper *dumper) const
 {
-<<<<<<< HEAD
-=======
     if (FilterForDeclGen(dumper)) {
         return;
     }
 
->>>>>>> 494f8da8
     if (compiler::HasGlobalClassParent(this) && Id()->Name().Is(compiler::Signatures::INIT_METHOD)) {
         Function()->Body()->Dump(dumper);
         return;
     }
 
-<<<<<<< HEAD
-    for (auto method : overloads_) {
-=======
     for (auto method : Overloads()) {
->>>>>>> 494f8da8
         method->Dump(dumper);
         dumper->Endl();
     }
