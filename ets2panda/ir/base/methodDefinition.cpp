--- conflicted
+++ resolved
@@ -162,24 +162,7 @@
 void MethodDefinition::DumpModifierPrefix(ir::SrcDumper *dumper) const
 {
     if (compiler::HasGlobalClassParent(this)) {
-<<<<<<< HEAD
-        dumper->Add("function ");
-        return;
-    }
-
-    if (Parent() != nullptr && Parent()->IsClassDefinition() && !Parent()->AsClassDefinition()->IsLocal()) {
-        if (IsPrivate()) {
-            dumper->Add("private ");
-        } else if (IsProtected()) {
-            dumper->Add("protected ");
-        } else if (IsInternal()) {
-            dumper->Add("internal ");
-        } else {
-            dumper->Add("public ");
-        }
-=======
-        return;
->>>>>>> 58c46612
+        return;
     }
     if (IsStatic()) {
         dumper->Add("static ");
@@ -314,13 +297,10 @@
 
 void MethodDefinition::Dump(ir::SrcDumper *dumper) const
 {
-<<<<<<< HEAD
-=======
     if (FilterForDeclGen(dumper)) {
         return;
     }
 
->>>>>>> 58c46612
     if (compiler::HasGlobalClassParent(this) && Id()->Name().Is(compiler::Signatures::INIT_METHOD)) {
         Function()->Body()->Dump(dumper);
         return;
