/**
 * Copyright (c) 2021-2025 Huawei Device Co., Ltd.
 * Licensed under the Apache License, Version 2.0 (the "License");
 * you may not use this file except in compliance with the License.
 * You may obtain a copy of the License at
 *
 * http://www.apache.org/licenses/LICENSE-2.0
 *
 * Unless required by applicable law or agreed to in writing, software
 * distributed under the License is distributed on an "AS IS" BASIS,
 * WITHOUT WARRANTIES OR CONDITIONS OF ANY KIND, either express or implied.
 * See the License for the specific language governing permissions and
 * limitations under the License.
 */

#ifndef ES2PANDA_PARSER_INCLUDE_AST_METHOD_DEFINITION_H
#define ES2PANDA_PARSER_INCLUDE_AST_METHOD_DEFINITION_H

#include "scriptFunction.h"
#include "ir/base/classElement.h"

namespace ark::es2panda::checker {
class ETSAnalyzer;
}  // namespace ark::es2panda::checker

namespace ark::es2panda::ir {

class Expression;
class ScriptFunction;

enum class MethodDefinitionKind {
    NONE,
    CONSTRUCTOR,
    METHOD,
    EXTENSION_METHOD,
    GET,
    SET,
    EXTENSION_GET,
    EXTENSION_SET,
};

struct OverloadInfo {
    uint32_t minArg = 0;
    size_t maxArg = 0;
    bool needHelperOverload = false;
    bool isDeclare = false;
    bool hasRestVar = false;
    bool returnVoid = false;
};

class MethodDefinition : public ClassElement {
public:
    MethodDefinition() = delete;
    ~MethodDefinition() override = default;

    NO_COPY_SEMANTIC(MethodDefinition);
    NO_MOVE_SEMANTIC(MethodDefinition);

    using OverloadsT = ArenaVector<MethodDefinition *>;
    // CC-OFFNXT(G.FUN.01-CPP) solid logic
    explicit MethodDefinition(MethodDefinitionKind const kind, Expression *const key, Expression *const value,
                              ModifierFlags const modifiers, ArenaAllocator *const allocator, bool const isComputed)
        : ClassElement(AstNodeType::METHOD_DEFINITION, key, value, modifiers, allocator, isComputed),
          kind_(kind),
          overloads_(allocator->Adapter()),
          baseOverloadMethod_(nullptr),
          asyncPairMethod_(nullptr)
    {
    }

    // NOTE (csabahurton): these friend relationships can be removed once there are getters for private fields
    friend class checker::ETSAnalyzer;

    MethodDefinitionKind Kind() const
    {
        return kind_;
    }

    [[nodiscard]] bool IsConstructor() const noexcept
    {
        return kind_ == MethodDefinitionKind::CONSTRUCTOR;
    }

    [[nodiscard]] bool IsMethod() const noexcept
    {
        return kind_ == MethodDefinitionKind::METHOD;
    }

    [[nodiscard]] bool IsExtensionMethod() const noexcept
    {
        return (kind_ == MethodDefinitionKind::EXTENSION_METHOD) || (kind_ == MethodDefinitionKind::EXTENSION_GET) ||
               (kind_ == MethodDefinitionKind::EXTENSION_SET);
    }

    [[nodiscard]] bool IsGetter() const noexcept
    {
        return kind_ == MethodDefinitionKind::GET;
    }

    [[nodiscard]] bool IsSetter() const noexcept
    {
        return kind_ == MethodDefinitionKind::SET;
    }

    [[nodiscard]] bool IsDefaultAccessModifier() const noexcept
    {
        return isDefault_;
    }

    void SetDefaultAccessModifier(bool isDefault)
    {
        isDefault_ = isDefault;
    }

    [[nodiscard]] const OverloadsT &Overloads() const noexcept
    {
        return overloads_;
    }

    [[nodiscard]] const MethodDefinition *BaseOverloadMethod() const noexcept
    {
        return baseOverloadMethod_;
    }

    [[nodiscard]] MethodDefinition *BaseOverloadMethod() noexcept
    {
        return baseOverloadMethod_;
    }

    [[nodiscard]] const MethodDefinition *AsyncPairMethod() const noexcept
    {
        return asyncPairMethod_;
    }

    [[nodiscard]] MethodDefinition *AsyncPairMethod() noexcept
    {
        return asyncPairMethod_;
    }

    [[nodiscard]] OverloadInfo &GetOverloadInfo() noexcept
    {
        return overloadInfo_;
    }

    void SetOverloads(OverloadsT &&overloads)
    {
        overloads_ = std::move(overloads);
    }

    void ClearOverloads()
    {
        overloads_.clear();
    }

    void AddOverload(MethodDefinition *const overload)
    {
        ES2PANDA_ASSERT(overload != nullptr);
        overloads_.emplace_back(overload);
        overload->Function()->AddFlag((ir::ScriptFunctionFlags::OVERLOAD));
        overload->SetBaseOverloadMethod(this);
    }

    void SetBaseOverloadMethod(MethodDefinition *const baseOverloadMethod)
    {
        baseOverloadMethod_ = baseOverloadMethod;
    }

    void SetAsyncPairMethod(MethodDefinition *const method)
    {
        asyncPairMethod_ = method;
    }

    [[nodiscard]] bool HasOverload(MethodDefinition *overload) noexcept
    {
        return std::find(overloads_.begin(), overloads_.end(), overload) != overloads_.end();
    }

    ScriptFunction *Function();
    const ScriptFunction *Function() const;
    void InitializeOverloadInfo();
    PrivateFieldKind ToPrivateFieldKind(bool isStatic) const override;

    [[nodiscard]] MethodDefinition *Clone(ArenaAllocator *allocator, AstNode *parent) override;

    void TransformChildren(const NodeTransformer &cb, std::string_view transformationName) override;
    void Iterate(const NodeTraverser &cb) const override;

    void ResolveReferences(const NodeTraverser &cb) const;

    void Dump(ir::AstDumper *dumper) const override;
    void Dump(ir::SrcDumper *dumper) const override;
    void Compile(compiler::PandaGen *pg) const override;
    void Compile(compiler::ETSGen *etsg) const override;
    checker::Type *Check(checker::TSChecker *checker) override;
    checker::VerifiedType Check(checker::ETSChecker *checker) override;

    void Accept(ASTVisitorT *v) override
    {
        v->Accept(this);
    }

    void CleanUp() override;

protected:
    MethodDefinition *Construct(ArenaAllocator *allocator) override;
    void CopyTo(AstNode *other) const override;

private:
    void DumpPrefix(ir::SrcDumper *dumper) const;
    void ResetOverloads();
    void DumpModifierPrefix(ir::SrcDumper *dumper) const;
    bool DumpNamespaceForDeclGen(ir::SrcDumper *dumper) const;
    void DumpPrefixForDeclGen(ir::SrcDumper *dumper) const;
    bool FilterForDeclGen(ir::SrcDumper *dumper) const;

<<<<<<< HEAD
=======
    friend class SizeOfNodeTest;
>>>>>>> 58c46612
    bool isDefault_ = false;
    MethodDefinitionKind kind_;
    // Overloads are stored like in an 1:N fashion.
    // The very firstly processed method becomes the base(1) and the others tied into it as overloads(N).
    OverloadsT overloads_;
    // Base overload method points at the first overload of the overloads.
    MethodDefinition *baseOverloadMethod_;
    // Pair method points at the original async method in case of an implement method and vice versa an implement
    // method's point at the async method
    MethodDefinition *asyncPairMethod_;
    OverloadInfo overloadInfo_;
};
}  // namespace ark::es2panda::ir

#endif<|MERGE_RESOLUTION|>--- conflicted
+++ resolved
@@ -213,10 +213,7 @@
     void DumpPrefixForDeclGen(ir::SrcDumper *dumper) const;
     bool FilterForDeclGen(ir::SrcDumper *dumper) const;
 
-<<<<<<< HEAD
-=======
     friend class SizeOfNodeTest;
->>>>>>> 58c46612
     bool isDefault_ = false;
     MethodDefinitionKind kind_;
     // Overloads are stored like in an 1:N fashion.
