/**
 * Copyright (c) 2023-2025 Huawei Device Co., Ltd.
 * Licensed under the Apache License, Version 2.0 (the "License");
 * you may not use this file except in compliance with the License.
 * You may obtain a copy of the License at
 *
 * http://www.apache.org/licenses/LICENSE-2.0
 *
 * Unless required by applicable law or agreed to in writing, software
 * distributed under the License is distributed on an "AS IS" BASIS,
 * WITHOUT WARRANTIES OR CONDITIONS OF ANY KIND, either express or implied.
 * See the License for the specific language governing permissions and
 * limitations under the License.
 */

#include "etsTuple.h"

#include "checker/ETSchecker.h"
#include "checker/types/ets/etsTupleType.h"

namespace ark::es2panda::ir {

void ETSTuple::TransformChildren(const NodeTransformer &cb, std::string_view const transformationName)
{
    for (auto *&it : GetTupleTypeAnnotationsList()) {
        if (auto *transformedNode = cb(it); it != transformedNode) {
            it->SetTransformedNode(transformationName, transformedNode);
            it = static_cast<TypeNode *>(transformedNode);
        }
    }

    for (auto *&it : VectorIterationGuard(Annotations())) {
        if (auto *transformedNode = cb(it); it != transformedNode) {
            it->SetTransformedNode(transformationName, transformedNode);
            it = transformedNode->AsAnnotationUsage();
        }
    }
}

void ETSTuple::Iterate(const NodeTraverser &cb) const
{
    for (auto *const it : GetTupleTypeAnnotationsList()) {
        cb(it);
    }

    for (auto *it : VectorIterationGuard(Annotations())) {
        cb(it);
    }
}

void ETSTuple::Dump(ir::AstDumper *const dumper) const
{
    dumper->Add({{"type", "ETSTuple"},
                 {"types", AstDumper::Optional(typeAnnotationList_)},
                 {"annotations", AstDumper::Optional(Annotations())}});
}

void ETSTuple::Dump(ir::SrcDumper *const dumper) const
{
    for (auto *anno : Annotations()) {
        anno->Dump(dumper);
    }
    dumper->Add("[");
    for (const auto *const typeAnnot : typeAnnotationList_) {
        typeAnnot->Dump(dumper);
        if (typeAnnot != typeAnnotationList_.back()) {
            dumper->Add(", ");
        }
    }
    dumper->Add("]");
}

void ETSTuple::Compile([[maybe_unused]] compiler::PandaGen *const pg) const {}
void ETSTuple::Compile([[maybe_unused]] compiler::ETSGen *const etsg) const {}

checker::Type *ETSTuple::Check([[maybe_unused]] checker::TSChecker *const checker)
{
    return nullptr;
}

checker::VerifiedType ETSTuple::Check([[maybe_unused]] checker::ETSChecker *const checker)
{
    return {this, GetType(checker)};
}

checker::Type *ETSTuple::GetHolderTypeForTuple(checker::ETSChecker *const checker,
                                               ArenaVector<checker::Type *> &typeList)
{
    if (typeList.empty()) {
        return checker->GlobalETSObjectType();
    }

    const bool allElementsAreSame = std::all_of(typeList.begin(), typeList.end(), [&checker, &typeList](auto *element) {
        return checker->Relation()->IsIdenticalTo(typeList[0], element);
    });
    if (allElementsAreSame) {
        return typeList[0];
    }

    std::for_each(typeList.begin(), typeList.end(), [checker](auto &t) { t = checker->MaybeBoxType(t); });

    auto ctypes = typeList;
    return checker->CreateETSUnionType(std::move(ctypes));
}

checker::Type *ETSTuple::GetType(checker::ETSChecker *const checker)
{
    if (TsType() != nullptr) {
        return TsType();
    }
    checker->CheckAnnotations(Annotations());

    // NOTE (smartin): Remove, when TupleN is handled in codegen
    constexpr uint8_t MAX_TUPLE_ARITY = 16;
    if (GetTupleTypeAnnotationsList().size() > MAX_TUPLE_ARITY) {
        checker->LogError(diagnostic::TUPLEN_NOT_IMPLEMENTED, {}, Start());
        return checker->InvalidateType(this);
    }

<<<<<<< HEAD
    ArenaVector<checker::Type *> typeList(checker->Allocator()->Adapter());
=======
    ArenaVector<checker::Type *> typeList(checker->ProgramAllocator()->Adapter());
>>>>>>> 58c46612

    for (auto *const typeAnnotation : GetTupleTypeAnnotationsList()) {
        auto *const checkedType = typeAnnotation->GetType(checker);
        typeList.emplace_back(checkedType);
    }

<<<<<<< HEAD
    auto *tupleType = checker->Allocator()->New<checker::ETSTupleType>(checker, typeList);
=======
    auto *tupleType = checker->ProgramAllocator()->New<checker::ETSTupleType>(checker, typeList);
>>>>>>> 58c46612

    if (IsReadonlyType()) {
        tupleType = checker->GetReadonlyType(tupleType)->AsETSTupleType();
    }

    SetTsType(tupleType);
    return TsType();
}

ETSTuple *ETSTuple::Clone(ArenaAllocator *const allocator, AstNode *const parent)
{
    auto *const clone = allocator->New<ETSTuple>(allocator, size_);

    clone->AddModifier(flags_);

    if (parent != nullptr) {
        clone->SetParent(parent);
    }

    ArenaVector<TypeNode *> typeList(allocator->Adapter());
    for (auto *const type : typeAnnotationList_) {
        auto *const t = type->Clone(allocator, clone);
        typeList.push_back(t);
    }

    if (!Annotations().empty()) {
        ArenaVector<AnnotationUsage *> annotationUsages {allocator->Adapter()};
        for (auto *annotationUsage : Annotations()) {
            annotationUsages.push_back(annotationUsage->Clone(allocator, clone)->AsAnnotationUsage());
        }
        clone->SetAnnotations(std::move(annotationUsages));
    }
    clone->SetTypeAnnotationsList(std::move(typeList));

    clone->SetRange(Range());
    return clone;
}

}  // namespace ark::es2panda::ir<|MERGE_RESOLUTION|>--- conflicted
+++ resolved
@@ -117,22 +117,14 @@
         return checker->InvalidateType(this);
     }
 
-<<<<<<< HEAD
-    ArenaVector<checker::Type *> typeList(checker->Allocator()->Adapter());
-=======
     ArenaVector<checker::Type *> typeList(checker->ProgramAllocator()->Adapter());
->>>>>>> 58c46612
 
     for (auto *const typeAnnotation : GetTupleTypeAnnotationsList()) {
         auto *const checkedType = typeAnnotation->GetType(checker);
         typeList.emplace_back(checkedType);
     }
 
-<<<<<<< HEAD
-    auto *tupleType = checker->Allocator()->New<checker::ETSTupleType>(checker, typeList);
-=======
     auto *tupleType = checker->ProgramAllocator()->New<checker::ETSTupleType>(checker, typeList);
->>>>>>> 58c46612
 
     if (IsReadonlyType()) {
         tupleType = checker->GetReadonlyType(tupleType)->AsETSTupleType();
