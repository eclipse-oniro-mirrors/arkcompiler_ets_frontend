--- conflicted
+++ resolved
@@ -272,21 +272,12 @@
 ETSParameterExpression *ETSParameterExpression::Clone(ArenaAllocator *const allocator, AstNode *const parent)
 {
     AnnotatedExpression *identOrSpread = nullptr;
-<<<<<<< HEAD
-    if (spread_ != nullptr) {
-        auto spreadClone = spread_->Clone(allocator, nullptr);
-        ES2PANDA_ASSERT(spreadClone != nullptr);
-        identOrSpread = spreadClone->AsAnnotatedExpression();
-    } else {
-        auto identClone = ident_->Clone(allocator, nullptr);
-=======
     if (Spread() != nullptr) {
         auto spreadClone = Spread()->Clone(allocator, nullptr);
         ES2PANDA_ASSERT(spreadClone != nullptr);
         identOrSpread = spreadClone->AsAnnotatedExpression();
     } else {
         auto identClone = Ident()->Clone(allocator, nullptr);
->>>>>>> 6d813986
         ES2PANDA_ASSERT(identClone != nullptr);
         identOrSpread = identClone->AsAnnotatedExpression();
     }
@@ -314,11 +305,7 @@
     if (!Annotations().empty()) {
         ArenaVector<AnnotationUsage *> annotationUsages {allocator->Adapter()};
         for (auto *annotationUsage : Annotations()) {
-<<<<<<< HEAD
-            auto *const annotationClone = annotationUsage->Clone(allocator, clone);
-=======
             auto *const annotationClone = annotationUsage->Clone(allocator, nullptr);
->>>>>>> 6d813986
             ES2PANDA_ASSERT(annotationClone != nullptr);
             annotationUsages.push_back(annotationClone->AsAnnotationUsage());
         }
