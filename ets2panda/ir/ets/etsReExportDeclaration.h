--- conflicted
+++ resolved
@@ -73,14 +73,9 @@
     }
 
 protected:
-<<<<<<< HEAD
-    AstNode *Construct(ArenaAllocator *allocator) override;
-    void CopyTo(AstNode *other) const override;
-=======
     ETSReExportDeclaration *Construct(ArenaAllocator *allocator) override;
     void CopyTo(AstNode *other) const override;
     void SetETSImportDeclarations(ETSImportDeclaration *etsImportDeclarations);
->>>>>>> 6d813986
 
 private:
     friend class SizeOfNodeTest;
