/*
 * Copyright (c) 2021-2025 Huawei Device Co., Ltd.
 * Licensed under the Apache License, Version 2.0 (the "License");
 * you may not use this file except in compliance with the License.
 * You may obtain a copy of the License at
 *
 * http://www.apache.org/licenses/LICENSE-2.0
 *
 * Unless required by applicable law or agreed to in writing, software
 * distributed under the License is distributed on an "AS IS" BASIS,
 * WITHOUT WARRANTIES OR CONDITIONS OF ANY KIND, either express or implied.
 * See the License for the specific language governing permissions and
 * limitations under the License.
 */

#ifndef ES2PANDA_IR_ETS_TYPE_REFERENCE_PART_H
#define ES2PANDA_IR_ETS_TYPE_REFERENCE_PART_H

#include "ir/typeNode.h"

namespace ark::es2panda::ir {

class ETSTypeReferencePart : public TypeNode {
public:
    explicit ETSTypeReferencePart(ir::Expression *name, ir::TSTypeParameterInstantiation *typeParams,
                                  ir::ETSTypeReferencePart *prev, ArenaAllocator *const allocator)
        : TypeNode(AstNodeType::ETS_TYPE_REFERENCE_PART, allocator), name_(name), typeParams_(typeParams), prev_(prev)
    {
        InitHistory();
    }

    explicit ETSTypeReferencePart(ir::Expression *name, ArenaAllocator *const allocator)
        : TypeNode(AstNodeType::ETS_TYPE_REFERENCE_PART, allocator), name_(name)
    {
        InitHistory();
    }

    explicit ETSTypeReferencePart(ir::Expression *name, ArenaAllocator *const allocator, AstNodeHistory *history)
        : TypeNode(AstNodeType::ETS_TYPE_REFERENCE_PART, allocator), name_(name)
    {
        if (history != nullptr) {
            history_ = history;
        } else {
            InitHistory();
        }
    }

    explicit ETSTypeReferencePart(ir::Expression *name, ir::TSTypeParameterInstantiation *typeParams,
                                  ir::ETSTypeReferencePart *prev, ArenaAllocator *const allocator,
                                  AstNodeHistory *history)
        : TypeNode(AstNodeType::ETS_TYPE_REFERENCE_PART, allocator), name_(name), typeParams_(typeParams), prev_(prev)
    {
        if (history != nullptr) {
            history_ = history;
        } else {
            InitHistory();
        }
    }

    ir::ETSTypeReferencePart *Previous()
    {
        return GetHistoryNodeAs<ETSTypeReferencePart>()->prev_;
    }

    const ir::ETSTypeReferencePart *Previous() const
    {
        return GetHistoryNodeAs<ETSTypeReferencePart>()->prev_;
    }

    ir::Expression *Name()
    {
        return GetHistoryNodeAs<ETSTypeReferencePart>()->name_;
    }

    ir::TSTypeParameterInstantiation *TypeParams()
    {
        return GetHistoryNodeAs<ETSTypeReferencePart>()->typeParams_;
    }

    const ir::TSTypeParameterInstantiation *TypeParams() const
    {
        return GetHistoryNodeAs<ETSTypeReferencePart>()->typeParams_;
    }

    const ir::Expression *Name() const
    {
        return GetHistoryNodeAs<ETSTypeReferencePart>()->name_;
    }

    void TransformChildren(const NodeTransformer &cb, std::string_view transformationName) override;
    void Iterate(const NodeTraverser &cb) const override;
    void Dump(ir::AstDumper *dumper) const override;
    void Dump(ir::SrcDumper *dumper) const override;
    void Compile(compiler::PandaGen *pg) const override;
    void Compile(compiler::ETSGen *etsg) const override;
    checker::Type *Check(checker::TSChecker *checker) override;
    checker::VerifiedType Check(checker::ETSChecker *checker) override;
    checker::Type *HandlerResultType(checker::ETSChecker *checker, checker::Type *baseType);
    checker::Type *GetType([[maybe_unused]] checker::ETSChecker *checker) override;
    ir::Identifier *GetIdent();

    void Accept(ASTVisitorT *v) override
    {
        v->Accept(this);
    }

    [[nodiscard]] ETSTypeReferencePart *Clone(ArenaAllocator *allocator, AstNode *parent) override;

    ETSTypeReferencePart *Construct(ArenaAllocator *allocator) override;
    void CopyTo(AstNode *other) const override;

private:
    checker::Type *HandleInternalTypes(checker::ETSChecker *checker);
<<<<<<< HEAD
=======

    friend class SizeOfNodeTest;
    void SetName(ir::Expression *name);
    void SetTypeParams(ir::TSTypeParameterInstantiation *typeParams);
    void SetPrevious(ir::ETSTypeReferencePart *prev);
>>>>>>> 6d813986

    friend class SizeOfNodeTest;
    ir::Expression *name_;
    ir::TSTypeParameterInstantiation *typeParams_ {};
    ir::ETSTypeReferencePart *prev_ {};
};
}  // namespace ark::es2panda::ir

#endif<|MERGE_RESOLUTION|>--- conflicted
+++ resolved
@@ -111,16 +111,12 @@
 
 private:
     checker::Type *HandleInternalTypes(checker::ETSChecker *checker);
-<<<<<<< HEAD
-=======
 
     friend class SizeOfNodeTest;
     void SetName(ir::Expression *name);
     void SetTypeParams(ir::TSTypeParameterInstantiation *typeParams);
     void SetPrevious(ir::ETSTypeReferencePart *prev);
->>>>>>> 6d813986
 
-    friend class SizeOfNodeTest;
     ir::Expression *name_;
     ir::TSTypeParameterInstantiation *typeParams_ {};
     ir::ETSTypeReferencePart *prev_ {};
