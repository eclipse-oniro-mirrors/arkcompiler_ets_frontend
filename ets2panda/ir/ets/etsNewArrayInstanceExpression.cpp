/*
 * Copyright (c) 2021-2025 Huawei Device Co., Ltd.
 * Licensed under the Apache License, Version 2.0 (the "License");
 * you may not use this file except in compliance with the License.
 * You may obtain a copy of the License at
 *
 * http://www.apache.org/licenses/LICENSE-2.0
 *
 * Unless required by applicable law or agreed to in writing, software
 * distributed under the License is distributed on an "AS IS" BASIS,
 * WITHOUT WARRANTIES OR CONDITIONS OF ANY KIND, either express or implied.
 * See the License for the specific language governing permissions and
 * limitations under the License.
 */

#include "etsNewArrayInstanceExpression.h"

#include "checker/ETSchecker.h"
#include "checker/ets/typeRelationContext.h"
#include "checker/TSchecker.h"
#include "compiler/core/ETSGen.h"
#include "compiler/core/pandagen.h"

namespace ark::es2panda::ir {
void ETSNewArrayInstanceExpression::TransformChildren(const NodeTransformer &cb,
                                                      std::string_view const transformationName)
{
    if (auto *transformedNode = cb(typeReference_); typeReference_ != transformedNode) {
        typeReference_->SetTransformedNode(transformationName, transformedNode);
        typeReference_ = static_cast<TypeNode *>(transformedNode);
    }

    if (auto *transformedNode = cb(dimension_); dimension_ != transformedNode) {
        dimension_->SetTransformedNode(transformationName, transformedNode);
        dimension_ = transformedNode->AsExpression();
    }
}

void ETSNewArrayInstanceExpression::Iterate(const NodeTraverser &cb) const
{
    cb(typeReference_);
    cb(dimension_);
}

void ETSNewArrayInstanceExpression::Dump(ir::AstDumper *dumper) const
{
    dumper->Add(
        {{"type", "ETSNewArrayInstanceExpression"}, {"typeReference", typeReference_}, {"dimension", dimension_}});
}

void ETSNewArrayInstanceExpression::Dump(ir::SrcDumper *dumper) const
{
    dumper->Add("new ");
    ES2PANDA_ASSERT(typeReference_);
    typeReference_->Dump(dumper);
    ES2PANDA_ASSERT(dimension_);
    dumper->Add("[");
    dimension_->Dump(dumper);
    dumper->Add("]");
}

void ETSNewArrayInstanceExpression::Compile(compiler::PandaGen *pg) const
{
    pg->GetAstCompiler()->Compile(this);
}
void ETSNewArrayInstanceExpression::Compile(compiler::ETSGen *etsg) const
{
    etsg->GetAstCompiler()->Compile(this);
}

checker::Type *ETSNewArrayInstanceExpression::Check(checker::TSChecker *checker)
{
    return checker->GetAnalyzer()->Check(this);
}

checker::VerifiedType ETSNewArrayInstanceExpression::Check(checker::ETSChecker *checker)
{
    return {this, checker->GetAnalyzer()->Check(this)};
}

ETSNewArrayInstanceExpression *ETSNewArrayInstanceExpression::Clone(ArenaAllocator *const allocator,
                                                                    AstNode *const parent)
{
    auto *const typeRef = typeReference_ != nullptr ? typeReference_->Clone(allocator, nullptr) : nullptr;
    auto *const dimension = dimension_ != nullptr ? dimension_->Clone(allocator, nullptr)->AsExpression() : nullptr;
    auto *const clone = allocator->New<ETSNewArrayInstanceExpression>(typeRef, dimension);
    ES2PANDA_ASSERT(clone);

    if (typeRef != nullptr) {
        typeRef->SetParent(clone);
    }

    if (dimension != nullptr) {
        dimension->SetParent(clone);
    }

    if (parent != nullptr) {
        clone->SetParent(parent);
    }

    clone->defaultConstructorSignature_ = defaultConstructorSignature_;
    clone->SetRange(Range());

    return clone;
}

void ETSNewArrayInstanceExpression::ClearPreferredType()
{
    SetPreferredType(nullptr);
    SetTsType(nullptr);
<<<<<<< HEAD
    TypeReference()->SetBoxingUnboxingFlags(BoxingUnboxingFlags::NONE);
=======
}

void ETSNewArrayInstanceExpression::CleanCheckInformation()
{
    SetPreferredType(nullptr);
    SetTsType(nullptr);
    if (dimension_ != nullptr) {
        dimension_->CleanCheckInformation();
    }
>>>>>>> 6d813986
}

void ETSNewArrayInstanceExpression::SetPreferredTypeBasedOnFuncParam(checker::ETSChecker *checker, checker::Type *param,
                                                                     checker::TypeRelationFlag flags)
{
    // NOTE (mmartin): This needs a complete solution
<<<<<<< HEAD
    if (preferredType_ != nullptr) {
=======
    if (PreferredType() != nullptr) {
>>>>>>> 6d813986
        return;
    }

    if (!param->IsETSArrayType()) {
        return;
    }

    auto *elementType = param->AsETSArrayType()->ElementType();

    auto assignCtx =
        checker::AssignmentContext(checker->Relation(), typeReference_, typeReference_->GetType(checker), elementType,
                                   typeReference_->Start(), std::nullopt, checker::TypeRelationFlag::NO_THROW | flags);
    if (assignCtx.IsAssignable()) {
        SetPreferredType(param);
    }
}
}  // namespace ark::es2panda::ir<|MERGE_RESOLUTION|>--- conflicted
+++ resolved
@@ -108,9 +108,6 @@
 {
     SetPreferredType(nullptr);
     SetTsType(nullptr);
-<<<<<<< HEAD
-    TypeReference()->SetBoxingUnboxingFlags(BoxingUnboxingFlags::NONE);
-=======
 }
 
 void ETSNewArrayInstanceExpression::CleanCheckInformation()
@@ -120,18 +117,13 @@
     if (dimension_ != nullptr) {
         dimension_->CleanCheckInformation();
     }
->>>>>>> 6d813986
 }
 
 void ETSNewArrayInstanceExpression::SetPreferredTypeBasedOnFuncParam(checker::ETSChecker *checker, checker::Type *param,
                                                                      checker::TypeRelationFlag flags)
 {
     // NOTE (mmartin): This needs a complete solution
-<<<<<<< HEAD
-    if (preferredType_ != nullptr) {
-=======
     if (PreferredType() != nullptr) {
->>>>>>> 6d813986
         return;
     }
 
