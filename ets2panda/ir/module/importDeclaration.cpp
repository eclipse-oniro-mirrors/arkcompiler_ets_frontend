--- conflicted
+++ resolved
@@ -113,11 +113,7 @@
 
 void ImportDeclaration::CopyTo(AstNode *other) const
 {
-<<<<<<< HEAD
-    auto otherImpl = other->AsImportDeclaration();
-=======
     auto otherImpl = static_cast<ImportDeclaration *>(other);
->>>>>>> 6d813986
 
     otherImpl->source_ = source_;
     otherImpl->specifiers_ = specifiers_;
@@ -126,8 +122,6 @@
     Statement::CopyTo(other);
 }
 
-<<<<<<< HEAD
-=======
 void ImportDeclaration::EmplaceSpecifiers(AstNode *source)
 {
     auto newNode = this->GetOrCreateHistoryNodeAs<ImportDeclaration>();
@@ -154,5 +148,4 @@
     return newNode->specifiers_;
 }
 
->>>>>>> 6d813986
 }  // namespace ark::es2panda::ir