--- conflicted
+++ resolved
@@ -39,14 +39,7 @@
 
 void Expression::CopyTo(AstNode *other) const
 {
-<<<<<<< HEAD
-    auto otherImpl = other->AsExpression();
-
-    otherImpl->grouped_ = grouped_;
-
-=======
     [[maybe_unused]] auto otherImpl = other->AsExpression();
->>>>>>> 6d813986
     TypedAstNode::CopyTo(other);
 }
 
