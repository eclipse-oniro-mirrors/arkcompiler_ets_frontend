/*
 * Copyright (c) 2021-2025 Huawei Device Co., Ltd.
 * Licensed under the Apache License, Version 2.0 (the "License");
 * you may not use this file except in compliance with the License.
 * You may obtain a copy of the License at
 *
 * http://www.apache.org/licenses/LICENSE-2.0
 *
 * Unless required by applicable law or agreed to in writing, software
 * distributed under the License is distributed on an "AS IS" BASIS,
 * WITHOUT WARRANTIES OR CONDITIONS OF ANY KIND, either express or implied.
 * See the License for the specific language governing permissions and
 * limitations under the License.
 */

#include "astNode.h"
#include "compiler/lowering/phase.h"
#include "ir/astDump.h"
#include "ir/astNodeHistory.h"
#include "ir/srcDump.h"
#include "ir/typed.h"

namespace ark::es2panda::ir {

AstNode::AstNode(AstNode const &other)
{
    auto otherHistoryNode = other.GetHistoryNode();
    range_ = otherHistoryNode->range_;
    type_ = otherHistoryNode->type_;
    if (otherHistoryNode->variable_ != nullptr) {
        variable_ = otherHistoryNode->variable_;
    }
    flags_ = otherHistoryNode->flags_;
    astNodeFlags_ = otherHistoryNode->astNodeFlags_;
    // boxing_unboxing_flags_ {};  leave default value!
}

[[nodiscard]] bool AstNode::IsExported() const noexcept
{
    if (UNLIKELY(IsClassDefinition())) {
        return GetHistoryNode()->parent_->IsExported();
    }

    return (Modifiers() & ModifierFlags::EXPORT) != 0;
}

[[nodiscard]] bool AstNode::IsDefaultExported() const noexcept
{
    if (UNLIKELY(IsClassDefinition())) {
        return GetHistoryNode()->parent_->IsDefaultExported();
    }

    return (Modifiers() & ModifierFlags::DEFAULT_EXPORT) != 0;
}

[[nodiscard]] bool AstNode::IsExportedType() const noexcept
{
    if (UNLIKELY(IsClassDefinition())) {
        return GetHistoryNode()->parent_->IsExportedType();
    }

    return (Modifiers() & ModifierFlags::EXPORT_TYPE) != 0;
}

[[nodiscard]] bool AstNode::HasExportAlias() const noexcept
{
    if (UNLIKELY(IsClassDefinition())) {
        return GetHistoryNode()->parent_->HasExportAlias();
    }

    return (GetHistoryNode()->astNodeFlags_ & AstNodeFlags::HAS_EXPORT_ALIAS) != 0;
}

bool AstNode::IsScopeBearer() const noexcept
{
    return false;
}

varbinder::Scope *AstNode::Scope() const noexcept
{
    ES2PANDA_UNREACHABLE();
}

void AstNode::ClearScope() noexcept
{
    ES2PANDA_UNREACHABLE();
}

ir::ClassElement *AstNode::AsClassElement()
{
    ES2PANDA_ASSERT(IsMethodDefinition() || IsClassProperty() || IsClassStaticBlock() || IsOverloadDeclaration());
    return reinterpret_cast<ir::ClassElement *>(this);
}

const ir::ClassElement *AstNode::AsClassElement() const
{
    ES2PANDA_ASSERT(IsMethodDefinition() || IsClassProperty() || IsClassStaticBlock() || IsOverloadDeclaration());
    return reinterpret_cast<const ir::ClassElement *>(this);
}

template <typename R, typename T>
static R GetTopStatementImpl(T *self)
{
    auto iter = self;

    while (iter->Parent()) {
        iter = iter->Parent();
    }

    return reinterpret_cast<R>(iter);
}

ir::BlockStatement *AstNode::GetTopStatement()
{
    return GetTopStatementImpl<ir::BlockStatement *>(this);
}

const ir::BlockStatement *AstNode::GetTopStatement() const
{
    return GetTopStatementImpl<const ir::BlockStatement *>(this);
}

AstNode *AstNode::Clone([[maybe_unused]] ArenaAllocator *const allocator, [[maybe_unused]] AstNode *const parent)
{
    ES2PANDA_UNREACHABLE();
}

varbinder::Scope *AstNode::EnclosingScope(const ir::AstNode *expr) noexcept
{
    while (expr != nullptr && !expr->IsScopeBearer()) {
        expr = expr->Parent();
    }
    return expr != nullptr ? expr->Scope() : nullptr;
}

std::string AstNode::DumpJSON() const
{
    ir::AstDumper dumper {this};
    return dumper.Str();
}

std::string AstNode::DumpEtsSrc() const
{
    ir::SrcDumper dumper {this};
    return dumper.Str();
}

std::string AstNode::DumpDecl() const
{
    ir::SrcDumper dumper {this, true};
    dumper.Run();
    return dumper.Str();
}

void AstNode::SetOriginalNode(AstNode *originalNode) noexcept
{
    if (OriginalNode() != originalNode) {
        GetOrCreateHistoryNode()->originalNode_ = originalNode;
    }
}

AstNode *AstNode::OriginalNode() const noexcept
{
    return GetHistoryNode()->originalNode_;
}

void AstNode::SetTransformedNode([[maybe_unused]] std::string_view const transformationName, AstNode *transformedNode)
{
    if (transformedNode != nullptr) {
        transformedNode->SetOriginalNode(this);
    }
}

void AstNode::CleanUp()
{
    SetVariable(nullptr);
    if (IsScopeBearer()) {
        ClearScope();
    }
    if (IsTyped()) {
        this->AsTyped()->SetTsType(nullptr);
        this->AsTyped()->SetPreferredType(nullptr);
    }
}

bool AstNode::IsReadonly() const noexcept
{
    return (Modifiers() & ModifierFlags::READONLY) != 0;
}

// NOTE: For readonly parameter type
bool AstNode::IsReadonlyType() const noexcept
{
    return (Modifiers() & ModifierFlags::READONLY_PARAMETER) != 0;
}

bool AstNode::IsOptionalDeclaration() const noexcept
{
    return (Modifiers() & ModifierFlags::OPTIONAL) != 0;
}

bool AstNode::IsDefinite() const noexcept
{
    return (Modifiers() & ModifierFlags::DEFINITE) != 0;
}

bool AstNode::IsConstructor() const noexcept
{
    return (Modifiers() & ModifierFlags::CONSTRUCTOR) != 0;
}

bool AstNode::IsOverride() const noexcept
{
    return (Modifiers() & ModifierFlags::OVERRIDE) != 0;
}

AstNode *AstNode::ShallowClone(ArenaAllocator *allocator)
{
    auto clone = Construct(allocator);
    CopyTo(clone);
    return clone;
}

void AstNode::CopyTo(AstNode *other) const
{
    ES2PANDA_ASSERT(other->type_ == type_);

    other->parent_ = parent_;
    other->range_ = range_;
    other->flags_ = flags_;
    other->astNodeFlags_ = astNodeFlags_;
    other->history_ = history_;
    other->variable_ = variable_;
    other->originalNode_ = originalNode_;
}

AstNode *AstNode::Construct([[maybe_unused]] ArenaAllocator *allocator)
{
    ES2PANDA_UNREACHABLE();
}

bool AstNode::IsValidInCurrentPhase() const
{
    if (!HistoryInitialized()) {
        return true;
    }
    return compiler::GetPhaseManager()->CurrentPhaseId() >= GetFirstCreated();
}

compiler::PhaseId AstNode::GetFirstCreated() const
{
    return history_->FirstCreated();
}

AstNode *AstNode::GetFromExistingHistory() const
{
    ES2PANDA_ASSERT(HistoryInitialized());
    auto node = history_->Get(compiler::GetPhaseManager()->CurrentPhaseId());
    if (UNLIKELY(node == nullptr)) {
        // the callee assumes the nullptr might be returned, but
        // the caller asserts it is not possible, so the explicit check is inserted
        ES2PANDA_UNREACHABLE();
    }
    return node;
}

<<<<<<< HEAD
std::string AstNode::DumpDecl() const
{
    ir::SrcDumper dumper {this, true};
    dumper.Run();
    return dumper.Str();
}

std::string AstNode::IsolatedDumpDecl() const
{
    ir::SrcDumper dumper {this, true, true};
    dumper.Run();
    return dumper.Str();
}

void AstNode::SetOriginalNode(AstNode *originalNode) noexcept
=======
AstNode *AstNode::GetOrCreateHistoryNode() const
>>>>>>> 6d813986
{
    AstNode *node = nullptr;

    if (HistoryInitialized()) {
        node = history_->At(compiler::GetPhaseManager()->CurrentPhaseId());
        if (node == nullptr) {
            node = history_->Get(compiler::GetPhaseManager()->PreviousPhaseId());
            ES2PANDA_ASSERT(node != nullptr);
            node = node->ShallowClone(compiler::GetPhaseManager()->Allocator());
            history_->Set(node, compiler::GetPhaseManager()->CurrentPhaseId());
        }
    } else {
        node = const_cast<AstNode *>(this);
    }

    return node;
}

void AstNode::AddModifier(ModifierFlags const flags) noexcept
{
    if (!All(Modifiers(), flags)) {
        GetOrCreateHistoryNode()->flags_ |= flags;
    }
}

void AstNode::ClearModifier(ModifierFlags const flags) noexcept
{
<<<<<<< HEAD
    transformedNode->SetOriginalNode(this);
    transformedNode_ = std::make_optional(std::make_pair(transformationName, transformedNode));
=======
    if (Any(Modifiers(), flags)) {
        GetOrCreateHistoryNode()->flags_ &= ~flags;
    }
>>>>>>> 6d813986
}

void AstNode::InitHistory()
{
    if (!g_enableContextHistory || HistoryInitialized()) {
        return;
    }

    history_ = compiler::GetPhaseManager()->Allocator()->New<AstNodeHistory>(
        this, compiler::GetPhaseManager()->CurrentPhaseId(), compiler::GetPhaseManager()->Allocator());
}

bool AstNode::HistoryInitialized() const
{
    return history_ != nullptr;
}

void AstNode::CleanCheckInformation()
{
    if (IsTyped()) {
        this->AsTyped()->SetTsType(nullptr);
        this->AsTyped()->SetPreferredType(nullptr);
    }
    Iterate([&](auto *childNode) { childNode->CleanCheckInformation(); });
}

<<<<<<< HEAD
bool AstNode::IsReadonly() const noexcept
{
    return (flags_ & ModifierFlags::READONLY) != 0;
}

// NOTE: For readonly parameter type
bool AstNode::IsReadonlyType() const noexcept
{
    return (flags_ & ModifierFlags::READONLY_PARAMETER) != 0;
}

bool AstNode::IsOptionalDeclaration() const noexcept
{
    return (flags_ & ModifierFlags::OPTIONAL) != 0;
}

bool AstNode::IsDefinite() const noexcept
{
    return (flags_ & ModifierFlags::DEFINITE) != 0;
}

bool AstNode::IsConstructor() const noexcept
{
    return (flags_ & ModifierFlags::CONSTRUCTOR) != 0;
}

bool AstNode::IsOverride() const noexcept
{
    return (flags_ & ModifierFlags::OVERRIDE) != 0;
}

AstNode *AstNode::ShallowClone(ArenaAllocator *allocator)
{
    auto clone = Construct(allocator);
    CopyTo(clone);
    return clone;
}

void AstNode::CopyTo(AstNode *other) const
{
    ES2PANDA_ASSERT(other->type_ == type_);

    other->parent_ = parent_;
    other->range_ = range_;
    other->flags_ = flags_;
    other->astNodeFlags_ = astNodeFlags_;
    other->boxingUnboxingFlags_ = boxingUnboxingFlags_;
    other->variable_ = variable_;
    other->originalNode_ = originalNode_;
    other->transformedNode_ = transformedNode_;
}

AstNode *AstNode::Construct([[maybe_unused]] ArenaAllocator *allocator)
{
    ES2PANDA_UNREACHABLE();
}
=======
>>>>>>> 6d813986
}  // namespace ark::es2panda::ir<|MERGE_RESOLUTION|>--- conflicted
+++ resolved
@@ -264,25 +264,7 @@
     return node;
 }
 
-<<<<<<< HEAD
-std::string AstNode::DumpDecl() const
-{
-    ir::SrcDumper dumper {this, true};
-    dumper.Run();
-    return dumper.Str();
-}
-
-std::string AstNode::IsolatedDumpDecl() const
-{
-    ir::SrcDumper dumper {this, true, true};
-    dumper.Run();
-    return dumper.Str();
-}
-
-void AstNode::SetOriginalNode(AstNode *originalNode) noexcept
-=======
 AstNode *AstNode::GetOrCreateHistoryNode() const
->>>>>>> 6d813986
 {
     AstNode *node = nullptr;
 
@@ -310,14 +292,9 @@
 
 void AstNode::ClearModifier(ModifierFlags const flags) noexcept
 {
-<<<<<<< HEAD
-    transformedNode->SetOriginalNode(this);
-    transformedNode_ = std::make_optional(std::make_pair(transformationName, transformedNode));
-=======
     if (Any(Modifiers(), flags)) {
         GetOrCreateHistoryNode()->flags_ &= ~flags;
     }
->>>>>>> 6d813986
 }
 
 void AstNode::InitHistory()
@@ -344,63 +321,4 @@
     Iterate([&](auto *childNode) { childNode->CleanCheckInformation(); });
 }
 
-<<<<<<< HEAD
-bool AstNode::IsReadonly() const noexcept
-{
-    return (flags_ & ModifierFlags::READONLY) != 0;
-}
-
-// NOTE: For readonly parameter type
-bool AstNode::IsReadonlyType() const noexcept
-{
-    return (flags_ & ModifierFlags::READONLY_PARAMETER) != 0;
-}
-
-bool AstNode::IsOptionalDeclaration() const noexcept
-{
-    return (flags_ & ModifierFlags::OPTIONAL) != 0;
-}
-
-bool AstNode::IsDefinite() const noexcept
-{
-    return (flags_ & ModifierFlags::DEFINITE) != 0;
-}
-
-bool AstNode::IsConstructor() const noexcept
-{
-    return (flags_ & ModifierFlags::CONSTRUCTOR) != 0;
-}
-
-bool AstNode::IsOverride() const noexcept
-{
-    return (flags_ & ModifierFlags::OVERRIDE) != 0;
-}
-
-AstNode *AstNode::ShallowClone(ArenaAllocator *allocator)
-{
-    auto clone = Construct(allocator);
-    CopyTo(clone);
-    return clone;
-}
-
-void AstNode::CopyTo(AstNode *other) const
-{
-    ES2PANDA_ASSERT(other->type_ == type_);
-
-    other->parent_ = parent_;
-    other->range_ = range_;
-    other->flags_ = flags_;
-    other->astNodeFlags_ = astNodeFlags_;
-    other->boxingUnboxingFlags_ = boxingUnboxingFlags_;
-    other->variable_ = variable_;
-    other->originalNode_ = originalNode_;
-    other->transformedNode_ = transformedNode_;
-}
-
-AstNode *AstNode::Construct([[maybe_unused]] ArenaAllocator *allocator)
-{
-    ES2PANDA_UNREACHABLE();
-}
-=======
->>>>>>> 6d813986
 }  // namespace ark::es2panda::ir