/**
 * Copyright (c) 2021-2025 Huawei Device Co., Ltd.
 * Licensed under the Apache License, Version 2.0 (the "License");
 * you may not use this file except in compliance with the License.
 * You may obtain a copy of the License at
 *
 * http://www.apache.org/licenses/LICENSE-2.0
 *
 * Unless required by applicable law or agreed to in writing, software
 * distributed under the License is distributed on an "AS IS" BASIS,
 * WITHOUT WARRANTIES OR CONDITIONS OF ANY KIND, either express or implied.
 * See the License for the specific language governing permissions and
 * limitations under the License.
 */

#ifndef ES2PANDA_IR_EXPRESSION_H
#define ES2PANDA_IR_EXPRESSION_H

#include "ir/typed.h"

namespace ark::es2panda::ir {
class Literal;
class TypeNode;
class AnnotatedExpression;

class Expression : public TypedAstNode {
public:
    Expression() = delete;
    ~Expression() override = default;

    Expression &operator=(const Expression &) = delete;
    NO_MOVE_SEMANTIC(Expression);

    [[nodiscard]] bool IsGrouped() const noexcept
    {
        return AstNode::GetHistoryNodeAs<Expression>()->HasAstNodeFlags(AstNodeFlags::IS_GROUPED);
    }

    void SetGrouped() noexcept
    {
        if (!IsGrouped()) {
            AstNode::GetOrCreateHistoryNodeAs<Expression>()->SetAstNodeFlags(AstNodeFlags::IS_GROUPED);
        }
    }

    [[nodiscard]] const Literal *AsLiteral() const
    {
        ES2PANDA_ASSERT(IsLiteral());
        return reinterpret_cast<const Literal *>(GetHistoryNodeAs<Expression>());
    }

    [[nodiscard]] Literal *AsLiteral()
    {
        ES2PANDA_ASSERT(IsLiteral());
        return reinterpret_cast<Literal *>(GetHistoryNodeAs<Expression>());
    }

    [[nodiscard]] virtual bool IsLiteral() const noexcept
    {
        return false;
    }

    [[nodiscard]] virtual bool IsTypeNode() const noexcept
    {
        return false;
    }

    [[nodiscard]] virtual bool IsAnnotatedExpression() const noexcept
    {
        return false;
    }

    [[nodiscard]] bool IsExpression() const noexcept override
    {
        return true;
    }

    [[nodiscard]] TypeNode *AsTypeNode()
    {
        ES2PANDA_ASSERT(IsTypeNode());
        return reinterpret_cast<TypeNode *>(GetHistoryNodeAs<Expression>());
    }

    [[nodiscard]] const TypeNode *AsTypeNode() const
    {
        ES2PANDA_ASSERT(IsTypeNode());
        return reinterpret_cast<const TypeNode *>(GetHistoryNodeAs<Expression>());
    }

    [[nodiscard]] AnnotatedExpression *AsAnnotatedExpression()
    {
        ES2PANDA_ASSERT(IsAnnotatedExpression());
        return reinterpret_cast<AnnotatedExpression *>(GetHistoryNodeAs<Expression>());
    }

    [[nodiscard]] const AnnotatedExpression *AsAnnotatedExpression() const
    {
        ES2PANDA_ASSERT(IsAnnotatedExpression());
        return reinterpret_cast<const AnnotatedExpression *>(GetHistoryNodeAs<Expression>());
    }

    bool IsBrokenExpression() const noexcept;

    [[nodiscard]] virtual std::string ToString() const;

    void CopyTo(AstNode *other) const override;

protected:
    explicit Expression(AstNodeType const type) : TypedAstNode(type) {}
    explicit Expression(AstNodeType const type, ModifierFlags const flags) : TypedAstNode(type, flags) {}

    Expression(Expression const &other) : TypedAstNode(static_cast<TypedAstNode const &>(other)) {}

private:
    friend class SizeOfNodeTest;
<<<<<<< HEAD
    bool grouped_ {};
=======
>>>>>>> 6d813986
};

class AnnotatedExpression : public Annotated<Expression> {
public:
    AnnotatedExpression() = delete;
    ~AnnotatedExpression() override = default;

    NO_COPY_SEMANTIC(AnnotatedExpression);
    NO_MOVE_SEMANTIC(AnnotatedExpression);

    [[nodiscard]] bool IsAnnotatedExpression() const noexcept override
    {
        return true;
    }

protected:
    explicit AnnotatedExpression(AstNodeType const type, TypeNode *const typeAnnotation)
        : Annotated<Expression>(type, typeAnnotation)
    {
    }
    explicit AnnotatedExpression(AstNodeType const type) : Annotated<Expression>(type) {}

    explicit AnnotatedExpression(AnnotatedExpression const &other, ArenaAllocator *allocator);
};

class MaybeOptionalExpression : public Expression {
public:
    MaybeOptionalExpression() = delete;
    ~MaybeOptionalExpression() override = default;

    MaybeOptionalExpression &operator=(const MaybeOptionalExpression &) = delete;
    NO_MOVE_SEMANTIC(MaybeOptionalExpression);

    [[nodiscard]] bool IsOptional() const noexcept
    {
        return GetHistoryNodeAs<MaybeOptionalExpression>()->optional_;
    }

    void ClearOptional() noexcept
    {
        GetOrCreateHistoryNodeAs<MaybeOptionalExpression>()->optional_ = false;
    }

protected:
    explicit MaybeOptionalExpression(AstNodeType type, bool optional) : Expression(type), optional_(optional) {}
    explicit MaybeOptionalExpression(AstNodeType type, ModifierFlags flags, bool optional)
        : Expression(type, flags), optional_(optional)
    {
    }

    MaybeOptionalExpression(MaybeOptionalExpression const &other) : Expression(static_cast<Expression const &>(other))
    {
        optional_ = other.optional_;
    }

private:
    bool optional_;
};

}  // namespace ark::es2panda::ir

#endif /* ES2PANDA_IR_EXPRESSION_H */<|MERGE_RESOLUTION|>--- conflicted
+++ resolved
@@ -113,10 +113,6 @@
 
 private:
     friend class SizeOfNodeTest;
-<<<<<<< HEAD
-    bool grouped_ {};
-=======
->>>>>>> 6d813986
 };
 
 class AnnotatedExpression : public Annotated<Expression> {
