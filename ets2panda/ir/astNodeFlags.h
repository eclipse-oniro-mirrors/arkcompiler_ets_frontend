--- conflicted
+++ resolved
@@ -35,11 +35,8 @@
     RESIZABLE_REST = 1U << 7U,
     // TO BE REMOVED AFTER COMPLETE PRIMITIVE TYPES REFACTORING, DO NOT USE!!
     TMP_CONVERT_PRIMITIVE_CAST_METHOD_CALL = 1U << 8U,
-<<<<<<< HEAD
-=======
     // Moved out of the ir::Expression
     IS_GROUPED = 1U << 9U,
->>>>>>> 6d813986
     /* do not introduce new flags. all the existing to be removed */
 };
 
@@ -75,10 +72,7 @@
     ANNOTATION_USAGE = 1U << 28U,
     READONLY_PARAMETER = 1U << 29U,
     ARRAY_SETTER = 1U << 30U,
-<<<<<<< HEAD
-=======
     DEFAULT = 1U << 31U,
->>>>>>> 6d813986
     ACCESS = PUBLIC | PROTECTED | PRIVATE | INTERNAL,
     ALL = STATIC | ASYNC | ACCESS | DECLARE | READONLY | ABSTRACT,
     ALLOWED_IN_CTOR_PARAMETER = ACCESS | READONLY,
