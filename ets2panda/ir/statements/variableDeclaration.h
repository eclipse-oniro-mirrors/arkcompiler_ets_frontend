/**
 * Copyright (c) 2021-2025 Huawei Device Co., Ltd.
 * Licensed under the Apache License, Version 2.0 (the "License");
 * you may not use this file except in compliance with the License.
 * You may obtain a copy of the License at
 *
 * http://www.apache.org/licenses/LICENSE-2.0
 *
 * Unless required by applicable law or agreed to in writing, software
 * distributed under the License is distributed on an "AS IS" BASIS,
 * WITHOUT WARRANTIES OR CONDITIONS OF ANY KIND, either express or implied.
 * See the License for the specific language governing permissions and
 * limitations under the License.
 */

#ifndef ES2PANDA_IR_STATEMENT_VARIABLE_DECLARATION_H
#define ES2PANDA_IR_STATEMENT_VARIABLE_DECLARATION_H

#include "ir/annotationAllowed.h"
#include "ir/jsDocAllowed.h"
#include "ir/statement.h"
#include "ir/expressions/identifier.h"
#include "ir/statements/annotationUsage.h"
#include "variableDeclarator.h"

namespace ark::es2panda::ir {
class VariableDeclarator;

class VariableDeclaration : public JsDocAllowed<AnnotationAllowed<Statement>> {
private:
    struct Tag {};

public:
    enum class VariableDeclarationKind { CONST, LET, VAR };

    explicit VariableDeclaration(VariableDeclarationKind kind, ArenaAllocator *allocator,
                                 ArenaVector<VariableDeclarator *> &&declarators)
        : JsDocAllowed<AnnotationAllowed<Statement>>(AstNodeType::VARIABLE_DECLARATION, allocator),
          kind_(kind),
          decorators_(allocator->Adapter()),
          declarators_(std::move(declarators))
    {
        InitHistory();
    }

    explicit VariableDeclaration(VariableDeclarationKind kind, ArenaAllocator *allocator,
                                 ArenaVector<VariableDeclarator *> &&declarators, AstNodeHistory *history)
        : AnnotationAllowed<Statement>(AstNodeType::VARIABLE_DECLARATION, allocator),
          kind_(kind),
          decorators_(allocator->Adapter()),
          declarators_(std::move(declarators))
    {
        if (history != nullptr) {
            history_ = history;
        } else {
            InitHistory();
        }
    }

    explicit VariableDeclaration(Tag tag, VariableDeclaration const &other, ArenaAllocator *allocator);

    explicit VariableDeclaration(Tag const tag, VariableDeclaration const &other, ArenaAllocator *const allocator,
                                 AstNodeHistory *history);

    const ArenaVector<VariableDeclarator *> &Declarators() const
    {
        return GetHistoryNodeAs<VariableDeclaration>()->declarators_;
    }

    [[nodiscard]] const ArenaVector<VariableDeclarator *> &Declarators();

    [[nodiscard]] ArenaVector<VariableDeclarator *> &DeclaratorsForUpdate();

    VariableDeclarationKind Kind() const
    {
        return GetHistoryNodeAs<VariableDeclaration>()->kind_;
    }

    const ArenaVector<Decorator *> &Decorators() const
    {
        return GetHistoryNodeAs<VariableDeclaration>()->decorators_;
    }

    [[nodiscard]] const ArenaVector<Decorator *> &Decorators();

    [[nodiscard]] ArenaVector<Decorator *> &DecoratorsForUpdate();

    VariableDeclarator *GetDeclaratorByName(util::StringView name) const
    {
        for (VariableDeclarator *declarator : Declarators()) {
            if (declarator->Id()->AsIdentifier()->Name().Compare(name) == 0) {
                return declarator;
            }
        }
        return nullptr;
    }

    void AddDecorators([[maybe_unused]] ArenaVector<ir::Decorator *> &&decorators) override
    {
        auto newNode = reinterpret_cast<VariableDeclaration *>(this->GetOrCreateHistoryNode());
        newNode->decorators_ = std::move(decorators);
    }

    bool CanHaveDecorator([[maybe_unused]] bool inTs) const override
    {
        return true;
    }

    void TransformChildren(const NodeTransformer &cb, std::string_view transformationName) override;
    void Iterate(const NodeTraverser &cb) const override;
    void Dump(ir::AstDumper *dumper) const override;
    void Dump(ir::SrcDumper *dumper) const override;
    void Compile([[maybe_unused]] compiler::PandaGen *pg) const override;
    void Compile([[maybe_unused]] compiler::ETSGen *etsg) const override;
    checker::Type *Check([[maybe_unused]] checker::TSChecker *checker) override;
    checker::VerifiedType Check([[maybe_unused]] checker::ETSChecker *checker) override;

    void Accept(ASTVisitorT *v) override
    {
        v->Accept(this);
    }

    [[nodiscard]] VariableDeclaration *Clone(ArenaAllocator *allocator, AstNode *parent) override;

    VariableDeclaration *Construct(ArenaAllocator *allocator) override;
    void CopyTo(AstNode *other) const override;

private:
    friend class SizeOfNodeTest;
<<<<<<< HEAD
=======
    void SetValueDecorators(Decorator *source, size_t index);
    void SetValueDeclarators(VariableDeclarator *source, size_t index);
    void EmplaceDecorators(Decorator *source);
    void ClearDecorators();
    void EmplaceDeclarators(VariableDeclarator *source);
    void ClearDeclarators();

>>>>>>> 6d813986
    VariableDeclarationKind kind_;
    ArenaVector<Decorator *> decorators_;
    ArenaVector<VariableDeclarator *> declarators_;
};
}  // namespace ark::es2panda::ir

#endif<|MERGE_RESOLUTION|>--- conflicted
+++ resolved
@@ -17,7 +17,6 @@
 #define ES2PANDA_IR_STATEMENT_VARIABLE_DECLARATION_H
 
 #include "ir/annotationAllowed.h"
-#include "ir/jsDocAllowed.h"
 #include "ir/statement.h"
 #include "ir/expressions/identifier.h"
 #include "ir/statements/annotationUsage.h"
@@ -26,7 +25,7 @@
 namespace ark::es2panda::ir {
 class VariableDeclarator;
 
-class VariableDeclaration : public JsDocAllowed<AnnotationAllowed<Statement>> {
+class VariableDeclaration : public AnnotationAllowed<Statement> {
 private:
     struct Tag {};
 
@@ -35,7 +34,7 @@
 
     explicit VariableDeclaration(VariableDeclarationKind kind, ArenaAllocator *allocator,
                                  ArenaVector<VariableDeclarator *> &&declarators)
-        : JsDocAllowed<AnnotationAllowed<Statement>>(AstNodeType::VARIABLE_DECLARATION, allocator),
+        : AnnotationAllowed<Statement>(AstNodeType::VARIABLE_DECLARATION, allocator),
           kind_(kind),
           decorators_(allocator->Adapter()),
           declarators_(std::move(declarators))
@@ -127,8 +126,6 @@
 
 private:
     friend class SizeOfNodeTest;
-<<<<<<< HEAD
-=======
     void SetValueDecorators(Decorator *source, size_t index);
     void SetValueDeclarators(VariableDeclarator *source, size_t index);
     void EmplaceDecorators(Decorator *source);
@@ -136,7 +133,6 @@
     void EmplaceDeclarators(VariableDeclarator *source);
     void ClearDeclarators();
 
->>>>>>> 6d813986
     VariableDeclarationKind kind_;
     ArenaVector<Decorator *> decorators_;
     ArenaVector<VariableDeclarator *> declarators_;
