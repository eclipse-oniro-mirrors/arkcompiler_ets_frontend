/**
 * Copyright (c) 2021-2025 Huawei Device Co., Ltd.
 * Licensed under the Apache License, Version 2.0 (the "License");
 * you may not use this file except in compliance with the License.
 * You may obtain a copy of the License at
 *
 * http://www.apache.org/licenses/LICENSE-2.0
 *
 * Unless required by applicable law or agreed to in writing, software
 * distributed under the License is distributed on an "AS IS" BASIS,
 * WITHOUT WARRANTIES OR CONDITIONS OF ANY KIND, either express or implied.
 * See the License for the specific language governing permissions and
 * limitations under the License.
 */

#ifndef ES2PANDA_IR_STATEMENT_BLOCK_STATEMENT_H
#define ES2PANDA_IR_STATEMENT_BLOCK_STATEMENT_H

#include "ir/statement.h"
#include "utils/arena_containers.h"

namespace ark::es2panda::checker {
class ETSAnalyzer;
}  // namespace ark::es2panda::checker

namespace ark::es2panda::ir {
class BlockStatement : public Statement {
public:
    explicit BlockStatement(ArenaAllocator *allocator, ArenaVector<Statement *> &&statementList)
        : Statement(AstNodeType::BLOCK_STATEMENT),
          statements_(std::move(statementList)),
          trailingBlocks_(allocator->Adapter())
    {
        InitHistory();
    }

    [[nodiscard]] bool IsScopeBearer() const noexcept override
    {
        return true;
    }

    [[nodiscard]] varbinder::Scope *Scope() const noexcept override
    {
        return AstNode::GetHistoryNodeAs<BlockStatement>()->scope_;
    }

    void SetScope(varbinder::Scope *scope) noexcept
    {
        if (Scope() != scope) {
            AstNode::GetOrCreateHistoryNodeAs<BlockStatement>()->scope_ = scope;
        }
    }

    void ClearScope() noexcept override
    {
        SetScope(nullptr);
    }

    ArenaVector<Statement *> &StatementsForUpdates()
    {
        return AstNode::GetOrCreateHistoryNodeAs<BlockStatement>()->statements_;
    }

    const ArenaVector<Statement *> &Statements()
    {
        return AstNode::GetHistoryNodeAs<BlockStatement>()->statements_;
    }

    const ArenaVector<Statement *> &Statements() const
    {
        return AstNode::GetHistoryNodeAs<BlockStatement>()->statements_;
    }

    void SetStatements(ArenaVector<Statement *> &&statementList)
    {
        auto &statements = AstNode::GetOrCreateHistoryNodeAs<BlockStatement>()->statements_;
        statements = std::move(statementList);

        for (auto *statement : Statements()) {
            statement->SetParent(this);
        }
    }

<<<<<<< HEAD
    void AddStatement(Statement *stmt)
    {
        stmt->SetParent(this);
        statements_.emplace_back(stmt);
    }

    void AddStatements(ArenaVector<Statement *> &stmts)
    {
        for (auto *stmt : stmts) {
            stmt->SetParent(this);
        }
        statements_.insert(statements_.end(), stmts.begin(), stmts.end());
=======
    void AddStatements(const ArenaVector<Statement *> &statementList)
    {
        auto &statements = AstNode::GetOrCreateHistoryNodeAs<BlockStatement>()->statements_;

        for (auto statement : statementList) {
            statement->SetParent(this);
            statements.emplace_back(statement);
        }
    }

    void ClearStatements()
    {
        auto &statements = AstNode::GetOrCreateHistoryNodeAs<BlockStatement>()->statements_;
        statements.clear();
    }

    void AddStatement(Statement *statement)
    {
        statement->SetParent(this);
        auto &statements = AstNode::GetOrCreateHistoryNodeAs<BlockStatement>()->statements_;
        statements.emplace_back(statement);
    }

    void AddStatement(std::size_t idx, Statement *statement)
    {
        statement->SetParent(this);
        auto &statements = AstNode::GetOrCreateHistoryNodeAs<BlockStatement>()->statements_;
        statements.emplace(std::next(statements.begin() + idx), statement);
>>>>>>> 6d813986
    }

    void AddTrailingBlock(AstNode *stmt, BlockStatement *trailingBlock)
    {
        AstNode::GetOrCreateHistoryNodeAs<BlockStatement>()->trailingBlocks_.emplace(stmt, trailingBlock);
    }

    BlockStatement *SearchStatementInTrailingBlock(Statement *item)
    {
        auto &trailingBlock = AstNode::GetHistoryNodeAs<BlockStatement>()->trailingBlocks_;
        auto nowNode = item->GetHistoryNode();
        for (auto &it : trailingBlock) {
            if (it.first->GetHistoryNode() == nowNode) {
                return it.second;
            }
        }
        return nullptr;
    }

    void TransformChildren(const NodeTransformer &cb, std::string_view transformationName) override;

    AstNode *Clone(ArenaAllocator *const allocator, AstNode *const parent) override;

    void Iterate(const NodeTraverser &cb) const override;
    void Dump(ir::AstDumper *dumper) const override;
    void Dump(ir::SrcDumper *dumper) const override;
    void Compile([[maybe_unused]] compiler::PandaGen *pg) const override;
    void Compile([[maybe_unused]] compiler::ETSGen *etsg) const override;
    checker::Type *Check([[maybe_unused]] checker::TSChecker *checker) override;
    checker::VerifiedType Check([[maybe_unused]] checker::ETSChecker *checker) override;

    void Accept(ASTVisitorT *v) override
    {
        v->Accept(this);
    }

    BlockStatement *Construct(ArenaAllocator *allocator) override;
    void CopyTo(AstNode *other) const override;

private:
    friend class SizeOfNodeTest;
    varbinder::Scope *scope_ {};
    ArenaVector<Statement *> statements_;
    ArenaUnorderedMap<AstNode *, BlockStatement *> trailingBlocks_;
};
}  // namespace ark::es2panda::ir

#endif<|MERGE_RESOLUTION|>--- conflicted
+++ resolved
@@ -81,20 +81,6 @@
         }
     }
 
-<<<<<<< HEAD
-    void AddStatement(Statement *stmt)
-    {
-        stmt->SetParent(this);
-        statements_.emplace_back(stmt);
-    }
-
-    void AddStatements(ArenaVector<Statement *> &stmts)
-    {
-        for (auto *stmt : stmts) {
-            stmt->SetParent(this);
-        }
-        statements_.insert(statements_.end(), stmts.begin(), stmts.end());
-=======
     void AddStatements(const ArenaVector<Statement *> &statementList)
     {
         auto &statements = AstNode::GetOrCreateHistoryNodeAs<BlockStatement>()->statements_;
@@ -123,7 +109,6 @@
         statement->SetParent(this);
         auto &statements = AstNode::GetOrCreateHistoryNodeAs<BlockStatement>()->statements_;
         statements.emplace(std::next(statements.begin() + idx), statement);
->>>>>>> 6d813986
     }
 
     void AddTrailingBlock(AstNode *stmt, BlockStatement *trailingBlock)
