/**
 * Copyright (c) 2024-2025 Huawei Device Co., Ltd.
 * Licensed under the Apache License, Version 2.0 (the "License");
 * you may not use this file except in compliance with the License.
 * You may obtain a copy of the License at
 *
 * http://www.apache.org/licenses/LICENSE-2.0
 *
 * Unless required by applicable law or agreed to in writing, software
 * distributed under the License is distributed on an "AS IS" BASIS,
 * WITHOUT WARRANTIES OR CONDITIONS OF ANY KIND, either express or implied.
 * See the License for the specific language governing permissions and
 * limitations under the License.
 */

#ifndef ES2PANDA_IR_STATEMENT_ANNOTATION_DECLARATION_H
#define ES2PANDA_IR_STATEMENT_ANNOTATION_DECLARATION_H

#include "ir/annotationAllowed.h"
#include "varbinder/scope.h"
#include "varbinder/variable.h"
#include "ir/statement.h"
#include "ir/astNode.h"
#include "ir/expressions/identifier.h"

namespace ark::es2panda::ir {

using ENUMBITOPS_OPERATORS;

enum class RetentionPolicy : uint32_t { SOURCE = 1U << 0U, BYTECODE = 1U << 1U, RUNTIME = 1U << 2U };
}  // namespace ark::es2panda::ir

template <>
struct enumbitops::IsAllowedType<ark::es2panda::ir::RetentionPolicy> : std::true_type {
};

namespace ark::es2panda::ir {
class AnnotationDeclaration : public AnnotationAllowed<Statement> {
public:
    explicit AnnotationDeclaration(Expression *expr, ArenaAllocator *allocator)
        : AnnotationAllowed<Statement>(AstNodeType::ANNOTATION_DECLARATION, allocator),
          expr_(expr),
          properties_(allocator->Adapter())
    {
        InitHistory();
    }
    explicit AnnotationDeclaration(Expression *expr, ArenaVector<AstNode *> &&properties, ArenaAllocator *allocator)
        : AnnotationAllowed<Statement>(AstNodeType::ANNOTATION_DECLARATION, allocator),
          expr_(expr),
          properties_(std::move(properties))
    {
        InitHistory();
    }

    const util::StringView &InternalName() const
    {
        return GetHistoryNodeAs<AnnotationDeclaration>()->internalName_;
    }

    void SetInternalName(util::StringView internalName);

    [[nodiscard]] const Expression *Expr() const noexcept
    {
        return GetHistoryNodeAs<AnnotationDeclaration>()->expr_;
    }

    [[nodiscard]] Expression *Expr() noexcept
    {
        return GetHistoryNodeAs<AnnotationDeclaration>()->expr_;
    }

    [[nodiscard]] const ArenaVector<AstNode *> &Properties();
    [[nodiscard]] ArenaVector<AstNode *> &PropertiesForUpdate();

    [[nodiscard]] const ArenaVector<AstNode *> &Properties() const noexcept
    {
        return GetHistoryNodeAs<AnnotationDeclaration>()->properties_;
    }

    [[nodiscard]] const ArenaVector<AstNode *> *PropertiesPtr() const
    {
        return &Properties();
    }

    void AddProperties(ArenaVector<AstNode *> &&properties)
    {
        auto newNode = reinterpret_cast<AnnotationDeclaration *>(this->GetOrCreateHistoryNode());
        newNode->properties_ = std::move(properties);
    }

    [[nodiscard]] bool IsSourceRetention() const noexcept
    {
        return (Policy() & RetentionPolicy::SOURCE) != 0;
    }

    [[nodiscard]] bool IsBytecodeRetention() const noexcept
    {
        return (Policy() & RetentionPolicy::BYTECODE) != 0;
    }

    [[nodiscard]] bool IsRuntimeRetention() const noexcept
    {
        return (Policy() & RetentionPolicy::RUNTIME) != 0;
    }

    void SetSourceRetention() noexcept
    {
        GetOrCreateHistoryNodeAs<AnnotationDeclaration>()->policy_ = RetentionPolicy::SOURCE;
    }

    void SetBytecodeRetention() noexcept
    {
        GetOrCreateHistoryNodeAs<AnnotationDeclaration>()->policy_ = RetentionPolicy::BYTECODE;
    }

    void SetRuntimeRetention() noexcept
    {
        GetOrCreateHistoryNodeAs<AnnotationDeclaration>()->policy_ = RetentionPolicy::RUNTIME;
    }

    void TransformChildren(const NodeTransformer &cb, std::string_view transformationName) override;
    void Iterate(const NodeTraverser &cb) const override;
    void Dump(ir::AstDumper *dumper) const override;
    void Dump(ir::SrcDumper *dumper) const override;
    void Compile(compiler::PandaGen *pg) const override;
    void Compile(compiler::ETSGen *etsg) const override;
    checker::Type *Check(checker::TSChecker *checker) override;
    checker::VerifiedType Check(checker::ETSChecker *checker) override;

    void Accept(ASTVisitorT *v) override
    {
        v->Accept(this);
    }

    [[nodiscard]] bool IsScopeBearer() const noexcept override
    {
        return true;
    }

    [[nodiscard]] varbinder::LocalScope *Scope() const noexcept override
    {
        return GetHistoryNodeAs<AnnotationDeclaration>()->scope_;
    }

    void SetScope(varbinder::LocalScope *scope)
    {
        ES2PANDA_ASSERT(scope_ == nullptr);
        GetOrCreateHistoryNodeAs<AnnotationDeclaration>()->scope_ = scope;
    }

    void ClearScope() noexcept override
    {
        GetOrCreateHistoryNodeAs<AnnotationDeclaration>()->scope_ = nullptr;
    }

    Identifier *GetBaseName() const;

<<<<<<< HEAD
protected:
    AstNode *Construct(ArenaAllocator *allocator) override;
=======
    void EmplaceProperties(AstNode *properties);
    void ClearProperties();
    void SetValueProperties(AstNode *properties, size_t index);

    AnnotationDeclaration *Construct(ArenaAllocator *allocator) override;
>>>>>>> 6d813986
    void CopyTo(AstNode *other) const override;

private:
    friend class SizeOfNodeTest;
<<<<<<< HEAD
=======
    RetentionPolicy Policy() const
    {
        return GetHistoryNodeAs<AnnotationDeclaration>()->policy_;
    }

    void SetExpr(Expression *expr);

>>>>>>> 6d813986
    util::StringView internalName_ {};
    varbinder::LocalScope *scope_ {};
    Expression *expr_;
    ArenaVector<AstNode *> properties_;
    RetentionPolicy policy_ = RetentionPolicy::BYTECODE;
};
}  // namespace ark::es2panda::ir

#endif<|MERGE_RESOLUTION|>--- conflicted
+++ resolved
@@ -155,22 +155,15 @@
 
     Identifier *GetBaseName() const;
 
-<<<<<<< HEAD
-protected:
-    AstNode *Construct(ArenaAllocator *allocator) override;
-=======
     void EmplaceProperties(AstNode *properties);
     void ClearProperties();
     void SetValueProperties(AstNode *properties, size_t index);
 
     AnnotationDeclaration *Construct(ArenaAllocator *allocator) override;
->>>>>>> 6d813986
     void CopyTo(AstNode *other) const override;
 
 private:
     friend class SizeOfNodeTest;
-<<<<<<< HEAD
-=======
     RetentionPolicy Policy() const
     {
         return GetHistoryNodeAs<AnnotationDeclaration>()->policy_;
@@ -178,7 +171,6 @@
 
     void SetExpr(Expression *expr);
 
->>>>>>> 6d813986
     util::StringView internalName_ {};
     varbinder::LocalScope *scope_ {};
     Expression *expr_;
