/**
 * Copyright (c) 2021-2025 Huawei Device Co., Ltd.
 * Licensed under the Apache License, Version 2.0 (the "License");
 * you may not use this file except in compliance with the License.
 * You may obtain a copy of the License at
 *
 * http://www.apache.org/licenses/LICENSE-2.0
 *
 * Unless required by applicable law or agreed to in writing, software
 * distributed under the License is distributed on an "AS IS" BASIS,
 * WITHOUT WARRANTIES OR CONDITIONS OF ANY KIND, either express or implied.
 * See the License for the specific language governing permissions and
 * limitations under the License.
 */

#ifndef ES2PANDA_IR_STATEMENT_FUNCTION_DECLARATION_H
#define ES2PANDA_IR_STATEMENT_FUNCTION_DECLARATION_H

#include "ir/annotationAllowed.h"
#include "ir/jsDocAllowed.h"
#include "ir/statement.h"
#include "ir/statements/annotationUsage.h"
#include "ir/base/scriptFunction.h"

namespace ark::es2panda::ir {
class ScriptFunction;
class AnnotationUsage;

class FunctionDeclaration : public JsDocAllowed<AnnotationAllowed<Statement>> {
public:
    explicit FunctionDeclaration(ArenaAllocator *allocator, ScriptFunction *func,
                                 ArenaVector<AnnotationUsage *> &&annotations, bool isAnonymous = false)
        : JsDocAllowed<AnnotationAllowed<Statement>>(allocator, AstNodeType::FUNCTION_DECLARATION,
                                                     std::move(annotations)),
          decorators_(allocator->Adapter()),
          func_(func),
          isAnonymous_(isAnonymous)
    {
<<<<<<< HEAD
        flags_ = func->Modifiers();
=======
        InitHistory();
        if (func != nullptr) {
            flags_ = func->Modifiers();
        }
>>>>>>> 494f8da8
    }

    explicit FunctionDeclaration(ArenaAllocator *allocator, ScriptFunction *func, bool isAnonymous = false)
        : JsDocAllowed<AnnotationAllowed<Statement>>(AstNodeType::FUNCTION_DECLARATION, allocator),
          decorators_(allocator->Adapter()),
          func_(func),
          isAnonymous_(isAnonymous)
    {
<<<<<<< HEAD
        flags_ = func->Modifiers();
=======
        InitHistory();
        if (func != nullptr) {
            flags_ = func->Modifiers();
        }
    }

    explicit FunctionDeclaration(ArenaAllocator *allocator, ScriptFunction *func, bool isAnonymous,
                                 AstNodeHistory *history)
        : JsDocAllowed<AnnotationAllowed<Statement>>(AstNodeType::FUNCTION_DECLARATION, allocator),
          decorators_(allocator->Adapter()),
          func_(func),
          isAnonymous_(isAnonymous)
    {
        if (history != nullptr) {
            history_ = history;
        } else {
            InitHistory();
        }
>>>>>>> 494f8da8
    }

    ScriptFunction *Function()
    {
        return GetHistoryNodeAs<FunctionDeclaration>()->func_;
    }

    bool IsAnonymous() const
    {
        return GetHistoryNodeAs<FunctionDeclaration>()->isAnonymous_;
    }

    const ScriptFunction *Function() const
    {
        return GetHistoryNodeAs<FunctionDeclaration>()->func_;
    }

    void AddDecorators([[maybe_unused]] ArenaVector<ir::Decorator *> &&decorators) override
    {
        auto newNode = this->GetOrCreateHistoryNode()->AsFunctionDeclaration();
        newNode->decorators_ = std::move(decorators);
    }

    bool CanHaveDecorator([[maybe_unused]] bool inTs) const override
    {
        return !inTs;
    }

    void TransformChildren(const NodeTransformer &cb, std::string_view transformationName) override;
    void Iterate(const NodeTraverser &cb) const override;
    void Dump(ir::AstDumper *dumper) const override;
    void Dump(ir::SrcDumper *dumper) const override;
    void Compile(compiler::PandaGen *pg) const override;
    void Compile(compiler::ETSGen *etsg) const override;
    checker::Type *Check(checker::TSChecker *checker) override;
    checker::VerifiedType Check(checker::ETSChecker *checker) override;

    void Accept(ASTVisitorT *v) override
    {
        v->Accept(this);
    }

    FunctionDeclaration *Construct(ArenaAllocator *allocator) override;
    void CopyTo(AstNode *other) const override;

    [[nodiscard]] const ArenaVector<Decorator *> &Decorators() const
    {
        return GetHistoryNodeAs<FunctionDeclaration>()->decorators_;
    };

private:
    friend class SizeOfNodeTest;
    void SetFunction(ScriptFunction *func);
    void EmplaceDecorators(Decorator *decorators);
    void ClearDecorators();
    void SetValueDecorators(Decorator *decorators, size_t index);
    [[nodiscard]] ArenaVector<Decorator *> &DecoratorsForUpdate();

    ArenaVector<Decorator *> decorators_;
    ScriptFunction *func_;
    bool isAnonymous_;
};
}  // namespace ark::es2panda::ir

#endif<|MERGE_RESOLUTION|>--- conflicted
+++ resolved
@@ -36,14 +36,10 @@
           func_(func),
           isAnonymous_(isAnonymous)
     {
-<<<<<<< HEAD
-        flags_ = func->Modifiers();
-=======
         InitHistory();
         if (func != nullptr) {
             flags_ = func->Modifiers();
         }
->>>>>>> 494f8da8
     }
 
     explicit FunctionDeclaration(ArenaAllocator *allocator, ScriptFunction *func, bool isAnonymous = false)
@@ -52,9 +48,6 @@
           func_(func),
           isAnonymous_(isAnonymous)
     {
-<<<<<<< HEAD
-        flags_ = func->Modifiers();
-=======
         InitHistory();
         if (func != nullptr) {
             flags_ = func->Modifiers();
@@ -73,7 +66,6 @@
         } else {
             InitHistory();
         }
->>>>>>> 494f8da8
     }
 
     ScriptFunction *Function()
