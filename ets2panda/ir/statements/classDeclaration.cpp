/**
 * Copyright (c) 2021-2025 Huawei Device Co., Ltd.
 * Licensed under the Apache License, Version 2.0 (the "License");
 * you may not use this file except in compliance with the License.
 * You may obtain a copy of the License at
 *
 * http://www.apache.org/licenses/LICENSE-2.0
 *
 * Unless required by applicable law or agreed to in writing, software
 * distributed under the License is distributed on an "AS IS" BASIS,
 * WITHOUT WARRANTIES OR CONDITIONS OF ANY KIND, either express or implied.
 * See the License for the specific language governing permissions and
 * limitations under the License.
 */

#include "classDeclaration.h"

#include "checker/TSchecker.h"
#include "compiler/core/ETSGen.h"
#include "compiler/core/pandagen.h"
#include "ir/astDump.h"
#include "ir/srcDump.h"
#include <type_traits>

namespace ark::es2panda::ir {

<<<<<<< HEAD
=======
void ClassDeclaration::SetDefinition(ClassDefinition *def)
{
    this->GetOrCreateHistoryNodeAs<ClassDeclaration>()->def_ = def;
}

>>>>>>> 6d813986
ClassDeclaration *ClassDeclaration::Construct(ArenaAllocator *allocator)
{
    return allocator->New<ClassDeclaration>(nullptr, allocator);
}

<<<<<<< HEAD
void ClassDeclaration::CopyTo(AstNode *other) const
{
    auto otherImpl = other->AsClassDeclaration();
=======
void ClassDeclaration::EmplaceDecorators(Decorator *decorators)
{
    this->GetOrCreateHistoryNodeAs<ClassDeclaration>()->decorators_.emplace_back(decorators);
}

void ClassDeclaration::ClearDecorators()
{
    this->GetOrCreateHistoryNodeAs<ClassDeclaration>()->decorators_.clear();
}

void ClassDeclaration::SetValueDecorators(Decorator *decorators, size_t index)
{
    auto &arenaVector = this->GetOrCreateHistoryNodeAs<ClassDeclaration>()->decorators_;
    ES2PANDA_ASSERT(arenaVector.size() > index);
    arenaVector[index] = decorators;
}

[[nodiscard]] const ArenaVector<Decorator *> &ClassDeclaration::Decorators()
{
    return this->GetHistoryNodeAs<ClassDeclaration>()->decorators_;
}

[[nodiscard]] ArenaVector<Decorator *> &ClassDeclaration::DecoratorsForUpdate()
{
    return this->GetOrCreateHistoryNodeAs<ClassDeclaration>()->decorators_;
}

void ClassDeclaration::CopyTo(AstNode *other) const
{
    auto otherImpl = reinterpret_cast<ClassDeclaration *>(other);
>>>>>>> 6d813986

    otherImpl->def_ = def_;
    otherImpl->decorators_ = decorators_;

    Statement::CopyTo(other);
}

void ClassDeclaration::TransformChildren(const NodeTransformer &cb, std::string_view const transformationName)
{
    auto const &decorators = Decorators();
    for (size_t ix = 0; ix < decorators.size(); ix++) {
        if (auto *transformedNode = cb(decorators[ix]); decorators[ix] != transformedNode) {
            decorators[ix]->SetTransformedNode(transformationName, transformedNode);
            SetValueDecorators(transformedNode->AsDecorator(), ix);
        }
    }

    auto const def = Definition();
    if (auto *transformedNode = cb(def); def != transformedNode) {
        def->SetTransformedNode(transformationName, transformedNode);
        SetDefinition(transformedNode->AsClassDefinition());
    }
}

void ClassDeclaration::Iterate(const NodeTraverser &cb) const
{
    for (auto *it : VectorIterationGuard(Decorators())) {
        cb(it);
    }

    auto def = GetHistoryNodeAs<ClassDeclaration>()->def_;
    cb(def);
}

void ClassDeclaration::Dump(ir::AstDumper *dumper) const
{
    dumper->Add({{"type", "ClassDeclaration"},
                 {"definition", Definition()},
                 {"decorators", AstDumper::Optional(Decorators())}});
}

void ClassDeclaration::Dump(ir::SrcDumper *dumper) const
{
    if (Definition() != nullptr) {
        Definition()->Dump(dumper);
    }
    // NOTE(nsizov): support decorators when supported in ArkTS
    ES2PANDA_ASSERT(Decorators().empty());
}

void ClassDeclaration::Compile(compiler::PandaGen *pg) const
{
    pg->GetAstCompiler()->Compile(this);
}

void ClassDeclaration::Compile(compiler::ETSGen *etsg) const
{
    etsg->GetAstCompiler()->Compile(this);
}

checker::Type *ClassDeclaration::Check(checker::TSChecker *checker)
{
    return checker->GetAnalyzer()->Check(this);
}

checker::VerifiedType ClassDeclaration::Check(checker::ETSChecker *checker)
{
    return {this, checker->GetAnalyzer()->Check(this)};
}
}  // namespace ark::es2panda::ir<|MERGE_RESOLUTION|>--- conflicted
+++ resolved
@@ -24,24 +24,16 @@
 
 namespace ark::es2panda::ir {
 
-<<<<<<< HEAD
-=======
 void ClassDeclaration::SetDefinition(ClassDefinition *def)
 {
     this->GetOrCreateHistoryNodeAs<ClassDeclaration>()->def_ = def;
 }
 
->>>>>>> 6d813986
 ClassDeclaration *ClassDeclaration::Construct(ArenaAllocator *allocator)
 {
     return allocator->New<ClassDeclaration>(nullptr, allocator);
 }
 
-<<<<<<< HEAD
-void ClassDeclaration::CopyTo(AstNode *other) const
-{
-    auto otherImpl = other->AsClassDeclaration();
-=======
 void ClassDeclaration::EmplaceDecorators(Decorator *decorators)
 {
     this->GetOrCreateHistoryNodeAs<ClassDeclaration>()->decorators_.emplace_back(decorators);
@@ -72,7 +64,6 @@
 void ClassDeclaration::CopyTo(AstNode *other) const
 {
     auto otherImpl = reinterpret_cast<ClassDeclaration *>(other);
->>>>>>> 6d813986
 
     otherImpl->def_ = def_;
     otherImpl->decorators_ = decorators_;
