--- conflicted
+++ resolved
@@ -81,10 +81,7 @@
     {
         auto otherImpl = static_cast<Typed<T> *>(other);
         otherImpl->tsType_ = tsType_;
-<<<<<<< HEAD
-=======
         otherImpl->preferredType_ = preferredType_;
->>>>>>> 6d813986
         T::CopyTo(other);
     }
 
