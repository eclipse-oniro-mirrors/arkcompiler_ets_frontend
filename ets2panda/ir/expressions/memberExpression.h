/**
 * Copyright (c) 2021-2025 Huawei Device Co., Ltd.
 * Licensed under the Apache License, Version 2.0 (the "License");
 * you may not use this file except in compliance with the License.
 * You may obtain a copy of the License at
 *
 * http://www.apache.org/licenses/LICENSE-2.0
 *
 * Unless required by applicable law or agreed to in writing, software
 * distributed under the License is distributed on an "AS IS" BASIS,
 * WITHOUT WARRANTIES OR CONDITIONS OF ANY KIND, either express or implied.
 * See the License for the specific language governing permissions and
 * limitations under the License.
 */

#ifndef ES2PANDA_IR_EXPRESSION_MEMBER_EXPRESSION_H
#define ES2PANDA_IR_EXPRESSION_MEMBER_EXPRESSION_H

#include "checker/checkerContext.h"
#include "checker/types/ets/etsObjectType.h"
#include "ir/expression.h"

namespace ark::es2panda::compiler {
class JSCompiler;
class ETSCompiler;
}  // namespace ark::es2panda::compiler

namespace ark::es2panda::checker {
class ETSObjectType;
class ETSAnalyzer;
}  // namespace ark::es2panda::checker

namespace ark::es2panda::ir {

// NOLINTBEGIN(modernize-avoid-c-arrays)
inline constexpr char const PREDEFINED_METHOD[] = "The special predefined method '";
// NOLINTEND(modernize-avoid-c-arrays)

using ENUMBITOPS_OPERATORS;

enum class MemberExpressionKind : uint32_t {
    NONE = 0,
    ELEMENT_ACCESS = 1U << 0U,
    PROPERTY_ACCESS = 1U << 1U,
    GETTER = 1U << 2U,
    SETTER = 1U << 3U,
    EXTENSION_ACCESSOR = 1U << 4U,
};

}  // namespace ark::es2panda::ir

template <>
struct enumbitops::IsAllowedType<ark::es2panda::ir::MemberExpressionKind> : std::true_type {
};

namespace ark::es2panda::ir {

class MemberExpression : public MaybeOptionalExpression {
    friend class checker::ETSAnalyzer;

private:
    struct Tag {};

public:
    MemberExpression() = delete;
    ~MemberExpression() override = default;

    MemberExpression &operator=(const MemberExpression &) = delete;
    NO_MOVE_SEMANTIC(MemberExpression);

    explicit MemberExpression(Expression *object, Expression *property, MemberExpressionKind kind, bool computed,
                              bool optional)
        : MaybeOptionalExpression(AstNodeType::MEMBER_EXPRESSION, optional),
          object_(object),
          property_(property),
          kind_(kind),
          computed_(computed)
    {
    }

    explicit MemberExpression(Tag tag, MemberExpression const &other, ArenaAllocator *allocator);

    // NOTE (csabahurton): these friend relationships can be removed once there are getters for private fields
    friend class compiler::JSCompiler;
    friend class compiler::ETSCompiler;

    [[nodiscard]] Expression *Object() noexcept
    {
        return object_;
    }

    [[nodiscard]] const Expression *Object() const noexcept
    {
        return object_;
    }

    void SetObject(Expression *object) noexcept
    {
        object_ = object;
        object_->SetParent(this);
    }

    void SetProperty(Expression *prop) noexcept
    {
        property_ = prop;
        property_->SetParent(this);
    }

    [[nodiscard]] Expression *Property() noexcept
    {
        return property_;
    }

    [[nodiscard]] const Expression *Property() const noexcept
    {
        return property_;
    }

    [[nodiscard]] varbinder::LocalVariable *PropVar() noexcept
    {
        if (Kind() == MemberExpressionKind::ELEMENT_ACCESS) {
            return nullptr;
        }
        return Property()->Variable() != nullptr ? Property()->Variable()->AsLocalVariable() : nullptr;
    }

    [[nodiscard]] const varbinder::LocalVariable *PropVar() const noexcept
    {
        if (Kind() == MemberExpressionKind::ELEMENT_ACCESS) {
            return nullptr;
        }
        return Property()->Variable() != nullptr ? Property()->Variable()->AsLocalVariable() : nullptr;
    }

    [[nodiscard]] bool IsComputed() const noexcept
    {
        return computed_;
    }

    [[nodiscard]] MemberExpressionKind Kind() const noexcept
    {
        return kind_;
    }

    void AddMemberKind(MemberExpressionKind kind) noexcept
    {
        kind_ |= kind;
    }

    [[nodiscard]] bool HasMemberKind(MemberExpressionKind kind) const noexcept
    {
        return (kind_ & kind) != 0;
    }

    void RemoveMemberKind(MemberExpressionKind const kind) noexcept
    {
        kind_ &= ~kind;
    }

    [[nodiscard]] checker::ETSObjectType *ObjType() const noexcept
    {
        return objType_;
    }

    [[nodiscard]] checker::ETSFunctionType *ExtensionAccessorType() const
    {
        return extensionAccessorType_;
    }

    void SetExtensionAccessorType(checker::ETSFunctionType *eAccessorType)
    {
        ES2PANDA_ASSERT(HasMemberKind(ir::MemberExpressionKind::EXTENSION_ACCESSOR));
        extensionAccessorType_ = eAccessorType;
    }

    void SetPropVar(varbinder::LocalVariable *propVar) noexcept
    {
        ES2PANDA_ASSERT(Property());
        Property()->SetVariable(propVar);
    }

    void SetObjectType(checker::ETSObjectType *objType) noexcept
    {
        objType_ = objType;
    }

    [[nodiscard]] bool IsIgnoreBox() const noexcept
    {
        return ignoreBox_;
    }

    void SetIgnoreBox() noexcept
    {
        ignoreBox_ = true;
    }

    [[nodiscard]] checker::Type *UncheckedType() const noexcept
    {
        return uncheckedType_;
    }

    [[nodiscard]] bool IsPrivateReference() const noexcept;

    [[nodiscard]] MemberExpression *Clone(ArenaAllocator *allocator, AstNode *parent) override;
    std::optional<std::size_t> GetTupleIndexValue() const;
    checker::Type *GetTypeOfTupleElement(checker::ETSChecker *checker, checker::Type *baseType);

    void TransformChildren(const NodeTransformer &cb, std::string_view transformationName) override;
    void Iterate(const NodeTraverser &cb) const override;
    void Dump(ir::AstDumper *dumper) const override;
    void Dump(ir::SrcDumper *dumper) const override;
    void Compile(compiler::PandaGen *pg) const override;
    void Compile(compiler::ETSGen *etsg) const override;
    void CompileToReg(compiler::PandaGen *pg, compiler::VReg objReg) const;
    void CompileToRegs(compiler::PandaGen *pg, compiler::VReg object, compiler::VReg property) const;
    checker::Type *Check(checker::TSChecker *checker) override;
    checker::VerifiedType Check(checker::ETSChecker *checker) override;

    std::string ToString() const override;

    void Accept(ASTVisitorT *v) override
    {
        v->Accept(this);
    }

    void CleanUp() override
    {
        AstNode::CleanUp();
        uncheckedType_ = nullptr;
        objType_ = nullptr;
        extensionAccessorType_ = nullptr;
    }

protected:
    MemberExpression(MemberExpression const &other) : MaybeOptionalExpression(other)
    {
        kind_ = other.kind_;
        computed_ = other.computed_;
        ignoreBox_ = other.ignoreBox_;
        // Note! Probably, we need to do 'Instantiate(...)' but we haven't access to 'Relation()' here...
        uncheckedType_ = other.uncheckedType_;
        objType_ = other.objType_;
    }

private:
    std::pair<checker::Type *, varbinder::LocalVariable *> ResolveObjectMember(checker::ETSChecker *checker) const;
    checker::Type *AdjustType(checker::ETSChecker *checker, checker::Type *type);
    checker::Type *SetAndAdjustType(checker::ETSChecker *checker, checker::ETSObjectType *objectType);
    checker::Type *CheckComputed(checker::ETSChecker *checker, checker::Type *baseType);
    checker::Type *CheckUnionMember(checker::ETSChecker *checker, checker::Type *baseType);
    checker::Type *TraverseUnionMember(checker::ETSChecker *checker, checker::ETSUnionType *unionType);

    bool CheckArrayIndexValue(checker::ETSChecker *checker) const;
    checker::Type *CheckIndexAccessMethod(checker::ETSChecker *checker);
<<<<<<< HEAD

=======
>>>>>>> 58c46612
    checker::Type *ResolveReturnTypeFromSignature(checker::ETSChecker *checker, bool isSetter,
                                                  ArenaVector<ir::Expression *> &arguments,
                                                  ArenaVector<checker::Signature *> &signatures,
                                                  std::string_view const methodName);

    void LoadRhs(compiler::PandaGen *pg) const;

    Expression *object_ = nullptr;
    Expression *property_ = nullptr;
    MemberExpressionKind kind_;
    bool computed_;
    bool ignoreBox_ {false};
    checker::Type *uncheckedType_ {};
    checker::ETSObjectType *objType_ {};
    checker::ETSFunctionType *extensionAccessorType_ {};
};
}  // namespace ark::es2panda::ir

#endif<|MERGE_RESOLUTION|>--- conflicted
+++ resolved
@@ -252,10 +252,6 @@
 
     bool CheckArrayIndexValue(checker::ETSChecker *checker) const;
     checker::Type *CheckIndexAccessMethod(checker::ETSChecker *checker);
-<<<<<<< HEAD
-
-=======
->>>>>>> 58c46612
     checker::Type *ResolveReturnTypeFromSignature(checker::ETSChecker *checker, bool isSetter,
                                                   ArenaVector<ir::Expression *> &arguments,
                                                   ArenaVector<checker::Signature *> &signatures,
