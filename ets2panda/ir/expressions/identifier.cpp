--- conflicted
+++ resolved
@@ -155,11 +155,7 @@
         dumper->Add("private ");
     }
 
-<<<<<<< HEAD
-    auto name = std::string(name_);
-=======
     auto name = std::string(Name());
->>>>>>> 494f8da8
     std::string propertyStr = compiler::Signatures::PROPERTY.data();
     if (UNLIKELY(name.find(propertyStr) != std::string::npos)) {
         name.replace(name.find(propertyStr), propertyStr.length(), "_$property$_");
