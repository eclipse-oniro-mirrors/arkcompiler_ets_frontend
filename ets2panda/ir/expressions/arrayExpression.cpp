/**
 * Copyright (c) 2021-2025 Huawei Device Co., Ltd.
 * Licensed under the Apache License, Version 2.0 (the "License");
 * you may not use this file except in compliance with the License.
 * You may obtain a copy of the License at
 *
 * http://www.apache.org/licenses/LICENSE-2.0
 *
 * Unless required by applicable law or agreed to in writing, software
 * distributed under the License is distributed on an "AS IS" BASIS,
 * WITHOUT WARRANTIES OR CONDITIONS OF ANY KIND, either express or implied.
 * See the License for the specific language governing permissions and
 * limitations under the License.
 */

#include "arrayExpression.h"
#include <cstddef>

#include "checker/ETSchecker.h"
#include "checker/TSchecker.h"
#include "checker/ets/typeRelationContext.h"
#include "checker/ts/destructuringContext.h"
#include "checker/types/ets/etsTupleType.h"
#include "compiler/core/ETSGen.h"
#include "compiler/core/pandagen.h"

namespace ark::es2panda::ir {
ArrayExpression::ArrayExpression([[maybe_unused]] Tag const tag, ArrayExpression const &other,
                                 ArenaAllocator *const allocator)
    : AnnotatedExpression(static_cast<AnnotatedExpression const &>(other), allocator),
      decorators_(allocator->Adapter()),
      elements_(allocator->Adapter())
{
    SetPreferredType(other.PreferredType());
    isDeclaration_ = other.isDeclaration_;
    trailingComma_ = other.trailingComma_;
    optional_ = other.optional_;

    for (auto *element : other.elements_) {
        elements_.emplace_back(element->Clone(allocator, this)->AsExpression());
    }

    for (auto *decorator : other.decorators_) {
        decorators_.emplace_back(decorator->Clone(allocator, this));
    }
}

ArrayExpression *ArrayExpression::Clone(ArenaAllocator *const allocator, AstNode *const parent)
{
    auto *const clone = allocator->New<ArrayExpression>(Tag {}, *this, allocator);
    if (parent != nullptr) {
        clone->SetParent(parent);
    }
    clone->SetRange(Range());
    return clone;
}

bool ArrayExpression::ConvertibleToArrayPattern()
{
    bool restFound = false;
    bool convResult = true;
    for (auto *it : elements_) {
        switch (it->Type()) {
            case AstNodeType::ARRAY_EXPRESSION: {
                convResult = it->AsArrayExpression()->ConvertibleToArrayPattern();
                break;
            }
            case AstNodeType::SPREAD_ELEMENT: {
                if (!restFound && it == elements_.back() && !trailingComma_) {
                    convResult = it->AsSpreadElement()->ConvertibleToRest(isDeclaration_);
                } else {
                    convResult = false;
                }
                restFound = true;
                break;
            }
            case AstNodeType::OBJECT_EXPRESSION: {
                convResult = it->AsObjectExpression()->ConvertibleToObjectPattern();
                break;
            }
            case AstNodeType::ASSIGNMENT_EXPRESSION: {
                convResult = it->AsAssignmentExpression()->ConvertibleToAssignmentPattern();
                break;
            }
            case AstNodeType::MEMBER_EXPRESSION:
            case AstNodeType::OMITTED_EXPRESSION:
            case AstNodeType::IDENTIFIER:
            case AstNodeType::ARRAY_PATTERN:
            case AstNodeType::OBJECT_PATTERN:
            case AstNodeType::ASSIGNMENT_PATTERN:
            case AstNodeType::REST_ELEMENT: {
                break;
            }
            default: {
                convResult = false;
                break;
            }
        }

        if (!convResult) {
            break;
        }
    }

    SetType(AstNodeType::ARRAY_PATTERN);
    return convResult;
}

ValidationInfo ArrayExpression::ValidateExpression()
{
    if (optional_) {
        return {"Unexpected token '?'.", Start()};
    }

    if (TypeAnnotation() != nullptr) {
        return {"Unexpected token.", TypeAnnotation()->Start()};
    }

    ValidationInfo info;

    for (auto *it : elements_) {
        switch (it->Type()) {
            case AstNodeType::OBJECT_EXPRESSION: {
                info = it->AsObjectExpression()->ValidateExpression();
                break;
            }
            case AstNodeType::ARRAY_EXPRESSION: {
                info = it->AsArrayExpression()->ValidateExpression();
                break;
            }
            case AstNodeType::ASSIGNMENT_EXPRESSION: {
                auto *assignmentExpr = it->AsAssignmentExpression();

                if (assignmentExpr->Left()->IsArrayExpression()) {
                    info = assignmentExpr->Left()->AsArrayExpression()->ValidateExpression();
                } else if (assignmentExpr->Left()->IsObjectExpression()) {
                    info = assignmentExpr->Left()->AsObjectExpression()->ValidateExpression();
                }

                break;
            }
            case AstNodeType::SPREAD_ELEMENT: {
                info = it->AsSpreadElement()->ValidateExpression();
                break;
            }
            default: {
                break;
            }
        }

        if (info.Fail()) {
            break;
        }
    }

    return info;
}

void ArrayExpression::TransformChildren(const NodeTransformer &cb, std::string_view const transformationName)
{
    for (auto *&it : VectorIterationGuard(decorators_)) {
        if (auto *transformedNode = cb(it); it != transformedNode) {
            it->SetTransformedNode(transformationName, transformedNode);
            it = transformedNode->AsDecorator();
        }
    }

    for (auto *&it : VectorIterationGuard(elements_)) {
        if (auto *transformedNode = cb(it); it != transformedNode) {
            it->SetTransformedNode(transformationName, transformedNode);
            it = transformedNode->AsExpression();
        }
    }

    if (auto *typeAnnotation = TypeAnnotation(); typeAnnotation != nullptr) {
        if (auto *transformedNode = cb(typeAnnotation); typeAnnotation != transformedNode) {
            typeAnnotation->SetTransformedNode(transformationName, transformedNode);
            SetTsTypeAnnotation(static_cast<TypeNode *>(transformedNode));
        }
    }
}

void ArrayExpression::Iterate(const NodeTraverser &cb) const
{
    for (auto *it : VectorIterationGuard(decorators_)) {
        cb(it);
    }

    for (auto *it : VectorIterationGuard(elements_)) {
        cb(it);
    }

    if (TypeAnnotation() != nullptr) {
        cb(TypeAnnotation());
    }
}

void ArrayExpression::Dump(ir::AstDumper *dumper) const
{
    dumper->Add({{"type", type_ == AstNodeType::ARRAY_EXPRESSION ? "ArrayExpression" : "ArrayPattern"},
                 {"decorators", AstDumper::Optional(decorators_)},
                 {"elements", elements_},
                 {"typeAnnotation", AstDumper::Optional(TypeAnnotation())},
                 {"optional", AstDumper::Optional(optional_)}});
}

void ArrayExpression::Dump(ir::SrcDumper *dumper) const
{
    dumper->Add("[");
    for (auto element : elements_) {
        element->Dump(dumper);
        if (element != elements_.back()) {
            dumper->Add(", ");
        }
    }
    dumper->Add("]");
}

void ArrayExpression::Compile(compiler::PandaGen *pg) const
{
    pg->GetAstCompiler()->Compile(this);
}

void ArrayExpression::Compile(compiler::ETSGen *const etsg) const
{
    etsg->GetAstCompiler()->Compile(this);
}

checker::Type *ArrayExpression::Check(checker::TSChecker *checker)
{
    return checker->GetAnalyzer()->Check(this);
}

checker::Type *CheckAssignmentPattern(Expression *it, checker::TSChecker *checker, checker::Type *elementType,
                                      bool &addOptional, checker::ElementFlags &memberFlag)
{
    auto *assignmentPattern = it->AsAssignmentPattern();
    if (assignmentPattern->Left()->IsIdentifier()) {
        const ir::Identifier *ident = assignmentPattern->Left()->AsIdentifier();
        ES2PANDA_ASSERT(ident->Variable());
        varbinder::Variable *bindingVar = ident->Variable();
        checker::Type *initializerType = checker->GetBaseTypeOfLiteralType(assignmentPattern->Right()->Check(checker));
        bindingVar->SetTsType(initializerType);
        elementType = initializerType;
    } else if (assignmentPattern->Left()->IsArrayPattern()) {
        auto savedContext = checker::SavedCheckerContext(checker, checker::CheckerStatus::FORCE_TUPLE);
        auto destructuringContext = checker::ArrayDestructuringContext(
            {checker, assignmentPattern->Left()->AsArrayPattern(), false, true, nullptr, assignmentPattern->Right()});
        destructuringContext.Start();
        elementType = destructuringContext.InferredType();
    } else {
        ES2PANDA_ASSERT(assignmentPattern->Left()->IsObjectPattern());
        auto savedContext = checker::SavedCheckerContext(checker, checker::CheckerStatus::FORCE_TUPLE);
        auto destructuringContext = checker::ObjectDestructuringContext(
            {checker, assignmentPattern->Left()->AsObjectPattern(), false, true, nullptr, assignmentPattern->Right()});
        destructuringContext.Start();
        elementType = destructuringContext.InferredType();
    }

    if (addOptional) {
        memberFlag = checker::ElementFlags::OPTIONAL;
    } else {
        memberFlag = checker::ElementFlags::REQUIRED;
    }
    return elementType;
}

checker::Type *CheckElementPattern(Expression *it, checker::Type *elementType, checker::TSChecker *checker,
                                   bool &addOptional, checker::ElementFlags &memberFlag)
{
    switch (it->Type()) {
        case ir::AstNodeType::REST_ELEMENT: {
            elementType = checker->Allocator()->New<checker::ArrayType>(checker->GlobalAnyType());
            memberFlag = checker::ElementFlags::REST;
            addOptional = false;
            return elementType;
        }
        case ir::AstNodeType::OBJECT_PATTERN: {
            elementType = it->AsObjectPattern()->CheckPattern(checker);
            memberFlag = checker::ElementFlags::REQUIRED;
            addOptional = false;
            return elementType;
        }
        case ir::AstNodeType::ARRAY_PATTERN: {
            elementType = it->AsArrayPattern()->CheckPattern(checker);
            memberFlag = checker::ElementFlags::REQUIRED;
            addOptional = false;
            return elementType;
        }
        case ir::AstNodeType::ASSIGNMENT_PATTERN: {
            return CheckAssignmentPattern(it, checker, elementType, addOptional, memberFlag);
        }
        case ir::AstNodeType::OMITTED_EXPRESSION: {
            elementType = checker->GlobalAnyType();
            memberFlag = checker::ElementFlags::REQUIRED;
            addOptional = false;
            return elementType;
        }
        case ir::AstNodeType::IDENTIFIER: {
            const ir::Identifier *ident = it->AsIdentifier();
            ES2PANDA_ASSERT(ident->Variable());
            elementType = checker->GlobalAnyType();
            ident->Variable()->SetTsType(elementType);
            memberFlag = checker::ElementFlags::REQUIRED;
            addOptional = false;
            return elementType;
        }
        default: {
            ES2PANDA_UNREACHABLE();
        }
    }
}

checker::Type *ArrayExpression::CheckPattern(checker::TSChecker *checker)
{
    checker::ObjectDescriptor *desc = checker->Allocator()->New<checker::ObjectDescriptor>(checker->Allocator());
    ArenaVector<checker::ElementFlags> elementFlags(checker->Allocator()->Adapter());
    checker::ElementFlags combinedFlags = checker::ElementFlags::NO_OPTS;
    uint32_t minLength = 0;
    uint32_t index = elements_.size();
    bool addOptional = true;

    for (auto it = elements_.rbegin(); it != elements_.rend(); it++) {
        checker::Type *elementType = nullptr;
        checker::ElementFlags memberFlag = checker::ElementFlags::NO_OPTS;

        elementType = CheckElementPattern(*it, elementType, checker, addOptional, memberFlag);

        util::StringView memberIndex = util::Helpers::ToStringView(checker->Allocator(), index - 1);

        auto *memberVar =
            varbinder::Scope::CreateVar(checker->Allocator(), memberIndex, varbinder::VariableFlags::PROPERTY, *it);

        if (memberFlag == checker::ElementFlags::OPTIONAL) {
            memberVar->AddFlag(varbinder::VariableFlags::OPTIONAL);
        } else {
            minLength++;
        }

        memberVar->SetTsType(elementType);
        elementFlags.push_back(memberFlag);
        desc->properties.insert(desc->properties.begin(), memberVar);

        combinedFlags |= memberFlag;
        index--;
    }

    const checker::TupleTypeInfo tupleTypeInfo = {combinedFlags, minLength,
                                                  static_cast<uint32_t>(desc->properties.size()), false};
    return checker->CreateTupleType(desc, std::move(elementFlags), tupleTypeInfo);
}

void ArrayExpression::ClearPreferredType()
{
    SetPreferredType(nullptr);
    SetTsType(nullptr);
    for (auto element : Elements()) {
        element->SetTsType(nullptr);
        element->SetAstNodeFlags(ir::AstNodeFlags::NO_OPTS);
        if (element->IsArrayExpression()) {
            element->AsArrayExpression()->ClearPreferredType();
        }
    }
}

void ArrayExpression::CleanCheckInformation()
{
    SetPreferredType(nullptr);
    SetTsType(nullptr);
    for (auto *element : elements_) {
        element->SetAstNodeFlags(ir::AstNodeFlags::NO_OPTS);
        element->CleanCheckInformation();
    }
}

bool ArrayExpression::TrySetPreferredTypeForNestedArrayExpr(checker::ETSChecker *const checker,
                                                            ArrayExpression *const nestedArrayExpr,
                                                            const std::size_t idx) const
{
    auto doesArrayExprFitInTuple = [&checker, &nestedArrayExpr](const checker::Type *const possibleTupleType) {
        return !possibleTupleType->IsETSTupleType() ||
               checker->IsArrayExprSizeValidForTuple(nestedArrayExpr, possibleTupleType->AsETSTupleType());
    };

<<<<<<< HEAD
    if (GetPreferredType()->IsETSTupleType()) {
        if (idx >= preferredType_->AsETSTupleType()->GetTupleSize()) {
            return false;
        }
        auto *const typeInTupleAtIdx = preferredType_->AsETSTupleType()->GetTypeAtIndex(idx);
=======
    if (PreferredType()->IsETSTupleType()) {
        if (idx >= PreferredType()->AsETSTupleType()->GetTupleSize()) {
            return false;
        }
        auto *const typeInTupleAtIdx = PreferredType()->AsETSTupleType()->GetTypeAtIndex(idx);
>>>>>>> 494f8da8
        nestedArrayExpr->SetPreferredType(typeInTupleAtIdx);

        return doesArrayExprFitInTuple(typeInTupleAtIdx);
    }

<<<<<<< HEAD
    if (GetPreferredType()->IsETSArrayType()) {
        auto *const arrayElementType = preferredType_->AsETSArrayType()->ElementType();
=======
    if (PreferredType()->IsETSArrayType()) {
        auto *const arrayElementType = PreferredType()->AsETSArrayType()->ElementType();
        nestedArrayExpr->SetPreferredType(arrayElementType);

        return doesArrayExprFitInTuple(arrayElementType);
    }

    if (PreferredType()->IsETSResizableArrayType()) {
        auto *const arrayElementType = PreferredType()->AsETSObjectType()->TypeArguments()[0];
        if (!doesArrayExprFitInTuple(arrayElementType)) {
            return false;
        }
>>>>>>> 494f8da8
        nestedArrayExpr->SetPreferredType(arrayElementType);

        return doesArrayExprFitInTuple(arrayElementType);
    }

    if (nestedArrayExpr->PreferredType() == nullptr) {
        nestedArrayExpr->SetPreferredType(PreferredType());
    }

    return true;
}

checker::VerifiedType ArrayExpression::Check(checker::ETSChecker *checker)
{
    return {this, checker->GetAnalyzer()->Check(this)};
}

std::optional<checker::Type *> ArrayExpression::ExtractPossiblePreferredType(checker::Type *type)
{
    if (type->IsETSArrayType() || type->IsETSTupleType() || type->IsETSResizableArrayType()) {
        return std::make_optional(type);
    }

    if (type->IsETSUnionType()) {
        for (checker::Type *const typeOfUnion : type->AsETSUnionType()->ConstituentTypes()) {
            auto possiblePreferredType = ExtractPossiblePreferredType(typeOfUnion);
            if (possiblePreferredType.has_value()) {
                return std::make_optional(possiblePreferredType.value());
            }
        }
    }

    return std::nullopt;
}

void ArrayExpression::SetPreferredTypeBasedOnFuncParam(checker::ETSChecker *checker, checker::Type *param,
                                                       checker::TypeRelationFlag flags)
{
    // NOTE (mmartin): This needs a complete solution
    if (PreferredType() != nullptr) {
        return;
    }

    auto possiblePreferredType = ExtractPossiblePreferredType(param);
    if (!possiblePreferredType.has_value()) {
        return;
    }

    param = possiblePreferredType.value();
    if (param->IsETSTupleType()) {
<<<<<<< HEAD
        preferredType_ = param;
        return;
    }

    auto *elementType = param->AsETSArrayType()->ElementType();
    bool isAssignable = true;

    for (auto *const elem : elements_) {
        checker->SetPreferredTypeIfPossible(elem, elementType);
=======
        SetPreferredType(param);
        return;
    }

    checker::Type *elementType = nullptr;
    if (param->IsETSArrayType()) {
        elementType = param->AsETSArrayType()->ElementType();
    } else {
        elementType = param->AsETSResizableArrayType()->ElementType();
    }

    bool isAssignable = true;

    for (auto *const elem : elements_) {
        elem->SetPreferredType(elementType);
>>>>>>> 494f8da8
        checker::AssignmentContext assignCtx(checker->Relation(), elem, elem->Check(checker), elementType,
                                             elem->Start(), std::nullopt, checker::TypeRelationFlag::NO_THROW | flags);
        isAssignable &= assignCtx.IsAssignable();
    }

    if (isAssignable) {
        SetPreferredType(param);
    }
}

}  // namespace ark::es2panda::ir<|MERGE_RESOLUTION|>--- conflicted
+++ resolved
@@ -382,28 +382,16 @@
                checker->IsArrayExprSizeValidForTuple(nestedArrayExpr, possibleTupleType->AsETSTupleType());
     };
 
-<<<<<<< HEAD
-    if (GetPreferredType()->IsETSTupleType()) {
-        if (idx >= preferredType_->AsETSTupleType()->GetTupleSize()) {
-            return false;
-        }
-        auto *const typeInTupleAtIdx = preferredType_->AsETSTupleType()->GetTypeAtIndex(idx);
-=======
     if (PreferredType()->IsETSTupleType()) {
         if (idx >= PreferredType()->AsETSTupleType()->GetTupleSize()) {
             return false;
         }
         auto *const typeInTupleAtIdx = PreferredType()->AsETSTupleType()->GetTypeAtIndex(idx);
->>>>>>> 494f8da8
         nestedArrayExpr->SetPreferredType(typeInTupleAtIdx);
 
         return doesArrayExprFitInTuple(typeInTupleAtIdx);
     }
 
-<<<<<<< HEAD
-    if (GetPreferredType()->IsETSArrayType()) {
-        auto *const arrayElementType = preferredType_->AsETSArrayType()->ElementType();
-=======
     if (PreferredType()->IsETSArrayType()) {
         auto *const arrayElementType = PreferredType()->AsETSArrayType()->ElementType();
         nestedArrayExpr->SetPreferredType(arrayElementType);
@@ -416,10 +404,8 @@
         if (!doesArrayExprFitInTuple(arrayElementType)) {
             return false;
         }
->>>>>>> 494f8da8
         nestedArrayExpr->SetPreferredType(arrayElementType);
-
-        return doesArrayExprFitInTuple(arrayElementType);
+        return true;
     }
 
     if (nestedArrayExpr->PreferredType() == nullptr) {
@@ -467,17 +453,6 @@
 
     param = possiblePreferredType.value();
     if (param->IsETSTupleType()) {
-<<<<<<< HEAD
-        preferredType_ = param;
-        return;
-    }
-
-    auto *elementType = param->AsETSArrayType()->ElementType();
-    bool isAssignable = true;
-
-    for (auto *const elem : elements_) {
-        checker->SetPreferredTypeIfPossible(elem, elementType);
-=======
         SetPreferredType(param);
         return;
     }
@@ -493,7 +468,6 @@
 
     for (auto *const elem : elements_) {
         elem->SetPreferredType(elementType);
->>>>>>> 494f8da8
         checker::AssignmentContext assignCtx(checker->Relation(), elem, elem->Check(checker), elementType,
                                              elem->Start(), std::nullopt, checker::TypeRelationFlag::NO_THROW | flags);
         isAssignable &= assignCtx.IsAssignable();
