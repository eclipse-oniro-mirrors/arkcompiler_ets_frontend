/**
 * Copyright (c) 2021-2025 Huawei Device Co., Ltd.
 * Licensed under the Apache License, Version 2.0 (the "License");
 * you may not use this file except in compliance with the License.
 * You may obtain a copy of the License at
 *
 * http://www.apache.org/licenses/LICENSE-2.0
 *
 * Unless required by applicable law or agreed to in writing, software
 * distributed under the License is distributed on an "AS IS" BASIS,
 * WITHOUT WARRANTIES OR CONDITIONS OF ANY KIND, either express or implied.
 * See the License for the specific language governing permissions and
 * limitations under the License.
 */

#include "memberExpression.h"

#include "checker/TSchecker.h"
#include "checker/ets/castingContext.h"
#include "checker/types/ets/etsTupleType.h"
#include "compiler/core/ETSGen.h"
#include "compiler/core/pandagen.h"
#include "util/diagnostic.h"
<<<<<<< HEAD
=======
#include "util/es2pandaMacros.h"
>>>>>>> 6d813986

namespace ark::es2panda::ir {
MemberExpression::MemberExpression([[maybe_unused]] Tag const tag, MemberExpression const &other,
                                   ArenaAllocator *allocator)
    : MemberExpression(other)
{
    object_ = other.object_ != nullptr ? other.object_->Clone(allocator, this)->AsExpression() : nullptr;
    property_ = other.property_ != nullptr ? other.property_->Clone(allocator, this)->AsExpression() : nullptr;
}

bool MemberExpression::IsPrivateReference() const noexcept
{
    return property_->IsIdentifier() && property_->AsIdentifier()->IsPrivateIdent();
}

void MemberExpression::TransformChildren(const NodeTransformer &cb, std::string_view const transformationName)
{
    if (auto *transformedNode = cb(object_); object_ != transformedNode) {
        object_->SetTransformedNode(transformationName, transformedNode);
        object_ = transformedNode->AsExpression();
    }

    if (auto *transformedNode = cb(property_); property_ != transformedNode) {
        property_->SetTransformedNode(transformationName, transformedNode);
        property_ = transformedNode->AsExpression();
    }
}

void MemberExpression::Iterate(const NodeTraverser &cb) const
{
    cb(object_);
    cb(property_);
}

void MemberExpression::Dump(ir::AstDumper *dumper) const
{
    dumper->Add({{"type", "MemberExpression"},
                 {"object", object_},
                 {"property", property_},
                 {"computed", computed_},
                 {"optional", IsOptional()}});
}

void MemberExpression::Dump(ir::SrcDumper *dumper) const
{
    ES2PANDA_ASSERT(object_ != nullptr);
    ES2PANDA_ASSERT(property_ != nullptr);

    object_->Dump(dumper);
    if (IsOptional()) {
        dumper->Add("?");
        if ((MemberExpressionKind::ELEMENT_ACCESS & kind_) != 0U) {
            dumper->Add(".");
        }
    }
    if ((MemberExpressionKind::ELEMENT_ACCESS & kind_) != 0U) {
        dumper->Add("[");
        property_->Dump(dumper);
        dumper->Add("]");
    } else {
        dumper->Add(".");
        property_->Dump(dumper);
    }
    if ((parent_ != nullptr) && (parent_->IsBlockStatement() || parent_->IsBlockExpression())) {
        dumper->Add(";");
        dumper->Endl();
    }
}

void MemberExpression::LoadRhs(compiler::PandaGen *pg) const
{
    compiler::RegScope rs(pg);
    bool isSuper = object_->IsSuperExpression();
    compiler::Operand prop = pg->ToPropertyKey(property_, computed_, isSuper);

    if (isSuper) {
        pg->LoadSuperProperty(this, prop);
    } else if (IsPrivateReference()) {
        const auto &name = property_->AsIdentifier()->Name();
        compiler::VReg objReg = pg->AllocReg();
        pg->StoreAccumulator(this, objReg);
        compiler::VReg ctor = pg->AllocReg();
        compiler::Function::LoadClassContexts(this, pg, ctor, name);
        pg->ClassPrivateFieldGet(this, ctor, objReg, name);
    } else {
        pg->LoadObjProperty(this, prop);
    }
}

void MemberExpression::CompileToRegs(compiler::PandaGen *pg, compiler::VReg object, compiler::VReg property) const
{
    object_->Compile(pg);
    pg->StoreAccumulator(this, object);

    pg->OptionalChainCheck(IsOptional(), object);

    if (!computed_) {
        pg->LoadAccumulatorString(this, property_->AsIdentifier()->Name());
    } else {
        property_->Compile(pg);
    }

    pg->StoreAccumulator(this, property);
}

void MemberExpression::Compile(compiler::PandaGen *pg) const
{
    pg->GetAstCompiler()->Compile(this);
}

void MemberExpression::CompileToReg(compiler::PandaGen *pg, compiler::VReg objReg) const
{
    object_->Compile(pg);
    pg->StoreAccumulator(this, objReg);
    pg->OptionalChainCheck(IsOptional(), objReg);
    LoadRhs(pg);
}

void MemberExpression::Compile(compiler::ETSGen *etsg) const
{
    etsg->GetAstCompiler()->Compile(this);
}

checker::Type *MemberExpression::Check(checker::TSChecker *checker)
{
    return checker->GetAnalyzer()->Check(this);
}

std::pair<checker::Type *, varbinder::LocalVariable *> MemberExpression::ResolveObjectMember(
    checker::ETSChecker *checker) const
{
    auto resolveRes = checker->ResolveMemberReference(this, objType_);
    switch (resolveRes.size()) {
        case 0U: {
            /* resolution failed, error already reported */
            return {nullptr, nullptr};
        }
        case 1U: {
            if (resolveRes[0]->Kind() == checker::ResolvedKind::PROPERTY) {
                auto var = resolveRes[0]->Variable()->AsLocalVariable();
                checker->ValidatePropertyAccess(var, objType_, property_->Start());
                return {checker->GetTypeOfVariable(var), var};
            }

            if (resolveRes[0]->Kind() == checker::ResolvedKind::EXTENSION_ACCESSOR) {
                auto *callee = const_cast<ir::Expression *>(this->AsExpression());
                callee->AsMemberExpression()->AddMemberKind(ir::MemberExpressionKind::EXTENSION_ACCESSOR);
                return {resolveRes[0]->Variable()->TsType(), nullptr};
            }

            return {checker->GetTypeOfVariable(resolveRes[0]->Variable()), nullptr};
        }
        case 2U: {
            auto classMethodType = checker->GetTypeOfVariable(resolveRes[1]->Variable());
            auto extensionMethodType = checker->GetTypeOfVariable(resolveRes[0]->Variable());
            auto *resolvedType = extensionMethodType;
            if (classMethodType->IsETSFunctionType()) {
                ES2PANDA_ASSERT(extensionMethodType->IsETSFunctionType());
                resolvedType = checker->CreateETSExtensionFuncHelperType(classMethodType->AsETSFunctionType(),
                                                                         extensionMethodType->AsETSFunctionType());
            }
            return {resolvedType, nullptr};
        }
        default: {
            ES2PANDA_UNREACHABLE();
        }
    }
}

checker::Type *MemberExpression::TraverseUnionMember(checker::ETSChecker *checker, checker::ETSUnionType *unionType)

{
    checker::Type *commonPropType = nullptr;

    auto const addPropType = [this, checker, &commonPropType](checker::Type *memberType) {
        if (commonPropType == nullptr) {
            commonPropType = memberType;
            return;
        }

        if (memberType == nullptr) {
            checker->LogError(diagnostic::MEMBER_TYPE_MISMATCH_ACROSS_UNION, {}, Start());
            return;
        }

        if (memberType->IsETSMethodType() && memberType->Variable()->HasFlag(varbinder::VariableFlags::OVERLOAD)) {
            checker->LogError(diagnostic::OVERLOADED_UNION_CALL, {}, Start());
            return;
        }

        if (memberType->IsETSMethodType() && memberType->AsETSFunctionType()->CallSignatures().size() > 1U) {
            if (!Parent()->IsCallExpression() || Parent()->AsCallExpression()->Callee() != this) {
                commonPropType = checker->GlobalTypeError();
                checker->LogError(diagnostic::OVERLOADED_METHOD_AS_VALUE, Start());
                return;
            }
        }

        if (!commonPropType->IsETSMethodType() && !memberType->IsETSMethodType()) {
            if (!checker->IsTypeIdenticalTo(commonPropType, memberType)) {
                checker->LogError(diagnostic::MEMBER_TYPE_MISMATCH_ACROSS_UNION, {}, Start());
            }
            return;
        }

        if (!commonPropType->IsETSFunctionType() || !memberType->IsETSFunctionType()) {
            checker->LogError(diagnostic::MEMBER_TYPE_MISMATCH_ACROSS_UNION, {}, Start());
            commonPropType = checker->GlobalTypeError();
            return;
        }

        auto newType =
            checker->IntersectSignatureSets(commonPropType->AsETSFunctionType(), memberType->AsETSFunctionType());
        if (newType->AsETSFunctionType()->CallSignatures().empty()) {
            checker->LogError(diagnostic::MEMBER_TYPE_MISMATCH_ACROSS_UNION, {}, Start());
        }

        commonPropType = newType;
    };

    for (auto *const type : unionType->ConstituentTypes()) {
        auto *const apparent = checker->GetApparentType(type);
        ES2PANDA_ASSERT(apparent != nullptr);
        if (apparent->IsETSObjectType()) {
            SetObjectType(apparent->AsETSObjectType());
            auto *memberType = ResolveObjectMember(checker).first;
            if (memberType != nullptr && memberType->IsTypeError()) {
                return checker->GlobalTypeError();
            }

            addPropType(memberType);
        } else {
            checker->LogError(diagnostic::UNION_MEMBER_ILLEGAL_TYPE, {unionType}, Start());
        }
    }
    return commonPropType;
}

checker::Type *MemberExpression::CheckUnionMember(checker::ETSChecker *checker, checker::Type *baseType)
{
    auto *const unionType = baseType->AsETSUnionType();
    if (object_->Variable() != nullptr && object_->Variable()->Declaration() != nullptr &&
        object_->Variable()->Declaration()->IsTypeAliasDecl()) {
        checker->LogError(diagnostic::STATIC_UNION, {}, Start());
        return checker->GlobalTypeError();
    }
    auto *const commonPropType = TraverseUnionMember(checker, unionType);
    SetObjectType(checker->GlobalETSObjectType());
    return commonPropType;
}

static checker::Type *AdjustRecordReturnType(checker::Type *type, checker::Type *objType)
{
    auto *recordKeyType = objType->AsETSObjectType()->TypeArguments()[0];
    auto *recordValueType = objType->AsETSObjectType()->TypeArguments()[1];

    auto const isStringLiteralOrConstantUnion = [](checker::Type *recordKey) {
        if (recordKey->IsETSStringType() && recordKey->IsConstantType()) {
            return true;
        }
        if (!recordKey->IsETSUnionType()) {
            return false;
        }
        auto constituentTypes = recordKey->AsETSUnionType()->ConstituentTypes();
        return std::all_of(constituentTypes.begin(), constituentTypes.end(),
                           [](auto *it) { return it->IsETSStringType() && it->IsConstantType(); });
    };
    if (isStringLiteralOrConstantUnion(recordKeyType)) {
        if (type->IsETSUnionType()) {
            return recordValueType;
        }

        if (type->IsETSFunctionType() && type->AsETSFunctionType()->Name().Is(compiler::Signatures::GET_INDEX_METHOD)) {
            type->AsETSFunctionType()->CallSignatures()[0]->SetReturnType(recordValueType);
        }
    }

    return type;
}

checker::Type *MemberExpression::AdjustType(checker::ETSChecker *checker, checker::Type *type)
{
    auto *const objType = checker->GetApparentType(Object()->TsType());
    ES2PANDA_ASSERT(objType != nullptr);
    if (type != nullptr && objType->IsETSObjectType() &&
        objType->ToAssemblerName().str() == compiler::Signatures::BUILTIN_RECORD) {
        type = AdjustRecordReturnType(type, objType);
    }

    if (PropVar() != nullptr) {  // access erased property type
        uncheckedType_ = checker->GuaranteedTypeForUncheckedPropertyAccess(PropVar());
    } else if (IsComputed() && objType->IsETSArrayType()) {  // access erased array or tuple type
        uncheckedType_ = checker->GuaranteedTypeForUncheckedCast(objType->AsETSArrayType()->ElementType(), type);
    } else if (IsComputed() && objType->IsETSTupleType()) {
        if (!checker->ValidateTupleIndex(objType->AsETSTupleType(), this, false)) {
            // error recovery
            return checker->InvalidateType(this);
        }
        uncheckedType_ = checker->GetApparentType(checker->MaybeBoxType(GetTypeOfTupleElement(checker, objType)));
    } else if (objType->IsETSUnionType()) {
        uncheckedType_ = checker->GuaranteedTypeForUnionFieldAccess(this, objType->AsETSUnionType());
    } else if (checker->IsExtensionAccessorFunctionType(type)) {
        SetTsType(type);
        checker::Type *accessorReturnType = checker->GetExtensionAccessorReturnType(this);
        SetTsType(accessorReturnType == nullptr ? checker->GlobalTypeError() : accessorReturnType);
        return TsType();
    }
    SetTsType(type == nullptr ? checker->GlobalTypeError() : type);
    return TsType();
}

checker::Type *MemberExpression::SetAndAdjustType(checker::ETSChecker *checker, checker::ETSObjectType *objectType)
{
    SetObjectType(objectType);
    auto [resType, resVar] = ResolveObjectMember(checker);
    if (resType == nullptr) {
        return checker->InvalidateType(this);
    }
    SetPropVar(resVar);
    return AdjustType(checker, resType);
}

std::optional<std::size_t> MemberExpression::GetTupleIndexValue() const
{
    if (object_->TsType() == nullptr || !object_->TsType()->IsETSTupleType() || !property_->IsNumberLiteral()) {
        return std::nullopt;
    }
    return property_->AsNumberLiteral()->Number().GetValueAndCastTo<std::size_t>();
}

bool MemberExpression::CheckArrayIndexValue(checker::ETSChecker *checker) const
{
    std::size_t index;

    auto const &number = property_->AsNumberLiteral()->Number();

    if (number.IsInteger()) {
        auto const value = number.GetValueAndCastTo<int64_t>();
        if (value < 0) {
            checker->LogError(diagnostic::NEGATIVE_INDEX, {}, property_->Start());
            return false;
        }
        index = static_cast<std::size_t>(value);
    } else {
        ES2PANDA_ASSERT(number.IsReal());
        auto value = number.GetValueAndCastTo<double>();
        double fraction = std::modf(value, &value);
        if (value < 0.0 || fraction >= std::numeric_limits<double>::epsilon()) {
            checker->LogError(diagnostic::INDEX_NEGATIVE_OR_FRACTIONAL, {}, property_->Start());
            return false;
        }
        index = static_cast<std::size_t>(value);
    }

    if (object_->IsArrayExpression() && object_->AsArrayExpression()->Elements().size() <= index) {
        checker->LogError(diagnostic::INDEX_OOB, {}, property_->Start());
        return false;
    }

    return true;
}

checker::Type *MemberExpression::ResolveReturnTypeFromSignature(checker::ETSChecker *checker, bool isSetter,
                                                                ArenaVector<ir::Expression *> &arguments,
                                                                ArenaVector<checker::Signature *> &signatures,
                                                                std::string_view const methodName)
{
    auto flags = checker::TypeRelationFlag::NONE;
    checker::Signature *signature =
        checker->ValidateSignatures(signatures, nullptr, arguments, Start(), "indexing", flags);
    if (signature == nullptr) {
        if (isSetter) {
            Parent()->AsAssignmentExpression()->Right()->SetParent(Parent());
        }
        checker->LogError(diagnostic::MISSING_INDEX_ACCESSOR_WITH_SIG, {}, Property()->Start());
        return nullptr;
    }
    checker->ValidateSignatureAccessibility(objType_, signature, Start());

    ES2PANDA_ASSERT(signature->Function() != nullptr);

    if (isSetter) {
        if (checker->IsClassStaticMethod(objType_, signature)) {
            checker->LogError(diagnostic::PROP_IS_STATIC, {methodName, objType_->Name()}, Property()->Start());
        }
        // Restore the right assignment node's parent to keep AST invariant valid.
        Parent()->AsAssignmentExpression()->Right()->SetParent(Parent());
        return signature->Params()[1]->TsType();
    }

    // #24301: requires enum refactoring
    if (!signature->Owner()->IsETSEnumType() && checker->IsClassStaticMethod(objType_, signature)) {
        checker->LogError(diagnostic::PROP_IS_STATIC, {methodName, objType_->Name()}, Property()->Start());
        return nullptr;
    }
    return signature->ReturnType();
}

checker::Type *MemberExpression::CheckIndexAccessMethod(checker::ETSChecker *checker)
{
    checker::PropertySearchFlags searchFlag = checker::PropertySearchFlags::SEARCH_METHOD;
    searchFlag |= checker::PropertySearchFlags::SEARCH_IN_BASE | checker::PropertySearchFlags::SEARCH_IN_INTERFACES;
    // NOTE(DZ) maybe we need to exclude static methods: search_flag &= ~(checker::PropertySearchFlags::SEARCH_STATIC);

    if (objType_->HasTypeFlag(checker::TypeFlag::GENERIC)) {
        searchFlag |= checker::PropertySearchFlags::SEARCH_ALL;
    }

    bool const isSetter = Parent()->IsAssignmentExpression() && Parent()->AsAssignmentExpression()->Left() == this;
    std::string_view const methodName =
        isSetter ? compiler::Signatures::SET_INDEX_METHOD : compiler::Signatures::GET_INDEX_METHOD;
    auto *const method = objType_->GetProperty(methodName, searchFlag);
    if (method == nullptr || !method->HasFlag(varbinder::VariableFlags::METHOD)) {
        checker->LogError(diagnostic::ERROR_ARKTS_NO_PROPERTIES_BY_INDEX, {}, Start());
        return nullptr;
    }

<<<<<<< HEAD
=======
    if (objType_->IsETSResizableArrayType() && property_->IsNumberLiteral()) {
        CheckArrayIndexValue(checker);
    }

>>>>>>> 6d813986
    ArenaVector<Expression *> arguments {checker->ProgramAllocator()->Adapter()};
    arguments.emplace_back(property_);
    if (isSetter) {
        //  Temporary change the parent of right assignment node to check if correct "$_set" function presents.
        //  later on in lowering the entire assignment expression will be replace top the call to that method.
        auto *value = Parent()->AsAssignmentExpression()->Right();
        value->SetParent(this);
        arguments.emplace_back(value);
    }
    auto &signatures = checker->GetTypeOfVariable(method)->AsETSFunctionType()->CallSignatures();

    return ResolveReturnTypeFromSignature(checker, isSetter, arguments, signatures, methodName);
}

checker::Type *MemberExpression::GetTypeOfTupleElement(checker::ETSChecker *checker, checker::Type *baseType)
{
    ES2PANDA_ASSERT(baseType->IsETSTupleType());
    auto const idxIfAny = checker->GetTupleElementAccessValue(Property());
    return idxIfAny.has_value() ? baseType->AsETSTupleType()->GetTypeAtIndex(*idxIfAny) : nullptr;
}

static void CastTupleElementFromClassMemberType(checker::ETSChecker *checker,
                                                ir::MemberExpression *tupleElementAccessor, checker::Type *baseType)
{
    auto *typeOfTuple = tupleElementAccessor->GetTypeOfTupleElement(checker, baseType);
    auto *storedTupleType = checker->MaybeBoxType(typeOfTuple);

    const checker::CastingContext tupleCast(
        checker->Relation(), diagnostic::CAST_FAIL_UNREACHABLE, {},
        checker::CastingContext::ConstructorData {tupleElementAccessor, storedTupleType, typeOfTuple,
                                                  tupleElementAccessor->Start(), checker::TypeRelationFlag::NO_THROW});
}

checker::Type *MemberExpression::HandleComputedInGradualType(checker::ETSChecker *checker, checker::Type *baseType)
{
    property_->Check(checker);
    if (baseType->IsETSObjectType()) {
        util::StringView searchName;
        if (property_->IsLiteral()) {
            searchName = util::StringView {property_->AsLiteral()->ToString()};
        }
        auto found = baseType->AsETSObjectType()->GetProperty(searchName, checker::PropertySearchFlags::SEARCH_ALL);
        if (found == nullptr) {
            // Try to find indexer method
            checker::Type *indexType = CheckIndexAccessMethod(checker);
            if (indexType != nullptr) {
                return indexType;
            }
            checker->LogError(diagnostic::PROPERTY_NONEXISTENT, {searchName, baseType->AsETSObjectType()->Name()},
                              property_->Start());
            return nullptr;
        }
        return found->TsType();
    }
    ES2PANDA_UNREACHABLE();
    return nullptr;
}

checker::Type *MemberExpression::CheckComputed(checker::ETSChecker *checker, checker::Type *baseType)
{
    if (baseType->IsETSObjectType() && baseType->AsETSObjectType()->GetDeclNode() != nullptr &&
        baseType->AsETSObjectType()->GetDeclNode()->AsTyped()->TsType() != nullptr &&
        baseType->AsETSObjectType()->GetDeclNode()->AsTyped()->TsType()->IsGradualType()) {
        SetObjectType(baseType->AsETSObjectType());
        return HandleComputedInGradualType(checker, baseType);
    }
    if (baseType->IsETSArrayType()) {
        auto *dflt = baseType->AsETSArrayType()->ElementType();
        if (!checker->ValidateArrayIndex(property_)) {
            // error already reported to log
            return dflt;
        }

        // Check if the index value is inside array bounds if it is defined explicitly
        if (property_->IsNumberLiteral() && !CheckArrayIndexValue(checker)) {
            // error reported to log
            return dflt;
        }

        return dflt;
    }

    if (baseType->IsETSTupleType()) {
        if (!checker->ValidateTupleIndex(baseType->AsETSTupleType(), this)) {
            // error reported to log
            return baseType;
        }

        if (Parent()->IsAssignmentExpression() && Parent()->AsAssignmentExpression()->Left() == this) {
            // NOTE (smartin): When an assignment to a tuple type happens, see it as the boxed (stored) type of the
            // element. This can be removed, when generics without type erasure is possible
            auto *typeOfTuple = GetTypeOfTupleElement(checker, baseType);
            auto *storedTupleType = checker->MaybeBoxType(typeOfTuple);
            return storedTupleType;
        }

        CastTupleElementFromClassMemberType(checker, this, baseType);

        // NOTE: apply capture conversion on this type
        auto *res = GetTypeOfTupleElement(checker, baseType);
        return (res == nullptr) ? baseType : res;
    }

    if (baseType->IsETSObjectType()) {
        SetObjectType(baseType->AsETSObjectType());
        return CheckIndexAccessMethod(checker);
    }
    checker->LogError(diagnostic::INDEX_ON_INVALID_TYPE, {}, Object()->Start());
    return nullptr;
}

checker::VerifiedType MemberExpression::Check(checker::ETSChecker *checker)
{
    return {this, checker->GetAnalyzer()->Check(this)};
}

MemberExpression *MemberExpression::Clone(ArenaAllocator *const allocator, AstNode *const parent)
{
    auto *const clone = allocator->New<MemberExpression>(Tag {}, *this, allocator);
    ES2PANDA_ASSERT(clone != nullptr);
    if (parent != nullptr) {
        clone->SetParent(parent);
    }

    clone->SetRange(Range());
    return clone;
}

std::string MemberExpression::ToString() const
{
    auto str1 = object_ != nullptr ? object_->ToString() : std::string {INVALID_EXPRESSION};
    if (str1 == INVALID_EXPRESSION) {
        return str1;
    }

    auto str2 = property_ != nullptr ? property_->ToString() : std::string {INVALID_EXPRESSION};

    if (kind_ == MemberExpressionKind::ELEMENT_ACCESS) {
        return str1 + '[' + str2 + ']';
    }

    if (str2 == INVALID_EXPRESSION) {
        return str1 + str2;
    }

    return str1 + '.' + str2;
}
}  // namespace ark::es2panda::ir<|MERGE_RESOLUTION|>--- conflicted
+++ resolved
@@ -21,10 +21,7 @@
 #include "compiler/core/ETSGen.h"
 #include "compiler/core/pandagen.h"
 #include "util/diagnostic.h"
-<<<<<<< HEAD
-=======
 #include "util/es2pandaMacros.h"
->>>>>>> 6d813986
 
 namespace ark::es2panda::ir {
 MemberExpression::MemberExpression([[maybe_unused]] Tag const tag, MemberExpression const &other,
@@ -438,17 +435,14 @@
         isSetter ? compiler::Signatures::SET_INDEX_METHOD : compiler::Signatures::GET_INDEX_METHOD;
     auto *const method = objType_->GetProperty(methodName, searchFlag);
     if (method == nullptr || !method->HasFlag(varbinder::VariableFlags::METHOD)) {
-        checker->LogError(diagnostic::ERROR_ARKTS_NO_PROPERTIES_BY_INDEX, {}, Start());
+        checker->LogError(diagnostic::NO_INDEX_ACCESS_METHOD, {}, Start());
         return nullptr;
     }
 
-<<<<<<< HEAD
-=======
     if (objType_->IsETSResizableArrayType() && property_->IsNumberLiteral()) {
         CheckArrayIndexValue(checker);
     }
 
->>>>>>> 6d813986
     ArenaVector<Expression *> arguments {checker->ProgramAllocator()->Adapter()};
     arguments.emplace_back(property_);
     if (isSetter) {
