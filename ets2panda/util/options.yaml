
# Copyright (c) 2024-2025 Huawei Device Co., Ltd.
# Licensed under the Apache License, Version 2.0 (the "License");
# you may not use this file except in compliance with the License.
# You may obtain a copy of the License at
#
# http://www.apache.org/licenses/LICENSE-2.0
#
# Unless required by applicable law or agreed to in writing, software
# distributed under the License is distributed on an "AS IS" BASIS,
# WITHOUT WARRANTIES OR CONDITIONS OF ANY KIND, either express or implied.
# See the License for the specific language governing permissions and
# limitations under the License.

module:
  name: es2panda
  namespace: ark::es2panda::util::gen

options:
- name: help
  type: bool
  default: false
  description: Print this message and exit

- name: version
  type: bool
  default: false
  description: Print version and exit

- name: arktsconfig
  type: std::string
  default: $ORIGIN/arktsconfig.json
  description: Path to arkts configuration file

# Parser
- name: extension
  type: std::string
  default: ets
  description: Parse the input as the given extension
  enum: &ScriptExtension
  - js
  - ts
  - as
  - ets
  possible_values:
    - ets

- name: module
  type: bool
  default: false
  description: Parse the input as module (JS only option)

- name: parse-only
  type: bool
  default: false
  description: Parse the input only

- name: dump-ast
  type: bool
  default: false
  description: Dump the parsed AST

- name: dump-cfg
  type: bool
  default: false
  description: Dump the constructed CFG into a .dot file

- name: dump-dynamic-ast
  type: bool
  default: false
  description: Dump AST with synthetic nodes for dynamic languages

- name: dump-ast-only-silent
  type: bool
  default: false
  description: Dump parsed AST with all dumpers available but don't print to stdout

- name: list-files
  type: bool
  default: false
  description: Print names of files that are part of compilation

- name: parse-jsdoc
  type: bool
  default: false
  description: Enable the ability to parse jsdoc

# Compiler
- name: dump-assembly
  type: bool
  default: false
  description: Dump pandasm

- name: debug-info
  type: bool
  default: false
  description: Compile with debug info

- name: dump-debug-info
  type: bool
  default: false
  description: Dump debug info

- name: opt-level
  type: int
  default: 1
  description: Compiler optimization level
  range: 0-2

- name: ets-module
  type: bool
  default: false
  description: Compile the input as ets-module

- name: eval-mode
  description: (js-only) Set 'eval'-mode
  type: std::string
  enum: &EvalMode
  - none
  - default
  - direct
  - function
  possible_values: *EvalMode
  default: none

- name: ets-warnings
  description: Enable ETS-warnings
  enum: &ETSWarnings
    # Warinings that keep code in subset:
    subset_aware:
    - ets-prohibit-top-level-statements  # Prohibit top-level statements
    - ets-boost-equality-statement       # Suggest boosting Equality Statements
    - ets-remove-lambda                  # Suggestions to replace lambda with regular functions
    - ets-implicit-boxing-unboxing       # Check if a program contains implicit boxing or unboxing
    - ets-annotation-unused-generic-alias-warn # Check if type alias unused
    # Warinings that do not keep code in subset:
    subset_unaware:
    - ets-suggest-final           # Suggest final keyword warning
    - ets-remove-async            # Suggests replacing async functions with coroutines
  sub_options:
  - name: werror
    type: bool
    default: false
    description: Treat all enabled warnings as errors
  - name: enable
    description: Specify warnings to enable. Overrided by ':disable=' suboption.
    type: arg_list_t
    default: [ subset_aware, subset_unaware ]
    possible_values: *ETSWarnings
    delimiter: ":"
  - name: disable
    description: Specify warnings to disable. Overrides ':enable=' suboption.
    type: arg_list_t
    default: []
    possible_values: *ETSWarnings
    delimiter: ":"

- name: debugger-eval
  description: Compile given file in evaluation mode
  sub_options:
  - name: line
    type: uint64_t
    default: 0
    description: Line in the source file code where evaluate occurs.
  - name: source
    type: std::string
    default: ""
    description: Path to evaluation mode source file
  - name: panda-files
    type: arg_list_t
    default: []
    description: Paths to evaluation mode (.abc) files, must be accessible
    delimiter: ":"

- name: generate-decl
  description: Input static file and generate static declaration files
  sub_options:
  - name: enabled
    type: bool
    default: false
    description: Whether to enable static declaration file generation
  - name: path
    type: std::string
    default: ""
    description: Output path for generated static declaration files
<<<<<<< HEAD
  - name: enable-isolated
    type: bool
    default: false
    description: Whether to enable isolated declaration file generation
=======

- name: emit-declaration
  type: bool
  default: false
  description: Emit declaration to .abc file
>>>>>>> 6d813986

- name: thread
  type: int
  default: 0
  description: Number of worker threads

- name: dump-size-stat
  type: bool
  default: false
  description: Dump size statistics

- name: output
  type: std::string
  default: ""
  description: Compiler binary output (.abc)

- name: log-level
  type: std::string
  default: error
  description: Log-level
  possible_values:
  - debug
  - info
  - warning
  - error
  - fatal

- name: stdlib
  type: std::string
  default: ""
  description: Path to standard library

- name: gen-stdlib
  type: bool
  default: false
  description: Gen standard library

- name: plugins
  type: arg_list_t
  default: []
  description: Plugins
  delimiter: ","

- name: skip-phases
  type: arg_list_t
  default: []
  description: Phases to skip
  delimiter: ","

- name: ast-verifier
  description: Configure AST-verifier.
  enum: &VerifierInvariants
    Base:
    - NodeHasParent
    - NodeHasSourceRange
    - EveryChildHasValidParent
    - EveryChildInParentRange
    AfterPluginsAfterParse:
    - CheckStructDeclaration
    AfterScopesInitPhase:
    - VariableHasScope
    AfterCheckerPhase:
    - NodeHasType
    - NoPrimitiveTypes
    - IdentifierHasVariable
    - ReferenceTypeAnnotationIsNull
    - ArithmeticOperationValid
    - SequenceExpressionHasLastType
    - ForLoopCorrectlyInitialized
    - VariableHasEnclosingScope
    - ModifierAccessValid
    - VariableNameIdentifierNameSame
    - CheckAbstractMethod
    - GetterSetterValidation
    - CheckScopeDeclaration
    - CheckConstProperties
    # - ImportExportAccessValid
  sub_options:
  - name: warnings
    type: arg_list_t
    description: Print warnings and continue compilation even if AST tree is incorrect.
    default: [ ]
    possible_values: *VerifierInvariants
    delimiter: ':'
  - name: errors
    type: arg_list_t
    description: Print errors and aborts compilation if AST tree is incorrect.
    default:
    - ArithmeticOperationValid
    - CheckAbstractMethod
    # - CheckConstProperties
    # - CheckScopeDeclaration
    - CheckStructDeclaration
    - EveryChildHasValidParent
    # - EveryChildInParentRange
    - ForLoopCorrectlyInitialized
    - GetterSetterValidation
    - IdentifierHasVariable
    - ModifierAccessValid
    - NodeHasParent
    # - NodeHasSourceRange
    - NodeHasType
    - NoPrimitiveTypes
    - ReferenceTypeAnnotationIsNull
    - SequenceExpressionHasLastType
    - VariableHasEnclosingScope
    - VariableHasScope
    - VariableNameIdentifierNameSame
    possible_values: *VerifierInvariants
    delimiter: ':'
  - name: phases
    type: arg_list_t
    default: [ "after" ]
    description: >
      Specify phases to finalize with ASTVerifier. Shortcuts: "before", "each", "after".
    delimiter: ':'
  - name: full-program
    type: bool
    default: false
    description: Analyze full program, including program AST and it's dependencies
  - name: json
    type: bool
    default: false
    description: Report in json-format instead of stderr dump. More verbose.
  - name: json-path
    type: std::string
    default: "astverifier_report.json"
    description: Path to json-dump (if enabled)

- name: list-phases
  type: bool
  default: false
  description: Dump list of available phases

- name: ets-unnamed
  type: bool
  default: false
  description: Legacy option to compile a module as unnamed

- name: ets-path
  type: std::string
  default: ""
  description: Legacy option to set global prefix path for all compiled modules

- name: exit-before-phase
  type: std::string
  default: ""
  description: Exit compilation before running the provided phase

- name: exit-after-phase
  type: std::string
  default: ""
  description: Exit compilation after running the provided phase

- name: dump-before-phases
  type: arg_list_t
  default: []
  description: Generate program dump before running phases in the list
  delimiter: ","

- name: dump-after-phases
  type: arg_list_t
  default: []
  description: Generate program dump after running phases in the list
  delimiter: ","

- name: dump-ets-src-before-phases
  type: arg_list_t
  default: []
  description: Generate program dump as ets source code before running phases in the list
  delimiter: ","

- name: dump-ets-src-after-phases
  type: arg_list_t
  default: []
  description: Generate program dump as ets source code after running phases in the list
  delimiter: ","

- name: bco-optimizer
  type: arg_list_t
  default: []
  description: Bytecode optimizer arguments

- name: bco-compiler
  type: arg_list_t
  default: []
  description: Bytecode optimizer's compiler arguments

- name: perm-arena
  type: bool
  default: false
  description: Place AST trees in permanent arena

<<<<<<< HEAD
- name: simultaneous 
  type: bool
  default: false
  description: compile all the files to abc in once.
=======
- name: dump-perf-metrics
  type: bool
  default: false
  description: Dump es2panda performance metrics

- name: simultaneous 
  type: bool
  default: false
  description: compile all the files to abc in once.

#26986
- name: ets-strings-concat
  type: bool
  default: false
  description: "(experimental) Use StringBuilder.concat instead of StringBuilder.append"
>>>>>>> 6d813986
<|MERGE_RESOLUTION|>--- conflicted
+++ resolved
@@ -42,8 +42,7 @@
   - ts
   - as
   - ets
-  possible_values:
-    - ets
+  possible_values: *ScriptExtension
 
 - name: module
   type: bool
@@ -79,11 +78,6 @@
   type: bool
   default: false
   description: Print names of files that are part of compilation
-
-- name: parse-jsdoc
-  type: bool
-  default: false
-  description: Enable the ability to parse jsdoc
 
 # Compiler
 - name: dump-assembly
@@ -183,18 +177,11 @@
     type: std::string
     default: ""
     description: Output path for generated static declaration files
-<<<<<<< HEAD
-  - name: enable-isolated
-    type: bool
-    default: false
-    description: Whether to enable isolated declaration file generation
-=======
 
 - name: emit-declaration
   type: bool
   default: false
   description: Emit declaration to .abc file
->>>>>>> 6d813986
 
 - name: thread
   type: int
@@ -388,12 +375,6 @@
   default: false
   description: Place AST trees in permanent arena
 
-<<<<<<< HEAD
-- name: simultaneous 
-  type: bool
-  default: false
-  description: compile all the files to abc in once.
-=======
 - name: dump-perf-metrics
   type: bool
   default: false
@@ -408,5 +389,4 @@
 - name: ets-strings-concat
   type: bool
   default: false
-  description: "(experimental) Use StringBuilder.concat instead of StringBuilder.append"
->>>>>>> 6d813986
+  description: "(experimental) Use StringBuilder.concat instead of StringBuilder.append"