# Copyright (c) 2025 Huawei Device Co., Ltd.
# Licensed under the Apache License, Version 2.0 (the "License");
# you may not use this file except in compliance with the License.
# You may obtain a copy of the License at
#
# http://www.apache.org/licenses/LICENSE-2.0
#
# Unless required by applicable law or agreed to in writing, software
# distributed under the License is distributed on an "AS IS" BASIS,
# WITHOUT WARRANTIES OR CONDITIONS OF ANY KIND, either express or implied.
# See the License for the specific language governing permissions and
# limitations under the License.

syntax:
- name: MISSING_TYPE_ANNOTATION
  id: 1
  message: "Missing type annotation for property '{}'."

- name: DIFFERENT_PACKAGE_NAME
  id: 2
  message: "Files '{}' and '{}' are in the same folder, but have different package names."

- name: PACKAGE_MODULE_IMPORT_OWN_PACKAGE
  id: 3
  message: "Package module cannot import from a file in it's own package."

- name: AMBIENT_CLASS_MISSING_BODY
  id: 4
  message: "Ambient class declarations must have a body."

- name: EXPORT_DEFAULT_WITH_MUPLTIPLE_SPECIFIER
  id: 5
  message: "export default is not allowed to export multiple specifiers."

- name: NAMESPACE_MERGE_ERROR
  id: 6
  message: "Unable to merge namespaces '{}', because their modifiers are different."

- name: NAMESPACE_ANNOTATION_CONFLICT
  id: 7
  message: "Annotation conflict! Multiple namespace declarations for '{}' cannot each have annotations."

- name: INVALID_NODE_NUMBER
  id: 8
  message: "Invalid node number in format expression."

- name: INVALID_NODE_TYPE
  id: 9
  message: "Invalid node type in format expression."

- name: INSERT_NODE_ABSENT
  id: 10
  message: "There is no any node to insert at the placeholder position."

- name: INVALID_INSERT_NODE
  id: 11
  message: "Inserting node type differs from that required by format specification."

- name: INVALID_CLASS_FIELD
  id: 12
  message: "Cannot parse class field definition property."

- name: INVALID_CLASS_METHOD
  id: 13
  message: "Cannot parse class method definition property."

- name: REQUIRED_PARAM_AFTER_DEFAULT
  id: 14
  message: "Required parameter follows default parameter(s)."

- name: REST_AND_DEFAULT_SAME_TIME
  id: 15
  message: "Both optional and rest parameters are not allowed in function's parameter list."

- name: UNEXPECTED_TOKEN
  id: 16
  message: "Unexpected token."

- name: INDEX_TYPE_EXPECTED
  id: 17
  message: "Index type expected in index signature."

- name: INDEX_TYPE_NOT_NUMBER
  id: 18
  message: "Index type must be number in index signature."

- name: EXPECTED_BRACKETS_IN_INDEX
  id: 19
  message: "] expected in index signature."

- name: INDEX_MISSING_TYPE
  id: 20
  message: "An index signature must have a type annotation."

- name: INDEX_MISSING_IDENTIFIER
  id: 21
  message: "Return type of index signature from exported class or interface need to be identifier."

- name: EXTENSION_GETTER_WRONG_PARAM
  id: 22
  message: "Extension Getter can only have 1 parameter."

- name: EXTENSION_SETTER_WRONG_PARAM
  id: 23
  message: "Extension Setter can only have 2 parameters."

- name: ANNOTATION_PROPERTY_ACCESS_MODIFIERS
  id: 24
  message: "Annotation property can not have access modifiers."

- name: ANNOTATION_METHOD_AS_PROP
  id: 25
  message: "Annotation can not have method as property."

- name: INVALID_ARGUMENT_PASSED
  id: 26
  message: "Invalid argument passed to '{}'."

- name: INVALID_VAL_ANNOTATION_FIELD
  id: 27
  message: "Invalid value for annotation field, expected a constant literal."

- name: ANNOTATION_WRONG_DEC
  id: 28
  message: "Annotations are not allowed on this type of declaration."

- name: ANNOTATION_ABSTRACT
  id: 29
  message: "Annotations are not allowed on an abstract class or methods."

- name: LOCAL_CLASS_ACCESS_MOD
  id: 30
  message: "Local class or interface declaration members can not have access modifies."

- name: GETTER_SETTER_NOT_ABSTRACT
  id: 31
  message: "Getter and setter methods must be abstracts in the interface body."

- name: PRIVATE_INTERFACE_MISSING_BODY
  id: 32
  message: "Private interface methods must have body."

- name: READONLY_INTERFACE_METHOD
  id: 33
  message: "Modifier 'readonly' cannot be applied to an interface method."

- name: MULTIPLE_STATIC_BLOCK
  id: 34
  message: "Only one static block is allowed in one namespace or class."

- name: INVALID_ENUM_TYPE
  id: 35
  message: "Invalid enum initialization type."

- name: ENUM_INVALID_INIT
  id: 36
  message: "Invalid enum initialization value"

- name: ONLY_CALL_AFTER_LAUNCH
  id: 37
  message: "Only call expressions are allowed after 'launch'."

- name: MISSING_LOOP_AFTER_LABEL
  id: 38
  message: "Label must be followed by a loop statement."

- name: MISSING_CATCH_OR_FINALLY_AFTER_TRY
  id: 39
  message: "A try statement should contain either finally clause or at least one catch clause."

- name: ILLEGAL_START_STRUCT_CLASS
  id: 40
  message: "Illegal start of {} expression."

- name: ONLY_EXPORT_CLASS_OR_INTERFACE
  id: 41
  message: "Can only type export class or interface."

- name: INVALID_EXPORT_DEFAULT
  id: 42
  message: "Can not export annotation default."

- name: EXPORT_NON_DECLARATION
  id: 43
  message: "Export is allowed only for declarations."

- name: THIS_IN_NON_STATIC_METHOD
  id: 44
  message: "A 'this' type is available only as return type in a non-static method of a class or struct and extension functions."

- name: UNEXPECTED_ID
  id: 45
  message: "Unexpected identifier."

- name: AWAIT_IN_ARROW_FUN_PARAM
  id: 46
  message: "await is not allowed in arrow function parameters."

- name: UNEXPECTED_PRIVATE
  id: 47
  message: "Unexpected private identifier."

- name: IMPORT_META_DIRECT_EVAL
  id: 48
  message: "'import.Meta' is not allowed in direct eval in module code."

- name: INVALID_DESTRUCTURING_TARGET
  id: 49
  message: "Invalid destructuring assignment target."

- name: DELETING_LOCAL_VAR
  id: 50
  message: "Deleting local variable in strict mode."

- name: ASSIGN_TO_EVAL_INVALID
  id: 51
  message: "Assigning to 'eval' in strict mode is invalid."

- name: EXPECTED_EXPRESSION_GOT_ARROW
  id: 52
  message: "Expected expression, got '=>'."

- name: INVALID_LEFT_SITE_OPERATOR
  id: 53
  message: "Invalid left-hand side operator."

- name: YIELD_IN_GENERATOR_PARAM
  id: 54
  message: "Yield is not allowed in generator parameters."

- name: INVALID_REST_ELEMENT
  id: 55
  message: "Invalid rest element."

- name: TAGGED_TEMPLATE_LITERALS_IN_OPTIONALCHAIN
  id: 56
  message: "Tagged Template Literals are not allowed in optionalChain."

- name: ASSIGN_TO_ARGS_INVALID
  id: 57
  message: "Assigning to 'arguments' in strict mode is invalid."

- name: GETTER_FORMAL_PARAMS
  id: 58
  message: "Getter must not have formal parameters."

- name: NULLISH_COALESCING_MISSING_PARENS
  id: 59
  message: "Nullish coalescing operator ?? requires parens when mixing with logical operators."

- name: NEW_WITH_IMPORT
  id: 60
  message: "Cannot use new with import(...)."

- name: UNEXPECTED_SUPER
  id: 61
  message: "Unexpected super keyword."

- name: OBJECT_PATTER_CONTAIN_METHODS
  id: 62
  message: "Object pattern can't contain methods."

- name: SETTER_FORMAL_PARAMS
  id: 63
  message: "Setter must have exactly one formal parameter."

- name: INSUFFICIENT_PARAM_IN_ARROW_FUN
  id: 64
  message: "Insufficient formal parameter in arrow function."

- name: ILLEGAL_AWAIT_IN_ASYNC_FUN
  id: 65
  message: "Illegal await-expression in formal parameters of async function."

- name: YIELD_IN_ARROW_FUN_PARAM
  id: 66
  message: "yield is not allowed in arrow function parameters."

- name: REST_PARAM_NOT_LAST
  id: 67
  message: "Rest parameter must be the last formal parameter."

- name: META_PROP_FOR_IMPORT
  id: 68
  message: "The only valid meta property for import is import.Meta."

- name: IMPORT_META_ONLY_MODULE
  id: 69
  message: "'import.Meta' may appear only with 'sourceType: module'."

- name: DELETING_PRIVATE_FIELDS
  id: 70
  message: "Private fields can not be deleted."

- name: INVALID_LEFT_IN_PREFIX
  id: 71
  message: "Invalid left-hand side in prefix operation."

- name: INVALID_LEFT_SIDE_IN_ASSIGNMENT
  id: 72
  message: "Invalid left-hand side in assignment expression."

- name: NEW_TARGET_IS_NOT_ALLOWED
  id: 73
  message: "'new.Target' is not allowed here."

- name: NEW_TARGET_WITH_ESCAPED_CHARS
  id: 74
  message: "'new.Target' must not contain escaped characters."

- name: INVALID_CLOSING_PARENTHESIS
  id: 75
  message: "Invalid closing parenthesis."

- name: INVALID_CAPTURING_GROUP
  id: 76
  message: "Invalid capturing group."

- name: INVALID_CHAR
  id: 77
  message: "Invalid character."

- name: QUANTIFIER_OUT_OF_ORDER
  id: 78
  message: "Quantifier range out of order."

- name: INVALIDE_CHAR_CLASS
  id: 79
  message: "Invalid character class."

- name: CLASS_OUT_OF_ORDER
  id: 80
  message: "Class range out of order."

- name: INVALID_DECIMAL_ESCAPE
  id: 81
  message: "Invalid decimal escape."

- name: DUPLICATE_GROUP_NAME
  id: 82
  message: "Duplicate group name."

- name: INVALID_HEX_ESCAPE
  id: 83
  message: "Invalid hex escape."

- name: INVALID_GROUP_NAME
  id: 84
  message: "Invalid group name."

- name: INVALID_GROUP
  id: 85
  message: "Invalid group."

- name: UNTERMINATED_UNICODE_PROP_ESCAPE
  id: 86
  message: "Unterminated Unicode property escape."

- name: INVALID_ESCAPE
  id: 87
  message: "Invalid escape."

- name: INVALID_QUANTIFIER
  id: 88
  message: "Invalid quantifier, nothing to repeat."

- name: INVALID_NAME_BACKREFERENCE
  id: 89
  message: "Invalid named backreference."

- name: INVALID_NON_CAPTURING_GROUP
  id: 90
  message: "Invalid non-capturing group."

- name: INVALID_UNICODE_ESCAPE
  id: 91
  message: "Invalid Unicode escape."

- name: INVALID_CONTROL_ESCAPE
  id: 92
  message: "Invalid control escape."

- name: INVALID_ASSERT
  id: 93
  message: "Invalid assertion."

- name: INVALID_UNICODE_PROP_ESCAPE
  id: 94
  message: "Invalid Unicode property escape."

- name: UNEXPECTED_TOKEN_AS
  id: 95
  message: "Unexpected token, expected 'as'."

- name: OPTIONAL_VAR_IN_FOR_OF
  id: 96
  message: "Optional variable is not allowed in for of statements."

- name: FOR_AWAIT_OF_VAR_NOT_INIT
  id: 97
  message: "for-await-of loop variable declaration may not have an initializer."

- name: VARIANCE_NOD_ALLOWED
  id: 98
  message: "Variance modifier is not allowed here."

- name: FUN_PARAM_THIS_MISSING_TYPE
  id: 99
  message: "The function parameter 'this' must explicitly specify the typeAnnotation."

- name: MISSING_INIT_OR_CONST_DEC
  id: 100
  message: "Missing initializer in const declaration."

- name: CATCH_CLAUSE_VAR_HAS_INIT
  id: 101
  message: "Catch clause variable cannot have an initializer."

- name: ASTERIKS_NOT_ALLOWED_IN_SELECTIVE_BINDING
  id: 102
  message: "The '*' token is not allowed as a selective binding (between braces)."

- name: ONLY_THROWS_IN_FUN_TYPE
  id: 103
  message: "Only 'throws' can be used with function types."

- name: DECALRE_IN_AMBIENT_CONTEXT
  id: 104
  message: "A 'declare' modifier cannot be used in an already ambient context."

- name: MISSING_INIT_OR_TYPE
  id: 105
  message: "Variable must be initialized or it's type must be declared."

- name: ASYNC_IN_AMBIENT_CONTEXT
  id: 106
  message: "The modifier async cannot be used in an ambient context."

- name: MODIFIERS_OF_GET_SET_LIMITED
  id: 107
  message: "Modifiers of getter and setter are limited to ('abstract', 'static', 'final', 'override', 'native')."

- name: ESCAPE_SEQUENCES_IN_AS
  id: 108
  message: "Escape sequences are not allowed in 'as' keyword."

- name: LOCAL_TYPE_DEC_NO_IMPLEMENTED
  id: 109
  message: "Local type declaration (class, struct, interface and enum) support is not yet implemented."

- name: TYPE_IMPORT_MISSING_SELECTIVE_BINDING
  id: 110
  message: "Type import requires selective binding to define the required imported elements."

- name: EXPORT_IN_NAMESPACE
  id: 111
  message: "Export declarations are not permitted in a namespace."

- name: UNEXPECTED_TOKEN_ID
  id: 112
  message: "Unexpected token, expected an identifier."

- name: ANNOTATION_NOT_ALLOWED
  id: 113
  message: "Annotations cannot be applied here."

- name: ANNOTATION_ONLY_TOP_LEVEL
  id: 114
  message: "Annotations can only be declared at the top level."

- name: DUPLICATED_MODIFIER
  id: 115
  message: "Duplicated modifier is not allowed."

- name: NATIVE_METHOD_ASYNC
  id: 116
  message: "Native method cannot be async."

- name: KEYWORD_CONTAINS_ESCAPED_CHARS
  id: 117
  message: "Keyword must not contain escaped characters."

- name: ABSTRACT_METHOD_ASYNC
  id: 118
  message: "Abstract method cannot be async."

- name: INTERFACE_FIELDS_TYPE_ANNOTATION
  id: 119
  message: "Interface fields must have type annotation."

- name: ACCESS_BEFORE_FIELD_METHOD
  id: 120
  message: "Access modifier must precede field and method modifiers."

- name: FIELD_TPYE_ANNOTATION_MISSING
  id: 121
  message: "Field type annotation expected."

- name: ID_EXPECTED
  id: 122
  message: "Identifier expected."

- name: INITIALIZERS_INTERFACE_PROPS
  id: 123
  message: "Initializers are not allowed on interface properties."

- name: UNEXPECTED_TOKEN_PRIVATE_ID
  id: 124
  message: "Unexpected token, expected 'private' or identifier."

- name: INITIALIZERS_IN_AMBIENT_CONTEXTS
  id: 125
  message: "Initializers are not allowed in ambient contexts."

- name: VAR_DEC_EXPECTED
  id: 126
  message: "Variable declaration expected."

- name: CONFLICTING_FIELD_MODIFIERS
  id: 127
  message: "Conflicting modifiers '!' and '?' on field."

- name: VALUE_IS_NOT_SET
  id: 128
  message: "You didn't set the value."

- name: TYPE_ALIAS_ONLY_TOP_LEVEL
  id: 129
  message: "Type alias is allowed only as top-level declaration."

- name: INVALID_RIGHT_INSTANCEOF
  id: 130
  message: "Invalid right-hand side in 'instanceof' expression."

- name: IDENTIFIER_EXPECTED
  id: 131
  message: "Identifier is needed here."

- name: DEFAULT_UNDEF_NOT_ALLOWED
  id: 132
  message: "Not enable default value with default undefined."

- name: DEFAULT_ONLY_FOR_OPTIONAL
  id: 133
  message: "Default value is allowed only for optional parameters."

- name: NAMESPACE_ONLY_TOP_OR_IN_NAMESPACE
  id: 134
  message: "Namespace is allowed only at the top level or inside a namespace."

- name: NESTED_FUNCTIONS_NOT_ALLOWED
  id: 135
  message: "Nested functions are not allowed."

- name: SPREAD_MUST_BE_LAST_IN_TUPLE
  id: 136
  message: "Spread type must be at the last index in the tuple type."

- name: PRIMITIVE_NOT_ALLOWED
  id: 137
  message: "Primitive type is not allowed here."

- name: INVALID_TYPE
  id: 138
  message: "Invalid Type."

- name: SPREAD_TYPE_MUST_BE_ARRAY
  id: 139
  message: "Spread type must be an array type."

- name: TYPE_ANNOTATION_FOR_CONSTRUCTOR
  id: 140
  message: "Type annotation isn't allowed for constructor."

- name: READONLY_ONLY_ON_ARRAY_OR_TUPLE
  id: 141
  message: "'readonly' type modifier is only permitted on resizable array and tuple types."

- name: OPTIONAL_TYPES_IN_TUPLE_NOT_IMPLEMENTED
  id: 142
  message: "Optional types in tuples are not yet implemented."

- name: ONLY_SPREAD_AT_LAST_INDEX
  id: 143
  message: "Only one spread type declaration allowed, at the last index."

- name: CLASS_FIELD_CONSTRUCTOR
  id: 144
  message: "Classes may not have a field named 'constructor'."

- name: NOT_ALLOWED_USER_DEFINED_TYPE
  id: 145
  message: "Cannot be used as user-defined type."

- name: EXTENSION_ACCESSOR_RECEIVER
  id: 146
  message: "Extension Accessor must have a receiver."

- name: UNEXPECTED_TOKEN_ID_FUN
  id: 147
  message: "Unexpected token, expected function identifier."

- name: UNEXPECTED_ARROWPARAM_ELEMENT
  id: 148
  message: "Unexpected ArrowParameter element."

- name: SPECIAL_METHOD_CONSTRUCTOR
  id: 149
  message: "Constructor can not be special method."

- name: TRAILING_COMMA_NOT_ALLOWED
  id: 150
  message: "Trailing comma is not allowed in this context."

- name: UNEXPECTED_TOKEN_STRING_LITERAL
  id: 151
  message: "Unexpected token, expected string literal."

- name: RESTPARAM_INIT
  id: 152
  message: "RestParameter does not support an initializer."

- name: UNEXPECTED_MODIFIER
  id: 153
  message: "Unexpected modifier."

- name: PRIVATE_FIELD_REDEC
  id: 154
  message: "Private field has already been declared."

- name: STATIC_PROPERTY_PROTOTYPE
  id: 155
  message: "Classes may not have static property named prototype."

- name: RESTPARAM_ID_IN_DEC_CONTEXT
  id: 156
  message: "RestParameter must be followed by an identifier in declaration contexts"

- name: DECLARE_MODIFIER_ON_INVALID_CLASS_ELEMENT
  id: 157
  message: "'declare modifier cannot appear on class elements of this kind."

- name: FUNC_PARAM_THIS_FIRST
  id: 158
  message: "Function Parameter 'this' must be the first."

- name: INVALID_ACCESSOR
  id: 159
  message: "Invalid accessor."

- name: UNEXPECTED_TOKEN_IN_PRIVATE
  id: 160
  message: "Unexpected token in private field."

- name: WITH_DEPRECATED
  id: 161
  message: "'With' is deprecated and not supported any more."

- name: UNDEFINED_LABEL
  id: 162
  message: "Undefined label."

- name: RETURN_IN_FUN_BODY
  id: 163
  message: "return keyword should be used in function body."

- name: FOR_IN_LOOP_HAS_INIT
  id: 164
  message: "for-in loop variable declaration may not have an initializer."

- name: ILLEGALE_CONTINUE
  id: 165
  message: "Illegal continue statement."

- name: IMPORT_EXPORT_ONLY_AT_TOP_LEVEL
  id: 166
  message: "'import' and 'export' may only appear at the top level."

- name: INVALID_LEFT_FOR_IN_OF
  id: 167
  message: "Invalid left-hand side in 'For[In/Of]Statement'."

- name: FOR_OF_LOOP_HAS_INIT
  id: 168
  message: "for-of loop variable declaration may not have an initializer."

- name: MISSING_CATCH_OR_FINALLY
  id: 169
  message: "Missing catch or finally clause."

- name: UNEXPECTED_TOKEN_WHILE
  id: 170
  message: "Unexpected token, expected 'while'."

- name: MULTIPLE_DEFAULT
  id: 171
  message: "Multiple default clauses."

- name: ILLEGAL_NEW_LINE
  id: 172
  message: "Illegal newline after throw."

- name: GENERATORS_ONLY_TOP_LEVEL_OR_INSIDE_BLOCK
  id: 173
  message: "Generators can only be declared at the top level or inside a block."

- name: INVALID_LEFT_FOR_IN
  id: 174
  message: "Invalid left-hand side in for-in statement."

- name: LEXICAL_DEC_NOT_ALLOWED_IN_SINGLE_STATEMENT_CONTEXT
  id: 175
  message: "Lexical declaration is not allowed in single statement context."

- name: TYPE_PARAM_DEC_EXPECTED
  id: 176
  message: "Type parameter declaration expected."

- name: INTERFACE_DEC_IMPLEMENTS
  id: 177
  message: "Interface declaration cannot have 'implements' clause."

- name: UNEXPECTED_TOKEN_ENUM
  id: 178
  message: "Unexpected token in enum member."

- name: REQUIRED_TYPE_PARAM_AFTER_OPTIONAL
  id: 179
  message: "Required type parameters may not follow optional type parameters."

- name: INTERFACE_MEMBER_INIT_NOT_ALLOWED
  id: 180
  message: "Interface member initialization is prohibited."

- name: ONLY_AMBIENT_MODULES_QUOTED_NAMES
  id: 181
  message: "Only ambient modules can use quoted names."

- name: BINDING_ARGS_INVALID
  id: 182
  message: "Binding 'arguments' in strict mode is invalid."

- name: DECORATORS_INVALID
  id: 183
  message: "Decorators are not valid here."

- name: ABSTRACT_METHODS_ONLY_IN_ABSTRACT_CLASS
  id: 184
  message: "Abstract methods can only appear within an abstract class."

- name: IMPLEMENTS_CLAUSE_EMPTY
  id: 185
  message: "Implements clause can not be empty."

- name: MISSING_INIT_IN_DEST_DEC
  id: 186
  message: "Missing initializer in destructuring declaration."

- name: UNEXPECTED_TOKEN_FOR_PARAM
  id: 187
  message: "Unexpected '?' for parameter."

- name: TYPE_EXPECTED
  id: 188
  message: "Type expected."

- name: OVERRIDE_IN_INTERFACE
  id: 189
  message: "'override' modifier cannot appear in interfaces."

- name: BINDING_EVAL_INVALID
  id: 190
  message: "Binding 'eval' in strict mode is invalid."

- name: TYPE_PARAM_LIST_EMPTY
  id: 191
  message: "Type parameter list cannot be empty."

- name: NO_DEFAULT_FOR_REST
  id: 192
  message: "Rest parameter cannot have the default value."

- name: ONLY_ARRAY_OR_TUPLE_FOR_REST
  id: 193
  message: "Rest parameter should be either array or tuple type."

- name: EXPLICIT_PARAM_TYPE
  id: 194
  message: "Parameter declaration should have an explicit type annotation."

- name: EXPECTED_ARROW_SAME_LINE
  id: 195
  message: "expected '=>' on the same line after an argument list, got line terminator."

- name: ILLEGAL_EXPRESSION_WRAP
  id: 196
  message: "Illegal expression. Wrap left hand side or entire exponentiation in parentheses."

- name: ASYNC_METHOD_LINE_TERM
  id: 197
  message: "Async methods cannot have a line terminator between 'async' and the property name."

- name: STRICT_MODE_FUNC_DECL
  id: 198
  message: "In strict mode code, functions can only be declared at top level, inside a block, or as the body of an if statement."

- name: ILLEGAL_USE_STRICT
  id: 199
  message: "Illegal 'use strict' directive in function with non-simple parameter list."

- name: ASYNC_CONSTRUCTOR
  id: 200
  message: "Constructor should not be async."

- name: INVALID_DECORATOR_CONSTRUCTOR
  id: 201
  message: "The modifier for a constructor should be limited to access modifiers (private, internal, protected, public), and 'native' modifiers."

- name: ASYNC_FLAG_ONLY_FOR_TOP_FUN
  id: 202
  message: "'async' flags must be used for functions only at top-level."

- name: NATIVE_FLAG_ONLY_FOR_TOP_FUN
  id: 203
  message: "'native' flags must be used for functions only at top-level."

- name: INVALID_LEFT_SIDE_ARRAY_DESTRUCTURING
  id: 204
  message: "Invalid left-hand side in array destructuring pattern."

- name: GET_ACCESSOR_MUST_BE_AT_LEAST_AS_ACCESSIBLE
  id: 205
  message: "A get accessor must be at least as accessible as the setter."

- name: MULTIPLE_CONSTRUCTOR_IMPLEMENTATIONS
  id: 206
  message: "Multiple constructor implementations are not allowed."

- name: EVAL_OR_ARGUMENTS_IN_STRICT_MODE
  id: 207
  message: "'eval' or 'arguments' can't be defined or assigned to in strict mode code."

- name: ILLEGAL_START_EXPRESSION
  id: 208
  message: "Illegal start of expression."

- name: ILLEGAL_BREAK
  id: 209
  message: "Illegal break statement."

- name: ANNOTATION_DECLARATION_ACCESS_MODIFIER
  id: 210
  message: "Annotation declaration can not have access modifier."

- name: INVALID_LEFT_HAND_IN_FOR_OF
  id: 211
  message: "Invalid left-hand side in 'for' statement: must have a single binding."

- name: INVALID_TYPE_ANNOTATION_IN_FOR
  id: 212
  message: "Type annotation is not allowed when existing variable is used as loop iterator in 'for' statement."

- name: AWAIT_RESERVED_IDENTIFIER_IN_MODULE
  id: 213
  message: "'await' is a reserved identifier in module code."

- name: LABEL_ALREADY_DECLARED
  id: 214
  message: "Label already declared."

- name: DUPLICATED_IDENTIFIER
  id: 215
  message: "Duplicated identifier."

- name: PARAM_CANNOT_HAVE_QUESTION_MARK
  id: 216
  message: "Parameter cannot have question mark and initializer."

- name: BINDING_PATTERN_PARAM_CANNOT_BE_OPTIONAL
  id: 217
  message: "A binding pattern parameter cannot be optional in an implementation signature."

- name: REST_PARAM_CANNOT_BE_OPTIONAL
  id: 218
  message: "A rest parameter cannot be optional."

- name: REQUIRED_PARAM_AFTER_OPTIONAL
  id: 219
  message: "A required parameter cannot follow an optional parameter."

- name: SPECIAL_PREDEFINED_METHOD_CANNOT_BE_ASYNC
  id: 220
  message: "The special predefined method '{}' cannot be asynchronous."

- name: SPECIAL_PREDEFINED_METHOD_SHOULD_HAVE_ONE_PARAM
  id: 221
  message: "The special predefined method '{}' should have exactly one required parameter."

- name: SPECIAL_PREDEFINED_METHOD_SHOULD_HAVE_TWO_PARAMS
  id: 222
  message: "The special predefined method '{}' should have exactly two required parameter."

- name: SPECIAL_PREDEFINED_METHOD_SHOULD_NOT_HAVE_PARAMS
  id: 223
  message: "The special predefined method '{}' should not have parameters."

- name: IDENTIFIER_EXPECTED_HERE
  id: 224
  message: "Identifier expected, got '{}'."

- name: TYPE_ALIAS_INVALID_NAME
  id: 225
  message: "Type alias name cannot be '{}'."

- name: IMPORT_TOP_LEVEL
  id: 226
  message: "Import declarations can only be used on the top level and before any other declaration, top level statement or directive."

- name: UNEXPECTED_TOKEN_PARAM
  id: 227
  message: "Unexpected token '{}'."

- name: UNEXPECTED_TOKEN_EXPECTED_PARAM
  id: 228
  message: "Unexpected token, expected '{}'."

- name: UNEXPECTED_TOKEN_EXPECTED_PARAM_OR_PARAM
  id: 229
  message: "Unexpected token, expected '{}' or '{}'."

- name: EXPECTED_PARAM_GOT_PARAM
  id: 230
  message: "Expected '{}', got '{}'."

- name: UNEXPECTED_TOKEN_PARAM_EXPECTED_CASE_OR_DEFAULT
  id: 231
  message: "Unexpected token '{}', expected 'case' or 'default'."

- name: PARAM_MODIFIER_CANNOT_APPEAR_ON_PARAMETER
  id: 232
  message: "'{}' modifier cannot appear on a parameter."

- name: IMPROPER_NESTING_CLASS
  id: 233
  message: "Unexpected token. A constructor, method, accessor, or property was expected."

- name: IMPROPER_NESTING_INTERFACE
  id: 234
  message: "Property or signature expected."

- name: UNEXPECTED_DEFAULT
  id: 235
  message: "Unexpected token 'default'. Only declarations are allowed after 'export default'."

- name: REST_PARAM_LAST
  id: 236
  message: "Rest parameter should be the last one."

- name: READONLY_TYPE_EXPECTED
  id: 237
  message: "Readonly<T> utility type expected but readonly<T> found."

- name: PROHIBITED_ACCESS_MODIFIER_IN_AMBIENT_CLASS
  id: 238
  message: "Methods or fields should not be decorated with {} in ambient class."

- name: INVALID_OCTAL_DIGIT
  id: 239
  message: "Invalid octal digit."

- name: UNEXPECTED_THIS
  id: 240
  message: "Unexpected 'this' keyword in non-receiver context."

- name: SETTER_NO_RETURN_TYPE
  id: 241
  message: "Setter must not have return type even if it is void."

- name: USING_RESERVED_NAME_AS_VARIABLE_OR_TYPE_NAME
  id: 242
  message: "'{}' is reserved and cannot be used as a variable/type name"

- name: UNHANDLED_THROW_IN_INITIALIZER
  id: 243
  message: "Unhandled throw statement."

- name: EXPORT_DEFAULT_NO_REEXPORT
  id: 244
  message: "Cannot use 'export default' in re-export context"

- name: UNTERMINATED_MULTI_LINE_COMMENT
  id: 245
  message: "Unterminated multi-line comment."

- name: INVALID_REGEX_FLAG
  id: 246
  message: "Invalid RegExp flag."

- name: OCTAL_ESCAPE_IN_TEMPLATE_STRINGS
  id: 247
  message: "Octal escape sequences are not allowed in template strings."

- name: HEXADECIMAL_EXPECTED
  id: 248
  message: "Hexadecimal digit expected."

- name: INVALID_NUM
  id: 249
  message: "Invalid number."

- name: INVALID_NUMERIC_SEP_AT_END_OF_NUM
  id: 250
  message: "Numeric separators are not allowed at the end of numeric literals."

- name: INVALID_NUMERIC_LIT
  id: 251
  message: "Invalid numeric literal."

- name: NUMERIC_SEP_UNDERSCORE_IN_NUMBER
  id: 252
  message: "Numeric separator '_' is not allowed in numbers that start with '0'."

- name: UNTERMINATED_STRING
  id: 253
  message: "Unterminated string."

- name: INVALID_NUMERIC_SEP
  id: 254
  message: "Invalid numeric separator."

- name: INVALID_BIGINT
  id: 255
  message: "Invalid BigInt number."

- name: NON_OCTAL_DECIAML_INTEGER_LIT_IN_STRICT_MODE
  id: 256
  message: "NonOctalDecimalIntegerLiteral is not enabled in strict mode code."

- name: IMPLICIT_OCTAL_NOT_ALLOWED
  id: 257
  message: "Implicit octal literal not allowed."

- name: INVALID_CHAR_ESCAPE
  id: 258
  message: "Invalid character escape sequence."

- name: UNEXPECTED_TOKEN_EXPECTED_BACKTICK_OR_DOLLAR_LBRACE
  id: 259
  message: "Unexpected token, expected '${' or '`'"

- name: UNTERMINATED_REGEX
  id: 260
  message: "Unterminated RegExp."

- name: UNSUPPORTED_CHAR_LIT
  id: 261
  message: "Unsupported character literal."

- name: TOO_LARGE_NUM
  id: 262
  message: "Number is too large."

- name: INVALID_IDENTIFIER_PART
  id: 263
  message: "Invalid identifier part."

- name: UNEXPECTED_STRICT_MODE_RESERVED_KEYWORD
  id: 264
  message: "Unexpected strict mode reserved keyword."

- name: NEWLINE_NOT_ALLOWED_IN_STRING
  id: 265
  message: "Newline is not allowed in strings"

- name: INVALID_DIGIT
  id: 266
  message: "Invalid digit."

- name: PRIVATE_IDENTIFIER_NOT_CONSTRUCTOR
  id: 267
  message: "Private identifier can not be constructor."

- name: PRIVATE_IDENTIFIER_STRING
  id: 268
  message: "Private identifier name can not be string."

- name: PRIVATE_IDENTIFIER_NUMBER
  id: 269
  message: "Private identifier name can not be number."

- name: UNEXPECTED_CHAR_PRIVATE_IDENTIFIER
  id: 270
  message: "Unexpected character in private identifier."

- name: ESCAPE_SEQUENCES_IN_KEYWORD
  id: 271
  message: "Escape sequences are not allowed in keyword."

- name: ONLY_CONSTANT_EXPRESSION
  id: 272
  message: "Only constant expression is expected in the field"

- name: DIVISION_BY_ZERO
  id: 273
  message: "Division by zero are not allowed in Enum or Annotation."

- name: UNSUPPORTED_OPERATOR_FOR_STRING
  id: 274
  message: "Unsupported operator for String."

- name: STRING_INTERPOLATION_NOT_CONSTANT
  id: 275
  message: "String Interpolation Expression is not constant expression."

- name: ENUM_STRING_TYPE_ALL_ITEMS_INIT
  id: 276
  message: "All items of string-type enumeration should be explicitly initialized."

- name: UNEXPECTED_CHAR_ETSNOLINT
  id: 277
  message: "Unexpected character for ETSNOLINT argument! [VALID ONLY: a-z, '-']."

- name: INVALID_ARGUMENT_ETSNOLINT
  id: 278
  message: "Invalid argument for ETSNOLINT!"

- name: CAN_NOT_FIND_NAME_TO_EXPORT
  id: 279
  message: "Cannot find name '{}' to export."

- name: CAN_NOT_RENAME_ANNOTATION
  id: 280
  message: "Can not rename annotation '{}' in export or import statements."

- name: DUPLICATE_EXPORT_NAME
  id: 281
  message: "The given name '{}' is already used in another export."

- name: ALREADY_EXPORTED
  id: 282
  message: "Cannot export '{}', it was already exported."

- name: NAME_CANNOT_BE_EXPORTED_AND_TYPE_EXPORTED
  id: 283
  message: "Name '{}' cannot be exported and type exported at the same time."

- name: CANNOT_EXPORT_SAME_TYPE_TWICE
  id: 284
  message: "Cannot export the same '{}' type twice."

- name: DUPLICATE_PROTO_FIELDS
  id: 285
  message: "Duplicate __proto__ fields are not allowed in object literals"

- name: INVALID_SHORTHAND_PROPERTY_INITIALIZER
  id: 286
  message: "Invalid shorthand property initializer."

- name: RETURN_WITH_VALUE
  id: 287
  message: "Unexpected return value."

- name: INVALID_INIT_IN_PACKAGE
  id: 288
  message: "Non-constant initializer of Package should be apply in Initializer Block."

- name: PACKAGE_MULTIPLE_STATIC_BLOCK
  id: 289
  message: "static block cannot apply to multi-files for one package"

- name: CONSTANT_MULTI_INITIALIZED_IN_STATIC_BLOCK
  id: 290
  message: "package constant property initialization can only be applied once in static block"

- name: INVALID_PACKAGE_TOP_LEVEL_STMT
  id: 291
  message: "Invalid package toplevel statement"

- name: ONLY_CONSTANT_ALLOWED
  id: 292
  message: "Only constant expression is expected in the field"

- name: ENUM_OR_ANNOTATION_DIVIDE_BY_ZERO
  id: 293
  message: "Division by zero are not allowed in Enum or Annotation"

- name: MISSING_INIT_FOR_CONST_PACKAGE_PROP
  id: 294
  message: "Missing initialization for const package property"

- name: PREDEFINED_TYPE_AS_IDENTIFIER
  id: 295
  message: "{} is a predefined type, cannot be used as an identifier"

- name: EXPORT_WITHOUT_DECLARE_IN_DECL_MODULE
  id: 296
  message: "Export keyword without declare shouldn't be used in declaration module."

- name: ERROR_ARKTS_NO_VAR
  id: 297
  message: "'var' keyword is not supported. Use 'let' instead."

- name: ERROR_ARKTS_NO_PRIVATE_IDENTIFIERS
  id: 298
  message: "Use 'private' keyword to declare an identifier as private."

- name: ERROR_ARKTS_NO_DEBUGGER_STATEMENT
  id: 299
  message: "Debugger statement is not supported!"

- name: MISSING_LOOP_BODY
  id: 300
  message: "Missing body in {} statement"

- name: MISSING_LOOP_CONDITION
  id: 301
  message: "Missing condition in {} statement"

- name: PRIVATE_FIELD_MISMATCH
  id: 302
  message: "Private field '{}' must be declared in an enclosing class"

- name: STATIC_LATE_INITIALIZATION_FIELD_INVALID_MODIFIER
  id: 303
  message: "Late-initialized field cannot be defined as static."

- name: LATE_INITIALIZATION_FIELD_HAS_DEFAULT_VALUE
  id: 304
  message: "Late-initialized field cannot have default value."

- name: DEEP_NESTING
  id: 305
  message: "Maximum allowed nesting level exceeded."

- name: FUNC_EXPR
  id: 306
<<<<<<< HEAD
  message: "Function expressions are not supported, use arrow functions instead"
=======
  message: "Maximum allowed nesting level exceeded."

- name: DEFAULT_PARAM_IN_DECLARE
  id: 382
  message: "A parameter initializer is only allowed in a function or constructor implementation."
>>>>>>> b3a6a94a
<|MERGE_RESOLUTION|>--- conflicted
+++ resolved
@@ -1234,12 +1234,8 @@
 
 - name: FUNC_EXPR
   id: 306
-<<<<<<< HEAD
   message: "Function expressions are not supported, use arrow functions instead"
-=======
-  message: "Maximum allowed nesting level exceeded."
 
 - name: DEFAULT_PARAM_IN_DECLARE
-  id: 382
-  message: "A parameter initializer is only allowed in a function or constructor implementation."
->>>>>>> b3a6a94a
+  id: 307
+  message: "A parameter initializer is only allowed in a function or constructor implementation."