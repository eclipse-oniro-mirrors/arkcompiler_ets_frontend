# Copyright (c) 2025 Huawei Device Co., Ltd.
# Licensed under the Apache License, Version 2.0 (the "License");
# you may not use this file except in compliance with the License.
# You may obtain a copy of the License at
#
# http://www.apache.org/licenses/LICENSE-2.0
#
# Unless required by applicable law or agreed to in writing, software
# distributed under the License is distributed on an "AS IS" BASIS,
# WITHOUT WARRANTIES OR CONDITIONS OF ANY KIND, either express or implied.
# See the License for the specific language governing permissions and
# limitations under the License.

semantic:
- name: ASYNC_FUNCTION_RETURN_TYPE
  id: 1
  message: Return type of async function must be 'Promise'.

- name: NO_CALL_SIGNATURE
  id: 2
  message: Type '{}' has no call signatures.

- name: INVALID_ANNOTATION_RETENTION
  id: 3
  message: Annotation '@Retention' can only be applied to annotation declarations.

- name: ANNOTATION_POLICY_INVALID
  id: 4
  message: Invalid value for 'policy' field. The policy must be one of the following:'SOURCE', 'CLASS', or 'RUNTIME'.

- name: ANNOTATION_ON_LAMBDA_LOCAL_TYPE
  id: 5
  message: Annotations without 'SOURCE' cannot be used on lambda expressions, local declarations, or types.

- name: STANDARD_ANNOTATION_REQUIRED
  id: 6
  message: Only standard annotations are allowed to be applied on annotations.

- name: TYPE_PARAMETER_AS_ARRAY_ELEMENT_TYPE
  id: 7
  message: Cannot use array creation expression with type parameter.

- name: VOID_IN_LOGIC
  id: 9
  message: "An expression of type 'void' cannot be tested for truthiness"

- name: POSSIBLY_NULLISH
  id: 10
  message: "Value is possibly nullish."

- name: ILLEGAL_UNARY_OP
  id: 11
  message: "Illegal unary operator."

- name: ANNOTATION_FIELD_NONLITERAL
  id: 12
  message: "Invalid value for annotation field, expected a constant literal."

- name: EXCEPTION_REDECLARATION
  id: 13
  message: "Redeclaration of exception type"

- name: STATIC_INIT_IN_NESTED_CLASS
  id: 14
  message: "Static initializer is not allowed in inner class."

- name: NATIVE_WITHOUT_RETURN
  id: 15
  message: "'Native' method should have explicit return type"

- name: FUNC_EXPR_INVALID
  id: 16
  message: "Invalid function expression"

- name: FUNCTION_WITHOUT_BODY
  id: 17
  message: "Only abstract or native methods can't have body."

- name: MISSING_RETURN_TYPE
  id: 18
  message: "Native and Declare methods should have explicit return type."

- name: ABSTRACT_IN_CONCRETE
  id: 19
  message: "Non abstract class has abstract method."

- name: UNSUPPORTED_CLASS_LITERAL
  id: 20
  message: "Class literal is not yet supported."

- name: INVALID_DOT_CLASS
  id: 21
  message: "Invalid .class reference"

- name: ARRAY_OF_NEVER
  id: 22
  message: "Cannot use array creation expression with never type."

- name: ASYNC_DOESNT_PROMISE
  id: 23
  message: "Return type of async lambda must be 'Promise'"

- name: ARRAY_LENGTH_MODIFICATION
  id: 24
  message: "Setting the length of an array is not permitted"

- name: ASSIGNMENT_INVALID_LHS
  id: 25
  message: "Invalid left-hand side of assignment expression"

- name: ABSTRACT_CALL
  id: 26
  message: "Cannot call abstract method!"

- name: READONLY_CALL
  id: 27
  message: "Cannot call readonly type methods."

- name: TEMPLATE_COUNT_MISMATCH
  id: 28
  message: "Invalid string template expression"

- name: ASSERT_MESSAGE_NOT_STRING
  id: 30
  message: "Assert message must be string"

- name: RETURN_THIS_OUTSIDE_METHOD
  id: 31
  message: "Only extension function or a class method can return 'this'"

- name: RETURN_WITHOUT_VALUE
  id: 32
  message: "Missing return value."

- name: NON_VOID_RETURN_IN_CONSTRUCTOR
  id: 33
  message: "Return statement with expression isn't allowed in constructor."

- name: CATCH_DEFAULT_NOT_LAST
  id: 34
  message: "Default catch clause should be the last in the try statement"

- name: ENUM_TYPE_INVALID
  id: 35
  message: "Invalid enumeration value type."

- name: AMBIENT_ANNOT_FIELD_INIT_MISMATCH
  id: 36
  message: "The initial value does not match the expected value."

- name: AMBIENT_ANNOT_IMPL_OF_UNDEFINED_FIELD
  id: 37
  message: "Field '{}' is not defined in the ambient annotation '{}'"

- name: AMBIENT_ANNOT_FIELD_TYPE_MISMATCH
  id: 38
  message: "Field '{}' has a type mismatch with the ambient annotation '{}'."

- name: AMBIENT_ANNOT_FIELD_MISMATCH
  id: 39
  message: "Initializer for field '{}' does not match the expected definition in the ambient annotation '{}'."

- name: AMBIENT_ANNOT_FIELD_MISSING_IMPL
  id: 40
  message: "Field '{}' in annotation '{}' is declared in the ambient declaration but missing in the implementation."

- name: ANNOT_DUPLICATE
  id: 41
  message: "Duplicate annotations are not allowed. The annotation '{}' has already been applied to this element."

- name: ANNOT_FIELD_INVALID_TYPE
  id: 42
  message: "Invalid annotation field type. Only numeric, boolean, string, enum, or arrays of these types are permitted for annotation fields."

- name: ANNOT_MULTIPLE_FIELD
  id: 43
  message: "Annotation '{}' requires multiple fields to be specified."

- name: ANNOT_FIELD_NO_VAL
  id: 44
  message: "The required field '{}' must be specified. Fields without default values cannot be omitted."

- name: ANNOT_PROP_UNDEFINED
  id: 45
  message: "The parameter '{}' does not match any declared property in the annotation '{}'."

- name: TYPE_MISMATCH_AT_IDX
  id: 46
  message: "Type '{}' is not compatible with type '{}' at index {}"

- name: ABSTRACT_METHOD_INVALID_MODIFIER
  id: 47
  message: "Invalid method modifier(s): an abstract method can't have private, override, static, final or native modifier."

- name: FINAL_METHOD_INVALID_MODIFIER
  id: 48
  message: "Invalid method modifier(s): a final method can't have abstract or static modifier."

- name: SPREAD_OF_INVALID_TYPE
  id: 49
  message: "Spread expression can be applied only to array or tuple type, but '{}' is provided"

- name: ABSTRACT_CLASS_AS_ARRAY_ELEMENT_TYPE
  id: 50
  message: "Cannot use array creation expression with abstract classes and interfaces."

- name: NON_SUPERTYPE_OF_UNDEFINED_AS_ARRAY_ELEMENT_TYPE
  id: 51
  message: "Cannot use array creation expression with non-constructable element type which is non-assignable from undefined."

- name: ABSTRACT_INSTANTIATION
  id: 52
  message: "{} is abstract therefore cannot be instantiated."

- name: NONLITERAL_INSTANTIATION
  id: 53
  message: "Required type can be instantiated only with object literal"

- name: ARRAY_ELEMENT_UNASSIGNABLE
  id: 54
  message: "Array element type '{}' is not assignable to explicit type '{}'"

- name: INVALID_SPREAD_IN_TUPLE
  id: 55
  message: "'{}' cannot be spread in tuple."

- name: TUPLE_SIZE_MISMATCH
  id: 56
  message: "Too many elements in array initializer for tuple with size of {}"

- name: TUPLE_UNASSIGNABLE_ARRAY
  id: 57
  message: "Array initializer's type is not assignable to tuple type at index: {}"

- name: READONLY_ARRAYLIKE_MODIFICATION
  id: 58
  message: "Cannot modify an array or tuple content that has the readonly parameter"

- name: EXTENSION_ACCESSOR_INVALID_CALL
  id: 59
  message: "Extension accessor can't be used as a method call or function call."

- name: UNCALLABLE_TYPE
  id: 60
  message: "Type '{}' has no call signatures."

- name: AMBIGUOUS_REFERENCE
  id: 61
  message: "Ambiguous reference to '{}'"

- name: CLASS_COMPOSITE_UNKNOWN_TYPE
  id: 62
  message: "need to specify target type for class composite"

- name: CLASS_COMPOSITE_INVALID_TARGET
  id: 63
  message: "Target type for class composite needs to be an object type, found '{}'"

- name: OBJECT_LITERAL_NOT_KV
  id: 64
  message: "The object literal properties must be key-value pairs"

- name: UNDEFINED_PROPERTY
  id: 65
  message: "type {} has no property named {}"

- name: OPERAND_NOT_NUMERIC
  id: 66
  message: "Bad operand type, the type of the operand must be numeric type."

- name: NOT_AN_ANNOTATION
  id: 67
  message: "'{}' is not an annotation."

- name: ANNOTATION_ARG_COUNT_MISMATCH
  id: 68
  message: "The number of arguments provided for the annotation exceeds the number of fields defined."

- name: ITERATOR_ELEMENT_TYPE_MISMATCH
  id: 69
  message: "Source element type '{}' is not assignable to the loop iterator type '{}'."

- name: NONEXISTENT_TYPE
  id: 70
  message: "'{}' type does not exist."

- name: ANNOTATION_UNUSED_GENERIC_ALIAS
  id: 71
  message: "Type alias generic parameter '{}' is not used in type annotation"

- name: UNEXPECTED_ARRAY
  id: 72
  message: "Expected type for array literal should be an array type, got {}"

- name: CLASS_COMPOSITE_INVALID_KEY
  id: 73
  message: "key in class composite should be either identifier or string literal"

- name: OBJECT_LITERAL_METHOD_KEY
  id: 74
  message: "Method '{}' cannot be used as a key of object literal."

- name: FOROF_CANT_INFER_SOURCE
  id: 75
  message: "Cannot determine source expression type in the 'for-of' statement."

- name: FOROF_SOURCE_NONITERABLE
  id: 76
  message: "'For-of' statement source expression is not of iterable type."

- name: STATIC_METHOD_INVALID_MODIFIER
  id: 77
  message: "Invalid method modifier(s): a static method can't have abstract, final or override modifier."

- name: VOID_VALUE
  id: 78
  message: "Cannot use type 'void' as value. "

- name: EXTENSION_NAME_CONFLICT_WITH_FIELD
  id: 79
  message: "The extension accessor or extension function '{}' has the same name with field of class {}"

- name: EXTENSION_NAME_CONFLICT_WITH_METHOD
  id: 80
  message: "The extension accessor '{}' has the same name with method in class {}"

- name: EXTENSION_FUNC_NAME_CONFLICT_WITH_METH
  id: 81
  message: "The extension function '{}' has the same name with public method in class {}"

- name: EXTENSION_FUNC_ON_INEXETENSIBLE
  id: 82
  message: "Extension function can only defined for class, interface or array."

- name: UNEXPECTED_FUNC_BODY
  id: 83
  message: "Native, Abstract and Declare methods cannot have body."

- name: NATIVE_WITH_BODY
  id: 84
  message: "Native constructor declaration cannot have a body."

- name: SETTER_NONVOID
  id: 85
  message: "Setter must have void return type"

- name: GETTER_VOID
  id: 86
  message: "Getter must return a value"

- name: PROPERTY_NONEXISTENT
  id: 87
  message: "Property '{}' does not exist on type '{}'"

- name: MAIN_BAD_RETURN
  id: 88
  message: "Bad return type, main enable only void or int type."

- name: UNEXPECTED_VALUE_RETURN
  id: 89
  message: "Unexpected return value, enclosing method return type is void."

- name: RETURN_TYPE_MISMATCH
  id: 90
  message: "Return statement type is not compatible with the enclosing method's return type."

- name: ARROW_TYPE_MISMATCH
  id: 91
  message: "Type '{}' is not compatible with the enclosing method's return type '{}'"

- name: MIXED_VOID_NONVOID
  id: 92
  message: "All return statements in the function should be empty or have a value."

- name: UNEXPECTED_VOID
  id: 93
  message: "'{}' shouldn't have void return type."

- name: UNEXPECTED_NONVOID
  id: 94
  message: "'{}' should have void return type."

- name: MISSING_RETURN_TYPE_2
  id: 95
  message: "'{}' doesn't have return type."

- name: RETURN_ISNT_ITERATOR
  id: 96
  message: "The return type of '{}' must be a type that implements Iterator interface."

- name: INVALID_CONST_ASSIGNMENT
  id: 97
  message: "Cannot assign a value to a constant variable {}"

- name: INVALID_READONLY_ASSIGNMENT
  id: 98
  message: "Cannot assign a value to a readonly variable {}"

- name: ITERATOR_TYPE_ABSENT
  id: 99
  message: "Cannot obtain iterator type in 'for-of' statement."
- name: OBJ_LIT_PROPERTY_REDECLARATION
  id: 100
  message: "An object literal cannot have multiple properties with the same name."

- name: INIT_DOESNT_COMPLETE
  id: 101
  message: "Initializer must be able to complete normally."

- name: EXTEND_DYNAMIC
  id: 102
  message: "Class {} shouldn't extend dynamic class."

- name: MISSING_RETURN_STMT
  id: 103
  message: "Function with a non void return type must return a value."

- name: NONRETURNING_PATHS
  id: 104
  message: "Not all code paths return a value."

- name: BINOP_INVALID_TYPE
  id: 105
  message: "Operator '{}' cannot be applied to types '{}' and '{}'."

- name: BINOP_ON_UNION
  id: 106
  message: "Bad operand type: multiple types left in the normalized union type ({}). Unions are not allowed in binary expressions except equality."

- name: OP_NONNUMERIC
  id: 107
  message: "Bad operand type, the types of the operands must be numeric type."

- name: BINOP_NONARITHMETIC_TYPE
  id: 108
  message: "Bad operand type, the types of the operands must be numeric type, enum or String."

- name: BINOP_UNION
  id: 109
  message: "Bad operand type, unions are not allowed in binary expressions except equality."

- name: BINOP_NOT_LOGICAL
  id: 110
  message: "Bad operand type, the types of the operands must be of possible condition type."

- name: BINOP_NOT_REFERENCE
  id: 111
  message: "Both operands have to be reference types"

- name: BINOP_DYN_UNIMPLEMENTED
  id: 112
  message: "Unimplemented case in dynamic type comparison."

- name: BINOP_MISMATCHED_ENUMS
  id: 113
  message: "Bad operand type, the types of the operands must be the same enum type."

- name: BINOP_INCOMPARABLE
  id: 114
  message: "Bad operand type, the types of the operands must be numeric, same enumeration, or boolean type."

- name: BINOP_NOT_SAME
  id: 115
  message: "Bad operand type, the types of the operands must be same type."

- name: INSTANCEOF_NOT_TYPE
  id: 116
  message: "Right-hand side of instanceof expression must represent a type."

- name: COALESCE_NOT_REF
  id: 117
  message: "Left-hand side of nullish-coalescing expression must be a reference type."

- name: BINOP_UNEXPECTED_ERROR
  id: 118
  message: "Unexpected type error in binary expression"

- name: ANALYSIS_ERRORS
  id: 119
  message: "There were errors during assign analysis ({})"

- name: INFERENCE_TYPE_INCOMPAT
  id: 120
  message: "{} is not compatible with type {}"

- name: SPREAD_ONTO_SINGLE_PARAM
  id: 121
  message: "Spread argument cannot be passed for ordinary parameter."

- name: ARG_IS_CLASS_ID
  id: 122
  message: "Class name can't be the argument of function or method."

- name: MULTIPLE_SPREADS
  id: 123
  message: "Spread argument for the rest parameter can be only one."

- name: PARAM_COUNT_MISMATCH
  id: 124
  message: "Expected {} arguments, got {}."

- name: NO_SUCH_PARAMLESS_CTOR
  id: 125
  message: "No matching parameterless constructor"

- name: AMBIGUOUS_FUNC_REF
  id: 126
  message: "Reference to {} is ambiguous"

- name: NO_MATCHING_SIG
  id: 127
  message: "No matching {} signature for {}"

- name: NO_MATCHING_SIG_2
  id: 128
  message: "No matching {} signature"

- name: AMBIGUOUS_CALL_2
  id: 129
  message: "Call to `{}` is ambiguous "

- name: FUNCTION_REDECL_BY_TYPE_SIG
  id: 130
  message: "Function {} is already declared."

- name: FUNCTION_REDECL_BY_ASM_SIG
  id: 131
  message: "Function {} with this assembly signature already declared."

- name: INFER_FAILURE_FUNC_PARAM
  id: 132
  message: "The type of parameter '{}' cannot be inferred"

- name: MAIN_INVALID_ARG_COUNT
  id: 133
  message: "0 or 1 argument are allowed"

- name: MAIN_WITH_REST
  id: 134
  message: "Rest parameter is not allowed in the 'main' function."

- name: MAIN_PARAM_NOT_ARR_OF_STRING
  id: 135
  message: "Only 'FixedArray<string>' type argument is allowed."

- name: OVERRIDE_DOESNT_OVERRIDE
  id: 136
  message: "Method {}{} in {} not overriding any method"

- name: SIG_UNAVAILABLE
  id: 137
  message: "Signature is not available here."

- name: THIS_OUTSIDE_METHOD_CTX
  id: 138
  message: "Cannot reference 'this' in this context."

- name: SIG_INVISIBLE
  id: 139
  message: "Signature {}{} is not visible here."

- name: NO_SUCH_SIG_WITH_TRAILING_LAMBDA
  id: 140
  message: "No matching call signature with trailing lambda"

- name: CANNOT_OVERRIDE
  id: 141
  message: "{}{} in {} cannot override {}{} in {} because {}"

- name: AMBIGUOUS_CALL
  id: 142
  message: "Call to `{}` is ambiguous as `2` versions of `{}` are available: `{}{}` and `{}{}`"

- name: UNRESOLVED_REF
  id: 143
  message: "Unresolved reference {}"

- name: ID_IN_WRONG_CTX
  id: 144
  message: "{} name '{}' used in the wrong context"

- name: PROP_ACCESS_WITHOUT_THIS
  id: 145
  message: "Property '{}' must be accessed through 'this'"

- name: PROPERTY_CAPTURE
  id: 146
  message: "Property '{}' of enclosing class '{}' is not allowed to be captured from the local class '{}'"

- name: PROPERTY_CAPTURE_IN_STATIC
  id: 147
  message: "Not allowed to capture variable '{}' in static method"

- name: INVALID_EXPR_IN_RETURN
  id: 148
  message: "Invalid return statement expression"

- name: INVALID_RETURN_FUNC_EXPR
  id: 149
  message: "Invalid return function expression"

- name: RETURN_DIFFERENT_PRIM
  id: 150
  message: "Function cannot have different primitive return types, require '{}', found '{}'"

- name: MEMBER_OF_OBJECT_LIT
  id: 151
  message: "Class composite must be constructed separately before referring their members."

- name: TYPE_MISMATCH_ENUM
  id: 152
  message: "Cannot assign type '{}' for variable {}."

- name: INIT_IN_AMBIENT
  id: 153
  message: "Initializers are not allowed in ambient contexts: {}"

- name: AMBIGUOUS_FUNC_INIT
  id: 154
  message: "Ambiguous function initialization because of multiple overloads"

- name: GENERIC_ALIAS_WITHOUT_PARAMS
  id: 155
  message: "Type alias declaration is generic, but no type parameters were provided"

- name: NON_GENERIC_ALIAS_WITH_PARAMS
  id: 156
  message: "Type alias declaration is not generic, but type parameters were provided"

- name: GENERIC_ALIAS_PARAM_COUNT_MISMATCH
  id: 157
  message: "Wrong number of type parameters for generic type alias"

- name: NAMESPACE_AS_TYPE
  id: 158
  message: "Namespace '{}' cannot be used as a type."

- name: ANNOTATION_AS_TYPE
  id: 159
  message: "Annotations cannot be used as a type."

- name: FUNCTION_REDECLERATION
  id: 160
  message: "Function '{}{}' is redeclared with different signature '{}{}'"

- name: FLOW_REDIRECTION_INVALID_CTX
  id: 161
  message: "Control flow redirection statement can not be used out of loop or switch statement."

- name: ENUM_INVALID_DISCRIMINANT
  id: 162
  message: "Incompatible types. Found: {}, required: char , byte , short , int, long , Char , Byte , Short , Int, Long , String or an enum type"

- name: NOT_CONSTANT
  id: 163
  message: "Constant expression required"

- name: SWITCH_CASE_INVALID_TYPE
  id: 164
  message: "Unexpected type {}"

- name: SWITCH_CASE_DUPLICATE
  id: 165
  message: "Case duplicate"

- name: SWITCH_CASE_VAR_DUPLICATE_VAL
  id: 166
  message: "Variable has same value with another switch case"

- name: INVALID_TYPE_PARAM
  id: 168
  message: "Type '{}' is not valid for generic type arguments"

- name: NOT_GENERIC
  id: 169
  message: "Type '{}' is not generic."

- name: GENERIC_WITHOUT_TYPE_PARAMS
  id: 170
  message: "Type '{}' is generic but type argument were not provided."

- name: GENERIC_TYPE_PARAM_COUNT_MISMATCH
  id: 171
  message: "Type '{}' has {} number of type parameters, but {} type arguments were provided."

- name: NO_STATIC_INVOKE
  id: 172
  message: "No static {} method and static {} method in {}. {}() is not allowed."

- name: STATIC_PROP_INVALID_CTX
  id: 173
  message: "Static property '{}' must be accessed through it's class '{}'"

- name: CANNOT_INFER_OBJ_LIT
  id: 174
  message: "Cannot infer type for {} because class composite needs an explicit target type"

- name: AMBIENT_CONST_INVALID_LIT
  id: 175
  message: "A 'const' initializer in an ambient context must be a string or numeric literal: {}"

- name: EXTENDING_UTILITY_TYPE
  id: 176
  message: "The super type of '{}' class is not extensible."

- name: EXTENDING_STRUCT
  id: 177
  message: "struct {} is not extensible."

- name: EXTENDING_FINAL
  id: 178
  message: "Cannot inherit with 'final' modifier."

- name: NOT_INTERFACE
  id: 179
  message: "Interface expected here."

- name: REPEATED_INTERFACE
  id: 180
  message: "Repeated interface."

- name: CONFLICTING_GENERIC_INTERFACE_IMPLS
  id: 181
  message: "Implements generic interface '{}' with different instantiations."

- name: DUPLICATE_TYPE_PARAM
  id: 182
  message: "Duplicate type parameter '{}'."

- name: TYPE_PARAM_USE_BEFORE_DEFINE
  id: 183
  message: "Type Parameter {} should be defined before use."

- name: TYPE_PARAM_CIRCULAR_CONSTRAINT
  id: 184
  message: "Type parameter '{}' has circular constraint dependency."

- name: EXTENDS_NON_OBJECT
  id: 185
  message: "Extends constraint must be an object"

- name: ABSTRACT_IS_FINAL
  id: 186
  message: "Cannot use both 'final' and 'abstract' modifiers."

- name: INTERFACE_METHOD_COLLISION
  id: 187
  message: "Method '{}' is declared in {} and {} interfaces."

- name: GETTER_MISSING_IMPL
  id: 188
  message: "{} is not abstract and does not implement getter for {} property in {}"

- name: SETTER_MISSING_IMPL
  id: 189
  message: "{} is not abstract and does not implement setter for {} property in {}"

- name: MISSING_OVERRIDE_OF_ABSTRACT_METH
  id: 190
  message: "{} is not abstract and does not override abstract method {}{} in {}"

- name: LOCAL_CLASS_INVALID_CTX
  id: 191
  message: "Local classes must be defined between balanced braces"

- name: CTOR_MISSING_SUPER_CALL
  id: 192
  message: "Must call super constructor"

- name: MAYBE_DOUBLE_INIT
  id: 193
  message: "Variable '{}' might already have been initialized"

- name: MAYBE_MISSING_INIT
  id: 194
  message: "Variable '{}' might not have been initialized"

- name: INNER_CLASS_WITH_STATIC_METH
  id: 195
  message: "Inner class cannot have static methods"

- name: INNER_CLASS_MUTABLE_STATIC_PROP
  id: 196
  message: "Inner class cannot have non-readonly static properties"

- name: INDEX_NONINTEGRAL_FLOAT
  id: 197
  message: "Index fractional part should be zero."

- name: TUPLE_INDEX_OOB
  id: 198
  message: "Element accessor value is out of tuple size bounds."

- name: TUPLE_INDEX_NONCONST
  id: 199
  message: "Only constant expression allowed for element access on tuples."

- name: TUPLE_INDEX_NOT_INT
  id: 200
  message: "Only integer type allowed for element access on tuples."

- name: CTOR_CLASS_NOT_FIRST
  id: 201
  message: "Call to '{}' must be first statement in constructor"

- name: CTOR_REF_IN_STATIC_CTX
  id: 202
  message: "'{}' cannot be referenced from a static context"

- name: CTOR_REF_INVALID_CTX_GLOBAL
  id: 203
  message: "Cannot reference '{}' in this context."

- name: NO_SUCH_CTOR_SIG
  id: 204
  message: "No matching call signature for constructor"

- name: CATCH_OR_THROW_OF_INVALID_TYPE
  id: 205
  message: "Argument must be an instance of '{}' or '{}'"

- name: NOT_EXPORTED
  id: 206
  message: "'{}' is not exported in '{}'"

- name: PROP_IS_STATIC
  id: 207
  message: "'{}' is a static property of '{}'"

- name: PROP_NOT_STATIC
  id: 208
  message: "'{}' is an instance property of '{}'"

- name: ASSIGN_TO_READONLY_PROP
  id: 209
  message: "Cannot assign to this property because it is readonly."

- name: READONLY_FIELD_MULTIPLE_INIT
  id: 210
  message: "Readonly field already initialized at declaration."

- name: READ_FROM_WRITEONLY_PROP
  id: 211
  message: "Cannot read from this property because it is writeonly."

- name: UNDEFINED_METHOD
  id: 212
  message: "Method {} does not exist on this type."

- name: METHOD_WRONG_CTX
  id: 213
  message: "Method used in wrong context"

- name: GENERIC_ERROR_OR_EXCEPTION
  id: 214
  message: "Generics are not allowed as '{}' or '{}' subclasses."

- name: INHERITED_INTERFACE_TYPE_MISMATCH
  id: 215
  message: "Cannot inherit from interface {} because {} {} is inherited with a different declaration type"

- name: INHERITED_CLASS_TYPE_MISMATCH
  id: 216
  message: "Cannot inherit from class {}, because {} {} is inherited with a different declaration type"

- name: INTERFACE_PROP_NOT_PUBLIC
  id: 217
  message: "Interface property implementation cannot be generated as non-public"

- name: METHOD_ACCESSOR_COLLISION
  id: 218
  message: "Method cannot use the same name as {} accessor property"

- name: DUPLICATE_ACCESSOR
  id: 219
  message: "Duplicate accessor definition"

- name: ACCESSORS_MOD_MISMATCH
  id: 220
  message: "Getter and setter methods must have the same accessor modifiers"

- name: STATIC_METH_IN_CLASS_AND_INTERFACE
  id: 221
  message: "Static {} method and static {} method both exist in class/interface {} is not allowed."

- name: INFER_FAIL_ON_PARAM
  id: 222
  message: "The type of parameter '{}' cannot be inferred."

- name: UTIL_TYPE_INVALID_TYPE_PARAM_COUNT
  id: 223
  message: "Invalid number of type parameters for {} type, should be 1."

- name: UTIL_TYPE_OF_NONREFERENCE
  id: 224
  message: "Only reference types can be converted to utility types."

- name: UTILITY_TYPE_UNIMPLEMENTED
  id: 225
  message: "This utility type is not yet implemented."

- name: REQUIRED_PROP_MISSING_INIT
  id: 226
  message: "Class property '{}' needs to be initialized for Required<{}>."

- name: ARRAY_ELEMENT_INIT_TYPE_INCOMPAT
  id: 227
  message: "Array element at index {} with type '{}' is not compatible with the target array element type '{}'"

- name: TYPEARG_TYPEPARAM_SUBTYPING
  id: 228
  message: "Type argument '{}' should be a subtype of '{}'-constraint"

- name: OVERLOADED_FUNCTION_REFERENCE
  id: 229
  message: "Overloaded function identifier '{}' can not be used as value"

- name: ANNOT_WITHOUT_AT
  id: 230
  message: "Annotation missing '@' symbol before annotation name."

- name: TUPLE_WRONG_NUMBER_OF_ELEMS
  id: 231
  message: "Initializer has {} elements, but tuple requires {}"

- name: ANNOT_IS_VOID
  id: 232
  message: "'void' used as type annotation."

- name: THIS_OR_SUPER_IN_CTOR
  id: 235
  message: "Using {} is not allowed in constructor"

- name: INVALID_INDEX_TYPE
  id: 236
  message: "Type '{}' cannot be used as an index type. Only primitive or unboxable integral types can be used as index."

- name: INFER_FAIL_ON_LAMBDA
  id: 237
  message: "Cannot infer arrow function type from context for type: '{}', consider adding type explicitly"

- name: ENUM_REFERENCE_VIA_ALIAS
  id: 238
  message: "Cannot refer to enum members through type alias."

- name: ENUMB_REFERENCE_VIA_VAR
  id: 239
  message: "Cannot refer to enum members through variable."

- name: ENUM_CONST_MISSING_PROP
  id: 240
  message: "Enum constant does not have property '{}'."

- name: ENUM_NO_SUCH_CONST
  id: 241
  message: "No enum constant named '{}' in enum '{}'"

- name: ENUM_NO_SUCH_METHOD
  id: 242
  message: "No enum item method called '{}'"

- name: ENUM_NO_SUCH_STATIC_METHOD
  id: 243
  message: "No enum type method called '{}'"

- name: MEMBER_TYPE_MISMATCH_ACROSS_UNION
  id: 244
  message: "Member type must be the same for all union objects."

- name: UNION_MEMBER_ILLEGAL_TYPE
  id: 245
  message: "Type {} is illegal in union member expression."

- name: MISSING_EXTENSION_ACCESSOR
  id: 246
  message: "Can't find the extension accessor."

- name: NEGATIVE_INDEX
  id: 247
  message: "Index value cannot be less than zero."

- name: INDEX_NEGATIVE_OR_FRACTIONAL
  id: 248
  message: "Index value cannot be less than zero or fractional."

- name: INDEX_OOB
  id: 249
  message: "Index value cannot be greater than or equal to the array size."

- name: NO_INDEX_ACCESS_METHOD
  id: 250
  message: "Object type doesn't have proper index access method."

- name: MISSING_INDEX_ACCESSOR_WITH_SIG
  id: 251
  message: "Cannot find index access method with the required signature."

- name: INDEX_ON_INVALID_TYPE
  id: 252
  message: "Indexed access is not supported for such expression type."

- name: MISSING_INIT_FOR_PARAM
  id: 253
  message: "Expected initializer for parameter {}."

- name: INFER_FAIL_FOR_LAMBDA_SIG
  id: 254
  message: "Cannot deduce call signature"

- name: AMBIGUOUS_UNION_TYPE_OP
  id: 255
  message: "Ambiguous union type operation"

- name: INTERFACE_WITH_METHOD
  id: 256
  message: "Interface has methods"

- name: ABSTRACT_METH_IN_ABSTRACT_CLASS
  id: 257
  message: "Abstract class has abstract method {}"

- name: MISSING_ITERATOR_METHOD
  id: 258
  message: "Object type doesn't have proper iterator method."

- name: MISSING_ITERATOR_METHOD_WITH_SIG
  id: 259
  message: "Cannot find iterator method with the required signature."

- name: ITERATOR_MISSING_NEXT
  id: 260
  message: "Iterator object doesn't have proper next method."

- name: ITERATOR_DOESNT_RETURN_ITERABLE
  id: 261
  message: "Iterator method must return an object which implements Iterator<T>"

- name: SWITCH_CASE_TYPE_INCOMPARABLE
  id: 262
  message: "Switch case type '{}' is not comparable to discriminant type '{}'"

- name: OBJ_LIT_PROP_NAME_COLLISION
  id: 263
  message: "An object literal cannot multiple properties with same name"

- name: OBJ_LIT_UNKNOWN_PROP
  id: 264
  message: "Object literal may only specify known properties"

- name: OBJ_LIT_NOT_COVERING_UNION
  id: 265
  message: "All variants of literals listed in the union type must be listed in the object literal"

- name: PRECOND_FAILED
  id: 266
  message: "Precondition check failed for {}"

- name: POSTCOND_FAILED
  id: 267
  message: "Postcondition check failed for {}"

- name: INVISIBLE_INDEX_ACCESSOR
  id: 268
  message: "Index access method is not visible here."

- name: EXTENSION_GETTER_INVALID_CTX
  id: 269
  message: "Extension getter in wrong usage"

- name: NO_SUCH_PARAMLESS_CTOR_2
  id: 270
  message: "No Matching Parameterless Constructor, parameter count {}"

- name: INVISIBLE_ITERATOR
  id: 272
  message: "Iterator method is not visible here."

- name: RTYPE_PARAM_COUNT_MISMATCH
  id: 273
  message: "Expected {} type arguments, got {} ."

- name: EXPECTED_TYPE_ARGUMENTS
  id: 274
  message: "Expected at least {} type arguments, but got {}."

- name: INTERFACE_INSTANTIATION
  id: 275
  message: "{} is an interface therefore cannot be instantiated."

- name: KEYOF_REFERENCE_TYPE
  id: 276
  message: "The `keyof` keyword can only be used for class or interface type."

- name: FIXED_ARRAY_PARAM_ERROR
  id: 277
  message: "FixedArray<T> must have only one type parameter."

- name: LOCAL_CLASS_NATIVE_METHOD
  id: 278
  message: "Local class '{}' shouldn't have native methods/constructors"

- name: TUPLEN_NOT_IMPLEMENTED
  id: 279
  message: "Tuple types with arity >16 are not yet implemented"

- name: PROPERTY_MAYBE_MISSING_INIT
  id: 280
  message: "Property '{}' might not have been initialized."

- name: NOT_ALLOWED_THIS_IN_UNION_TYPE
  id: 281
  message: "A 'this' cannot be used as a part of union type."

- name: NOT_ALLOWED_THIS_IN_TUPLE_TYPE
  id: 282
  message: "A 'this' cannot be used as a part of tuple type."

- name: NOT_ALLOWED_THIS_IN_ARRAY_TYPE
  id: 283
  message: "A 'this' cannot be used as type of array."

- name: TYPE_FROM_UNION_TYPE_UNSUPPORTED
  id: 284
  message: "Acquiring types for union types is not supported."

- name: TYPE_FROM_UNRESOLVABLE_TYPE
  id: 285
  message: "Unable to resolve type."

- name: TYPE_FROM_TUPLE_TYPE_UNSUPPORTED
  id: 286
  message: "Acquiring types for tuple types is not supported."

- name: TYPE_FROM_STRING_LITERAL_TYPE_UNSUPPORTED
  id: 287
  message: "Acquiring types for string literal types is not supported."

- name: STATIC_REF_TO_NONSTATIC
  id: 288
  message: "Cannot make a static reference to the non-static type {}"

- name: EXPR_NOT_CALLABLE
  id: 289
  message: "This expression is not callable."

- name: CALLEE_NONCONSTRUCTIBLE
  id: 290
  message: "Type '{}' is not constructible."

- name: NO_PARAMLESS_CTOR
  id: 291
  message: "Type {} has no parameterless constructor. Initialization with literals is not supported if the type has no parameterless constructor. Declare the parameterless constructor explicitly or remove parametered constructors!"

- name: EXPR_NONCONSTRUCTIBLE
  id: 292
  message: "This expression is not constructible."

- name: PROP_INVISIBLE
  id: 293
  message: "Property {} is not visible here."

- name: CLASS_OR_IFACE_AS_OBJ
  id: 294
  message: "Class or interface '{}' cannot be used as object"

- name: NAMESPACE_CALL
  id: 295
  message: "Namespace style identifier {} is not callable."

- name: INSTANCEOF_NONOBJECT
  id: 296
  message: "Using the 'instance of' operator with non-object type '{}'"

- name: FIELD_REASSIGNMENT
  id: 297
  message: "Cannot reassign {} {}"

- name: FIELD_ASSIGN_TYPE_MISMATCH
  id: 298
  message: "Cannot assign to a {} variable {}"

- name: INVALID_TYPE_REF
  id: 299
  message: "Invalid type reference."

- name: UNION_NONCONSTRUCTIBLE
  id: 300
  message: "The union type is not constructible."

- name: UNRESOLVABLE_ARRAY
  id: 301
  message: "Can't resolve array type"

- name: IMPORT_ARG_NOT_STRING
  id: 302
  message: "'import' expressions require string as argument."

- name: AWAITED_NOT_PROMISE
  id: 303
  message: "'await' expressions require Promise object as argument."

- name: NULLISH_CAST_TO_NONNULLISH
  id: 304
  message: "Cannot cast 'null' or 'undefined' to non-nullish type."

- name: CAST_TO_NEVER
  id: 305
  message: "Cast to 'never' is prohibited"

- name: PRIVATE_METHOD_AS_VALUE
  id: 306
  message: "Private method is used as value"

- name: OVERLOADED_METHOD_AS_VALUE
  id: 307
  message: "Overloaded method is used as value"

- name: CIRCULAR_DEPENDENCY
  id: 308
  message: "Circular dependency detected for identifier: {}"

- name: RECURSIVE_CTOR
  id: 309
  message: "Recursive constructor invocation"

- name: CYCLIC_INHERITANCE
  id: 310
  message: "Cyclic inheritance involving {}."

- name: CYCLIC_ALIAS
  id: 311
  message: "Circular type alias reference"

- name: RECURSIVE_EXTENSION
  id: 312
  message: "Type {} recursively references itself as a base type."

- name: CYCLIC_ALIAS_2
  id: 313
  message: "Type alias {} circularly refences itself"

- name: CYCLIC_VAR_REF
  id: 314
  message: "'{}' is referenced directly or indirectly in its own initializer ot type annotation."

- name: IFACE_MULTIPLE_EXTENSION
  id: 315
  message: "Interface '{}' cannot simultaneously extend types '{}' and '{}'."

- name: DIFFERENT_SUBSEQ_DECL
  id: 316
  message: "Subsequent variable declaration must have the same type. Variable '{}' must be of type '{}', but here has type '{}'."

- name: DIFFERENT_SUBSEQ_PROP_DECL
  id: 317
  message: "Subsequent variable declaration must have the same type. Variable '{}' must be of type '{}', but here has type '{}'."

- name: INVALID_ASSIGNMNENT
  id: 318
  message: "Type '{}' cannot be assigned to type '{}'"

- name: PROP_INCOMPAT
  id: 319
  message: "Type '{}' is not compatible with type '{}' at property '{}'"

- name: IFACE_INVALID_EXTENDS
  id: 320
  message: "Interface '{}' incorrectly extends interface '{}'"

- name: INVALID_ASSIGNMNENT_2
  id: 321
  message: "Type '{}' is not assignable to type '{}'."

- name: DISJOINT_CONVERSION
  id: 322
  message: "Conversion of type '{}' to type '{}' may be a mistake because neither type sufficiently overlaps with the other. If this was intentional, convert the expression to 'unknown' first."

- name: REST_PARAM_INCOMPAT_AT
  id: 323
  message: "Type '{}' is not compatible with rest parameter type '{}' at index {}"

- name: PROP_ASSIGN_TO_NUMERIC_INDEX
  id: 324
  message: "Property '{}' of type '{}' is not assignable to numeric index type '{}'."

- name: TUPLE_CONVERSION_FAILURE
  id: 325
  message: "Tuple type couldn't be converted "

- name: INVALID_CAST
  id: 326
  message: "Cannot cast type '{}' to '{}'"

- name: PROP_ASSIGN_TO_STRING_INDEX
  id: 327
  message: "Property '{}' of type '{}' is not assignable to string index type '{}'."

- name: UNIMPLEMENTED_REST_TUPLE
  id: 328
  message: "Tuple types for rest arguments are not yet implemented"

- name: REF_INVALID
  id: 329
  message: "Invalid reference '{}'."

- name: ID_WRONG_CTX
  id: 330
  message: "Identifier '{}' is used in wrong context."

- name: VARIANT_PARAM_INVARIAN_USE
  id: 331
  message: "Type Parameter '{}' is declared as{} but occurs in 'invariant' position."

- name: VARIANCE_TPARAM_IN_OUT
  id: 332
  message: "Type Parameter '{}' is declared as 'in' but occurs in 'out' position."

- name: VARIANCE_TPARAM_OUT_IN
  id: 333
  message: "Type Parameter '{}' is declared as 'out' but occurs in 'in' position."

- name: SWITCH_ENUM_NOT_UNQUALIFIED_ENUM_CONST
  id: 334
  message: "Enum switch case must be unqualified name of an enum constant"

- name: STATIC_UNION
  id: 335
  message: "Static union member expression cannot be interpreted."

- name: CAST_FAIL_UNREACHABLE
  id: 336
  message: "this cast should never fail"

- name: INTERFACE_PROPERTY_REQUIRES_SETTER
  id: 337
  message: "Cannot implement interface {}: property '{}' must have a setter, but the implementation is readonly"

- name: READONLY_PROPERTY_REASSIGN
  id: 338
  message: "The 'Readonly' property cannot be reassigned."

- name: ILLEGAL_NON_NULLISH_TYPE
  id: 339
  message: "Only type parameters can be used as a nonnullish type"

- name: ERROR_ARKTS_NO_LITERAL_INITIALIZATION_WITHOUT_PARAMETERLESS_CONSTRUCTOR
  id: 340
  message: "Initialization with literals is not supported if the type has no parameterless constructor. Declare the parameterless constructor explicitly or remove parametered constructors!"

- name: ERROR_ARKTS_NO_DECLARATION_MERGING
  id: 341
  message: "Merging declarations is not supported, please keep all definitions of classes, interfaces and enums compact in the codebase!"

- name: ERROR_ARKTS_NO_ENUM_MIXED_TYPES
  id: 342
  message: "Enumeration members can be initialized only by compile-time expressions and initializers must be of the same type."

- name: ERROR_ARKTS_NO_PROPERTIES_BY_INDEX
  id: 343
  message: "Indexed signatures are not allowed. Use arrays instead!"

- name: CONSTANT_FLOATING_POINT_COVERSION
  id: 344
  message: "Floating-point value cannot be converted"

- name: CONSTANT_VALUE_OUT_OF_RANGE
  id: 345
  message: "Value is out of range"

- name: WRONG_OPERAND_TYPE_FOR_BINARY_EXPRESSION
  id: 346
  message: "Wrong type of operands for binary expression"

- name: WRONG_OPERAND_TYPE_FOR_UNARY_EXPRESSION
  id: 347
  message: "Wrong operand type for unary expression"

- name: UNION_METHOD_SIGNATURE
  id: 348
  message: "Union constituent types should have only one common method signature."

- name: REDEFINITION
  id: 349
  message: "{} '{}' is already defined."

- name: REDEFINITION_DIFF_TYPE
  id: 350
  message: "{} '{}' is already defined with different type."

- name: VARIABLE_REDECLARED
  id: 351
  message: "Variable '{}' has already been declared."

- name: DEFAULT_DYNAMIC_IMPORT
  id: 352
  message: "Default import is currently not implemented in dynamic import"

- name: DEFAULT_EXPORT_DIRECT_IMPORTED
  id: 353
  message: "Use the default import syntax to import a default exported element"

- name: IMPORTING_NONEXPORTED_TYPE
  id: 354
  message: "Cannot import '{}', imported type imports only exported types."

- name: IMPORTED_NOT_EXPORTED
  id: 355
  message: "Imported element not exported '{}'"

- name: IMPORT_NOT_FOUND
  id: 356
  message: "Cannot find imported element '{}'"

- name: IMPORT_RENAMES_ANNOTATION
  id: 357
  message: "Can not rename annotation '{}' in export or import statements."

- name: DEFAULT_IMPORT_NOT_FOUND
  id: 358
  message: "Cannot find default imported element in the target"

- name: MODULE_INDEX_MISSING
  id: 359
  message: "Cannot find index.[ets|ts] or package module in folder: {}"

- name: IMPORT_NOT_FOUND_2
  id: 360
  message: "Cannot find import: {}"

- name: EXPORT_INCORRECT
  id: 361
  message: "Incorrect export '{}'"

- name: AMBIGUOUS_EXPORT
  id: 362
  message: "Ambiguous export '{}'"

- name: CONST_WITHOUT_INIT
  id: 363
  message: "Missing initializer in const declaration"

- name: UNEXPECTED_STRUCT
  id: 364
  message: "Structs are only used to define UI components, it should be translated at 'plugin after parser' phase."

- name: TEMPORAL_DEADZONE
  id: 365
  message: "Variable '{}' is accessed before it's initialization."

- name: INVALID_CAPTURE
  id: 366
  message: "Cannot capture variable '{}'."

- name: INVALID_EXPORT
  id: 367
  message: "Invalid exported binding"

- name: NOT_IMPLEMENTED
  id: 368
  message: "not implemented"

- name: ID_REDECLARED
  id: 369
  message: "Identifier '{}' has already been declared."

- name: MERGED_DECLS
  id: 370
  message: "Merging declarations is not supported, please keep all definitions of classes, interfaces and enums compact in the codebase!"

- name: TYPE_NOT_FOUND
  id: 371
  message: "Cannot find type '{}'."

- name: INTERFACE_REDECLARED
  id: 372
  message: "Interface redeclaration is not allowed"

- name: OVERLOADED_MAIN
  id: 373
  message: "Main overload is not enabled"

- name: MULTIPLE_DEFAULT_EXPORTS
  id: 374
  message: "Only one default export is allowed in a module"

- name: USE_BEFORE_INIT
  id: 375
  message: "{} '{}' is used before being assigned."

- name: LATE_INITIALIZATION_FIELD_HAS_INVALID_TYPE
  id: 376
  message: "Late-initialized field cannot be nullish types or possibly nullish types."

- name: SUPER_NOT_ACCESSIBLE
<<<<<<< HEAD
  id: 377
  message: "Class field '{}' defined by the parent class is not accessible in the child class via super."
=======
  id: 372
  message: "Class field '{}' defined by the parent class is not accessible in the child class via super."

- name: INTERFACE_EXTENDS_CLASS
  id: 373
  message: "Interfaces cannot extend classes, only other interfaces."
>>>>>>> 9459de14
<|MERGE_RESOLUTION|>--- conflicted
+++ resolved
@@ -1492,14 +1492,9 @@
   message: "Late-initialized field cannot be nullish types or possibly nullish types."
 
 - name: SUPER_NOT_ACCESSIBLE
-<<<<<<< HEAD
   id: 377
   message: "Class field '{}' defined by the parent class is not accessible in the child class via super."
-=======
-  id: 372
-  message: "Class field '{}' defined by the parent class is not accessible in the child class via super."
 
 - name: INTERFACE_EXTENDS_CLASS
   id: 373
-  message: "Interfaces cannot extend classes, only other interfaces."
->>>>>>> 9459de14
+  message: "Interfaces cannot extend classes, only other interfaces."