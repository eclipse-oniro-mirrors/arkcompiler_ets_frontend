--- conflicted
+++ resolved
@@ -84,13 +84,6 @@
   id: 18
   message: "Property '{}' might not have been initialized."
 
-<<<<<<< HEAD
-- name: USE_BEFORE_INIT
-  id: 19
-  message: "{} '{}' is used before being assigned."
-
-=======
->>>>>>> 58c46612
 - name: MAYBE_FALLTHROUGH
   id: 20
   message: "Possible fall-through into case"
