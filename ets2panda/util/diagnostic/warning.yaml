# Copyright (c) 2025 Huawei Device Co., Ltd.
# Licensed under the Apache License, Version 2.0 (the "License");
# you may not use this file except in compliance with the License.
# You may obtain a copy of the License at
#
# http://www.apache.org/licenses/LICENSE-2.0
#
# Unless required by applicable law or agreed to in writing, software
# distributed under the License is distributed on an "AS IS" BASIS,
# WITHOUT WARRANTIES OR CONDITIONS OF ANY KIND, either express or implied.
# See the License for the specific language governing permissions and
# limitations under the License.

warning:
- name: SUGGEST_FINAL_MODIFIER_FOR_CLASS
  id: 1
  message: "Suggest 'final' modifier for class."

- name: SUGGEST_FINAL_MODIFIER_FOR_METHOD
  id: 2
  message: "Suggest 'final' modifier for method."

- name: PROHIBIT_TOP_LEVEL_STATEMENTS
  id: 3
  message: "Prohibit top-level statements."

- name: BOOST_EQUALITY_STATEMENT
  id: 4
  message: "Boost Equality Statement. Change sides of binary expression."

- name: REPLACE_ASYNC_FUNCTION_WITH_COROUTINE
  id: 5
  message: "Replace asynchronous function with coroutine."

- name: REPLACE_LAMBDA_FUNCTION_WITH_REGULAR_FUNCTION
  id: 6
  message: "Replace the lambda function with a regular function."

- name: IMPLICIT_BOXING_TO
  id: 7
  message: "Implicit Boxing to {}{}."

- name : IMPLICIT_UNBOXING_TO
  id: 8
  message: "Implicit Unboxing to {}{}."

- name : ANNOTATION_UNUSED_GENERIC_ALIAS_WARN
  id: 9
  message: "Type alias generic parameter '{}' is not used in type annotation"

<<<<<<< HEAD
- name: DYNAMIC_PATHS_ABSOLUTE
  id: 10
  message: "Don't use absolute path '{}' as key in 'dynamicPaths'"

=======
>>>>>>> 494f8da8
- name: NO_OHMURL
  id: 11
  message: "'ohmUrl' for module '{}' wasn't specified"

- name: DUPLICATE_SIGS
  id: 12
  message: "Detect duplicate signatures, use '{}{}' to replace"

- name: EXTENSION_NONPUBLIC_COLLISION
  id: 13
  message: "The extension function '{}' has the same name with non-public method in class {}"

- name: NULLISH_OPERAND
  id: 14
  message: "Bad operand type, the operand of the non-nullish expression is 'null' or 'undefined'."

- name: INSTANCEOF_ERASED
  id: 15
  message: "Type parameter is erased from type '{}' when used in instanceof expression."

- name: ASSIGN_TO_READONLY
  id: 16
  message: "Cannot assign to '{}' because it is a read-only property."

- name: MAYBE_REASSIGNED
  id: 17
  message: "{} '{}' might already have been assigned."

<<<<<<< HEAD
- name: PROP_MAYBE_UNINITIALIZED
  id: 18
  message: "Property '{}' might not have been initialized."

- name: USE_BEFORE_INIT
  id: 19
  message: "{} '{}' is used before being assigned."

=======
>>>>>>> 494f8da8
- name: MAYBE_FALLTHROUGH
  id: 20
  message: "Possible fall-through into case"

- name: FINALLY_CANT_COMPLETE
  id: 21
  message: "Finally clause cannot complete normally"

- name: FUNCTION_ASM_SIG_COLLISION
  id: 22
  message: "Function {} with this assembly signature already declared."

- name: GETTER_LOOP
  id: 23
  message: "Reading the value of the property inside its getter may lead to an endless loop."

- name: SETTER_LOOP
  id: 24
  message: "Assigning new value to the property inside its setter may lead to an endless loop."

- name: EXTENSION_MISMATCH
  id: 25
  message: "Not matching extensions! Sourcefile: {}, Manual(used): {}"

- name: UNREACHABLE_STMT
  id: 26
<<<<<<< HEAD
  message: "Unreachable statement."
=======
  message: "Unreachable statement."

- name: IMPROPER_NUMERIC_CAST
  id: 29
  message: "'As' expression for cast is deprecated for numeric types. Use explicit conversion function {}.to{}(...) instead."
>>>>>>> 494f8da8
<|MERGE_RESOLUTION|>--- conflicted
+++ resolved
@@ -48,13 +48,6 @@
   id: 9
   message: "Type alias generic parameter '{}' is not used in type annotation"
 
-<<<<<<< HEAD
-- name: DYNAMIC_PATHS_ABSOLUTE
-  id: 10
-  message: "Don't use absolute path '{}' as key in 'dynamicPaths'"
-
-=======
->>>>>>> 494f8da8
 - name: NO_OHMURL
   id: 11
   message: "'ohmUrl' for module '{}' wasn't specified"
@@ -83,17 +76,6 @@
   id: 17
   message: "{} '{}' might already have been assigned."
 
-<<<<<<< HEAD
-- name: PROP_MAYBE_UNINITIALIZED
-  id: 18
-  message: "Property '{}' might not have been initialized."
-
-- name: USE_BEFORE_INIT
-  id: 19
-  message: "{} '{}' is used before being assigned."
-
-=======
->>>>>>> 494f8da8
 - name: MAYBE_FALLTHROUGH
   id: 20
   message: "Possible fall-through into case"
@@ -120,12 +102,8 @@
 
 - name: UNREACHABLE_STMT
   id: 26
-<<<<<<< HEAD
-  message: "Unreachable statement."
-=======
   message: "Unreachable statement."
 
 - name: IMPROPER_NUMERIC_CAST
   id: 29
-  message: "'As' expression for cast is deprecated for numeric types. Use explicit conversion function {}.to{}(...) instead."
->>>>>>> 494f8da8
+  message: "'As' expression for cast is deprecated for numeric types. Use explicit conversion function {}.to{}(...) instead."