/**
 * Copyright (c) 2025 Huawei Device Co., Ltd.
 * Licensed under the Apache License, Version 2.0 (the "License");
 * you may not use this file except in compliance with the License.
 * You may obtain a copy of the License at
 *
 * http://www.apache.org/licenses/LICENSE-2.0
 *
 * Unless required by applicable law or agreed to in writing, software
 * distributed under the License is distributed on an "AS IS" BASIS,
 * WITHOUT WARRANTIES OR CONDITIONS OF ANY KIND, either express or implied.
 * See the License for the specific language governing permissions and
 * limitations under the License.
 */

#include "diagnosticEngine.h"
#include <memory>
#include "util/diagnostic.h"
#include "util/options.h"

#include <csignal>

namespace ark::es2panda::util {

void CLIDiagnosticPrinter::Print(const DiagnosticBase &diagnostic, std::ostream &out) const
{
    out << DiagnosticTypeToString(diagnostic.Type()) << ": " << diagnostic.Message();
    if (!diagnostic.File().empty()) {
        out << " [" << util::BaseName(diagnostic.File()) << ":" << diagnostic.Line() << ":" << diagnostic.Offset()
            << "]";
    }
    out << std::endl;
}

void CLIDiagnosticPrinter::Print(const DiagnosticBase &diagnostic) const
{
    Print(diagnostic, std::cout);
<<<<<<< HEAD
=======
}

void DiagnosticEngine::CleanDuplicateLog(DiagnosticType type)
{
    DiagnosticStorage &log = diagnostics_[type];
    std::sort(log.begin(), log.end(), [](const auto &lhs, const auto &rhs) { return *lhs < *rhs; });
    auto last =
        std::unique(log.begin(), log.end(), [&](const auto &rhs, const auto &lhs) -> bool { return *rhs == *lhs; });
    log.resize(std::distance(log.begin(), last));
>>>>>>> 6d813986
}

const DiagnosticStorage &DiagnosticEngine::GetDiagnosticStorage(DiagnosticType type)
{
    return diagnostics_[type];
}

[[nodiscard]] DiagnosticCheckpoint DiagnosticEngine::Save() const
{
    DiagnosticCheckpoint cp;
    for (size_t i = 0; i < diagnostics_.size(); i++) {
        cp[i] = diagnostics_[i].size();
    }
    return cp;
}

void DiagnosticEngine::Rollback(const DiagnosticCheckpoint &checkpoint)
{
    for (size_t i = 0; i < diagnostics_.size(); i++) {
        diagnostics_[i].resize(checkpoint[i]);
    }
}

void DiagnosticEngine::UndoRange(const DiagnosticCheckpoint &from, const DiagnosticCheckpoint &to)
{
    for (size_t i = 0; i < diagnostics_.size(); i++) {
        diagnostics_[i].erase(diagnostics_[i].begin() + from[i], diagnostics_[i].begin() + to[i]);
    }
}

[[noreturn]] void DiagnosticEngine::Throw(ThrowableDiagnostic diag) const
{
    throw diag;
}

DiagnosticStorage DiagnosticEngine::GetAllDiagnostic()
{
    size_t totalSize = 0;
    for (const auto &vec : diagnostics_) {
        totalSize += vec.size();
    }

    DiagnosticStorage merged;
    merged.reserve(totalSize);
    for (auto &vec : diagnostics_) {
        for (auto &diag : vec) {
            merged.emplace_back(diag);
        }
    }
    return merged;
}

DiagnosticStorage DiagnosticEngine::GetErrorDiagnostic()
{
    size_t errorCount = 0;
    for (const auto &vec : diagnostics_) {
        if (!vec.empty() && IsError(vec.front()->Type())) {
            errorCount += vec.size();
        }
    }

    DiagnosticStorage merged;
    merged.reserve(errorCount);
    for (const auto &vec : diagnostics_) {
        if (!vec.empty() && IsError(vec.front()->Type())) {
            merged.insert(merged.end(), vec.begin(), vec.end());
        }
    }
    return merged;
}

<<<<<<< HEAD
DiagnosticStorage DiagnosticEngine::GetErrorDiagnostic()
{
    size_t errorCount = 0;
    for (const auto &vec : diagnostics_) {
        if (!vec.empty() && IsError(vec.front()->Type())) {
            errorCount += vec.size();
        }
    }

    DiagnosticStorage merged;
    merged.reserve(errorCount);
    for (const auto &vec : diagnostics_) {
        if (!vec.empty() && IsError(vec.front()->Type())) {
            merged.insert(merged.end(), vec.begin(), vec.end());
        }
    }
    return merged;
}

=======
>>>>>>> 6d813986
std::string DiagnosticEngine::PrintAndFlushErrorDiagnostic()
{
    auto log = GetErrorDiagnostic();
    std::sort(log.begin(), log.end(), [](const auto &lhs, const auto &rhs) { return *lhs < *rhs; });
    auto last = std::unique(log.begin(), log.end(), [](const auto &lhs, const auto &rhs) { return *lhs == *rhs; });
    std::ostringstream oss;
    for (auto it = log.begin(); it != last; ++it) {
        printer_->Print(**it, oss);
    }
    return oss.str();
}

void DiagnosticEngine::FlushDiagnostic()
{
    auto log = GetAllDiagnostic();
    std::sort(log.begin(), log.end(), [](const auto &lhs, const auto &rhs) { return *lhs < *rhs; });
    auto last =
        std::unique(log.begin(), log.end(), [&](const auto &rhs, const auto &lhs) -> bool { return *rhs == *lhs; });
    for (auto it = log.begin(); it != last; it++) {
        printer_->Print(**it);
    }
    for (auto &vec : diagnostics_) {
        vec.clear();
    }
}
#ifndef FUZZING_EXIT_ON_FAILED_ASSERT
static void SigSegvHandler([[maybe_unused]] int sig)
{
    CompilerBugAction(lexer::SourcePosition {});
    ark::PrintStack(ark::GetStacktrace(), std::cerr);
    std::abort();  // CC-OFF(G.STD.16-CPP) fatal error
}
#endif

void DiagnosticEngine::InitializeSignalHandlers()
{
#ifndef FUZZING_EXIT_ON_FAILED_ASSERT
    std::signal(SIGSEGV, SigSegvHandler);
#endif
}

bool DiagnosticEngine::IsAnyError() const noexcept
{
    for (size_t i = DiagnosticType::BEGIN; i < DiagnosticType::COUNT; ++i) {
        if (IsError(static_cast<DiagnosticType>(i)) && !diagnostics_[i].empty()) {
            return true;
        }
    }
    return false;
}

const DiagnosticBase &DiagnosticEngine::GetAnyError() const
{
    ES2PANDA_ASSERT(IsAnyError());
    for (size_t i = DiagnosticType::BEGIN; i < DiagnosticType::COUNT; ++i) {
        if (IsError(static_cast<DiagnosticType>(i)) && !diagnostics_[i].empty()) {
            return *diagnostics_[i].front();
        }
    }
    ES2PANDA_UNREACHABLE();
}

bool DiagnosticEngine::IsError(DiagnosticType type) const
{
    switch (type) {
        case DiagnosticType::FATAL:
        case DiagnosticType::SYNTAX:
        case DiagnosticType::SEMANTIC:
        case DiagnosticType::PLUGIN_ERROR:
        case DiagnosticType::DECLGEN_ETS2TS_ERROR:
        case DiagnosticType::ISOLATED_DECLGEN:
        case DiagnosticType::ARKTS_CONFIG_ERROR:
        case DiagnosticType::ISOLATED_DECLGEN:
            return true;
        case DiagnosticType::WARNING:
        case DiagnosticType::DECLGEN_ETS2TS_WARNING:
        case DiagnosticType::PLUGIN_WARNING:
            return wError_;
        case DiagnosticType::SUGGESTION:
            return false;
        default:
            ES2PANDA_UNREACHABLE();
    }
}

}  // namespace ark::es2panda::util<|MERGE_RESOLUTION|>--- conflicted
+++ resolved
@@ -35,8 +35,6 @@
 void CLIDiagnosticPrinter::Print(const DiagnosticBase &diagnostic) const
 {
     Print(diagnostic, std::cout);
-<<<<<<< HEAD
-=======
 }
 
 void DiagnosticEngine::CleanDuplicateLog(DiagnosticType type)
@@ -46,7 +44,6 @@
     auto last =
         std::unique(log.begin(), log.end(), [&](const auto &rhs, const auto &lhs) -> bool { return *rhs == *lhs; });
     log.resize(std::distance(log.begin(), last));
->>>>>>> 6d813986
 }
 
 const DiagnosticStorage &DiagnosticEngine::GetDiagnosticStorage(DiagnosticType type)
@@ -118,28 +115,6 @@
     return merged;
 }
 
-<<<<<<< HEAD
-DiagnosticStorage DiagnosticEngine::GetErrorDiagnostic()
-{
-    size_t errorCount = 0;
-    for (const auto &vec : diagnostics_) {
-        if (!vec.empty() && IsError(vec.front()->Type())) {
-            errorCount += vec.size();
-        }
-    }
-
-    DiagnosticStorage merged;
-    merged.reserve(errorCount);
-    for (const auto &vec : diagnostics_) {
-        if (!vec.empty() && IsError(vec.front()->Type())) {
-            merged.insert(merged.end(), vec.begin(), vec.end());
-        }
-    }
-    return merged;
-}
-
-=======
->>>>>>> 6d813986
 std::string DiagnosticEngine::PrintAndFlushErrorDiagnostic()
 {
     auto log = GetErrorDiagnostic();
@@ -212,7 +187,6 @@
         case DiagnosticType::DECLGEN_ETS2TS_ERROR:
         case DiagnosticType::ISOLATED_DECLGEN:
         case DiagnosticType::ARKTS_CONFIG_ERROR:
-        case DiagnosticType::ISOLATED_DECLGEN:
             return true;
         case DiagnosticType::WARNING:
         case DiagnosticType::DECLGEN_ETS2TS_WARNING:
