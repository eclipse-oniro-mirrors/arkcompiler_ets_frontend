--- conflicted
+++ resolved
@@ -76,12 +76,7 @@
     }
 
     size_t extensionPosition = fileNameWithExtension_.Mutf8().find_last_of('.');
-<<<<<<< HEAD
-    fileName_ = extensionPosition == std::string::npos ? fileNameWithExtension_
-                                                       : fileNameWithExtension_.Substr(0, extensionPosition);
-=======
     fileName_ = fileNameWithExtension_.Substr(0, extensionPosition);
->>>>>>> 6d813986
 }
 
 void Path::InitializeFileNameWithExtension()
