--- conflicted
+++ resolved
@@ -186,12 +186,8 @@
     StringView GetRealPath(StringView path) const;
     void ProcessExternalModuleImport(ImportMetadata &importData);
 
-<<<<<<< HEAD
-    void AddToParseList(const ImportMetadata importMetadata);
-=======
 public:
     void AddToParseList(const ImportMetadata &importMetadata);
->>>>>>> 494f8da8
 #ifdef USE_UNIX_SYSCALL
     void UnixWalkThroughDirectoryAndAddToParseList(ImportMetadata importMetadata);
 #endif
