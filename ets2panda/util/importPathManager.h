/**
 * Copyright (c) 2024-2025 Huawei Device Co., Ltd.
 * Licensed under the Apache License, Version 2.0 (the "License");
 * you may not use this file except in compliance with the License.
 * You may obtain a copy of the License at
 *
 *     http://www.apache.org/licenses/LICENSE-2.0
 *
 * Unless required by applicable law or agreed to in writing, software
 * distributed under the License is distributed on an "AS IS" BASIS,
 * WITHOUT WARRANTIES OR CONDITIONS OF ANY KIND, either express or implied.
 * See the License for the specific language governing permissions and
 * limitations under the License.
 */

#ifndef ES2PANDA_UTIL_IMPORT_PATH_MANAGER_H
#define ES2PANDA_UTIL_IMPORT_PATH_MANAGER_H

#include "language.h"
#if defined PANDA_TARGET_MOBILE
#define USE_UNIX_SYSCALL
#endif

#include "util/arktsconfig.h"
#include "util/ustring.h"
#include "util/enumbitops.h"
#include "util/path.h"
#include "util/options.h"

namespace ark::es2panda::util {
namespace gen::extension {
enum Enum : size_t;
}  // namespace gen::extension

using ENUMBITOPS_OPERATORS;

enum class ImportFlags {
    NONE = 0U,
    DEFAULT_IMPORT = 1U << 1U,
    IMPLICIT_PACKAGE_IMPORT = 1U << 2U,
    EXTERNAL_BINARY_IMPORT = 1U << 3U,  // means .abc file in "path" in "dependencies"
    EXTERNAL_SOURCE_IMPORT = 1U << 4U   // means .d.ets file in "path" in "dependencies"
};

}  // namespace ark::es2panda::util

namespace enumbitops {
template <>
struct IsAllowedType<ark::es2panda::util::ImportFlags> : std::true_type {
};
}  // namespace enumbitops

namespace ark::es2panda::ir {
class StringLiteral;
}  // namespace ark::es2panda::ir

namespace ark::es2panda::parser {
class ParserContext;
}  // namespace ark::es2panda::parser

namespace ark::es2panda::util {

enum class ModuleKind { MODULE, DECLARATION, PACKAGE };

struct ModuleInfo {
    // NOLINTBEGIN(misc-non-private-member-variables-in-classes)
    StringView moduleName {};
    StringView modulePrefix {};
    ModuleKind kind {};
    // NOTE(dkofanov): Should be refactored and aligned with 'ModuleKind' and
    // 'Program::MaybeTransformToDeclarationModule'.
    bool isDeclForDynamicStaticInterop {};
    // NOLINTEND(misc-non-private-member-variables-in-classes)
    Language lang = Language(Language::Id::ETS);
};

class ImportPathManager {
public:
    static constexpr auto DUMMY_PATH = "dummy_path";  // CC-OFF(G.NAM.03-CPP) project code style
    struct ImportMetadata {
        // NOLINTBEGIN(misc-non-private-member-variables-in-classes)
        ImportFlags importFlags {};
        Language::Id lang {Language::Id::COUNT};
        std::string_view resolvedSource {};
        std::string_view declPath {};
        std::string ohmUrl {};
        std::string declText {};
        // NOLINTEND(misc-non-private-member-variables-in-classes)

        bool HasSpecifiedDeclPath() const
        {
            return !declPath.empty() && (declPath != DUMMY_PATH);
        }

        bool IsImplicitPackageImported() const
        {
            return (importFlags & ImportFlags::IMPLICIT_PACKAGE_IMPORT) != 0;
        }

        bool IsExternalBinaryImport() const
        {
            return (importFlags & ImportFlags::EXTERNAL_BINARY_IMPORT) != 0;
        }

        bool IsExternalSourceImport() const
        {
            return (importFlags & ImportFlags::EXTERNAL_SOURCE_IMPORT) != 0;
        }

        bool IsValid() const;
    };

    struct ParseInfo {
        // NOLINTBEGIN(misc-non-private-member-variables-in-classes)
        bool isParsed {};
        ImportMetadata importData;
        // NOLINTEND(misc-non-private-member-variables-in-classes)
    };

    ImportPathManager(ark::ArenaAllocator *allocator, const util::Options &options, parser::Program *globalProgram,
                      util::DiagnosticEngine &diagnosticEngine)
        : allocator_(allocator),
          arktsConfig_(options.ArkTSConfig()),
          absoluteEtsPath_(
              options.GetEtsPath().empty() ? "" : util::Path(options.GetEtsPath(), allocator_).GetAbsolutePath()),
          stdLib_(options.GetStdlib()),
          parseList_(allocator->Adapter()),
          globalProgram_(globalProgram),
          diagnosticEngine_ {diagnosticEngine}
    {
    }

    NO_COPY_SEMANTIC(ImportPathManager);
    NO_MOVE_SEMANTIC(ImportPathManager);
    ImportPathManager() = delete;
    ~ImportPathManager() = default;

    [[nodiscard]] const ArenaVector<ParseInfo> &ParseList() const
    {
        return parseList_;
    }

    [[nodiscard]] ArenaVector<ParseInfo> &ParseList()
    {
        return parseList_;
    }

<<<<<<< HEAD
=======
    void ClearParseList()
    {
        parseList_.clear();
    }

>>>>>>> 6d813986
    util::StringView FormModuleName(const util::Path &path, const lexer::SourcePosition &srcPos);
    ImportMetadata GatherImportMetadata(parser::Program *program, ImportFlags importFlags,
                                        ir::StringLiteral *importPath);
    void AddImplicitPackageImportToParseList(StringView packageDir, const lexer::SourcePosition &srcPos);

    // API version for resolving paths. Kept only for API compatibility. Doesn't support 'dependencies'.
    util::StringView ResolvePathAPI(StringView curModulePath, ir::StringLiteral *importPath) const;

    void MarkAsParsed(StringView path);
    util::StringView FormRelativePath(const util::Path &path);
    std::shared_ptr<const ArkTsConfig> ArkTSConfig() const
    {
        return arktsConfig_;
    }
<<<<<<< HEAD

    void AddToParseList(const ImportMetadata importMetadata);
=======
>>>>>>> 6d813986

private:
    util::StringView FormModuleNameSolelyByAbsolutePath(const util::Path &path);
    util::StringView FormModuleName(const util::Path &path);

    struct ResolvedPathRes {
        // On successfull resolving, 2 variants are possible:
        // `resolvedPath` is a module-path - if dynamic path was resolved;
        // `resolvedPath` is a realpath - if static path was resolved.
        // NOLINTBEGIN(misc-non-private-member-variables-in-classes)
        std::string_view resolvedPath;
        bool resolvedIsExternalModule {false};
        // NOLINTEND(misc-non-private-member-variables-in-classes)
    };
    ResolvedPathRes ResolvePath(std::string_view curModulePath, ir::StringLiteral *importPath) const;
    ResolvedPathRes ResolveAbsolutePath(const ir::StringLiteral &importPathNode) const;
    std::string_view DirOrDirWithIndexFile(StringView dir) const;
    ResolvedPathRes AppendExtensionOrIndexFileIfOmitted(StringView basePath) const;
    std::string TryMatchDependencies(std::string_view fixedPath) const;
    StringView GetRealPath(StringView path) const;
    void ProcessExternalModuleImport(ImportMetadata &importData);

<<<<<<< HEAD
=======
public:
    void AddToParseList(const ImportMetadata &importMetadata);
>>>>>>> 6d813986
#ifdef USE_UNIX_SYSCALL
    void UnixWalkThroughDirectoryAndAddToParseList(ImportMetadata importMetadata);
#endif

private:
    ark::ArenaAllocator *const allocator_;
    std::shared_ptr<ArkTsConfig> const arktsConfig_;
    std::string absoluteEtsPath_;
    std::string stdLib_;
    ArenaVector<ParseInfo> parseList_;
    parser::Program *globalProgram_;
    util::DiagnosticEngine &diagnosticEngine_;
    std::string_view pathDelimiter_ {ark::os::file::File::GetPathDelim()};
<<<<<<< HEAD
    mutable const lexer::SourcePosition *srcPos_ {};
=======
    mutable lexer::SourcePosition srcPos_ {};
>>>>>>> 6d813986
    bool isDynamic_ = false;
};

}  // namespace ark::es2panda::util

#endif  // ES2PANDA_UTIL_IMPORT_PATH_MANAGER_H<|MERGE_RESOLUTION|>--- conflicted
+++ resolved
@@ -145,14 +145,11 @@
         return parseList_;
     }
 
-<<<<<<< HEAD
-=======
     void ClearParseList()
     {
         parseList_.clear();
     }
 
->>>>>>> 6d813986
     util::StringView FormModuleName(const util::Path &path, const lexer::SourcePosition &srcPos);
     ImportMetadata GatherImportMetadata(parser::Program *program, ImportFlags importFlags,
                                         ir::StringLiteral *importPath);
@@ -167,11 +164,6 @@
     {
         return arktsConfig_;
     }
-<<<<<<< HEAD
-
-    void AddToParseList(const ImportMetadata importMetadata);
-=======
->>>>>>> 6d813986
 
 private:
     util::StringView FormModuleNameSolelyByAbsolutePath(const util::Path &path);
@@ -194,11 +186,8 @@
     StringView GetRealPath(StringView path) const;
     void ProcessExternalModuleImport(ImportMetadata &importData);
 
-<<<<<<< HEAD
-=======
 public:
     void AddToParseList(const ImportMetadata &importMetadata);
->>>>>>> 6d813986
 #ifdef USE_UNIX_SYSCALL
     void UnixWalkThroughDirectoryAndAddToParseList(ImportMetadata importMetadata);
 #endif
@@ -212,11 +201,7 @@
     parser::Program *globalProgram_;
     util::DiagnosticEngine &diagnosticEngine_;
     std::string_view pathDelimiter_ {ark::os::file::File::GetPathDelim()};
-<<<<<<< HEAD
-    mutable const lexer::SourcePosition *srcPos_ {};
-=======
     mutable lexer::SourcePosition srcPos_ {};
->>>>>>> 6d813986
     bool isDynamic_ = false;
 };
 
