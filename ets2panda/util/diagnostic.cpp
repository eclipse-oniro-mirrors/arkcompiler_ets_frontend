--- conflicted
+++ resolved
@@ -177,11 +177,6 @@
             return "ArkTS config error";
         case DiagnosticType::SUGGESTION:
             return "SUGGESTION";
-<<<<<<< HEAD
-        case DiagnosticType::ISOLATED_DECLGEN:
-            return "Isolated declgen error";
-=======
->>>>>>> 6d813986
         default:
             ES2PANDA_UNREACHABLE();
     }
@@ -232,17 +227,12 @@
 }
 
 Suggestion::Suggestion(const diagnostic::DiagnosticKind *kind, std::vector<std::string> &params,
-<<<<<<< HEAD
-                       const char *substitutionCode, const lexer::SourceRange *range)
-    : kind_(kind), substitutionCode_(substitutionCode), message_(Format(kind->Message(), params)), range_(range)
-=======
                        const char *substitutionCode, const char *title, const lexer::SourceRange *range)
     : kind_(kind),
       substitutionCode_(substitutionCode),
       title_(title),
       message_(Format(kind->Message(), params)),
       range_(range)
->>>>>>> 6d813986
 {
 }
 
@@ -251,14 +241,11 @@
     return kind_->Type();
 }
 
-<<<<<<< HEAD
-=======
 uint32_t Suggestion::GetId() const
 {
     return kind_->Id();
 }
 
->>>>>>> 6d813986
 Diagnostic::Diagnostic(const diagnostic::DiagnosticKind &diagnosticKind,
                        const util::DiagnosticMessageParams &diagnosticParams, const lexer::SourcePosition &pos,
                        std::initializer_list<class Suggestion *> suggestions)
