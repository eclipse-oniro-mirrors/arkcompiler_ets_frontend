/**
 * Copyright (c) 2023-2025 Huawei Device Co., Ltd.
 * Licensed under the Apache License, Version 2.0 (the "License");
 * you may not use this file except in compliance with the License.
 * You may obtain a copy of the License at
 *
 * http://www.apache.org/licenses/LICENSE-2.0
 *
 * Unless required by applicable law or agreed to in writing, software
 * distributed under the License is distributed on an "AS IS" BASIS,
 * WITHOUT WARRANTIES OR CONDITIONS OF ANY KIND, either express or implied.
 * See the License for the specific language governing permissions and
 * limitations under the License.
 */

#include "arktsconfig.h"
#include "libpandabase/os/filesystem.h"
#include "util/language.h"
#include "util/diagnosticEngine.h"
#include "generated/signatures.h"

#include <fstream>
#include <memory>
#include <regex>
#include <sstream>
#include <system_error>

namespace ark::es2panda {

bool ArkTsConfig::Check(bool cond, const diagnostic::DiagnosticKind &diag, const util::DiagnosticMessageParams &params)
{
    if (!cond) {
        diagnosticEngine_.LogDiagnostic(diag, params);
        return false;
    }
    return true;
}

static bool IsAbsolute(const std::string &path)
{
#ifndef ARKTSCONFIG_USE_FILESYSTEM
    return !path.empty() && path[0] == '/';
#else
    return fs::path(path).is_absolute();
#endif  // ARKTSCONFIG_USE_FILESYSTEM
}

#ifndef ARKTSCONFIG_USE_FILESYSTEM
#else
fs::path NormalizePath(const fs::path &p)
{
    fs::path result;
    for (const auto &part : p) {
        if (part == ".") {
            continue;
        }
        if (part == "..") {
            if (!result.empty() && result.filename() != "..") {
                result = result.parent_path();
            } else {
                result /= part;
            }
        } else {
            result /= part;
        }
    }
    if (fs::exists(result)) {
        return fs::canonical(result);
    }
    return result;
}
#endif  // ARKTSCONFIG_USE_FILESYSTEM

std::string JoinPaths(const std::string &a, const std::string &b)
{
#ifndef ARKTSCONFIG_USE_FILESYSTEM
    return a + '/' + b;
#else
    return NormalizePath(fs::path(a) / b).string();
#endif  // ARKTSCONFIG_USE_FILESYSTEM
}

std::string ParentPath(const std::string &path)
{
#ifndef ARKTSCONFIG_USE_FILESYSTEM
    auto pos = path.find('/');
    return pos == std::string::npos ? path : path.substr(0, pos);
#else
    return fs::path(path).parent_path().string();
#endif  // ARKTSCONFIG_USE_FILESYSTEM
}

static std::string MakeAbsolute(const std::string &path, const std::string &base)
{
    return IsAbsolute(path) ? path : JoinPaths(base, path);
}

#ifdef ARKTSCONFIG_USE_FILESYSTEM

ArkTsConfig::Pattern::Pattern(std::string value, std::string base) : value_(std::move(value)), base_(std::move(base))
{
    ES2PANDA_ASSERT(fs::path(base_).is_absolute());
}

bool ArkTsConfig::Pattern::IsPattern() const
{
    return (value_.find('*') != std::string::npos) || (value_.find('?') != std::string::npos);
}

std::string ArkTsConfig::Pattern::GetSearchRoot() const
{
    fs::path relative;
    if (!IsPattern()) {
        relative = value_;
    } else {
        auto foundStar = value_.find_first_of('*');
        auto foundQuestion = value_.find_first_of('?');
        relative = value_.substr(0, std::min(foundStar, foundQuestion));
        relative = relative.parent_path();
    }
    return MakeAbsolute(relative.string(), base_);
}

bool ArkTsConfig::Pattern::Match(const std::string &path) const
{
    ES2PANDA_ASSERT(fs::path(path).is_absolute());
    fs::path value = fs::path(value_);
    std::string pattern = value.is_absolute() ? value.string() : (base_ / value).string();

    // Replace arktsconfig special symbols with regular expressions
    if (IsPattern()) {
        // '**' matches any directory nested to any level
        pattern = std::regex_replace(pattern, std::regex("\\*\\*/"), ".*");
        // '*' matches zero or more characters (excluding directory separators)
        pattern = std::regex_replace(pattern, std::regex("([^\\.])\\*"), "$1[^/]*");
        // '?' matches any one character (excluding directory separators)
        pattern = std::regex_replace(pattern, std::regex("\\?"), "[^/]");
        // './src' -> 'src'
        pattern = std::regex_replace(pattern, std::regex("\\.\\/"), "");
        // '[^/]*.' -> '[^/]*\.'
        pattern = std::regex_replace(pattern, std::regex(R"(\[\^\/\]\*\.)"), "[^/]*\\.");
    }
    if (!value.has_extension()) {
        // default extensions to match
        pattern += R"(.*(\.ts|\.ets|\.sts)$)";
    }
    std::smatch m;
    auto res = std::regex_match(path, m, std::regex(pattern));
    return res;
}

static std::string ResolveConfigLocation(const std::string &relPath, const std::string &base)
{
    auto resolvedPath = MakeAbsolute(relPath, base);
    auto newBase = base;
    while (!fs::exists(resolvedPath)) {
        resolvedPath = MakeAbsolute(relPath, JoinPaths(newBase, "node_modules"));
        if (newBase == ParentPath(newBase)) {
            return "";
        }
        newBase = ParentPath(newBase);
    }
    return resolvedPath;
}

std::optional<ArkTsConfig> ArkTsConfig::ParseExtends(const std::string &configPath, const std::string &extends,
                                                     const std::string &configDir)
{
    auto basePath = ResolveConfigLocation(extends, configDir);
    if (!Check(!basePath.empty(), diagnostic::UNRESOLVABLE_CONFIG_PATH, {extends})) {
        return {};
    }

    if (!Check(basePath != configPath, diagnostic::CYCLIC_IMPORT, {})) {
        return {};
    }

    auto base = ArkTsConfig(basePath, diagnosticEngine_);
    if (!Check(base.Parse(), diagnostic::WRONG_BASE_CONFIG, {extends})) {
        return {};
    }

    return base;
}
#endif  // ARKTSCONFIG_USE_FILESYSTEM

static std::string ValidLanguages()
{
    JsonArrayBuilder builder;
    for (auto &l : Language::All()) {
        builder.Add(l.ToString());
    }
    return std::move(builder).Build();
}

bool ArkTsConfig::ParsePaths(const JsonObject::JsonObjPointer *options, PathsMap &pathsMap, const std::string &baseUrl)
{
    // Paths semantic should be simplified #23246
    auto paths = options->get()->GetValue<JsonObject::JsonObjPointer>("paths");
    if (paths == nullptr) {
        return true;
    }

    for (size_t keyIdx = 0; keyIdx < paths->get()->GetSize(); ++keyIdx) {
        auto &key = paths->get()->GetKeyByIndex(keyIdx);
        if (pathsMap.count(key) == 0U) {
            pathsMap.insert({key, {}});
        }

        auto values = paths->get()->GetValue<JsonObject::ArrayT>(key);
        if (!Check(values != nullptr, diagnostic::INVALID_VALUE, {"path", key})) {
            return false;
        }

        if (!Check(!values->empty(), diagnostic::EMPTY_ARRAY_SUBSTITOTIONS, {key})) {
            return false;
        }

        for (auto &v : *values) {
            auto p = *v.Get<JsonObject::StringT>();
            pathsMap[key].emplace_back(MakeAbsolute(p, baseUrl));
        }
    }

    return true;
}

static constexpr auto LANGUAGE = "language";  // CC-OFF(G.NAM.03-CPP) project code style
static constexpr auto PATH = "path";          // CC-OFF(G.NAM.03-CPP) project code style
static constexpr auto OHM_URL = "ohmUrl";     // CC-OFF(G.NAM.03-CPP) project code style
static constexpr auto ALIAS = "alias";        // CC-OFF(G.NAM.03-CPP) project code style

<<<<<<< HEAD
bool ArkTsConfig::ParseDynamicPaths(const JsonObject::JsonObjPointer *options,
                                    std::map<std::string, DynamicImportData, CompareByLength> &dynamicPathsMap,
                                    const std::string &baseUrl)
=======
bool ArkTsConfig::ParseDependency(size_t keyIdx, const std::unique_ptr<ark::JsonObject> *dependencies,
                                  std::map<std::string, ExternalModuleData, CompareByLength> &dependenciesMap)
>>>>>>> 6d813986
{
    // NOTE: arktsconfig.json structure check should be added #22687
    auto &key = dependencies->get()->GetKeyByIndex(keyIdx);
    if (IsAbsolute(key)) {
        diagnosticEngine_.LogDiagnostic(diagnostic::DEPENDENCIES_ABSOLUTE, util::DiagnosticMessageParams {key});
    }

    auto data = dependencies->get()->GetValue<JsonObject::JsonObjPointer>(key);
    if (!Check(data != nullptr, diagnostic::INVALID_VALUE, {"dependency", key})) {
        return false;
    }
<<<<<<< HEAD
    for (size_t keyIdx = 0; keyIdx < dynamicPaths->get()->GetSize(); ++keyIdx) {
        auto &key = dynamicPaths->get()->GetKeyByIndex(keyIdx);
        auto data = dynamicPaths->get()->GetValue<JsonObject::JsonObjPointer>(key);
        if (!ParseSingleDynamicPath(key, data, dynamicPathsMap, baseUrl)) {
            return false;
        }
    }
    return true;
}

bool ArkTsConfig::ParseSingleDynamicPath(const std::string &key, const JsonObject::JsonObjPointer *data,
                                         std::map<std::string, DynamicImportData, CompareByLength> &dynamicPathsMap,
                                         const std::string &baseUrl)
{
    if (IsAbsolute(key)) {
        diagnosticEngine_.LogDiagnostic(diagnostic::DYNAMIC_PATHS_ABSOLUTE, util::DiagnosticMessageParams {key});
    }
    if (!Check(data != nullptr, diagnostic::INVALID_VALUE, {"dynamic path", key})) {
        return false;
    }
    auto langValue = data->get()->GetValue<JsonObject::StringT>(LANGUAGE);
    if (!Check(langValue != nullptr, diagnostic::INVALID_LANGUAGE, {LANGUAGE, key, ValidDynamicLanguages()})) {
        return false;
    }
    auto lang = Language::FromString(*langValue);
    if (!Check(lang && lang->IsDynamic(), diagnostic::INVALID_LANGUAGE, {LANGUAGE, key, ValidDynamicLanguages()})) {
        return false;
    }
    auto isSupportLang = compiler::Signatures::Dynamic::IsSupported(*lang);
    if (!Check(isSupportLang, diagnostic::UNSUPPORTED_LANGUAGE_FOR_INTEROP, {lang->ToString()})) {
        return false;
    }
    auto ohmUrl = data->get()->GetValue<JsonObject::StringT>(OHM_URL);
    if (ohmUrl == nullptr) {
        diagnosticEngine_.LogDiagnostic(diagnostic::NO_OHMURL, util::DiagnosticMessageParams {key});
    }
    std::string ohmUrlValue = (ohmUrl == nullptr) ? "" : *ohmUrl;
    auto declPathValue = data->get()->GetValue<JsonObject::StringT>(DECL_PATH);
    std::string normalizedDeclPath {};
    if (declPathValue != nullptr) {
        normalizedDeclPath = IsAbsolute(*declPathValue) ? ark::os::GetAbsolutePath(*declPathValue)
                                                        : MakeAbsolute(*declPathValue, baseUrl);
        if (!Check(ark::os::IsFileExists(normalizedDeclPath), diagnostic::INVALID_DYNAMIC_PATH, {key})) {
=======

    auto langValue = data->get()->GetValue<JsonObject::StringT>(LANGUAGE);
    std::optional<Language> lang = std::nullopt;
    if (langValue != nullptr) {
        lang = Language::FromString(*langValue);
    } else {
        lang = Language {Language::Id::ETS};
    }
    const auto &diagParams = util::DiagnosticMessageParams {LANGUAGE, key, ValidLanguages()};
    if (!Check(lang != std::nullopt && lang->IsValid(), diagnostic::INVALID_LANGUAGE, diagParams)) {
        return false;
    }

    auto isSupportLang = compiler::Signatures::Dynamic::IsSupported(*lang);
    if (lang->IsDynamic() && !Check(isSupportLang, diagnostic::UNSUPPORTED_LANGUAGE_FOR_INTEROP, {lang->ToString()})) {
        return false;
    }

    auto ohmUrl = data->get()->GetValue<JsonObject::StringT>(OHM_URL);
    if (ohmUrl == nullptr && lang && lang->IsDynamic()) {
        diagnosticEngine_.LogDiagnostic(diagnostic::NO_OHMURL, util::DiagnosticMessageParams {key});
    }
    std::string ohmUrlValue = (ohmUrl == nullptr) ? "" : *ohmUrl;

    auto pathValue = data->get()->GetValue<JsonObject::StringT>(PATH);
    std::string normalizedPath {};
    // NOTE(itrubachev): path in dependencies must be mandatory. Need to fix interop tests
    if (pathValue != nullptr) {
        normalizedPath =
            IsAbsolute(*pathValue) ? ark::os::GetAbsolutePath(*pathValue) : MakeAbsolute(*pathValue, baseUrl_);
        if (!Check(ark::os::IsFileExists(normalizedPath), diagnostic::INVALID_PATH, {key})) {
            return false;
        }
    } else {
        // NOTE(itrubachev): path in dependencies must be mandatory. Now it can be not specified only for interop
        if (!Check(lang && lang->IsDynamic(), diagnostic::INVALID_PATH, {key})) {
            return false;
        }
    }
    std::vector<std::string> aliases = ParseStringArray(data, ALIAS);
    auto res = dependenciesMap.insert(
        {key, ArkTsConfig::ExternalModuleData(*lang, normalizedPath, ohmUrlValue, std::move(aliases))});
    return Check(res.second, diagnostic::DUPLICATED_DEPENDENCIES, {normalizedPath, key});
}

bool ArkTsConfig::ParseDependencies(const JsonObject::JsonObjPointer *options,
                                    std::map<std::string, ExternalModuleData, CompareByLength> &dependenciesMap)
{
    if (options == nullptr) {
        return true;
    }
    auto dependencies = options->get()->GetValue<JsonObject::JsonObjPointer>(DEPENDENCIES);
    if (dependencies == nullptr) {
        return true;
    }
    for (size_t keyIdx = 0; keyIdx < dependencies->get()->GetSize(); ++keyIdx) {
        if (!ParseDependency(keyIdx, dependencies, dependenciesMap)) {
>>>>>>> 6d813986
            return false;
        }
    }
    auto res = dynamicPathsMap.insert(
        {ark::os::NormalizePath(key), ArkTsConfig::DynamicImportData(*lang, normalizedDeclPath, ohmUrlValue)});
    return Check(res.second, diagnostic::DUPLICATED_DYNAMIC_PATH, {normalizedDeclPath, key});
}

template <class Collection, class Function>
bool ArkTsConfig::ParseCollection(const JsonObject *config, Collection &out, const std::string &target,
                                  Function &&constructor)
{
    auto *arr = config->GetValue<JsonObject::ArrayT>(target);
    if (!Check(arr != nullptr, diagnostic::INVALID_JSON_TYPE, {target, "array"})) {
        return false;
    }

    out = {};
    if (!Check(!arr->empty(), diagnostic::EMPTY_LIST, {target})) {
        return false;
    }

    for (auto &i : *arr) {
        out.emplace_back(constructor(*i.Get<JsonObject::StringT>()));
    }

    return true;
}

std::optional<std::string> ArkTsConfig::ReadConfig(const std::string &path)
{
    std::ifstream inputStream(path);
    if (!Check(!inputStream.fail(), diagnostic::FAILED_TO_OPEN_FILE, {path})) {
        return {};
    }

    std::stringstream ss;
    ss << inputStream.rdbuf();
    return ss.str();
}

static std::string ValueOrEmptyString(const JsonObject::JsonObjPointer *json, const std::string &key)
{
    ES2PANDA_ASSERT(json != nullptr);
    auto res = json->get()->GetValue<JsonObject::StringT>(key);
    return (res != nullptr) ? *res : "";
}

static void ResolvePathInDependenciesImpl(ArkTsConfig *arktsConfig,
                                          std::map<std::string, std::vector<std::string>, CompareByLength> &paths)
{
    for (const auto &dependencyPath : arktsConfig->Paths()) {
        paths.emplace(dependencyPath.first, dependencyPath.second);
    }
}

void ArkTsConfig::ResolveAllDependenciesInArkTsConfig()
{
    ResolvePathInDependenciesImpl(this, paths_);
}

bool ArkTsConfig::ParseCompilerOptions(std::string &arktsConfigDir, const JsonObject *arktsConfig)
{
    auto compilerOptions = arktsConfig->GetValue<JsonObject::JsonObjPointer>(COMPILER_OPTIONS);
    // Parse "package"
    package_ = ValueOrEmptyString(compilerOptions, PACKAGE);

    // Parse "baseUrl", "outDir", "rootDir"
    baseUrl_ = MakeAbsolute(ValueOrEmptyString(compilerOptions, BASE_URL), arktsConfigDir);
    outDir_ = MakeAbsolute(ValueOrEmptyString(compilerOptions, OUT_DIR), arktsConfigDir);
    rootDir_ = MakeAbsolute(ValueOrEmptyString(compilerOptions, ROOT_DIR), arktsConfigDir);

    // Parse "useUrl"
    if (compilerOptions->get()->HasKey(USE_EMPTY_PACKAGE)) {
        auto *useUrl = compilerOptions->get()->GetValue<JsonObject::BoolT>(USE_EMPTY_PACKAGE);
        ES2PANDA_ASSERT(useUrl != nullptr);
        useUrl_ = *useUrl;
    }

    // Parse "paths"
    if (!ParsePaths(compilerOptions, paths_, baseUrl_)) {
        return false;
    }
<<<<<<< HEAD
    // Parse "dynamicPaths"
    if (!ParseDynamicPaths(compilerOptions, dynamicPaths_, baseUrl_)) {
=======
    // Parse "dependencies"
    if (!ParseDependencies(compilerOptions, dependencies_)) {
>>>>>>> 6d813986
        return false;
    }
    return true;
}

// CC-OFFNXT(huge_method[C++], G.FUN.01-CPP, G.FUD.05) solid logic
bool ArkTsConfig::Parse()
{
    ES2PANDA_ASSERT(!isParsed_);
    isParsed_ = true;
    auto arktsConfigDir = ParentPath(ark::os::GetAbsolutePath(configPath_));

    // Read input
    auto tsConfigSource = ReadConfig(configPath_);
    if (!Check(tsConfigSource.has_value(), diagnostic::UNRESOLVABLE_CONFIG_PATH, {configPath_})) {
        return false;
    }

    // Parse json
    auto arktsConfig = std::make_unique<JsonObject>(*tsConfigSource);
    if (!Check(arktsConfig->IsValid(), diagnostic::INVALID_JSON, {})) {
        return false;
    }

#ifdef ARKTSCONFIG_USE_FILESYSTEM
    // Parse "extends"
    if (arktsConfig->HasKey(EXTENDS)) {
        auto *extends = arktsConfig->GetValue<JsonObject::StringT>(EXTENDS);
        if (!Check(extends != nullptr, diagnostic::INVALID_JSON_TYPE, {EXTENDS, "string"})) {
            return false;
        }
        const auto &base = ParseExtends(configPath_, *extends, arktsConfigDir);
        if (!base.has_value()) {
            return false;
        }
        Inherit(*base);
    }
#endif  // ARKTSCONFIG_USE_FILESYSTEM

    // Parse "compilerOptions"
    if (arktsConfig->HasKey(COMPILER_OPTIONS) && !ParseCompilerOptions(arktsConfigDir, arktsConfig.get())) {
        return false;
    }

    // Parse "files"
    auto concatPath = [&arktsConfigDir](const auto &val) { return MakeAbsolute(val, arktsConfigDir); };
    if (arktsConfig->HasKey(FILES) && !ParseCollection(arktsConfig.get(), files_, FILES, concatPath)) {
        return false;
    }

#ifdef ARKTSCONFIG_USE_FILESYSTEM
    // Parse "include" and "exclude"
    auto consPattern = [&arktsConfigDir](const auto &val) { return Pattern {val, arktsConfigDir}; };
    if (arktsConfig->HasKey(INCLUDE) && !ParseCollection(arktsConfig.get(), include_, INCLUDE, consPattern)) {
        return false;
    }
    if (arktsConfig->HasKey(EXCLUDE) && !ParseCollection(arktsConfig.get(), exclude_, EXCLUDE, consPattern)) {
        return false;
    }
#endif  // ARKTSCONFIG_USE_FILESYSTEM

    return true;
}

void ArkTsConfig::Inherit(const ArkTsConfig &base)
{
    package_ = base.package_;
    baseUrl_ = base.baseUrl_;
    outDir_ = base.outDir_;
    rootDir_ = base.rootDir_;
    paths_ = base.paths_;
    files_ = base.files_;
#ifdef ARKTSCONFIG_USE_FILESYSTEM
    include_ = base.include_;
    exclude_ = base.exclude_;
#endif  // ARKTSCONFIG_USE_FILESYSTEM
}

// Remove '/' and '*' from the end of path
static std::string TrimPath(const std::string &path)
{
    std::string trimmedPath = path;
    while (!trimmedPath.empty() && (trimmedPath.back() == '*' || trimmedPath.back() == '/')) {
        trimmedPath.pop_back();
    }
    return trimmedPath;
}

std::optional<std::string> ArkTsConfig::ResolvePath(std::string_view path, bool isDynamic) const
{
    auto tryResolveWithPaths = [this, &path]() -> std::optional<std::string> {
        for (const auto &[alias, paths] : paths_) {
            auto trimmedAlias = TrimPath(alias);
            size_t pos = path.rfind(trimmedAlias, 0);
            if (pos == 0) {
                auto resolved = std::string(path);
                // NOTE(ivagin): arktsconfig contains array of paths for each prefix, for now just get first one
                std::string newPrefix = TrimPath(paths[0]);
                resolved.replace(pos, trimmedAlias.length(), newPrefix);
                return resolved;
            }
        }
        return std::nullopt;
    };

<<<<<<< HEAD
    auto tryResolveWithDynamicPaths = [this, &path]() -> std::optional<std::string> {
        auto normalizedPath = ark::os::NormalizePath(std::string(path));
        for (const auto &[dynPath, _] : dynamicPaths_) {
            // NOTE(dkofanov): #23877. Fail, if there is no direct match of normalized dynamic module path.
            // It may be worth to take an attempt to resolve 'path' as relative to some defined dynamicPath in order to
            // keep 'arktsconfig.json's smaller.
            if (normalizedPath == dynPath) {
=======
    auto tryResolveWithDependencies = [this, &path]() -> std::optional<std::string> {
        for (const auto &[dynPath, dependence] : dependencies_) {
            if (path == dynPath) {
                return dynPath;
            }
            const auto &aliases = dependence.Alias();
            if (std::find(aliases.begin(), aliases.end(), path) != aliases.end()) {
>>>>>>> 6d813986
                return dynPath;
            }
        }
        return std::nullopt;
    };

    if (isDynamic) {
<<<<<<< HEAD
        auto result = tryResolveWithDynamicPaths();
=======
        auto result = tryResolveWithDependencies();
>>>>>>> 6d813986
        if (result != std::nullopt) {
            return result;
        }
        // NOTE: #26150. we fall to tryResolveWithPaths in this case 1.2->1.0->1.2
        return tryResolveWithPaths();
<<<<<<< HEAD
    }
    auto result = tryResolveWithPaths();
    if (result != std::nullopt) {
        return result;
    }
    return tryResolveWithDynamicPaths();
=======
    }
    auto result = tryResolveWithPaths();
    if (result != std::nullopt) {
        return result;
    }
    return tryResolveWithDependencies();
}

std::vector<std::string> ArkTsConfig::ParseStringArray(const std::unique_ptr<ark::JsonObject> *alias,
                                                       std::string_view key)
{
    std::vector<std::string> result;
    const auto *array = alias->get()->GetValue<JsonObject::ArrayT>(std::string(key));
    if (array != nullptr) {
        for (const auto &val : *array) {
            const auto *str = val.template Get<JsonObject::StringT>();
            if (str != nullptr && !str->empty()) {
                result.emplace_back(*str);
            }
        }
    }
    return result;
>>>>>>> 6d813986
}

#ifdef ARKTSCONFIG_USE_FILESYSTEM
static bool MatchExcludes(const fs::path &path, const std::vector<ArkTsConfig::Pattern> &excludes)
{
    for (auto &e : excludes) {
        if (e.Match(path.string())) {
            return true;
        }
    }
    return false;
}

std::vector<fs::path> GetSourceList(const std::shared_ptr<ArkTsConfig> &arktsConfig)
{
    auto includes = arktsConfig->Include();
    auto excludes = arktsConfig->Exclude();
    auto files = arktsConfig->Files();

    // If "files" and "includes" are empty - include everything from tsconfig root
    auto configDir = fs::absolute(fs::path(arktsConfig->ConfigPath())).parent_path();
    if (files.empty() && includes.empty()) {
        includes = {ArkTsConfig::Pattern("**/*", configDir.string())};
    }
    // If outDir in not default add it into exclude
    if (fs::exists(arktsConfig->OutDir()) && !fs::equivalent(arktsConfig->OutDir(), configDir)) {
        excludes.emplace_back("**/*", arktsConfig->OutDir());
    }

    // Collect "files"
    std::vector<fs::path> sourceList;
    for (auto &f : files) {
        if (!arktsConfig->Check(fs::exists(f) && fs::path(f).has_filename(), diagnostic::NO_FILE, {f})) {
            return {};
        }

        sourceList.emplace_back(f);
    }

    // Collect "include"
    // TSC traverses folders for sources starting from 'include' rather than from 'rootDir', so we do the same
    for (auto &include : includes) {
        auto traverseRoot = fs::path(include.GetSearchRoot());
        if (!fs::exists(traverseRoot)) {
            continue;
        }
        if (!fs::is_directory(traverseRoot)) {
            if (include.Match(traverseRoot.string()) && !MatchExcludes(traverseRoot, excludes)) {
                sourceList.emplace_back(traverseRoot);
            }
            continue;
        }
        for (const auto &dirEntry : fs::recursive_directory_iterator(traverseRoot)) {
            if (include.Match(dirEntry.path().string()) && !MatchExcludes(dirEntry, excludes) &&
                !fs::is_directory(dirEntry)) {
                sourceList.emplace_back(dirEntry);
            }
        }
    }
    return sourceList;
}

// Analogue of 'std::filesystem::relative()'
// Example: Relative("/a/b/c", "/a/b") returns "c"
static fs::path Relative(const fs::path &src, const fs::path &base)
{
    fs::path tmpPath = src;
    fs::path relPath;
    while (!fs::equivalent(tmpPath, base)) {
        relPath = relPath.empty() ? tmpPath.filename() : tmpPath.filename() / relPath;
        if (tmpPath == tmpPath.parent_path()) {
            return fs::path();
        }
        tmpPath = tmpPath.parent_path();
    }
    return relPath;
}

// Compute path to destination file and create subfolders
fs::path ArkTsConfig::ComputeDestination(const fs::path &src, const fs::path &rootDir, const fs::path &outDir)
{
    auto rel = Relative(src, rootDir);
    std::stringstream sRootDir;
    sRootDir << rootDir;
    std::stringstream sSrc;
    sSrc << src;
    if (!Check(!rel.empty(), diagnostic::NOT_ROOT_DIR, {sRootDir.str(), sSrc.str()})) {
        return {};
    }

    // CC-OFFNXT(G.EXP.22-CPP) false positive, overloaded operator
    auto dst = outDir / rel;
    fs::create_directories(dst.parent_path());
    return dst.replace_extension("abc");
}

std::vector<std::pair<std::string, std::string>> FindProjectSources(const std::shared_ptr<ArkTsConfig> &arktsConfig)
{
    auto sourceFiles = GetSourceList(arktsConfig);
    std::vector<std::pair<std::string, std::string>> compilationList;
    for (auto &src : sourceFiles) {
        auto dst = arktsConfig->ComputeDestination(src, arktsConfig->RootDir(), arktsConfig->OutDir());
        if (!arktsConfig->Check(!dst.empty(), diagnostic::INVALID_DESTINATION_FILE, {})) {
            return {};
        }

        compilationList.emplace_back(src.string(), dst.string());
    }

    return compilationList;
}
#else
std::vector<std::pair<std::string, std::string>> FindProjectSources(
    // CC-OFFNXT(G.FMT.06-CPP) project code style
    [[maybe_unused]] const std::shared_ptr<ArkTsConfig> &arkts_config)
{
    ES2PANDA_ASSERT(false);
    return {};
}
#endif  // ARKTSCONFIG_USE_FILESYSTEM

}  // namespace ark::es2panda<|MERGE_RESOLUTION|>--- conflicted
+++ resolved
@@ -230,14 +230,8 @@
 static constexpr auto OHM_URL = "ohmUrl";     // CC-OFF(G.NAM.03-CPP) project code style
 static constexpr auto ALIAS = "alias";        // CC-OFF(G.NAM.03-CPP) project code style
 
-<<<<<<< HEAD
-bool ArkTsConfig::ParseDynamicPaths(const JsonObject::JsonObjPointer *options,
-                                    std::map<std::string, DynamicImportData, CompareByLength> &dynamicPathsMap,
-                                    const std::string &baseUrl)
-=======
 bool ArkTsConfig::ParseDependency(size_t keyIdx, const std::unique_ptr<ark::JsonObject> *dependencies,
                                   std::map<std::string, ExternalModuleData, CompareByLength> &dependenciesMap)
->>>>>>> 6d813986
 {
     // NOTE: arktsconfig.json structure check should be added #22687
     auto &key = dependencies->get()->GetKeyByIndex(keyIdx);
@@ -249,51 +243,6 @@
     if (!Check(data != nullptr, diagnostic::INVALID_VALUE, {"dependency", key})) {
         return false;
     }
-<<<<<<< HEAD
-    for (size_t keyIdx = 0; keyIdx < dynamicPaths->get()->GetSize(); ++keyIdx) {
-        auto &key = dynamicPaths->get()->GetKeyByIndex(keyIdx);
-        auto data = dynamicPaths->get()->GetValue<JsonObject::JsonObjPointer>(key);
-        if (!ParseSingleDynamicPath(key, data, dynamicPathsMap, baseUrl)) {
-            return false;
-        }
-    }
-    return true;
-}
-
-bool ArkTsConfig::ParseSingleDynamicPath(const std::string &key, const JsonObject::JsonObjPointer *data,
-                                         std::map<std::string, DynamicImportData, CompareByLength> &dynamicPathsMap,
-                                         const std::string &baseUrl)
-{
-    if (IsAbsolute(key)) {
-        diagnosticEngine_.LogDiagnostic(diagnostic::DYNAMIC_PATHS_ABSOLUTE, util::DiagnosticMessageParams {key});
-    }
-    if (!Check(data != nullptr, diagnostic::INVALID_VALUE, {"dynamic path", key})) {
-        return false;
-    }
-    auto langValue = data->get()->GetValue<JsonObject::StringT>(LANGUAGE);
-    if (!Check(langValue != nullptr, diagnostic::INVALID_LANGUAGE, {LANGUAGE, key, ValidDynamicLanguages()})) {
-        return false;
-    }
-    auto lang = Language::FromString(*langValue);
-    if (!Check(lang && lang->IsDynamic(), diagnostic::INVALID_LANGUAGE, {LANGUAGE, key, ValidDynamicLanguages()})) {
-        return false;
-    }
-    auto isSupportLang = compiler::Signatures::Dynamic::IsSupported(*lang);
-    if (!Check(isSupportLang, diagnostic::UNSUPPORTED_LANGUAGE_FOR_INTEROP, {lang->ToString()})) {
-        return false;
-    }
-    auto ohmUrl = data->get()->GetValue<JsonObject::StringT>(OHM_URL);
-    if (ohmUrl == nullptr) {
-        diagnosticEngine_.LogDiagnostic(diagnostic::NO_OHMURL, util::DiagnosticMessageParams {key});
-    }
-    std::string ohmUrlValue = (ohmUrl == nullptr) ? "" : *ohmUrl;
-    auto declPathValue = data->get()->GetValue<JsonObject::StringT>(DECL_PATH);
-    std::string normalizedDeclPath {};
-    if (declPathValue != nullptr) {
-        normalizedDeclPath = IsAbsolute(*declPathValue) ? ark::os::GetAbsolutePath(*declPathValue)
-                                                        : MakeAbsolute(*declPathValue, baseUrl);
-        if (!Check(ark::os::IsFileExists(normalizedDeclPath), diagnostic::INVALID_DYNAMIC_PATH, {key})) {
-=======
 
     auto langValue = data->get()->GetValue<JsonObject::StringT>(LANGUAGE);
     std::optional<Language> lang = std::nullopt;
@@ -351,13 +300,10 @@
     }
     for (size_t keyIdx = 0; keyIdx < dependencies->get()->GetSize(); ++keyIdx) {
         if (!ParseDependency(keyIdx, dependencies, dependenciesMap)) {
->>>>>>> 6d813986
             return false;
         }
     }
-    auto res = dynamicPathsMap.insert(
-        {ark::os::NormalizePath(key), ArkTsConfig::DynamicImportData(*lang, normalizedDeclPath, ohmUrlValue)});
-    return Check(res.second, diagnostic::DUPLICATED_DYNAMIC_PATH, {normalizedDeclPath, key});
+    return true;
 }
 
 template <class Collection, class Function>
@@ -435,13 +381,8 @@
     if (!ParsePaths(compilerOptions, paths_, baseUrl_)) {
         return false;
     }
-<<<<<<< HEAD
-    // Parse "dynamicPaths"
-    if (!ParseDynamicPaths(compilerOptions, dynamicPaths_, baseUrl_)) {
-=======
     // Parse "dependencies"
     if (!ParseDependencies(compilerOptions, dependencies_)) {
->>>>>>> 6d813986
         return false;
     }
     return true;
@@ -547,15 +488,6 @@
         return std::nullopt;
     };
 
-<<<<<<< HEAD
-    auto tryResolveWithDynamicPaths = [this, &path]() -> std::optional<std::string> {
-        auto normalizedPath = ark::os::NormalizePath(std::string(path));
-        for (const auto &[dynPath, _] : dynamicPaths_) {
-            // NOTE(dkofanov): #23877. Fail, if there is no direct match of normalized dynamic module path.
-            // It may be worth to take an attempt to resolve 'path' as relative to some defined dynamicPath in order to
-            // keep 'arktsconfig.json's smaller.
-            if (normalizedPath == dynPath) {
-=======
     auto tryResolveWithDependencies = [this, &path]() -> std::optional<std::string> {
         for (const auto &[dynPath, dependence] : dependencies_) {
             if (path == dynPath) {
@@ -563,7 +495,6 @@
             }
             const auto &aliases = dependence.Alias();
             if (std::find(aliases.begin(), aliases.end(), path) != aliases.end()) {
->>>>>>> 6d813986
                 return dynPath;
             }
         }
@@ -571,24 +502,12 @@
     };
 
     if (isDynamic) {
-<<<<<<< HEAD
-        auto result = tryResolveWithDynamicPaths();
-=======
         auto result = tryResolveWithDependencies();
->>>>>>> 6d813986
         if (result != std::nullopt) {
             return result;
         }
         // NOTE: #26150. we fall to tryResolveWithPaths in this case 1.2->1.0->1.2
         return tryResolveWithPaths();
-<<<<<<< HEAD
-    }
-    auto result = tryResolveWithPaths();
-    if (result != std::nullopt) {
-        return result;
-    }
-    return tryResolveWithDynamicPaths();
-=======
     }
     auto result = tryResolveWithPaths();
     if (result != std::nullopt) {
@@ -611,7 +530,6 @@
         }
     }
     return result;
->>>>>>> 6d813986
 }
 
 #ifdef ARKTSCONFIG_USE_FILESYSTEM
