/**
 * Copyright (c) 2023-2025 Huawei Device Co., Ltd.
 * Licensed under the Apache License, Version 2.0 (the "License");
 * you may not use this file except in compliance with the License.
 * You may obtain a copy of the License at
 *
 * http://www.apache.org/licenses/LICENSE-2.0
 *
 * Unless required by applicable law or agreed to in writing, software
 * distributed under the License is distributed on an "AS IS" BASIS,
 * WITHOUT WARRANTIES OR CONDITIONS OF ANY KIND, either express or implied.
 * See the License for the specific language governing permissions and
 * limitations under the License.
 */

#include "arktsconfig.h"
#include "libpandabase/os/filesystem.h"
#include "util/language.h"
#include "util/diagnosticEngine.h"
#include "generated/signatures.h"

#include <fstream>
#include <memory>
#include <regex>
#include <sstream>
#include <system_error>

namespace ark::es2panda {

bool ArkTsConfig::Check(bool cond, const diagnostic::DiagnosticKind &diag, const util::DiagnosticMessageParams &params)
{
    if (!cond) {
        diagnosticEngine_.LogDiagnostic(diag, params);
        return false;
    }
    return true;
}

static bool IsAbsolute(const std::string &path)
{
#ifndef ARKTSCONFIG_USE_FILESYSTEM
    return !path.empty() && path[0] == '/';
#else
    return fs::path(path).is_absolute();
#endif  // ARKTSCONFIG_USE_FILESYSTEM
}

#ifndef ARKTSCONFIG_USE_FILESYSTEM
#else
fs::path NormalizePath(const fs::path &p)
{
    fs::path result;
    for (const auto &part : p) {
        if (part == ".") {
            continue;
        }
        if (part == "..") {
            if (!result.empty() && result.filename() != "..") {
                result = result.parent_path();
            } else {
                result /= part;
            }
        } else {
            result /= part;
        }
    }
    if (fs::exists(result)) {
        return fs::canonical(result);
    }
    return result;
}
#endif  // ARKTSCONFIG_USE_FILESYSTEM

std::string JoinPaths(const std::string &a, const std::string &b)
{
#ifndef ARKTSCONFIG_USE_FILESYSTEM
    return a + '/' + b;
#else
    return NormalizePath(fs::path(a) / b).string();
#endif  // ARKTSCONFIG_USE_FILESYSTEM
}

std::string ParentPath(const std::string &path)
{
#ifndef ARKTSCONFIG_USE_FILESYSTEM
    auto pos = path.find('/');
    return pos == std::string::npos ? path : path.substr(0, pos);
#else
    return fs::path(path).parent_path().string();
#endif  // ARKTSCONFIG_USE_FILESYSTEM
}

static std::string MakeAbsolute(const std::string &path, const std::string &base)
{
    return IsAbsolute(path) ? path : JoinPaths(base, path);
}

#ifdef ARKTSCONFIG_USE_FILESYSTEM

ArkTsConfig::Pattern::Pattern(std::string value, std::string base) : value_(std::move(value)), base_(std::move(base))
{
    ES2PANDA_ASSERT(fs::path(base_).is_absolute());
}

bool ArkTsConfig::Pattern::IsPattern() const
{
    return (value_.find('*') != std::string::npos) || (value_.find('?') != std::string::npos);
}

std::string ArkTsConfig::Pattern::GetSearchRoot() const
{
    fs::path relative;
    if (!IsPattern()) {
        relative = value_;
    } else {
        auto foundStar = value_.find_first_of('*');
        auto foundQuestion = value_.find_first_of('?');
        relative = value_.substr(0, std::min(foundStar, foundQuestion));
        relative = relative.parent_path();
    }
    return MakeAbsolute(relative.string(), base_);
}

bool ArkTsConfig::Pattern::Match(const std::string &path) const
{
    ES2PANDA_ASSERT(fs::path(path).is_absolute());
    fs::path value = fs::path(value_);
    std::string pattern = value.is_absolute() ? value.string() : (base_ / value).string();

    // Replace arktsconfig special symbols with regular expressions
    if (IsPattern()) {
        // '**' matches any directory nested to any level
        pattern = std::regex_replace(pattern, std::regex("\\*\\*/"), ".*");
        // '*' matches zero or more characters (excluding directory separators)
        pattern = std::regex_replace(pattern, std::regex("([^\\.])\\*"), "$1[^/]*");
        // '?' matches any one character (excluding directory separators)
        pattern = std::regex_replace(pattern, std::regex("\\?"), "[^/]");
        // './src' -> 'src'
        pattern = std::regex_replace(pattern, std::regex("\\.\\/"), "");
        // '[^/]*.' -> '[^/]*\.'
        pattern = std::regex_replace(pattern, std::regex(R"(\[\^\/\]\*\.)"), "[^/]*\\.");
    }
    if (!value.has_extension()) {
        // default extensions to match
        pattern += R"(.*(\.ts|\.ets|\.sts)$)";
    }
    std::smatch m;
    auto res = std::regex_match(path, m, std::regex(pattern));
    return res;
}

static std::string ResolveConfigLocation(const std::string &relPath, const std::string &base)
{
    auto resolvedPath = MakeAbsolute(relPath, base);
    auto newBase = base;
    while (!fs::exists(resolvedPath)) {
        resolvedPath = MakeAbsolute(relPath, JoinPaths(newBase, "node_modules"));
        if (newBase == ParentPath(newBase)) {
            return "";
        }
        newBase = ParentPath(newBase);
    }
    return resolvedPath;
}

std::optional<ArkTsConfig> ArkTsConfig::ParseExtends(const std::string &configPath, const std::string &extends,
                                                     const std::string &configDir,
                                                     std::unordered_set<std::string> &parsedConfigPath)
{
    auto basePath = ResolveConfigLocation(extends, configDir);
    if (!Check(!basePath.empty(), diagnostic::UNRESOLVABLE_CONFIG_PATH, {extends})) {
        return {};
    }

    if (!Check(basePath != configPath, diagnostic::CYCLIC_IMPORT, {})) {
        return {};
    }

    auto base = ArkTsConfig(basePath, diagnosticEngine_);
    if (!Check(base.Parse(parsedConfigPath), diagnostic::WRONG_BASE_CONFIG, {extends})) {
        return {};
    }

    return base;
}
#endif  // ARKTSCONFIG_USE_FILESYSTEM

static std::string ValidDynamicLanguages()
{
    JsonArrayBuilder builder;
    for (auto &l : Language::All()) {
        if (l.IsDynamic()) {
            builder.Add(l.ToString());
        }
    }
    return std::move(builder).Build();
}

bool ArkTsConfig::ParsePaths(const JsonObject::JsonObjPointer *options, PathsMap &pathsMap, const std::string &baseUrl)
{
    auto paths = options->get()->GetValue<JsonObject::JsonObjPointer>("paths");
    if (paths == nullptr) {
        return true;
    }

    for (size_t keyIdx = 0; keyIdx < paths->get()->GetSize(); ++keyIdx) {
        auto &key = paths->get()->GetKeyByIndex(keyIdx);
        if (pathsMap.count(key) == 0U) {
            pathsMap.insert({key, {}});
        }

        auto values = paths->get()->GetValue<JsonObject::ArrayT>(key);
        if (!Check(values != nullptr, diagnostic::INVALID_VALUE, {"path", key})) {
            return false;
        }

        if (!Check(!values->empty(), diagnostic::EMPTY_ARRAY_SUBSTITOTIONS, {key})) {
            return false;
        }

        for (auto &v : *values) {
            auto p = *v.Get<JsonObject::StringT>();
            pathsMap[key].emplace_back(MakeAbsolute(p, baseUrl));
        }
    }

    return true;
}

static constexpr auto LANGUAGE = "language";   // CC-OFF(G.NAM.03-CPP) project code style
static constexpr auto DECL_PATH = "declPath";  // CC-OFF(G.NAM.03-CPP) project code style
static constexpr auto OHM_URL = "ohmUrl";      // CC-OFF(G.NAM.03-CPP) project code style

bool ArkTsConfig::ParseDynamicPaths(const JsonObject::JsonObjPointer *options,
                                    std::map<std::string, DynamicImportData, CompareByLength> &dynamicPathsMap,
                                    const std::string &baseUrl)
{
    if (options == nullptr) {
        return true;
    }
    auto dynamicPaths = options->get()->GetValue<JsonObject::JsonObjPointer>("dynamicPaths");
    if (dynamicPaths == nullptr) {
        return true;
    }
    for (size_t keyIdx = 0; keyIdx < dynamicPaths->get()->GetSize(); ++keyIdx) {
        auto &key = dynamicPaths->get()->GetKeyByIndex(keyIdx);
        auto data = dynamicPaths->get()->GetValue<JsonObject::JsonObjPointer>(key);
        if (!ParseSingleDynamicPath(key, data, dynamicPathsMap, baseUrl)) {
            return false;
        }
<<<<<<< HEAD
        auto ohmUrl = data->get()->GetValue<JsonObject::StringT>(OHM_URL);
        if (ohmUrl == nullptr) {
            diagnosticEngine_.LogWarning("\"ohmUrl\" for module '" + key + "' wasn't specified");
        }
        std::string ohmUrlValue = (ohmUrl == nullptr) ? "" : *ohmUrl;
        auto declPathValue = data->get()->GetValue<JsonObject::StringT>(DECL_PATH);
        std::string normalizedDeclPath {};
        if (declPathValue != nullptr) {
            normalizedDeclPath = ark::os::GetAbsolutePath(*declPathValue);
            if (!Check(ark::os::IsFileExists(normalizedDeclPath), diagnostic::INVALID_DYNAMIC_PATH, {key})) {
                return false;
            }
        }
        auto res = dynamicPathsMap.insert(
            {ark::os::NormalizePath(key), ArkTsConfig::DynamicImportData(*lang, normalizedDeclPath, ohmUrlValue)});
        if (!Check(res.second, diagnostic::DUPLICATED_DYNAMIC_PATH, {normalizedDeclPath, key})) {
=======
    }
    return true;
}

bool ArkTsConfig::ParseSingleDynamicPath(const std::string &key, const JsonObject::JsonObjPointer *data,
                                         std::map<std::string, DynamicImportData, CompareByLength> &dynamicPathsMap,
                                         const std::string &baseUrl)
{
    if (IsAbsolute(key)) {
        diagnosticEngine_.LogDiagnostic(diagnostic::DYNAMIC_PATHS_ABSOLUTE, util::DiagnosticMessageParams {key});
    }
    if (!Check(data != nullptr, diagnostic::INVALID_VALUE, {"dynamic path", key})) {
        return false;
    }
    auto langValue = data->get()->GetValue<JsonObject::StringT>(LANGUAGE);
    if (!Check(langValue != nullptr, diagnostic::INVALID_LANGUAGE, {LANGUAGE, key, ValidDynamicLanguages()})) {
        return false;
    }
    auto lang = Language::FromString(*langValue);
    if (!Check(lang && lang->IsDynamic(), diagnostic::INVALID_LANGUAGE, {LANGUAGE, key, ValidDynamicLanguages()})) {
        return false;
    }
    auto isSupportLang = compiler::Signatures::Dynamic::IsSupported(*lang);
    if (!Check(isSupportLang, diagnostic::UNSUPPORTED_LANGUAGE_FOR_INTEROP, {lang->ToString()})) {
        return false;
    }
    auto ohmUrl = data->get()->GetValue<JsonObject::StringT>(OHM_URL);
    if (ohmUrl == nullptr) {
        diagnosticEngine_.LogDiagnostic(diagnostic::NO_OHMURL, util::DiagnosticMessageParams {key});
    }
    std::string ohmUrlValue = (ohmUrl == nullptr) ? "" : *ohmUrl;
    auto declPathValue = data->get()->GetValue<JsonObject::StringT>(DECL_PATH);
    std::string normalizedDeclPath {};
    if (declPathValue != nullptr) {
        normalizedDeclPath = IsAbsolute(*declPathValue) ? ark::os::GetAbsolutePath(*declPathValue)
                                                        : MakeAbsolute(*declPathValue, baseUrl);
        if (!Check(ark::os::IsFileExists(normalizedDeclPath), diagnostic::INVALID_DYNAMIC_PATH, {key})) {
>>>>>>> 58c46612
            return false;
        }
    }
    auto res = dynamicPathsMap.insert(
        {ark::os::NormalizePath(key), ArkTsConfig::DynamicImportData(*lang, normalizedDeclPath, ohmUrlValue)});
    return Check(res.second, diagnostic::DUPLICATED_DYNAMIC_PATH, {normalizedDeclPath, key});
}

template <class Collection, class Function>
bool ArkTsConfig::ParseCollection(const JsonObject *config, Collection &out, const std::string &target,
                                  Function &&constructor)
{
    auto *arr = config->GetValue<JsonObject::ArrayT>(target);
    if (!Check(arr != nullptr, diagnostic::INVALID_JSON_TYPE, {target, "array"})) {
        return false;
    }

    out = {};
    if (!Check(!arr->empty(), diagnostic::EMPTY_LIST, {target})) {
        return false;
    }

    for (auto &i : *arr) {
        out.emplace_back(constructor(*i.Get<JsonObject::StringT>()));
    }

    return true;
}

void ArkTsConfig::ResolveConfigDependencies(std::unordered_map<std::string, std::shared_ptr<ArkTsConfig>> &dependencies,
                                            std::vector<std::string> &dependencyPaths,
                                            std::unordered_set<std::string> &parsedConfigPath)
{
    for (auto dependency : dependencyPaths) {
        auto config = std::make_shared<ArkTsConfig>(std::string_view(dependency), diagnosticEngine_);
        if (!Check(config->Parse(parsedConfigPath), diagnostic::EMPTY_LIST, {dependency})) {
            continue;
        }
        dependencies.emplace(config->Package(), std::move(config));
    }
}

std::optional<std::string> ArkTsConfig::ReadConfig(const std::string &path)
{
    std::ifstream inputStream(path);
    if (!Check(!inputStream.fail(), diagnostic::FAILED_TO_OPEN_FILE, {path})) {
        return {};
    }

    std::stringstream ss;
    ss << inputStream.rdbuf();
    return ss.str();
}

static std::string ValueOrEmptyString(const JsonObject::JsonObjPointer *json, const std::string &key)
{
    auto res = json->get()->GetValue<JsonObject::StringT>(key);
    return (res != nullptr) ? *res : "";
}

static void ResolvePathInDependenciesImpl(ArkTsConfig *arktsConfig,
                                          std::map<std::string, std::vector<std::string>, CompareByLength> &paths,
                                          std::unordered_map<std::string, std::string> &entries)
{
    for (const auto &dependencyPath : arktsConfig->Paths()) {
        paths.emplace(dependencyPath.first, dependencyPath.second);
    }
    if (!arktsConfig->Entry().empty()) {
        entries.emplace(arktsConfig->Package(), arktsConfig->Entry());
    }
    for (const auto &config : arktsConfig->Dependencies()) {
        ResolvePathInDependenciesImpl(config.second.get(), paths, entries);
    }
}

void ArkTsConfig::ResolveAllDependenciesInArkTsConfig()
{
    ResolvePathInDependenciesImpl(this, paths_, entries_);
}

bool ArkTsConfig::ParseCompilerOptions(std::string &arktsConfigDir, std::unordered_set<std::string> &parsedConfigPath,
                                       const JsonObject *arktsConfig)
{
    auto compilerOptions = arktsConfig->GetValue<JsonObject::JsonObjPointer>(COMPILER_OPTIONS);
    // Parse "package"
    package_ = ValueOrEmptyString(compilerOptions, PACKAGE);

    // Parse "baseUrl", "outDir", "rootDir"
    baseUrl_ = MakeAbsolute(ValueOrEmptyString(compilerOptions, BASE_URL), arktsConfigDir);
    outDir_ = MakeAbsolute(ValueOrEmptyString(compilerOptions, OUT_DIR), arktsConfigDir);
    rootDir_ = MakeAbsolute(ValueOrEmptyString(compilerOptions, ROOT_DIR), arktsConfigDir);

    // Parse "entry"
    if (compilerOptions->get()->HasKey(ENTRY)) {
        entry_ = MakeAbsolute(ValueOrEmptyString(compilerOptions, ENTRY), baseUrl_);
    }

    // Parse "useUrl"
    if (compilerOptions->get()->HasKey(USE_EMPTY_PACKAGE)) {
        useUrl_ = *(compilerOptions->get()->GetValue<JsonObject::BoolT>(USE_EMPTY_PACKAGE));
    }

    // Parse "dependencies"
    auto concatPath = [this](const auto &val) { return MakeAbsolute(val, baseUrl_); };
    std::vector<std::string> dependencyPaths;
    if (compilerOptions->get()->HasKey(DEPENDENCIES)) {
        ParseCollection(compilerOptions->get(), dependencyPaths, DEPENDENCIES, concatPath);
    }
    if (!dependencyPaths.empty()) {
        ResolveConfigDependencies(dependencies_, dependencyPaths, parsedConfigPath);
    }
    // Parse "paths"
    if (!ParsePaths(compilerOptions, paths_, baseUrl_)) {
        return false;
    }
    // Parse "dynamicPaths"
    if (!ParseDynamicPaths(compilerOptions, dynamicPaths_, baseUrl_)) {
        return false;
    }
    return true;
}

// CC-OFFNXT(huge_method[C++], G.FUN.01-CPP, G.FUD.05) solid logic
bool ArkTsConfig::Parse(std::unordered_set<std::string> &parsedConfigPath)
{
    // For circurlar dependencies, just skip parsing
    if (parsedConfigPath.find(configPath_) != parsedConfigPath.end()) {
        return true;
    }
    parsedConfigPath.emplace(configPath_);

    ES2PANDA_ASSERT(!isParsed_);
    isParsed_ = true;
    auto arktsConfigDir = ParentPath(ark::os::GetAbsolutePath(configPath_));

    // Read input
    auto tsConfigSource = ReadConfig(configPath_);
    if (!Check(tsConfigSource.has_value(), diagnostic::UNRESOLVABLE_CONFIG_PATH, {configPath_})) {
        return false;
    }

    // Parse json
    auto arktsConfig = std::make_unique<JsonObject>(*tsConfigSource);
    if (!Check(arktsConfig->IsValid(), diagnostic::INVALID_JSON, {})) {
        return false;
    }

#ifdef ARKTSCONFIG_USE_FILESYSTEM
    // Parse "extends"
    if (arktsConfig->HasKey(EXTENDS)) {
        auto *extends = arktsConfig->GetValue<JsonObject::StringT>(EXTENDS);
        if (!Check(extends != nullptr, diagnostic::INVALID_JSON_TYPE, {EXTENDS, "string"})) {
            return false;
        }
        const auto &base = ParseExtends(configPath_, *extends, arktsConfigDir, parsedConfigPath);
        if (!base.has_value()) {
            return false;
        }
        Inherit(*base);
    }
#endif  // ARKTSCONFIG_USE_FILESYSTEM

    // Parse "compilerOptions"
    if (arktsConfig->HasKey(COMPILER_OPTIONS) &&
        !ParseCompilerOptions(arktsConfigDir, parsedConfigPath, arktsConfig.get())) {
        return false;
    }

    // Parse "files"
    auto concatPath = [&arktsConfigDir](const auto &val) { return MakeAbsolute(val, arktsConfigDir); };
    if (arktsConfig->HasKey(FILES) && !ParseCollection(arktsConfig.get(), files_, FILES, concatPath)) {
        return false;
    }

#ifdef ARKTSCONFIG_USE_FILESYSTEM
    // Parse "include" and "exclude"
    auto consPattern = [&arktsConfigDir](const auto &val) { return Pattern {val, arktsConfigDir}; };
    if (arktsConfig->HasKey(INCLUDE) && !ParseCollection(arktsConfig.get(), include_, INCLUDE, consPattern)) {
        return false;
    }
    if (arktsConfig->HasKey(EXCLUDE) && !ParseCollection(arktsConfig.get(), exclude_, EXCLUDE, consPattern)) {
        return false;
    }
#endif  // ARKTSCONFIG_USE_FILESYSTEM

    return true;
}

void ArkTsConfig::Inherit(const ArkTsConfig &base)
{
    package_ = base.package_;
    baseUrl_ = base.baseUrl_;
    outDir_ = base.outDir_;
    rootDir_ = base.rootDir_;
    paths_ = base.paths_;
    files_ = base.files_;
#ifdef ARKTSCONFIG_USE_FILESYSTEM
    include_ = base.include_;
    exclude_ = base.exclude_;
#endif  // ARKTSCONFIG_USE_FILESYSTEM
}

// Remove '/' and '*' from the end of path
static std::string TrimPath(const std::string &path)
{
    std::string trimmedPath = path;
    while (!trimmedPath.empty() && (trimmedPath.back() == '*' || trimmedPath.back() == '/')) {
        trimmedPath.pop_back();
    }
    return trimmedPath;
}

std::optional<std::string> ArkTsConfig::ResolvePath(std::string_view path, bool isDynamic) const
{
    auto tryResolveWithPaths = [this, &path]() -> std::optional<std::string> {
        for (const auto &[alias, paths] : paths_) {
            auto trimmedAlias = TrimPath(alias);
            size_t pos = path.rfind(trimmedAlias, 0);
            if (pos == 0) {
                auto resolved = std::string(path);
                // NOTE(ivagin): arktsconfig contains array of paths for each prefix, for now just get first one
                std::string newPrefix = TrimPath(paths[0]);
                resolved.replace(pos, trimmedAlias.length(), newPrefix);
                return resolved;
            }
        }
        return std::nullopt;
    };

    auto tryResolveWithDynamicPaths = [this, &path]() -> std::optional<std::string> {
        auto normalizedPath = ark::os::NormalizePath(std::string(path));
        for (const auto &[dynPath, _] : dynamicPaths_) {
            // NOTE(dkofanov): #23877. Fail, if there is no direct match of normalized dynamic module path.
            // It may be worth to take an attempt to resolve 'path' as relative to some defined dynamicPath in order to
            // keep 'arktsconfig.json's smaller.
            if (normalizedPath == dynPath) {
                return dynPath;
            }
        }
        return std::nullopt;
    };

    if (isDynamic) {
        auto result = tryResolveWithDynamicPaths();
        if (result != std::nullopt) {
            return result;
        }
        // NOTE: #26150. we fall to tryResolveWithPaths in this case 1.2->1.0->1.2
        return tryResolveWithPaths();
    }
    auto result = tryResolveWithPaths();
    if (result != std::nullopt) {
        return result;
    }
    return tryResolveWithDynamicPaths();
}

#ifdef ARKTSCONFIG_USE_FILESYSTEM
static bool MatchExcludes(const fs::path &path, const std::vector<ArkTsConfig::Pattern> &excludes)
{
    for (auto &e : excludes) {
        if (e.Match(path.string())) {
            return true;
        }
    }
    return false;
}

std::vector<fs::path> GetSourceList(const std::shared_ptr<ArkTsConfig> &arktsConfig)
{
    auto includes = arktsConfig->Include();
    auto excludes = arktsConfig->Exclude();
    auto files = arktsConfig->Files();

    // If "files" and "includes" are empty - include everything from tsconfig root
    auto configDir = fs::absolute(fs::path(arktsConfig->ConfigPath())).parent_path();
    if (files.empty() && includes.empty()) {
        includes = {ArkTsConfig::Pattern("**/*", configDir.string())};
    }
    // If outDir in not default add it into exclude
    if (fs::exists(arktsConfig->OutDir()) && !fs::equivalent(arktsConfig->OutDir(), configDir)) {
        excludes.emplace_back("**/*", arktsConfig->OutDir());
    }

    // Collect "files"
    std::vector<fs::path> sourceList;
    for (auto &f : files) {
        if (!arktsConfig->Check(fs::exists(f) && fs::path(f).has_filename(), diagnostic::NO_FILE, {f})) {
            return {};
        }

        sourceList.emplace_back(f);
    }

    // Collect "include"
    // TSC traverses folders for sources starting from 'include' rather than from 'rootDir', so we do the same
    for (auto &include : includes) {
        auto traverseRoot = fs::path(include.GetSearchRoot());
        if (!fs::exists(traverseRoot)) {
            continue;
        }
        if (!fs::is_directory(traverseRoot)) {
            if (include.Match(traverseRoot.string()) && !MatchExcludes(traverseRoot, excludes)) {
                sourceList.emplace_back(traverseRoot);
            }
            continue;
        }
        for (const auto &dirEntry : fs::recursive_directory_iterator(traverseRoot)) {
            if (include.Match(dirEntry.path().string()) && !MatchExcludes(dirEntry, excludes) &&
                !fs::is_directory(dirEntry)) {
                sourceList.emplace_back(dirEntry);
            }
        }
    }
    return sourceList;
}

// Analogue of 'std::filesystem::relative()'
// Example: Relative("/a/b/c", "/a/b") returns "c"
static fs::path Relative(const fs::path &src, const fs::path &base)
{
    fs::path tmpPath = src;
    fs::path relPath;
    while (!fs::equivalent(tmpPath, base)) {
        relPath = relPath.empty() ? tmpPath.filename() : tmpPath.filename() / relPath;
        if (tmpPath == tmpPath.parent_path()) {
            return fs::path();
        }
        tmpPath = tmpPath.parent_path();
    }
    return relPath;
}

// Compute path to destination file and create subfolders
fs::path ArkTsConfig::ComputeDestination(const fs::path &src, const fs::path &rootDir, const fs::path &outDir)
{
    auto rel = Relative(src, rootDir);
    std::stringstream sRootDir;
    sRootDir << rootDir;
    std::stringstream sSrc;
    sSrc << src;
    if (!Check(!rel.empty(), diagnostic::NOT_ROOT_DIR, {sRootDir.str(), sSrc.str()})) {
        return {};
    }

    // CC-OFFNXT(G.EXP.22-CPP) false positive, overloaded operator
    auto dst = outDir / rel;
    fs::create_directories(dst.parent_path());
    return dst.replace_extension("abc");
}

std::vector<std::pair<std::string, std::string>> FindProjectSources(const std::shared_ptr<ArkTsConfig> &arktsConfig)
{
    auto sourceFiles = GetSourceList(arktsConfig);
    std::vector<std::pair<std::string, std::string>> compilationList;
    for (auto &src : sourceFiles) {
        auto dst = arktsConfig->ComputeDestination(src, arktsConfig->RootDir(), arktsConfig->OutDir());
        if (!arktsConfig->Check(!dst.empty(), diagnostic::INVALID_DESTINATION_FILE, {})) {
            return {};
        }

        compilationList.emplace_back(src.string(), dst.string());
    }

    return compilationList;
}
#else
std::vector<std::pair<std::string, std::string>> FindProjectSources(
    // CC-OFFNXT(G.FMT.06-CPP) project code style
    [[maybe_unused]] const std::shared_ptr<ArkTsConfig> &arkts_config)
{
    ES2PANDA_ASSERT(false);
    return {};
}
#endif  // ARKTSCONFIG_USE_FILESYSTEM

}  // namespace ark::es2panda<|MERGE_RESOLUTION|>--- conflicted
+++ resolved
@@ -248,24 +248,6 @@
         if (!ParseSingleDynamicPath(key, data, dynamicPathsMap, baseUrl)) {
             return false;
         }
-<<<<<<< HEAD
-        auto ohmUrl = data->get()->GetValue<JsonObject::StringT>(OHM_URL);
-        if (ohmUrl == nullptr) {
-            diagnosticEngine_.LogWarning("\"ohmUrl\" for module '" + key + "' wasn't specified");
-        }
-        std::string ohmUrlValue = (ohmUrl == nullptr) ? "" : *ohmUrl;
-        auto declPathValue = data->get()->GetValue<JsonObject::StringT>(DECL_PATH);
-        std::string normalizedDeclPath {};
-        if (declPathValue != nullptr) {
-            normalizedDeclPath = ark::os::GetAbsolutePath(*declPathValue);
-            if (!Check(ark::os::IsFileExists(normalizedDeclPath), diagnostic::INVALID_DYNAMIC_PATH, {key})) {
-                return false;
-            }
-        }
-        auto res = dynamicPathsMap.insert(
-            {ark::os::NormalizePath(key), ArkTsConfig::DynamicImportData(*lang, normalizedDeclPath, ohmUrlValue)});
-        if (!Check(res.second, diagnostic::DUPLICATED_DYNAMIC_PATH, {normalizedDeclPath, key})) {
-=======
     }
     return true;
 }
@@ -303,7 +285,6 @@
         normalizedDeclPath = IsAbsolute(*declPathValue) ? ark::os::GetAbsolutePath(*declPathValue)
                                                         : MakeAbsolute(*declPathValue, baseUrl);
         if (!Check(ark::os::IsFileExists(normalizedDeclPath), diagnostic::INVALID_DYNAMIC_PATH, {key})) {
->>>>>>> 58c46612
             return false;
         }
     }
