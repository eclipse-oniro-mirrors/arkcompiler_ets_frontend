/**
 * Copyright (c) 2021-2025 Huawei Device Co., Ltd.
 * Licensed under the Apache License, Version 2.0 (the "License");
 * you may not use this file except in compliance with the License.
 * You may obtain a copy of the License at
 *
 * http://www.apache.org/licenses/LICENSE-2.0
 *
 * Unless required by applicable law or agreed to in writing, software
 * distributed under the License is distributed on an "AS IS" BASIS,
 * WITHOUT WARRANTIES OR CONDITIONS OF ANY KIND, either express or implied.
 * See the License for the specific language governing permissions and
 * limitations under the License.
 */

#ifndef ES2PANDA_UTIL_HELPERS_H
#define ES2PANDA_UTIL_HELPERS_H

#include "varbinder/variableFlags.h"
#include "mem/pool_manager.h"
#include "util/ustring.h"
#include "util/perfMetrics.h"
#include "ir/module/importSpecifier.h"

#include <cmath>
#include <string>

namespace ark::es2panda::parser {
class Program;
}  // namespace ark::es2panda::parser

namespace ark::es2panda::varbinder {
class Variable;
class ETSBinder;
}  // namespace ark::es2panda::varbinder

namespace ark::es2panda::checker {
class ETSObjectType;
class Type;
}  // namespace ark::es2panda::checker

namespace ark::es2panda::compiler {
class Literal;
}  // namespace ark::es2panda::compiler

namespace ark::es2panda::ir {
class Expression;
class ScriptFunction;
class ClassDefinition;
class ClassProperty;
class Identifier;
class MethodDefinition;
class AstNode;
class ReturnStatement;
class CallExpression;
class ClassStaticBlock;
class TSInterfaceDeclaration;
class TSEnumDeclaration;
class ETSImportDeclaration;
enum class AstNodeType : uint8_t;
}  // namespace ark::es2panda::ir

namespace ark::es2panda::util {

class NodeAllocator {
public:
    template <typename T, typename... Args>
    static T *NoSetParent(ArenaAllocator *alloc, Args &&...args)
    {
        return alloc->New<T>(std::forward<Args>(args)...);
    }

    template <typename T, typename... Args>
    static T *ForceSetParent(ArenaAllocator *alloc, Args &&...args)
    {
        auto *ret = NoSetParent<T>(alloc, std::forward<Args>(args)...);
        if (ret == nullptr) {
            return nullptr;
        }
        ret->Iterate([ret](ir::AstNode *child) { child->SetParent(ret); });
        return ret;
    }

    template <typename T, typename... Args>
    static T *Alloc(ArenaAllocator *alloc, Args &&...args)
    {
        auto *ret = NoSetParent<T>(alloc, std::forward<Args>(args)...);
        if (ret == nullptr) {
            return nullptr;
        }
        ret->Iterate([ret](ir::AstNode *child) {
            ES2PANDA_ASSERT(child->Parent() == nullptr);
            child->SetParent(ret);
        });
        return ret;
    }
};

class Helpers {
public:
    Helpers() = delete;

    static bool IsGlobalIdentifier(const util::StringView &str);
    static bool ContainSpreadElement(const ArenaVector<ir::Expression *> &args);
    static util::StringView LiteralToPropName(const ir::Expression *lit);

    template <typename T>
    static bool IsInteger(double number);
    static bool IsIndex(double number);
    static int64_t GetIndex(const util::StringView &str);

    static std::string ToString(double number);
    static util::StringView ToStringView(ArenaAllocator *allocator, double number);
    static util::StringView ToStringView(ArenaAllocator *allocator, int32_t number);
    static util::StringView ToStringView(ArenaAllocator *allocator, uint32_t number);
    static bool EndsWith(const std::string &str, const std::string &suffix);

    static const ir::ScriptFunction *GetContainingConstructor(const ir::AstNode *node);
    static const ir::ScriptFunction *GetContainingConstructor(const ir::ClassProperty *node);

    template <typename T,
              typename U = std::enable_if_t<
                  std::is_convertible_v<std::remove_const_t<std::remove_pointer_t<T>> *, ir::AstNode *>,
                  std::conditional_t<std::is_const_v<std::remove_pointer_t<T>>, const ir::AstNode *, ir::AstNode *>>>
    static U FindAncestorGivenByType(T node, ir::AstNodeType type)
    {
        U iter = node->Parent();

        while (iter->Type() != type) {
            if (iter->Parent() != nullptr) {
                iter = iter->Parent();
                continue;
            }

            return nullptr;
        }

        return iter;
    }

    static const checker::ETSObjectType *GetContainingObjectType(const ir::AstNode *node);
    static const ir::TSEnumDeclaration *GetContainingEnumDeclaration(const ir::AstNode *node);
    static const ir::ClassDefinition *GetContainingClassDefinition(const ir::AstNode *node);
    static const ir::TSInterfaceDeclaration *GetContainingInterfaceDeclaration(const ir::AstNode *node);
    static const ir::MethodDefinition *GetContainingClassMethodDefinition(const ir::AstNode *node);
    static const ir::ClassStaticBlock *GetContainingClassStaticBlock(const ir::AstNode *node);
    static const ir::ScriptFunction *GetContainingFunction(const ir::AstNode *node);
    static const ir::ClassDefinition *GetClassDefiniton(const ir::ScriptFunction *node);
    static bool IsSpecialPropertyKey(const ir::Expression *expr);
    static bool IsConstantPropertyKey(const ir::Expression *expr, bool isComputed);
    static compiler::Literal ToConstantLiteral(const ir::Expression *expr);
    static bool IsBindingPattern(const ir::AstNode *node);
    static bool IsPattern(const ir::AstNode *node);
    static std::vector<ir::Identifier *> CollectBindingNames(varbinder::VarBinder *vb, ir::Expression *node);
    static util::StringView FunctionName(ArenaAllocator *allocator, const ir::ScriptFunction *func);
    static void CheckImportedName(const ArenaVector<ir::ImportSpecifier *> &specifiers,
                                  const ir::ImportSpecifier *specifier, const std::string &fileName);
    static void CheckDefaultImportedName(const ArenaVector<ir::ImportDefaultSpecifier *> &specifiers,
                                         const ir::ImportDefaultSpecifier *specifier, const std::string &fileName);
    static void CheckDefaultImport(const ArenaVector<ir::ETSImportDeclaration *> &statements);
    static std::tuple<util::StringView, bool> ParamName(ArenaAllocator *allocator, const ir::Expression *param,
                                                        std::uint32_t index);
    static bool IsAsyncMethod(ir::AstNode const *node);

    static bool IsGlobalVar(const ark::es2panda::varbinder::Variable *var);

<<<<<<< HEAD
=======
    static varbinder::Scope *NearestScope(const ir::AstNode *ast);
    static checker::ETSObjectType const *ContainingClass(const ir::AstNode *ast);
    // Note: run varbinder and checker on the new node generated in lowering phases (without
    // ClearTypesVariablesAndScopes)
    static void CheckLoweredNode(varbinder::ETSBinder *varBinder, checker::ETSChecker *checker, ir::AstNode *node);

    static bool IsNumericGlobalBuiltIn(checker::Type *type, checker::ETSChecker *checker);

>>>>>>> 6d813986
    template <typename T, typename V>
    static ArenaVector<T *> ConvertVector(const ArenaVector<V *> &src)
    {
        ArenaVector<T *> dst(src.begin(), src.end(), src.get_allocator());
        return dst;
    }

    template <typename Source, typename Target>
    static bool IsTargetFitInSourceRange(Target target)
    {
        if (!std::isfinite(target)) {
            return true;
        }

        // NOLINTNEXTLINE(misc-redundant-expression)
        return target >= std::numeric_limits<Source>::lowest() &&
               target <= static_cast<Target>(std::numeric_limits<Source>::max());
    }

    static const uint32_t INVALID_INDEX = 4294967295L;

    static std::string CreateEscapedString(const std::string &str);
    static std::string UTF16toUTF8(const char16_t c);

    template <typename... Elements>
    static std::string AppendAll(Elements &&...elems);

    static std::pair<std::string_view, std::string_view> SplitSignature(std::string_view signature);

    static std::vector<std::string> const &StdLib();
    static bool IsStdLib(const parser::Program *program);
    [[nodiscard]] static checker::Type *CheckReturnTypeOfCheck([[maybe_unused]] const ir::AstNode *const node,
                                                               checker::Type *const type);

    [[nodiscard]] static util::UString EscapeHTMLString(ArenaAllocator *allocator, const std::string &str);
    [[nodiscard]] static ir::AstNode *DerefETSTypeReference(ir::AstNode *node);
};

template <typename T>
bool Helpers::IsInteger(double number)
{
    if (std::fabs(number) <= static_cast<double>(std::numeric_limits<T>::max())) {
        T intNum = static_cast<T>(number);

        if (static_cast<double>(intNum) == number) {
            return true;
        }
    }

    return false;
}

template <typename... Elements>
std::string Helpers::AppendAll(Elements &&...elems)
{
    std::string ret {};
    ((ret += std::forward<Elements>(elems)), ...);
    return ret;
}

}  // namespace ark::es2panda::util

#endif<|MERGE_RESOLUTION|>--- conflicted
+++ resolved
@@ -164,8 +164,6 @@
 
     static bool IsGlobalVar(const ark::es2panda::varbinder::Variable *var);
 
-<<<<<<< HEAD
-=======
     static varbinder::Scope *NearestScope(const ir::AstNode *ast);
     static checker::ETSObjectType const *ContainingClass(const ir::AstNode *ast);
     // Note: run varbinder and checker on the new node generated in lowering phases (without
@@ -174,7 +172,6 @@
 
     static bool IsNumericGlobalBuiltIn(checker::Type *type, checker::ETSChecker *checker);
 
->>>>>>> 6d813986
     template <typename T, typename V>
     static ArenaVector<T *> ConvertVector(const ArenaVector<V *> &src)
     {
