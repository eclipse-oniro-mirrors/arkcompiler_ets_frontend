# Copyright (c) 2021-2025 Huawei Device Co., Ltd.
# Licensed under the Apache License, Version 2.0 (the "License");
# you may not use this file except in compliance with the License.
# You may obtain a copy of the License at
#
# http://www.apache.org/licenses/LICENSE-2.0
#
# Unless required by applicable law or agreed to in writing, software
# distributed under the License is distributed on an "AS IS" BASIS,
# WITHOUT WARRANTIES OR CONDITIONS OF ANY KIND, either express or implied.
# See the License for the specific language governing permissions and
# limitations under the License.

cmake_minimum_required (VERSION 3.5.0)

include(cmake/coverage.cmake)

project (es2panda)
set(CMAKE_EXPORT_COMPILE_COMMANDS ON)

set(ES2PANDA_ROOT ${CMAKE_CURRENT_SOURCE_DIR})
set(ES2PANDA_BINARY_ROOT ${CMAKE_CURRENT_BINARY_DIR})

set(OUTPUT_DIR ${CMAKE_CURRENT_BINARY_DIR})

if(PANDA_TARGET_WINDOWS)
    set(DELIM "\\\\")
    string(REPLACE "/" "\\\\" STATIC_CORE ${PANDA_ROOT})
else()
    set(STATIC_CORE ${PANDA_ROOT})
    set(DELIM "/")
endif()

set(GENERATED_DIR ${OUTPUT_DIR}/generated)
set(GENERATED_STAMP ${OUTPUT_DIR}/gen_dir.stamp)
if(CMAKE_CROSSCOMPILING)
    ExternalProject_Get_Property(panda_host_tools binary_dir)
    set(DEFAULT_ARKTSCONFIG    "${binary_dir}/tools/es2panda/aot")
else()
    set(DEFAULT_ARKTSCONFIG "${CMAKE_BINARY_DIR}/bin")
endif()
file(MAKE_DIRECTORY "${GENERATED_DIR}")
if(PANDA_WITH_ETS)
  file(WRITE "${GENERATED_DIR}/arktsconfig.json"
      "{\n"
      "  \"compilerOptions\": {\n"
      "    \"baseUrl\": \"${PANDA_ROOT}\",\n"
      "    \"paths\": {\n"
      "      \"std\": [\"${STATIC_CORE}${DELIM}plugins${DELIM}ets${DELIM}stdlib${DELIM}std\"],\n"
      "      \"escompat\": [\"${STATIC_CORE}${DELIM}plugins${DELIM}ets${DELIM}stdlib${DELIM}escompat\"],\n"
      "      \"@ohos.buffer\": [\"${STATIC_CORE}${DELIM}plugins${DELIM}ets${DELIM}sdk${DELIM}api${DELIM}@ohos.buffer.ets\"],\n"
      "      \"@ohos.util.ArrayList\": [\"${STATIC_CORE}${DELIM}plugins${DELIM}ets${DELIM}sdk${DELIM}api${DELIM}@ohos.util.ArrayList.ets\"],\n"
      "      \"@ohos.util.Deque\": [\"${STATIC_CORE}${DELIM}plugins${DELIM}ets${DELIM}sdk${DELIM}api${DELIM}@ohos.util.Deque.ets\"],\n"
      "      \"@ohos.util.HashMap\": [\"${STATIC_CORE}${DELIM}plugins${DELIM}ets${DELIM}sdk${DELIM}api${DELIM}@ohos.util.HashMap.ets\"],\n"
      "      \"@ohos.util.HashSet\": [\"${STATIC_CORE}${DELIM}plugins${DELIM}ets${DELIM}sdk${DELIM}api${DELIM}@ohos.util.HashSet.ets\"],\n"
      "      \"@ohos.util.json\": [\"${STATIC_CORE}${DELIM}plugins${DELIM}ets${DELIM}sdk${DELIM}api${DELIM}@ohos.util.json.ets\"],\n"
      "      \"@ohos.util.LightWeightMap\": [\"${STATIC_CORE}${DELIM}plugins${DELIM}ets${DELIM}sdk${DELIM}api${DELIM}@ohos.util.LightWeightMap.ets\"],\n"
      "      \"@ohos.util.LightWeightSet\": [\"${STATIC_CORE}${DELIM}plugins${DELIM}ets${DELIM}sdk${DELIM}api${DELIM}@ohos.util.LightWeightSet.ets\"],\n"
      "      \"@ohos.util.LinkedList\": [\"${STATIC_CORE}${DELIM}plugins${DELIM}ets${DELIM}sdk${DELIM}api${DELIM}@ohos.util.LinkedList.ets\"],\n"
      "      \"@ohos.util.List\": [\"${STATIC_CORE}${DELIM}plugins${DELIM}ets${DELIM}sdk${DELIM}api${DELIM}@ohos.util.List.ets\"],\n"
      "      \"@ohos.util.PlainArray\": [\"${STATIC_CORE}${DELIM}plugins${DELIM}ets${DELIM}sdk${DELIM}api${DELIM}@ohos.util.PlainArray.ets\"],\n"
      "      \"@ohos.util.Queue\": [\"${STATIC_CORE}${DELIM}plugins${DELIM}ets${DELIM}sdk${DELIM}api${DELIM}@ohos.util.Queue.ets\"],\n"
      "      \"@ohos.util.Stack\": [\"${STATIC_CORE}${DELIM}plugins${DELIM}ets${DELIM}sdk${DELIM}api${DELIM}@ohos.util.Stack.ets\"],\n"
<<<<<<< HEAD
=======
      "      \"@ohos.util.stream\": [\"${STATIC_CORE}${DELIM}plugins${DELIM}ets${DELIM}sdk${DELIM}api${DELIM}@ohos.util.stream.ets\"],\n"
>>>>>>> 494f8da8
      "      \"@ohos.util\": [\"${STATIC_CORE}${DELIM}plugins${DELIM}ets${DELIM}sdk${DELIM}api${DELIM}@ohos.util.ets\"],\n"
      "      \"@ohos.util.TreeMap\": [\"${STATIC_CORE}${DELIM}plugins${DELIM}ets${DELIM}sdk${DELIM}api${DELIM}@ohos.util.TreeMap.ets\"],\n"
      "      \"@ohos.util.TreeSet\": [\"${STATIC_CORE}${DELIM}plugins${DELIM}ets${DELIM}sdk${DELIM}api${DELIM}@ohos.util.TreeSet.ets\"],\n"
      "      \"@ohos.uri\": [\"${STATIC_CORE}${DELIM}plugins${DELIM}ets${DELIM}sdk${DELIM}api${DELIM}@ohos.uri.ets\"],\n"
      "      \"@ohos.url\": [\"${STATIC_CORE}${DELIM}plugins${DELIM}ets${DELIM}sdk${DELIM}api${DELIM}@ohos.url.ets\"],\n"
      "      \"@ohos.xml\": [\"${STATIC_CORE}${DELIM}plugins${DELIM}ets${DELIM}sdk${DELIM}api${DELIM}@ohos.xml.ets\"],\n"
      "      \"@ohos.base\": [\"${STATIC_CORE}${DELIM}plugins${DELIM}ets${DELIM}sdk${DELIM}api${DELIM}@ohos.base.ets\"],\n"
      "      \"@arkts.math.Decimal\": [\"${STATIC_CORE}${DELIM}plugins${DELIM}ets${DELIM}sdk${DELIM}arkts${DELIM}@arkts.math.Decimal.ets\"],\n"
<<<<<<< HEAD
=======
      "      \"@arkts.collections\": [\"${STATIC_CORE}${DELIM}plugins${DELIM}ets${DELIM}sdk${DELIM}arkts${DELIM}@arkts.collections.ets\"],\n"
>>>>>>> 494f8da8
      "      \"import_tests\": [\"${CMAKE_CURRENT_SOURCE_DIR}/test/parser/ets/import_tests\"]\n"
      "    },\n"
      "    \"dependencies\": {\n"
      "      \"dynamic_import_tests\": {\"language\": \"js\", \"ohmUrl\": \"dynamic_import_tests\"},\n"
      "      \"dynamic_import_tests/modules/instanceof\": {\"language\": \"js\", \"path\": \"${CMAKE_CURRENT_SOURCE_DIR}/test/parser/ets/dynamic_import_tests/modules/instanceof.ets\", \"ohmUrl\": \"${CMAKE_CURRENT_SOURCE_DIR}/test/parser/ets/dynamic_import_tests/modules/instanceof.ets\"},\n"
      "      \"dynamic_import_tests/modules/module\": {\"language\": \"js\", \"path\": \"${CMAKE_CURRENT_SOURCE_DIR}/test/parser/ets/dynamic_import_tests/modules/module.ets\", \"ohmUrl\": \"${CMAKE_CURRENT_SOURCE_DIR}/test/parser/ets/dynamic_import_tests/modules/module.ets\"}\n"
      "    }\n"
      "  }\n"
      "}\n"
  )
  MESSAGE("Generated default arktsconfig to ${GENERATED_DIR}/arktsconfig.json")
  file(COPY "${GENERATED_DIR}/arktsconfig.json" DESTINATION "${DEFAULT_ARKTSCONFIG}/")
  file(COPY "${GENERATED_DIR}/arktsconfig.json" DESTINATION "${CMAKE_BINARY_DIR}/bin")
  file(COPY "${GENERATED_DIR}/arktsconfig.json" DESTINATION "${CMAKE_BINARY_DIR}/bin-gtests")
endif()

# add check for PANDA_PRODUCT_BUILD after normal version tracking will be implemented
execute_process(
  COMMAND date "+%Y-%m-%d_%H:%M:%S"
  OUTPUT_VARIABLE CURRENT_DATE
  OUTPUT_STRIP_TRAILING_WHITESPACE
)
execute_process(
  COMMAND git rev-parse HEAD
  WORKING_DIRECTORY ${CMAKE_CURRENT_SOURCE_DIR}
  OUTPUT_VARIABLE LAST_COMMIT_HASH
  OUTPUT_STRIP_TRAILING_WHITESPACE
)

add_definitions(-DES2PANDA_DATE="${CURRENT_DATE}")
add_definitions(-DES2PANDA_HASH="${LAST_COMMIT_HASH}")


add_custom_command(
  OUTPUT ${GENERATED_STAMP}
  COMMAND ${CMAKE_COMMAND} -E make_directory ${OUTPUT_DIR}
  COMMAND ${CMAKE_COMMAND} -E make_directory ${GENERATED_DIR}
  COMMAND ${CMAKE_COMMAND} -E touch ${GENERATED_STAMP}
)

set(TEMPLATES
  isa.h.erb
  formats.h.erb
)

panda_isa_gen(
  TEMPLATES ${TEMPLATES}
  SOURCE ${CMAKE_CURRENT_LIST_DIR}/compiler/templates
  DESTINATION ${GENERATED_DIR}
  EXTRA_DEPENDENCIES ${GENERATED_STAMP}
)

panda_gen(
    DATA ${CMAKE_CURRENT_SOURCE_DIR}/util/options.yaml
    TARGET_NAME es2panda_options_gen
    TEMPLATES options.h.erb
    SOURCE ${PANDA_ROOT}/templates/options
    DESTINATION ${GENERATED_DIR}
    API ${PANDA_ROOT}/templates/common.rb
)

set(DIAGNOSTIC_DIR
   ${CMAKE_CURRENT_SOURCE_DIR}/util/diagnostic/
)

panda_gen(
    DATA
        ${DIAGNOSTIC_DIR}/syntax.yaml
        ${DIAGNOSTIC_DIR}/semantic.yaml
        ${DIAGNOSTIC_DIR}/warning.yaml
        ${DIAGNOSTIC_DIR}/fatal.yaml
        ${CMAKE_CURRENT_SOURCE_DIR}/declgen_ets2ts/declgen_ets2ts_error.yaml
        ${CMAKE_CURRENT_SOURCE_DIR}/declgen_ets2ts/declgen_ets2ts_warning.yaml
        ${CMAKE_CURRENT_SOURCE_DIR}/declgen_ets2ts/isolated_declgen.yaml
        ${DIAGNOSTIC_DIR}/arktsconfig_error.yaml
    TARGET_NAME es2panda_diagnostic_gen
    TEMPLATES diagnostic.h.erb
    SOURCE ${DIAGNOSTIC_DIR}
    DESTINATION ${GENERATED_DIR}
    API
        ${DIAGNOSTIC_DIR}/diagnostic.rb
        ${DIAGNOSTIC_DIR}/diagnostic.rb
        ${DIAGNOSTIC_DIR}/diagnostic.rb
        ${DIAGNOSTIC_DIR}/diagnostic.rb
        ${DIAGNOSTIC_DIR}/diagnostic.rb
        ${DIAGNOSTIC_DIR}/diagnostic.rb
        ${DIAGNOSTIC_DIR}/diagnostic.rb
        ${DIAGNOSTIC_DIR}/diagnostic.rb
)

panda_gen(
    TARGET_NAME es2panda_keywords
    TEMPLATES
        keywords.h.erb
        token.inl.erb
        tokenType.h.erb
    DATA
        ${CMAKE_CURRENT_SOURCE_DIR}/lexer/scripts/keywords.yaml
        ${CMAKE_CURRENT_SOURCE_DIR}/lexer/scripts/tokens.yaml
    API
        ${CMAKE_CURRENT_SOURCE_DIR}/lexer/scripts/keywords.rb
        ${CMAKE_CURRENT_SOURCE_DIR}/lexer/scripts/tokens.rb
    SOURCE ${CMAKE_CURRENT_SOURCE_DIR}/lexer/templates
    DESTINATION ${GENERATED_DIR}
)

panda_gen(
    DATA ${CMAKE_CURRENT_SOURCE_DIR}/compiler/scripts/signatures.yaml
    TARGET_NAME es2panda_signatures
    TEMPLATES signatures.h.erb
    API
       ${CMAKE_CURRENT_SOURCE_DIR}/compiler/scripts/signatures.rb
    SOURCE ${CMAKE_CURRENT_SOURCE_DIR}/compiler/templates
    DESTINATION ${GENERATED_DIR}
)

set(ES2PANDA_LIB_SRC
  ast_verifier/ASTVerifier.cpp
  ast_verifier/helpers.cpp
  ast_verifier/invariants/arithmeticOperationValid.cpp
  ast_verifier/invariants/checkAbstractMethod.cpp
  ast_verifier/invariants/checkConstProperties.cpp
  ast_verifier/invariants/checkScopeDeclaration.cpp
  ast_verifier/invariants/checkStructDeclaration.cpp
  ast_verifier/invariants/everyChildHasValidParent.cpp
  ast_verifier/invariants/everyChildInParentRange.cpp
  ast_verifier/invariants/getterSetterValidation.cpp
  ast_verifier/invariants/identifierHasVariable.cpp
  ast_verifier/invariants/importExportAccessValid.cpp
  ast_verifier/invariants/nodeHasParent.cpp
  ast_verifier/invariants/nodeHasSourceRange.cpp
  ast_verifier/invariants/nodeHasType.cpp
  ast_verifier/invariants/referenceTypeAnnotationIsNull.cpp
  ast_verifier/invariants/forLoopCorrectlyInitialized.cpp
  ast_verifier/invariants/modifierAccessValid.cpp
  ast_verifier/invariants/sequenceExpressionHasLastType.cpp
  ast_verifier/invariants/variableHasEnclosingScope.cpp
  ast_verifier/invariants/variableHasScope.cpp
  ast_verifier/invariants/variableNameIdentifierNameSame.cpp
  es2panda.cpp
  varbinder/ASBinder.cpp
  varbinder/TSBinder.cpp
  varbinder/TypedBinder.cpp
  varbinder/ETSBinder.cpp
  varbinder/JSBinder.cpp
  varbinder/varbinder.cpp
  varbinder/declaration.cpp
  varbinder/recordTable.cpp
  varbinder/scope.cpp
  varbinder/variable.cpp
  compiler/base/catchTable.cpp
  compiler/base/condition.cpp
  compiler/base/destructuring.cpp
  compiler/base/hoisting.cpp
  compiler/base/iterators.cpp
  compiler/base/lexenv.cpp
  compiler/base/literals.cpp
  compiler/base/lreference.cpp
  compiler/base/optionalChain.cpp
  compiler/core/CFG.cpp
  compiler/core/codeGen.cpp
  compiler/core/compileJob.cpp
  compiler/core/compileQueue.cpp
  compiler/core/compilerImpl.cpp
  compiler/core/dynamicContext.cpp
  compiler/core/emitter.cpp
  compiler/core/JSCompiler.cpp
  compiler/core/JSCompilerUnreachable.cpp
  compiler/core/JSemitter.cpp
  compiler/core/envScope.cpp
  compiler/core/function.cpp
  compiler/core/labelTarget.cpp
  compiler/core/moduleContext.cpp
  compiler/core/pandagen.cpp
  compiler/core/programElement.cpp
  compiler/core/regAllocator.cpp
  compiler/core/regScope.cpp
  compiler/core/regSpiller.cpp
  compiler/core/ETSCompiler.cpp
  compiler/core/ETSCompilerUnrechable.cpp
  compiler/core/ETSemitter.cpp
  compiler/core/ETSGen.cpp
  compiler/core/ETSfunction.cpp
  compiler/core/switchBuilder.cpp
  compiler/core/targetTypeContext.cpp
  compiler/core/vReg.cpp
  compiler/debugger/debuginfoDumper.cpp
  compiler/function/asyncFunctionBuilder.cpp
  compiler/function/asyncGeneratorFunctionBuilder.cpp
  compiler/function/functionBuilder.cpp
  compiler/function/generatorFunctionBuilder.cpp
  compiler/lowering/checkerPhase.cpp
  compiler/lowering/scopesInit/savedBindingsCtx.cpp
  compiler/lowering/scopesInit/scopesInitPhase.cpp
  compiler/lowering/phase.cpp
  compiler/lowering/plugin_phase.cpp
  compiler/lowering/resolveIdentifiers.cpp
  compiler/lowering/util.cpp
  compiler/lowering/ets/topLevelStmts/importExportDecls.cpp
  compiler/lowering/ets/topLevelStmts/globalClassHandler.cpp
  compiler/lowering/ets/topLevelStmts/globalDeclTransformer.cpp
  compiler/lowering/ets/topLevelStmts/topLevelStmts.cpp
  compiler/lowering/ets/expressionLambdaLowering.cpp
  compiler/lowering/ets/extensionAccessorLowering.cpp
  compiler/lowering/ets/genericBridgesLowering.cpp
  compiler/lowering/ets/gradualTypeNarrowing.cpp
  compiler/lowering/ets/arrayLiteralLowering.cpp
  compiler/lowering/ets/boxingForLocals.cpp
  compiler/lowering/ets/capturedVariables.cpp
  compiler/lowering/ets/cfgBuilderPhase.cpp
  compiler/lowering/ets/constantExpressionLowering.cpp
  compiler/lowering/ets/convertPrimitiveCastMethodCall.cpp
  compiler/lowering/ets/declareOverloadLowering.cpp
  compiler/lowering/ets/declGenPhase.cpp
  compiler/lowering/ets/defaultParametersInConstructorLowering.cpp
  compiler/lowering/ets/defaultParametersLowering.cpp
  compiler/lowering/ets/exportAnonymousConst.cpp
  compiler/lowering/ets/lateInitialization.cpp
  compiler/lowering/ets/lambdaLowering.cpp
<<<<<<< HEAD
=======
  compiler/lowering/ets/dynamicImport.cpp
>>>>>>> 494f8da8
  compiler/lowering/ets/restTupleLowering.cpp
  compiler/lowering/ets/spreadLowering.cpp
  compiler/lowering/ets/localClassLowering.cpp
  compiler/lowering/ets/objectIndexAccess.cpp
  compiler/lowering/ets/objectIterator.cpp
  compiler/lowering/ets/insertOptionalParametersAnnotation.cpp
  compiler/lowering/ets/interfacePropertyDeclarations.cpp
  compiler/lowering/ets/opAssignment.cpp
  compiler/lowering/ets/ambientLowering.cpp
  compiler/lowering/ets/asyncMethodLowering.cpp
  compiler/lowering/ets/bigintLowering.cpp
  compiler/lowering/ets/recordLowering.cpp
<<<<<<< HEAD
=======
  compiler/lowering/ets/resizableArrayLowering.cpp
  compiler/lowering/ets/restArgsLowering.cpp
>>>>>>> 494f8da8
  compiler/lowering/ets/unionLowering.cpp
  compiler/lowering/ets/optionalArgumentsLowering.cpp
  compiler/lowering/ets/optionalLowering.cpp
  compiler/lowering/ets/overloadMappingLowering.cpp
  compiler/lowering/ets/expandBrackets.cpp
  compiler/lowering/ets/packageImplicitImport.cpp
  compiler/lowering/ets/partialExportClassGen.cpp
  compiler/lowering/ets/promiseVoid.cpp
  compiler/lowering/ets/objectLiteralLowering.cpp
  compiler/lowering/ets/interfaceObjectLiteralLowering.cpp
  compiler/lowering/ets/stringComparison.cpp
  compiler/lowering/ets/stringConstantsLowering.cpp
  compiler/lowering/ets/stringConstructorLowering.cpp
  compiler/lowering/ets/typeFromLowering.cpp
  compiler/lowering/ets/enumLowering.cpp
  compiler/lowering/ets/enumPostCheckLowering.cpp
  compiler/lowering/ets/enumPropertiesInAnnotationsLowering.cpp
  compiler/lowering/ets/setJumpTarget.cpp
  compiler/lowering/ets/setterLowering.cpp
  compiler/lowering/ets/annotationCopyLowering.cpp
  compiler/lowering/ets/annotationCopyPostLowering.cpp
  compiler/lowering/ets/primitiveConversionPhase.cpp
  compiler/lowering/ets/unboxLowering.cpp
  ir/astDump.cpp
  ir/srcDump.cpp
  ir/astNode.cpp
  ir/astNodeHistory.cpp
  ir/irnode.cpp
  ir/typeNode.cpp
  ir/opaqueTypeNode.cpp
  ir/brokenTypeNode.cpp
  ir/base/catchClause.cpp
  ir/base/classElement.cpp
  ir/base/classDefinition.cpp
  ir/base/classProperty.cpp
  ir/base/classStaticBlock.cpp
  ir/base/decorator.cpp
  ir/base/metaProperty.cpp
  ir/base/methodDefinition.cpp
  ir/base/overloadDeclaration.cpp
  ir/base/property.cpp
  ir/base/scriptFunction.cpp
  ir/base/scriptFunctionSignature.cpp
  ir/base/spreadElement.cpp
  ir/base/templateElement.cpp
  ir/base/tsIndexSignature.cpp
  ir/base/tsMethodSignature.cpp
  ir/base/tsPropertySignature.cpp
  ir/base/tsSignatureDeclaration.cpp
  ir/expression.cpp
  ir/expressions/arrayExpression.cpp
  ir/expressions/arrowFunctionExpression.cpp
  ir/expressions/assignmentExpression.cpp
  ir/expressions/awaitExpression.cpp
  ir/expressions/binaryExpression.cpp
  ir/expressions/blockExpression.cpp
  ir/expressions/callExpression.cpp
  ir/expressions/chainExpression.cpp
  ir/expressions/classExpression.cpp
  ir/expressions/conditionalExpression.cpp
  ir/expressions/directEvalExpression.cpp
  ir/expressions/functionExpression.cpp
  ir/expressions/identifier.cpp
  ir/expressions/dummyNode.cpp
  ir/expressions/importExpression.cpp
  ir/expressions/literal.cpp
  ir/expressions/literals/bigIntLiteral.cpp
  ir/expressions/literals/booleanLiteral.cpp
  ir/expressions/literals/charLiteral.cpp
  ir/expressions/literals/nullLiteral.cpp
  ir/expressions/literals/numberLiteral.cpp
  ir/expressions/literals/regExpLiteral.cpp
  ir/expressions/literals/stringLiteral.cpp
  ir/expressions/literals/undefinedLiteral.cpp
  ir/expressions/memberExpression.cpp
  ir/expressions/newExpression.cpp
  ir/expressions/objectExpression.cpp
  ir/expressions/omittedExpression.cpp
  ir/expressions/sequenceExpression.cpp
  ir/expressions/superExpression.cpp
  ir/expressions/taggedTemplateExpression.cpp
  ir/expressions/templateLiteral.cpp
  ir/expressions/thisExpression.cpp
  ir/expressions/typeofExpression.cpp
  ir/expressions/unaryExpression.cpp
  ir/expressions/updateExpression.cpp
  ir/expressions/yieldExpression.cpp
  ir/module/exportAllDeclaration.cpp
  ir/module/exportDefaultDeclaration.cpp
  ir/module/exportNamedDeclaration.cpp
  ir/module/exportSpecifier.cpp
  ir/module/importDeclaration.cpp
  ir/module/importDefaultSpecifier.cpp
  ir/module/importNamespaceSpecifier.cpp
  ir/module/importSpecifier.cpp
  ir/statement.cpp
  ir/statements/annotationDeclaration.cpp
  ir/statements/annotationUsage.cpp
  ir/statements/assertStatement.cpp
  ir/statements/blockStatement.cpp
  ir/statements/breakStatement.cpp
  ir/statements/classDeclaration.cpp
  ir/ets/etsStructDeclaration.cpp
  ir/ets/etsReExportDeclaration.cpp
  ir/statements/continueStatement.cpp
  ir/statements/debuggerStatement.cpp
  ir/statements/doWhileStatement.cpp
  ir/statements/emptyStatement.cpp
  ir/statements/expressionStatement.cpp
  ir/statements/forInStatement.cpp
  ir/statements/forOfStatement.cpp
  ir/statements/forUpdateStatement.cpp
  ir/statements/functionDeclaration.cpp
  ir/statements/ifStatement.cpp
  ir/statements/labelledStatement.cpp
  ir/statements/loopStatement.cpp
  ir/statements/returnStatement.cpp
  ir/statements/switchCaseStatement.cpp
  ir/statements/switchStatement.cpp
  ir/statements/throwStatement.cpp
  ir/statements/tryStatement.cpp
  ir/statements/variableDeclaration.cpp
  ir/statements/variableDeclarator.cpp
  ir/statements/whileStatement.cpp
  ir/as/namedType.cpp
  ir/as/prefixAssertionExpression.cpp
  ir/ets/etsClassLiteral.cpp
  ir/ets/etsIntrinsicNode.cpp
  ir/ets/etsFunctionType.cpp
  ir/ets/etsKeyofType.cpp
  ir/ets/etsNewArrayInstanceExpression.cpp
  ir/ets/etsNewClassInstanceExpression.cpp
  ir/ets/etsNewMultiDimArrayInstanceExpression.cpp
  ir/ets/etsPackageDeclaration.cpp
  ir/ets/etsParameterExpression.cpp
  ir/ets/etsPrimitiveType.cpp
  ir/ets/etsNonNullishTypeNode.cpp
  ir/ets/etsNullishTypes.cpp
  ir/ets/etsNeverType.cpp
  ir/ets/etsModule.cpp
  ir/ets/etsStringLiteralType.cpp
  ir/ets/etsTuple.cpp
  ir/ets/etsTypeReference.cpp
  ir/ets/etsTypeReferencePart.cpp
  ir/ets/etsUnionType.cpp
  ir/ets/etsWildcardType.cpp
  ir/ts/tsAnyKeyword.cpp
  ir/ts/tsArrayType.cpp
  ir/ts/tsAsExpression.cpp
  ir/ts/tsBigintKeyword.cpp
  ir/ts/tsBooleanKeyword.cpp
  ir/ts/tsClassImplements.cpp
  ir/ts/tsConditionalType.cpp
  ir/ts/tsConstructorType.cpp
  ir/ts/tsEnumDeclaration.cpp
  ir/ts/tsEnumMember.cpp
  ir/ts/tsExternalModuleReference.cpp
  ir/ts/tsFunctionType.cpp
  ir/ts/tsImportEqualsDeclaration.cpp
  ir/ts/tsImportType.cpp
  ir/ts/tsIndexedAccessType.cpp
  ir/ts/tsInferType.cpp
  ir/ts/tsInterfaceBody.cpp
  ir/ts/tsInterfaceDeclaration.cpp
  ir/ts/tsInterfaceHeritage.cpp
  ir/ts/tsIntersectionType.cpp
  ir/ts/tsLiteralType.cpp
  ir/ts/tsMappedType.cpp
  ir/ts/tsModuleBlock.cpp
  ir/ts/tsModuleDeclaration.cpp
  ir/ts/tsNamedTupleMember.cpp
  ir/ts/tsNeverKeyword.cpp
  ir/ts/tsNonNullExpression.cpp
  ir/ts/tsNullKeyword.cpp
  ir/ts/tsNumberKeyword.cpp
  ir/ts/tsObjectKeyword.cpp
  ir/ts/tsParameterProperty.cpp
  ir/ts/tsParenthesizedType.cpp
  ir/ts/tsQualifiedName.cpp
  ir/ts/tsStringKeyword.cpp
  ir/ts/tsThisType.cpp
  ir/ts/tsTupleType.cpp
  ir/ts/tsTypeAliasDeclaration.cpp
  ir/ts/tsTypeAssertion.cpp
  ir/ts/tsTypeLiteral.cpp
  ir/ts/tsTypeOperator.cpp
  ir/ts/tsTypeParameter.cpp
  ir/ts/tsTypeParameterDeclaration.cpp
  ir/ts/tsTypeParameterInstantiation.cpp
  ir/ts/tsTypePredicate.cpp
  ir/ts/tsTypeQuery.cpp
  ir/ts/tsTypeReference.cpp
  ir/ts/tsUndefinedKeyword.cpp
  ir/ts/tsUnionType.cpp
  ir/ts/tsUnknownKeyword.cpp
  ir/ts/tsVoidKeyword.cpp
  lexer/ASLexer.cpp
  lexer/keywords.cpp
  lexer/keywordsUtil.cpp
  lexer/lexer.cpp
  lexer/ETSLexer.cpp
  lexer/TSLexer.cpp
  lexer/regexp/regexp.cpp
  lexer/token/number.cpp
  lexer/token/sourceLocation.cpp
  lexer/token/token.cpp
  parser/context/classPrivateContext.cpp
  parser/context/parserContext.cpp
  parser/expressionParser.cpp
  parser/expressionTSParser.cpp
  parser/ASparser.cpp
  parser/JSparser.cpp
  parser/parserImpl.cpp
  parser/ETSFormattedParser.cpp
  parser/ETSparser.cpp
  parser/ETSparserAnnotations.cpp
  parser/ETSparserClasses.cpp
  parser/ETSparserEnums.cpp
  parser/ETSparserExpressions.cpp
  parser/ETSparserJsDocInfo.cpp
  parser/ETSparserNamespaces.cpp
  parser/ETSparserStatements.cpp
  parser/ETSparserTypes.cpp
  parser/ETSNolintParser.cpp
  parser/TSparser.cpp
  parser/ThrowingTypedParser.cpp
  parser/TypedParser.cpp
  parser/program/entityNameVisitor.cpp
  parser/program/program.cpp
  parser/statementParser.cpp
  parser/statementTSParser.cpp
  public/public.cpp
  checker/checker.cpp
  checker/checkerContext.cpp
  checker/ETSAnalyzer.cpp
  checker/ETSAnalyzerHelpers.cpp
  checker/ETSAnalyzerUnreachable.cpp
  checker/ETSchecker.cpp
  checker/TSchecker.cpp
  checker/ASchecker.cpp
  checker/TSAnalyzer.cpp
  checker/TSAnalyzerUnreachable.cpp
  checker/JSchecker.cpp
  checker/typeChecker/TypeChecker.cpp
  checker/ets/aliveAnalyzer.cpp
  checker/ets/etsWarningAnalyzer.cpp
  checker/ets/arithmetic.cpp
  checker/ets/assignAnalyzer.cpp
  checker/ets/baseAnalyzer.cpp
  checker/ets/boxingConverter.cpp
  checker/ets/castingContext.cpp
  checker/ets/conversion.cpp
  checker/ets/dynamic.cpp
  checker/ets/function.cpp
  checker/ets/validateHelpers.cpp
  checker/ets/typeCheckingHelpers.cpp
  checker/ets/helpers.cpp
  checker/ets/object.cpp
  checker/ets/typeConverter.cpp
  checker/ets/typeCreation.cpp
  checker/ets/typeRelationContext.cpp
  checker/ets/unboxingConverter.cpp
  checker/ets/utilityTypeHandlers.cpp
  checker/ets/wideningConverter.cpp
  checker/ts/binaryLikeExpression.cpp
  checker/ts/destructuringContext.cpp
  checker/ts/function.cpp
  checker/ts/helpers.cpp
  checker/ts/object.cpp
  checker/ts/typeCreation.cpp
  checker/ts/typeElaborationContext.cpp
  checker/ts/util.cpp
  checker/types/signature.cpp
  checker/types/type.cpp
  checker/types/typeRelation.cpp
  checker/types/globalTypesHolder.cpp
  checker/types/gradualType.cpp
  checker/types/ets/byteType.cpp
  checker/types/ets/charType.cpp
  checker/types/ets/doubleType.cpp
  checker/types/ets/floatType.cpp
  checker/types/ets/intType.cpp
  checker/types/ets/longType.cpp
  checker/types/ets/shortType.cpp
  checker/types/ets/etsAnyType.cpp
  checker/types/ets/etsArrayType.cpp
  checker/types/ets/etsBooleanType.cpp
  checker/types/ets/etsEnumType.cpp
  checker/types/ets/etsExtensionFuncHelperType.cpp
  checker/types/ets/etsFunctionType.cpp
  checker/types/ets/etsNonNullishType.cpp
  checker/types/ets/etsNeverType.cpp
  checker/types/ets/etsReadonlyType.cpp
  checker/types/ets/etsResizableArrayType.cpp
  checker/types/ets/etsNullishTypes.cpp
  checker/types/ets/etsObjectType.cpp
  checker/types/ets/etsStringType.cpp
  checker/types/ets/etsBigIntType.cpp
  checker/types/ets/etsTupleType.cpp
  checker/types/ets/etsTypeAliasType.cpp
  checker/types/ets/etsTypeParameter.cpp
  checker/types/ets/etsPartialTypeParameter.cpp
  checker/types/ets/etsUnionType.cpp
  checker/types/ets/etsVoidType.cpp
  checker/types/ets/wildcardType.cpp
  checker/types/ets/etsAsyncFuncReturnType.cpp
  checker/types/ts/anyType.cpp
  checker/types/ts/arrayType.cpp
  checker/types/ts/bigintLiteralType.cpp
  checker/types/ts/bigintType.cpp
  checker/types/ts/booleanLiteralType.cpp
  checker/types/ts/booleanType.cpp
  checker/types/ts/constructorType.cpp
  checker/types/ts/enumLiteralType.cpp
  checker/types/ts/enumType.cpp
  checker/types/ts/functionType.cpp
  checker/types/ts/indexInfo.cpp
  checker/types/ts/interfaceType.cpp
  checker/types/ts/neverType.cpp
  checker/types/ts/nonPrimitiveType.cpp
  checker/types/ts/nullType.cpp
  checker/types/ts/numberLiteralType.cpp
  checker/types/ts/numberType.cpp
  checker/types/ts/objectDescriptor.cpp
  checker/types/ts/objectLiteralType.cpp
  checker/types/ts/objectType.cpp
  checker/types/ts/stringLiteralType.cpp
  checker/types/ts/stringType.cpp
  checker/types/ts/tupleType.cpp
  checker/types/ts/typeParameter.cpp
  checker/types/ts/typeReference.cpp
  checker/types/ts/undefinedType.cpp
  checker/types/ts/unionType.cpp
  checker/types/ts/unknownType.cpp
  checker/types/ts/voidType.cpp
  util/arktsconfig.cpp
  util/bitset.cpp
  util/dtoa_helper.cpp
  util/diagnostic.cpp
  util/diagnosticEngine.cpp
  util/errorRecovery.cpp
  util/es2pandaMacros.cpp
  util/helpers.cpp
  util/importPathManager.cpp
  util/path.cpp
  util/plugin.cpp
  util/perfMetrics.cpp
  util/ustring.cpp
  evaluate/debugInfoDeserialization/debugInfoDeserializer.cpp
  evaluate/debugInfoDeserialization/inheritanceResolution.cpp
  evaluate/debugInfoDeserialization/methodBuilder.cpp
  evaluate/debugInfoDeserialization/classBuilder.cpp
  evaluate/debugInfoStorage.cpp
  evaluate/helpers.cpp
  evaluate/pathResolver.cpp
  evaluate/irCheckHelper.cpp
  evaluate/proxyProgramsCache.cpp
  evaluate/scopedDebugInfoPlugin.cpp
  evaluate/entityDeclarator.cpp
  evaluate/evaluateContext.cpp
)

# libes2panda does not include bytecode optimizer, because it is used in
# libarkruntime, and conflict with JIT setup ensues
panda_add_library(es2panda-lib ${PANDA_DEFAULT_LIB_TYPE} ${ES2PANDA_LIB_SRC})
add_dependencies(es2panda-lib isa_gen_es2panda es2panda_options_gen es2panda_diagnostic_gen es2panda_keywords es2panda_signatures)

set(ICU_INCLUDE_DIRS
    ${PANDA_THIRD_PARTY_SOURCES_DIR}/icu/icu4c/source/common
    ${PANDA_THIRD_PARTY_SOURCES_DIR}/icu/icu4c/source/i18n
    ${PANDA_THIRD_PARTY_SOURCES_DIR}/icu/icu4c/source
)

panda_target_include_directories(es2panda-lib SYSTEM
  PRIVATE ${ICU_INCLUDE_DIRS}
)

panda_target_include_directories(es2panda-lib
  PRIVATE ${CMAKE_CURRENT_SOURCE_DIR}
  PRIVATE ${OUTPUT_DIR}
)

panda_target_compile_options(es2panda-lib
  PRIVATE -fexceptions -Werror=shadow
)

if (EN_ISOLATED_DECLGEN)
  message(STATUS "Isolated declgen enabled")
  panda_target_compile_definitions(es2panda-lib
    PRIVATE -DENABLE_ISOLATED_DECLGEN
  )
endif()

panda_target_link_libraries(es2panda-lib
  PUBLIC arkbase hmicuuc.z
  PRIVATE arkassembler arkdisassembler arkfile abc2program
)

if((CMAKE_CXX_COMPILER_ID STREQUAL "GNU" AND CMAKE_CXX_COMPILER_VERSION VERSION_LESS 9.1) OR
   (CMAKE_CXX_COMPILER_ID STREQUAL "Clang" AND CMAKE_CXX_COMPILER_VERSION VERSION_LESS 9.0))
    panda_target_link_libraries(es2panda-lib
      PUBLIC stdc++fs
    )
endif()

if (PANDA_FUZZILLI)
  panda_target_compile_options(es2panda-lib
      PRIVATE -fPIC
  )
endif()
panda_add_sanitizers(TARGET es2panda-lib SANITIZERS
  ${PANDA_SANITIZERS_LIST})

if(ES2PANDA_ENABLE_PCH AND NOT PANDA_USE_PREBUILT_TARGETS)
  target_precompile_headers(es2panda-lib
      PRIVATE
          util/ustring.h
          ir/astNode.h
          compiler/core/pandagen.h
          compiler/core/ETSGen.h
          checker/TSchecker.h
          public/public.h
  )
endif()

SET(ES2PANDA_LIB_DIR public)
add_subdirectory(${ES2PANDA_LIB_DIR})

add_subdirectory(aot)
add_subdirectory(declgen_ets2ts)
add_subdirectory(driver/dependency_analyzer)

if(PANDA_TARGET_LINUX OR PANDA_TARGET_WINDOWS)
  SET(LSP_LIB "es2panda_lsp")
  add_subdirectory(lsp)
  set(ES2PANDA_NAPI_LIB_DIR "bindings")
  add_subdirectory(${ES2PANDA_NAPI_LIB_DIR})
endif()

if(PANDA_WITH_TESTS)
  add_subdirectory(test)
endif()<|MERGE_RESOLUTION|>--- conflicted
+++ resolved
@@ -61,10 +61,7 @@
       "      \"@ohos.util.PlainArray\": [\"${STATIC_CORE}${DELIM}plugins${DELIM}ets${DELIM}sdk${DELIM}api${DELIM}@ohos.util.PlainArray.ets\"],\n"
       "      \"@ohos.util.Queue\": [\"${STATIC_CORE}${DELIM}plugins${DELIM}ets${DELIM}sdk${DELIM}api${DELIM}@ohos.util.Queue.ets\"],\n"
       "      \"@ohos.util.Stack\": [\"${STATIC_CORE}${DELIM}plugins${DELIM}ets${DELIM}sdk${DELIM}api${DELIM}@ohos.util.Stack.ets\"],\n"
-<<<<<<< HEAD
-=======
       "      \"@ohos.util.stream\": [\"${STATIC_CORE}${DELIM}plugins${DELIM}ets${DELIM}sdk${DELIM}api${DELIM}@ohos.util.stream.ets\"],\n"
->>>>>>> 494f8da8
       "      \"@ohos.util\": [\"${STATIC_CORE}${DELIM}plugins${DELIM}ets${DELIM}sdk${DELIM}api${DELIM}@ohos.util.ets\"],\n"
       "      \"@ohos.util.TreeMap\": [\"${STATIC_CORE}${DELIM}plugins${DELIM}ets${DELIM}sdk${DELIM}api${DELIM}@ohos.util.TreeMap.ets\"],\n"
       "      \"@ohos.util.TreeSet\": [\"${STATIC_CORE}${DELIM}plugins${DELIM}ets${DELIM}sdk${DELIM}api${DELIM}@ohos.util.TreeSet.ets\"],\n"
@@ -73,10 +70,7 @@
       "      \"@ohos.xml\": [\"${STATIC_CORE}${DELIM}plugins${DELIM}ets${DELIM}sdk${DELIM}api${DELIM}@ohos.xml.ets\"],\n"
       "      \"@ohos.base\": [\"${STATIC_CORE}${DELIM}plugins${DELIM}ets${DELIM}sdk${DELIM}api${DELIM}@ohos.base.ets\"],\n"
       "      \"@arkts.math.Decimal\": [\"${STATIC_CORE}${DELIM}plugins${DELIM}ets${DELIM}sdk${DELIM}arkts${DELIM}@arkts.math.Decimal.ets\"],\n"
-<<<<<<< HEAD
-=======
       "      \"@arkts.collections\": [\"${STATIC_CORE}${DELIM}plugins${DELIM}ets${DELIM}sdk${DELIM}arkts${DELIM}@arkts.collections.ets\"],\n"
->>>>>>> 494f8da8
       "      \"import_tests\": [\"${CMAKE_CURRENT_SOURCE_DIR}/test/parser/ets/import_tests\"]\n"
       "    },\n"
       "    \"dependencies\": {\n"
@@ -296,10 +290,7 @@
   compiler/lowering/ets/exportAnonymousConst.cpp
   compiler/lowering/ets/lateInitialization.cpp
   compiler/lowering/ets/lambdaLowering.cpp
-<<<<<<< HEAD
-=======
   compiler/lowering/ets/dynamicImport.cpp
->>>>>>> 494f8da8
   compiler/lowering/ets/restTupleLowering.cpp
   compiler/lowering/ets/spreadLowering.cpp
   compiler/lowering/ets/localClassLowering.cpp
@@ -312,11 +303,8 @@
   compiler/lowering/ets/asyncMethodLowering.cpp
   compiler/lowering/ets/bigintLowering.cpp
   compiler/lowering/ets/recordLowering.cpp
-<<<<<<< HEAD
-=======
   compiler/lowering/ets/resizableArrayLowering.cpp
   compiler/lowering/ets/restArgsLowering.cpp
->>>>>>> 494f8da8
   compiler/lowering/ets/unionLowering.cpp
   compiler/lowering/ets/optionalArgumentsLowering.cpp
   compiler/lowering/ets/optionalLowering.cpp
