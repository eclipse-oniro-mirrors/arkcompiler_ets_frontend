/*
 * Copyright (c) 2025 Huawei Device Co., Ltd.
 * Licensed under the Apache License, Version 2.0 (the "License");
 * you may not use this file except in compliance with the License.
 * You may obtain a copy of the License at
 *
 *     http://www.apache.org/licenses/LICENSE-2.0
 *
 * Unless required by applicable law or agreed to in writing, software
 * distributed under the License is distributed on an "AS IS" BASIS,
 * WITHOUT WARRANTIES OR CONDITIONS OF ANY KIND, either express or implied.
 * See the License for the specific language governing permissions and
 * limitations under the License.
 */

import { BuildConfig } from './types';
import {
  ErrorCode,
  SubsystemCode
} from './error_code';

export class Logger {
  private static instance: Logger | undefined;
  private loggerMap: { [key in SubsystemCode]?: ILogger };
<<<<<<< HEAD
=======
  private hasErrorOccurred: boolean = false;
>>>>>>> 58c46612

  private constructor(projectConfig: BuildConfig) {
    if (typeof projectConfig.getHvigorConsoleLogger !== 'function') {
      projectConfig.getHvigorConsoleLogger = getConsoleLogger;
    }
    let getHvigorConsoleLogger = projectConfig.getHvigorConsoleLogger as Function;
    this.loggerMap = {};
    this.loggerMap[SubsystemCode.BUILDSYSTEM] = getHvigorConsoleLogger(SubsystemCode.BUILDSYSTEM);
    this.loggerMap[SubsystemCode.ES2PANDA] = getHvigorConsoleLogger(SubsystemCode.ES2PANDA);
  }

  public static getInstance(projectConfig?: BuildConfig): Logger {
    if (!Logger.instance) {
      if (!projectConfig) {
        throw new Error('projectConfig is required for the first instantiation.');
      }
      Logger.instance = new Logger(projectConfig);
    }
    return Logger.instance;
  }

  public static destroyInstance(): void {
    Logger.instance = undefined;
  }

  public printInfo(message: string, subsystemCode: SubsystemCode = SubsystemCode.BUILDSYSTEM): void {
    const logger: ILogger = this.getLoggerFromSubsystemCode(subsystemCode);
    logger.printInfo(message);
  }

  public printWarn(message: string, subsystemCode: SubsystemCode = SubsystemCode.BUILDSYSTEM): void {
    const logger: ILogger = this.getLoggerFromSubsystemCode(subsystemCode);
    logger.printWarn(message);
  }

  public printDebug(message: string, subsystemCode: SubsystemCode = SubsystemCode.BUILDSYSTEM): void {
    const logger: ILogger = this.getLoggerFromSubsystemCode(subsystemCode);
    logger.printDebug(message);
  }

  public printError(error: LogData): void {
<<<<<<< HEAD
=======
    this.hasErrorOccurred = true;
>>>>>>> 58c46612
    const logger: ILogger = this.getLoggerFromErrorCode(error.code);
    logger.printError(error);
  }

  public printErrorAndExit(error: LogData): void {
<<<<<<< HEAD
=======
    this.hasErrorOccurred = true;
>>>>>>> 58c46612
    const logger: ILogger = this.getLoggerFromErrorCode(error.code);
    logger.printErrorAndExit(error);
  }

  private isValidErrorCode(errorCode: ErrorCode): boolean {
    return /^\d{8}$/.test(errorCode);
  }

  private getLoggerFromErrorCode(errorCode: ErrorCode): ILogger {
    if (!this.isValidErrorCode(errorCode)) {
      throw new Error('Invalid errorCode.');
    }
    const subsystemCode = errorCode.slice(0, 3) as SubsystemCode;
    const logger = this.getLoggerFromSubsystemCode(subsystemCode);
    return logger;
  }

  private getLoggerFromSubsystemCode(subsystemCode: SubsystemCode): ILogger {
    if (!this.loggerMap[subsystemCode]) {
      throw new Error('Invalid subsystemCode.');
    }
    return this.loggerMap[subsystemCode];
<<<<<<< HEAD
=======
  }

  public hasErrors(): boolean {
    return this.hasErrorOccurred;
  }

  public resetErrorFlag(): void {
    this.hasErrorOccurred = false;
>>>>>>> 58c46612
  }
}

interface ILogger {
  printInfo(message: string): void;
  printWarn(message: string): void;
  printDebug(message: string): void;
  printError(error: LogData): void;
  printErrorAndExit(error: LogData): void;
}

export class LogDataFactory {

  static newInstance(
    code: ErrorCode,
    description: string,
    cause: string = '',
    position: string = '',
    solutions: string[] = [],
    moreInfo?: Object
  ): LogData {
    const data: LogData = new LogData(code, description, cause, position, solutions, moreInfo);
    return data;
  }
}

export class LogData {

  code: ErrorCode;
  description: string;
  cause: string;
  position: string;
  solutions: string[];
  moreInfo?: Object;

  constructor(
    code: ErrorCode,
    description: string,
    cause: string = '',
    position: string = '',
    solutions: string[],
    moreInfo?: Object
  ) {
    this.code = code;
    this.description = description;
    this.cause = cause;
    this.position = position;
    this.solutions = solutions;
    if (moreInfo) {
      this.moreInfo = moreInfo;
    }
  }

  toString(): string {
    let errorString = `ERROR Code: ${this.code} ${this.description}\n`;

    if (this.cause || this.position) {
      errorString += `Error Message: ${this.cause}`;
      if (this.position) {
        errorString += ` ${this.position}`;
      }
      errorString += '\n\n';
    }

    if (this.solutions.length > 0 && this.solutions[0] !== '') {
      errorString += `* Try the following: \n${this.solutions.map(str => `  > ${str}`).join('\n')}\n`;
    }

    if (this.moreInfo) {
      errorString += `\nMore Info:\n`;
      for (const [key, value] of Object.entries(this.moreInfo)) {
        errorString += `  - ${key.toUpperCase()}: ${value}\n`;
      }
    }

    return errorString;
  }
}

class ConsoleLogger {
  private static instances: { [key: string]: ConsoleLogger } = {};

  private constructor() {}

  public printInfo(message: string): void {
    console.info(message);
  }

  public printWarn(message: string): void {
    console.warn(message);
  }

  public printDebug(message: string): void {
    console.debug(message);
  }

  public printError(error: LogData): void {
    console.error(error.toString());
  }

  public printErrorAndExit(error: LogData): void {
    console.error(error.toString());
    process.exit(1);
  }

  public static createLogger(subsystemCode: string): ConsoleLogger {
    if (!ConsoleLogger.instances[subsystemCode]) {
      ConsoleLogger.instances[subsystemCode] = new ConsoleLogger();
    }
    return ConsoleLogger.instances[subsystemCode];
  }
}

function getConsoleLogger(subsystemCode: string): ConsoleLogger {
  return ConsoleLogger.createLogger(subsystemCode);
}<|MERGE_RESOLUTION|>--- conflicted
+++ resolved
@@ -22,10 +22,7 @@
 export class Logger {
   private static instance: Logger | undefined;
   private loggerMap: { [key in SubsystemCode]?: ILogger };
-<<<<<<< HEAD
-=======
   private hasErrorOccurred: boolean = false;
->>>>>>> 58c46612
 
   private constructor(projectConfig: BuildConfig) {
     if (typeof projectConfig.getHvigorConsoleLogger !== 'function') {
@@ -67,19 +64,13 @@
   }
 
   public printError(error: LogData): void {
-<<<<<<< HEAD
-=======
     this.hasErrorOccurred = true;
->>>>>>> 58c46612
     const logger: ILogger = this.getLoggerFromErrorCode(error.code);
     logger.printError(error);
   }
 
   public printErrorAndExit(error: LogData): void {
-<<<<<<< HEAD
-=======
     this.hasErrorOccurred = true;
->>>>>>> 58c46612
     const logger: ILogger = this.getLoggerFromErrorCode(error.code);
     logger.printErrorAndExit(error);
   }
@@ -102,8 +93,6 @@
       throw new Error('Invalid subsystemCode.');
     }
     return this.loggerMap[subsystemCode];
-<<<<<<< HEAD
-=======
   }
 
   public hasErrors(): boolean {
@@ -112,7 +101,6 @@
 
   public resetErrorFlag(): void {
     this.hasErrorOccurred = false;
->>>>>>> 58c46612
   }
 }
 
