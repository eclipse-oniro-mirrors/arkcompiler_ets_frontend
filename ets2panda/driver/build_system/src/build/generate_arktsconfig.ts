/*
 * Copyright (c) 2025 Huawei Device Co., Ltd.
 * Licensed under the Apache License, Version 2.0 (the "License");
 * you may not use this file except in compliance with the License.
 * You may obtain a copy of the License at
 *
 *     http://www.apache.org/licenses/LICENSE-2.0
 *
 * Unless required by applicable law or agreed to in writing, software
 * distributed under the License is distributed on an "AS IS" BASIS,
 * WITHOUT WARRANTIES OR CONDITIONS OF ANY KIND, either express or implied.
 * See the License for the specific language governing permissions and
 * limitations under the License.
 */

import * as path from 'path';
import * as fs from 'fs';

import {
  Logger,
  LogData,
  LogDataFactory
} from '../logger';
import {
  ErrorCode
} from '../error_code';
import {
  changeFileExtension,
  ensurePathExists,
  getInteropFilePathByApi,
  getOhmurlByApi,
  isSubPathOf,
  safeRealpath,
  toUnixPath
} from '../utils';
import {
  AliasConfig,
  BuildConfig,
  ModuleInfo,
  PathsConfig
} from '../types';
import {
  LANGUAGE_VERSION,
  SYSTEM_SDK_PATH_FROM_SDK,
<<<<<<< HEAD
=======
  sdkConfigPrefix,
>>>>>>> 494f8da8
} from '../pre_define';

interface DependencyItem {
  language: string,
  path: string,
  ohmUrl: string
}

interface ArkTSConfigObject {
  compilerOptions: {
    package: string,
    baseUrl: string,
    paths: Record<string, string[]>;
    entry?: string;
    dependencies: Record<string, DependencyItem>;
    useEmptyPackage?: boolean;
  }
};

export class ArkTSConfigGenerator {
  private static instance: ArkTSConfigGenerator | undefined;
  private stdlibStdPath: string;
  private stdlibEscompatPath: string;
  private systemSdkPath: string;
  private externalApiPaths: string[];

  private moduleInfos: Map<string, ModuleInfo>;
  private pathSection: Record<string, string[]>;

  private logger: Logger;
  private aliasConfig: Map<string, Map<string, AliasConfig>>;
  private dynamicSDKPaths: Set<string>;

  private constructor(buildConfig: BuildConfig, moduleInfos: Map<string, ModuleInfo>) {
<<<<<<< HEAD
    let pandaStdlibPath: string = buildConfig.pandaStdlibPath ??
                                  path.resolve(buildConfig.pandaSdkPath!!, 'lib', 'stdlib');
    this.stdlibStdPath = path.resolve(pandaStdlibPath, 'std');
    this.stdlibEscompatPath = path.resolve(pandaStdlibPath, 'escompat');
    this.systemSdkPath = path.resolve(buildConfig.buildSdkPath, SYSTEM_SDK_PATH_FROM_SDK);
=======
    this.logger = Logger.getInstance();
    const realPandaSdkPath = safeRealpath(buildConfig.pandaSdkPath!!, this.logger);
    const realBuildSdkPath = safeRealpath(buildConfig.buildSdkPath, this.logger);
    const realPandaStdlibPath = buildConfig.pandaStdlibPath ?? path.resolve(realPandaSdkPath, 'lib', 'stdlib');
    this.stdlibStdPath = path.resolve(realPandaStdlibPath, 'std');
    this.stdlibEscompatPath = path.resolve(realPandaStdlibPath, 'escompat');
    this.systemSdkPath = path.resolve(realBuildSdkPath, SYSTEM_SDK_PATH_FROM_SDK);
>>>>>>> 494f8da8
    this.externalApiPaths = buildConfig.externalApiPaths;

    this.moduleInfos = moduleInfos;
    this.pathSection = {};
    this.aliasConfig = buildConfig.aliasConfig;
    this.dynamicSDKPaths = buildConfig.interopSDKPaths;
  }

  public static getInstance(buildConfig?: BuildConfig, moduleInfos?: Map<string, ModuleInfo>): ArkTSConfigGenerator {
    if (!ArkTSConfigGenerator.instance) {
      if (!buildConfig || !moduleInfos) {
        throw new Error(
          'buildConfig and moduleInfos is required for the first instantiation of ArkTSConfigGenerator.');
      }
      ArkTSConfigGenerator.instance = new ArkTSConfigGenerator(buildConfig, moduleInfos);
    }
    return ArkTSConfigGenerator.instance;
  }

  public static destroyInstance(): void {
    ArkTSConfigGenerator.instance = undefined;
  }

  private generateSystemSdkPathSection(pathSection: Record<string, string[]>): void {
<<<<<<< HEAD
    function traverse(currentDir: string, relativePath: string = '', isExcludedDir: boolean = false): void {
=======
    function traverse(currentDir: string, relativePath: string = '', isExcludedDir: boolean = false, allowedExtensions: string[] = ['.d.ets']): void {
>>>>>>> 494f8da8
      const items = fs.readdirSync(currentDir);
      for (const item of items) {
        const itemPath = path.join(currentDir, item);
        const stat = fs.statSync(itemPath);
        const isAllowedFile = allowedExtensions.some(ext => item.endsWith(ext));
        if (stat.isFile() && !isAllowedFile) {
          continue;
        }

        if (stat.isFile()) {
          const basename = path.basename(item, '.d.ets');
          const key = isExcludedDir ? basename : (relativePath ? `${relativePath}.${basename}` : basename);
          pathSection[key] = [changeFileExtension(itemPath, '', '.d.ets')];
        }
        if (stat.isDirectory()) {
          // For files under api dir excluding arkui/runtime-api dir,
          // fill path section with `"pathFromApi.subdir.fileName" = [${absolute_path_to_file}]`;
          // For @koalaui files under arkui/runtime-api dir,
          // fill path section with `"fileName" = [${absolute_path_to_file}]`.
          const isCurrentDirExcluded = path.basename(currentDir) === 'arkui' && item === 'runtime-api';
          const newRelativePath = isCurrentDirExcluded ? '' : (relativePath ? `${relativePath}.${item}` : item);
          traverse(path.resolve(currentDir, item), newRelativePath, isCurrentDirExcluded || isExcludedDir);
        }
      }
    }

    if (this.externalApiPaths && this.externalApiPaths.length !== 0) {
      this.externalApiPaths.forEach((sdkPath: string) => {
        fs.existsSync(sdkPath) ? traverse(sdkPath) : this.logger.printWarn(`sdk path ${sdkPath} not exist.`);
      });
    } else {
      // Search openharmony sdk only, we keep them for ci compatibility.
      let apiPath: string = path.resolve(this.systemSdkPath, 'api');
      fs.existsSync(apiPath) ? traverse(apiPath) : this.logger.printWarn(`sdk path ${apiPath} not exist.`);

      let arktsPath: string = path.resolve(this.systemSdkPath, 'arkts');
      fs.existsSync(arktsPath) ? traverse(arktsPath) : this.logger.printWarn(`sdk path ${arktsPath} not exist.`);

      let kitsPath: string = path.resolve(this.systemSdkPath, 'kits');
      fs.existsSync(kitsPath) ? traverse(kitsPath) : this.logger.printWarn(`sdk path ${kitsPath} not exist.`);
    }
  }

  private getPathSection(moduleInfo: ModuleInfo): Record<string, string[]> {
    if (Object.keys(this.pathSection).length !== 0) {
      return this.pathSection;
    }

    this.pathSection.std = [this.stdlibStdPath];
    this.pathSection.escompat = [this.stdlibEscompatPath];

    this.generateSystemSdkPathSection(this.pathSection);

    this.moduleInfos.forEach((moduleInfo: ModuleInfo, packageName: string) => {
<<<<<<< HEAD
       if (moduleInfo.language === LANGUAGE_VERSION.ARKTS_1_2) {
          this.pathSection[moduleInfo.packageName] = [
            path.resolve(moduleInfo.moduleRootPath, moduleInfo.sourceRoots[0])
          ];
       }

=======
      if (moduleInfo.language !== LANGUAGE_VERSION.ARKTS_1_2 && moduleInfo.language !== LANGUAGE_VERSION.ARKTS_HYBRID) {
        return;
      }
      if (!moduleInfo.entryFile) {
        return;
      }
      this.handleEntryFile(moduleInfo);
>>>>>>> 494f8da8
    });
    return this.pathSection;
  }

  private handleEntryFile(moduleInfo: ModuleInfo): void {
    try {
      const stat = fs.statSync(moduleInfo.entryFile);
      if (!stat.isFile()) {
        return;
      }
      const entryFilePath = moduleInfo.entryFile;
      const firstLine = fs.readFileSync(entryFilePath, 'utf-8').split('\n')[0];
      // If the file is an ArkTS 1.2 implementation, configure the path in pathSection.
      if (moduleInfo.language === LANGUAGE_VERSION.ARKTS_1_2 || moduleInfo.language === LANGUAGE_VERSION.ARKTS_HYBRID && firstLine.includes('use static')) {
        this.pathSection[moduleInfo.packageName] = [
          path.resolve(moduleInfo.moduleRootPath, moduleInfo.sourceRoots[0])
        ];
      }
    } catch (error) {
      const logData: LogData = LogDataFactory.newInstance(
        ErrorCode.BUILDSYSTEM_HANDLE_ENTRY_FILE,
        `Error handle entry file for module ${moduleInfo.packageName}`
      );
      this.logger.printError(logData);
    }
  }

  private getOhmurl(file: string, moduleInfo: ModuleInfo): string {
    let unixFilePath: string = file.replace(/\\/g, '/');
    let ohmurl: string = moduleInfo.packageName + '/' + unixFilePath;
    return changeFileExtension(ohmurl, '');
  }

<<<<<<< HEAD
  private getDynamicPathSection(moduleInfo: ModuleInfo, dynamicPathSection: Record<string, DynamicPathItem>): void {
=======
  private getDependenciesSection(moduleInfo: ModuleInfo, dependenciesection: Record<string, DependencyItem>): void {
>>>>>>> 494f8da8
    let depModules: Map<string, ModuleInfo> = moduleInfo.dynamicDepModuleInfos;

    depModules.forEach((depModuleInfo: ModuleInfo) => {
      if (!depModuleInfo.declFilesPath || !fs.existsSync(depModuleInfo.declFilesPath)) {
        console.error(`Module ${moduleInfo.packageName} depends on dynamic module ${depModuleInfo.packageName}, but
          decl file not found on path ${depModuleInfo.declFilesPath}`);
        return;
      }
      let declFilesObject = JSON.parse(fs.readFileSync(depModuleInfo.declFilesPath, 'utf-8'));
      Object.keys(declFilesObject.files).forEach((file: string) => {
        let ohmurl: string = this.getOhmurl(file, depModuleInfo);
<<<<<<< HEAD
        dynamicPathSection[ohmurl] = {
          language: 'js',
          declPath: declFilesObject.files[file].declPath,
=======
        dependenciesection[ohmurl] = {
          language: 'js',
          path: declFilesObject.files[file].declPath,
>>>>>>> 494f8da8
          ohmUrl: declFilesObject.files[file].ohmUrl
        };

        let absFilePath: string = path.resolve(depModuleInfo.moduleRootPath, file);
        let entryFileWithoutExtension: string = changeFileExtension(depModuleInfo.entryFile, '');
        if (absFilePath === entryFileWithoutExtension) {
          dependenciesection[depModuleInfo.packageName] = dependenciesection[ohmurl];
        }
      });
    });
  }

<<<<<<< HEAD
  public writeArkTSConfigFile(moduleInfo: ModuleInfo): void {
=======
  public writeArkTSConfigFile(
    moduleInfo: ModuleInfo,
    enableDeclgenEts2Ts: boolean,
    buildConfig: BuildConfig
  ): void {
>>>>>>> 494f8da8
    if (!moduleInfo.sourceRoots || moduleInfo.sourceRoots.length === 0) {
      const logData: LogData = LogDataFactory.newInstance(
        ErrorCode.BUILDSYSTEM_SOURCEROOTS_NOT_SET_FAIL,
        'SourceRoots not set from hvigor.'
      );
      this.logger.printErrorAndExit(logData);
    }
    let pathSection = this.getPathSection(moduleInfo);

    this.getAllFilesToPathSectionForHybrid(moduleInfo, buildConfig);
    let dependenciesection: Record<string, DependencyItem> = {};
    if (!enableDeclgenEts2Ts) {
      this.getDependenciesSection(moduleInfo, dependenciesection);
    }
    this.processAlias(moduleInfo, dependenciesection);
    let baseUrl: string = path.resolve(moduleInfo.moduleRootPath, moduleInfo.sourceRoots[0]);
    if (buildConfig.paths) {
      Object.entries(buildConfig.paths).map(([key, value]) => {
        pathSection[key] = value
      });
    }
    let arktsConfig: ArkTSConfigObject = {
      compilerOptions: {
        package: moduleInfo.packageName,
        baseUrl: baseUrl,
        paths: pathSection,
        entry: moduleInfo.entryFile,
        dependencies: dependenciesection
      }
    };

    if (moduleInfo.entryFile && moduleInfo.language === LANGUAGE_VERSION.ARKTS_HYBRID) {
      const entryFilePath = moduleInfo.entryFile;
      const stat = fs.statSync(entryFilePath);
      if (fs.existsSync(entryFilePath) && stat.isFile()) {
        const firstLine = fs.readFileSync(entryFilePath, 'utf-8').split('\n')[0];
        // If the entryFile is not an ArkTS 1.2 implementation, remove the entry property field.
        if (!firstLine.includes('use static')) {
          delete arktsConfig.compilerOptions.entry;
        }
      }
    }

    if (moduleInfo.frameworkMode) {
      arktsConfig.compilerOptions.useEmptyPackage = moduleInfo.useEmptyPackage;
    }

    ensurePathExists(moduleInfo.arktsConfigFile);
    fs.writeFileSync(moduleInfo.arktsConfigFile, JSON.stringify(arktsConfig, null, 2), 'utf-8');
  }

  private processAlias(moduleInfo: ModuleInfo, dependencySection: Record<string, DependencyItem>): void {
    const aliasForPkg: Map<string, AliasConfig> | undefined = this.aliasConfig?.get(moduleInfo.packageName);

    aliasForPkg?.forEach((aliasConfig, aliasName) => {
        if (aliasConfig.isStatic || aliasConfig.originalAPIName.startsWith('@kit')) {
            this.processStaticAlias(aliasName, aliasConfig);
        } else {
            this.processDynamicAlias(aliasName, aliasConfig, dependencySection);
        }
    });

    this.dynamicSDKPaths.forEach(basePath => {
        if (fs.existsSync(basePath)) {
            this.traverseDependencies(basePath, '', false, dependencySection);
        } else {
            this.logger.printWarn(`sdk path ${basePath} not exist.`);
        }
    });
  }

  private traverseDependencies(
      currentDir: string,
      relativePath: string,
      isExcludedDir: boolean,
      dependencySection: Record<string, DependencyItem>,
      allowedExtensions: string[] = ['.d.ets']
  ): void {
      const items = fs.readdirSync(currentDir);

      for (const item of items) {
          const itemPath = path.join(currentDir, item);
          const stat = fs.statSync(itemPath);

          if (stat.isFile()) {
              if (this.isAllowedExtension(item, allowedExtensions)) {
                  this.processDynamicFile(itemPath, item, relativePath, isExcludedDir, dependencySection);
              }
              continue;
          }

          if (stat.isDirectory()) {
              const isRuntimeAPI = path.basename(currentDir) === 'arkui' && item === 'runtime-api';
              const newRelativePath = isRuntimeAPI ? '' : (relativePath ? `${relativePath}.${item}` : item);
              this.traverseDependencies(
                  path.resolve(currentDir, item),
                  newRelativePath,
                  isExcludedDir || isRuntimeAPI,
                  dependencySection,
                  allowedExtensions
              );
          }
      }
  }

  private isAllowedExtension(fileName: string, allowedExtensions: string[]): boolean {
    return allowedExtensions.some(ext => fileName.endsWith(ext));
  }

  private isValidAPIFile(fileName: string): boolean {
    const pattern = new RegExp(`^@(${sdkConfigPrefix})\\..+\.d\.ets$`, 'i');
    return pattern.test(fileName);
  }

  private buildDynamicKey(baseName: string, relativePath: string, isExcludedDir: boolean): string {
    return 'default' + (isExcludedDir ? baseName : (relativePath ? `${relativePath}.${baseName}` : baseName));
  }

  private processDynamicFile(
    filePath: string,
    fileName: string,
    relativePath: string,
    isExcludedDir: boolean,
    dependencySection: Record<string, DependencyItem>
  ): void {
    if (!this.isValidAPIFile(fileName)) return;

    const baseName = path.basename(fileName, '.d.ets');
    const key = this.buildDynamicKey(baseName, relativePath, isExcludedDir);

    dependencySection[key] = {
        language: 'js',
        path: filePath,
        ohmUrl: getOhmurlByApi(baseName)
    };
  }

  private processStaticAlias(aliasName: string, aliasConfig: AliasConfig) {
    if (aliasConfig.originalAPIName in this.pathSection) {
      this.pathSection[aliasName] = this.pathSection[aliasConfig.originalAPIName];
    }
  }

  private processDynamicAlias(aliasName: string, aliasConfig: AliasConfig, dependencySection: Record<string, DependencyItem>) {
    const declPath = getInteropFilePathByApi(aliasConfig.originalAPIName, this.dynamicSDKPaths);
    if (declPath === '') {
      return;
    }
    if (!fs.existsSync(declPath)) {
      const logData: LogData = LogDataFactory.newInstance(
        ErrorCode.BUILDSYSTEM_INTEROP_SDK_NOT_FIND,
        `Interop SDK File Not Exist: ${declPath}`
      );
      this.logger.printError(logData);
    }
    dependencySection[aliasName] = {
      language: 'js',
      path: declPath,
      ohmUrl: getOhmurlByApi(aliasConfig.originalAPIName)
    }
  }

  public getAllFilesToPathSectionForHybrid(
    moduleInfo: ModuleInfo,
    buildConfig: BuildConfig
  ): void {
    if (moduleInfo?.language !== LANGUAGE_VERSION.ARKTS_HYBRID) {
      return;
    }

    const projectRoot = toUnixPath(buildConfig.projectRootPath) + '/';
    const moduleRoot = toUnixPath(moduleInfo.moduleRootPath);

    for (const file of buildConfig.compileFiles) {
      const unixFilePath = toUnixPath(file);

      if (!isSubPathOf(unixFilePath, moduleRoot)) {
        continue;
      }

      let relativePath = unixFilePath.startsWith(projectRoot)
        ? unixFilePath.substring(projectRoot.length)
        : unixFilePath;
      const keyWithoutExtension = relativePath.replace(/\.[^/.]+$/, '');
      this.pathSection[keyWithoutExtension] = [file];
    }
  }
}<|MERGE_RESOLUTION|>--- conflicted
+++ resolved
@@ -42,10 +42,7 @@
 import {
   LANGUAGE_VERSION,
   SYSTEM_SDK_PATH_FROM_SDK,
-<<<<<<< HEAD
-=======
   sdkConfigPrefix,
->>>>>>> 494f8da8
 } from '../pre_define';
 
 interface DependencyItem {
@@ -80,13 +77,6 @@
   private dynamicSDKPaths: Set<string>;
 
   private constructor(buildConfig: BuildConfig, moduleInfos: Map<string, ModuleInfo>) {
-<<<<<<< HEAD
-    let pandaStdlibPath: string = buildConfig.pandaStdlibPath ??
-                                  path.resolve(buildConfig.pandaSdkPath!!, 'lib', 'stdlib');
-    this.stdlibStdPath = path.resolve(pandaStdlibPath, 'std');
-    this.stdlibEscompatPath = path.resolve(pandaStdlibPath, 'escompat');
-    this.systemSdkPath = path.resolve(buildConfig.buildSdkPath, SYSTEM_SDK_PATH_FROM_SDK);
-=======
     this.logger = Logger.getInstance();
     const realPandaSdkPath = safeRealpath(buildConfig.pandaSdkPath!!, this.logger);
     const realBuildSdkPath = safeRealpath(buildConfig.buildSdkPath, this.logger);
@@ -94,7 +84,6 @@
     this.stdlibStdPath = path.resolve(realPandaStdlibPath, 'std');
     this.stdlibEscompatPath = path.resolve(realPandaStdlibPath, 'escompat');
     this.systemSdkPath = path.resolve(realBuildSdkPath, SYSTEM_SDK_PATH_FROM_SDK);
->>>>>>> 494f8da8
     this.externalApiPaths = buildConfig.externalApiPaths;
 
     this.moduleInfos = moduleInfos;
@@ -119,11 +108,7 @@
   }
 
   private generateSystemSdkPathSection(pathSection: Record<string, string[]>): void {
-<<<<<<< HEAD
-    function traverse(currentDir: string, relativePath: string = '', isExcludedDir: boolean = false): void {
-=======
     function traverse(currentDir: string, relativePath: string = '', isExcludedDir: boolean = false, allowedExtensions: string[] = ['.d.ets']): void {
->>>>>>> 494f8da8
       const items = fs.readdirSync(currentDir);
       for (const item of items) {
         const itemPath = path.join(currentDir, item);
@@ -178,14 +163,6 @@
     this.generateSystemSdkPathSection(this.pathSection);
 
     this.moduleInfos.forEach((moduleInfo: ModuleInfo, packageName: string) => {
-<<<<<<< HEAD
-       if (moduleInfo.language === LANGUAGE_VERSION.ARKTS_1_2) {
-          this.pathSection[moduleInfo.packageName] = [
-            path.resolve(moduleInfo.moduleRootPath, moduleInfo.sourceRoots[0])
-          ];
-       }
-
-=======
       if (moduleInfo.language !== LANGUAGE_VERSION.ARKTS_1_2 && moduleInfo.language !== LANGUAGE_VERSION.ARKTS_HYBRID) {
         return;
       }
@@ -193,7 +170,6 @@
         return;
       }
       this.handleEntryFile(moduleInfo);
->>>>>>> 494f8da8
     });
     return this.pathSection;
   }
@@ -227,11 +203,7 @@
     return changeFileExtension(ohmurl, '');
   }
 
-<<<<<<< HEAD
-  private getDynamicPathSection(moduleInfo: ModuleInfo, dynamicPathSection: Record<string, DynamicPathItem>): void {
-=======
   private getDependenciesSection(moduleInfo: ModuleInfo, dependenciesection: Record<string, DependencyItem>): void {
->>>>>>> 494f8da8
     let depModules: Map<string, ModuleInfo> = moduleInfo.dynamicDepModuleInfos;
 
     depModules.forEach((depModuleInfo: ModuleInfo) => {
@@ -243,15 +215,9 @@
       let declFilesObject = JSON.parse(fs.readFileSync(depModuleInfo.declFilesPath, 'utf-8'));
       Object.keys(declFilesObject.files).forEach((file: string) => {
         let ohmurl: string = this.getOhmurl(file, depModuleInfo);
-<<<<<<< HEAD
-        dynamicPathSection[ohmurl] = {
-          language: 'js',
-          declPath: declFilesObject.files[file].declPath,
-=======
         dependenciesection[ohmurl] = {
           language: 'js',
           path: declFilesObject.files[file].declPath,
->>>>>>> 494f8da8
           ohmUrl: declFilesObject.files[file].ohmUrl
         };
 
@@ -264,15 +230,11 @@
     });
   }
 
-<<<<<<< HEAD
-  public writeArkTSConfigFile(moduleInfo: ModuleInfo): void {
-=======
   public writeArkTSConfigFile(
     moduleInfo: ModuleInfo,
     enableDeclgenEts2Ts: boolean,
     buildConfig: BuildConfig
   ): void {
->>>>>>> 494f8da8
     if (!moduleInfo.sourceRoots || moduleInfo.sourceRoots.length === 0) {
       const logData: LogData = LogDataFactory.newInstance(
         ErrorCode.BUILDSYSTEM_SOURCEROOTS_NOT_SET_FAIL,
