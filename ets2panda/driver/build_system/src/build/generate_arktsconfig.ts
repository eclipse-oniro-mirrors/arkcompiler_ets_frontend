--- conflicted
+++ resolved
@@ -97,11 +97,7 @@
   }
 
   private generateSystemSdkPathSection(pathSection: Record<string, string[]>): void {
-<<<<<<< HEAD
-    function traverse(currentDir: string, relativePath: string = '', isExcludedDir: boolean = false): void {
-=======
     function traverse(currentDir: string, relativePath: string = '', isExcludedDir: boolean = false, allowedExtensions: string[] = ['.d.ets']): void {
->>>>>>> 58c46612
       const items = fs.readdirSync(currentDir);
       for (const item of items) {
         const itemPath = path.join(currentDir, item);
