--- conflicted
+++ resolved
@@ -36,10 +36,7 @@
   LANGUAGE_VERSION,
   LINKER_INPUT_FILE,
   MERGED_ABC_FILE,
-<<<<<<< HEAD
-=======
   MERGED_INTERMEDIATE_FILE,
->>>>>>> 6d813986
   STATIC_RECORD_FILE,
   STATIC_RECORD_FILE_CONTENT,
   TS_SUFFIX
@@ -50,13 +47,8 @@
   createFileIfNotExists,
   ensurePathExists,
   getFileHash,
-<<<<<<< HEAD
-  isHybrid,
-  isMac
-=======
   isMac,
   isMixCompileProject
->>>>>>> 6d813986
 } from '../utils';
 import {
   PluginDriver,
@@ -87,20 +79,14 @@
   ArkTSConfigGenerator
 } from './generate_arktsconfig';
 import { SetupClusterOptions } from '../types';
-<<<<<<< HEAD
-=======
 import { KitImportTransformer } from '../plugins/KitImportTransformer';
 
 import { initKoalaModules } from '../init/init_koala_modules';
->>>>>>> 6d813986
 
 export abstract class BaseMode {
   public buildConfig: BuildConfig;
   public entryFiles: Set<string>;
-<<<<<<< HEAD
-=======
   public allFiles: Map<string, CompileFileInfo>;
->>>>>>> 6d813986
   public compileFiles: Map<string, CompileFileInfo>;
   public outputDir: string;
   public cacheDir: string;
@@ -125,14 +111,6 @@
   public hasMainModule: boolean;
   public abcFiles: Set<string>;
   public hashCacheFile: string;
-<<<<<<< HEAD
-  public hashCache: Record<string, string>;
-  public isCacheFileExists: boolean;
-  public dependencyFileMap: DependencyFileConfig | null;
-  public isBuildConfigModified: boolean | undefined;
-  public byteCodeHar: boolean;
-  public isHybrid: boolean;
-=======
   public isCacheFileExists: boolean;
   public hashCache: Record<string, string>;
   public dependencyFileMap: DependencyFileConfig | null;
@@ -141,15 +119,11 @@
   public byteCodeHar: boolean;
   public es2pandaMode: number;
   public skipDeclCheck: boolean;
->>>>>>> 6d813986
 
   constructor(buildConfig: BuildConfig) {
     this.buildConfig = buildConfig;
     this.entryFiles = new Set<string>(buildConfig.compileFiles as string[]);
-<<<<<<< HEAD
-=======
     this.allFiles = new Map<string, CompileFileInfo>();
->>>>>>> 6d813986
     this.compileFiles = new Map<string, CompileFileInfo>();
     this.outputDir = buildConfig.loaderOutPath as string;
     this.cacheDir = buildConfig.cachePath as string;
@@ -174,14 +148,6 @@
     this.hasMainModule = buildConfig.hasMainModule;
     this.abcFiles = new Set<string>();
     this.hashCacheFile = path.join(this.cacheDir, 'hash_cache.json');
-<<<<<<< HEAD
-    this.hashCache = this.loadHashCache();
-    this.isCacheFileExists = fs.existsSync(this.hashCacheFile);
-    this.dependencyFileMap = null;
-    this.isBuildConfigModified = buildConfig.isBuildConfigModified as boolean | undefined;
-    this.byteCodeHar = buildConfig.byteCodeHar as boolean;
-    this.isHybrid = isHybrid(buildConfig);
-=======
     this.isCacheFileExists = fs.existsSync(this.hashCacheFile);
     this.hashCache = this.loadHashCache();
     this.dependencyFileMap = null;
@@ -194,7 +160,6 @@
         : ES2PANDA_MODE.RUN
     );
     this.skipDeclCheck = buildConfig?.skipDeclCheck as boolean ?? true;
->>>>>>> 6d813986
   }
 
   public declgen(fileInfo: CompileFileInfo): void {
@@ -221,11 +186,7 @@
       )
       const declEtsOutputDir = path.dirname(declEtsOutputPath);
       const staticRecordRelativePath = changeFileExtension(
-<<<<<<< HEAD
-        path.relative(declEtsOutputDir, staticRecordPath).replaceAll(/\\/g, '\/'),
-=======
         path.relative(declEtsOutputDir, staticRecordPath).replace(/\\/g, '\/'),
->>>>>>> 6d813986
         '',
         DECL_TS_SUFFIX
       );
@@ -259,10 +220,7 @@
         declEtsOutputPath,
         etsOutputPath,
         false,
-<<<<<<< HEAD
-=======
         false,
->>>>>>> 6d813986
         staticRecordRelativePath
       ); // Generate 1.0 declaration files & 1.0 glue code
       this.logger.printInfo('declaration files generated');
@@ -306,12 +264,7 @@
     ets2pandaCmd.push(fileInfo.filePath);
     this.logger.printInfo('ets2pandaCmd: ' + ets2pandaCmd.join(' '));
 
-<<<<<<< HEAD
-    const arktsGlobal = this.buildConfig.arktsGlobal;
-    const arkts = this.buildConfig.arkts;
-=======
     let { arkts, arktsGlobal } = initKoalaModules(this.buildConfig)
->>>>>>> 6d813986
     let errorStatus = false;
     try {
       arktsGlobal.filePath = fileInfo.filePath;
@@ -383,13 +336,10 @@
   }
 
   public compileMultiFiles(filePaths: string[], moduleInfo: ModuleInfo): void {
-<<<<<<< HEAD
-=======
     const intermediateFilePath = path.resolve(this.cacheDir, MERGED_INTERMEDIATE_FILE);
     this.abcFiles.clear();
     this.abcFiles.add(intermediateFilePath);
 
->>>>>>> 6d813986
     let ets2pandaCmd: string[] = [
       '_',
       '--extension',
@@ -397,14 +347,6 @@
       '--arktsconfig',
       moduleInfo.arktsConfigFile,
       '--output',
-<<<<<<< HEAD
-      path.resolve(this.outputDir, MERGED_ABC_FILE),
-      '--simultaneous'
-    ];
-    ensurePathExists(path.resolve(this.outputDir, MERGED_ABC_FILE));
-    if (this.isDebug) {
-      ets2pandaCmd.push('--debug-info');
-=======
       intermediateFilePath,
       '--simultaneous'
     ];
@@ -412,17 +354,11 @@
     if (this.isDebug) {
       ets2pandaCmd.push('--debug-info');
       ets2pandaCmd.push('--opt-level=0');
->>>>>>> 6d813986
     }
     ets2pandaCmd.push(this.buildConfig.compileFiles[0]);
     this.logger.printInfo('ets2pandaCmd: ' + ets2pandaCmd.join(' '));
 
-<<<<<<< HEAD
-    let arktsGlobal = this.buildConfig.arktsGlobal;
-    let arkts = this.buildConfig.arkts;
-=======
     let { arkts, arktsGlobal } = initKoalaModules(this.buildConfig);
->>>>>>> 6d813986
     let errorStatus = false;
     try {
       arktsGlobal.config = arkts.Config.create(ets2pandaCmd).peer;
@@ -433,8 +369,6 @@
       arkts.proceedToState(arkts.Es2pandaContextState.ES2PANDA_STATE_PARSED, arktsGlobal.compilerContext.peer);
       this.logger.printInfo('es2panda proceedToState parsed');
       let ast = arkts.EtsScript.fromContext();
-<<<<<<< HEAD
-=======
 
       if (this.buildConfig.aliasConfig && Object.keys(this.buildConfig.aliasConfig).length > 0) {
         // if aliasConfig is set, transform aliasName@kit.xxx to default@ohos.xxx through the plugin
@@ -450,7 +384,6 @@
         PluginDriver.getInstance().getPluginContext().setArkTSAst(ast);
       }
 
->>>>>>> 6d813986
       PluginDriver.getInstance().getPluginContext().setArkTSAst(ast);
       PluginDriver.getInstance().runPluginHook(PluginHook.PARSED);
       this.logger.printInfo('plugin parsed finished');
@@ -458,8 +391,6 @@
       arkts.proceedToState(arkts.Es2pandaContextState.ES2PANDA_STATE_CHECKED, arktsGlobal.compilerContext.peer);
       this.logger.printInfo('es2panda proceedToState checked');
 
-<<<<<<< HEAD
-=======
       if (this.hasMainModule && (this.byteCodeHar || this.moduleType === OHOS_MODULE_TYPE.SHARED)) {
         for (const sourceFilePath of this.buildConfig.compileFiles) {
           const filePathFromModuleRoot: string = path.relative(this.moduleRootPath, sourceFilePath);
@@ -474,7 +405,6 @@
         }
       }
 
->>>>>>> 6d813986
       ast = arkts.EtsScript.fromContext();
       PluginDriver.getInstance().getPluginContext().setArkTSAst(ast);
       PluginDriver.getInstance().runPluginHook(PluginHook.CHECKED);
@@ -486,13 +416,10 @@
       errorStatus = true;
       throw error;
     } finally {
-<<<<<<< HEAD
-=======
       if (!errorStatus) {
         // when error occur,wrapper will destroy context.
         arktsGlobal.es2panda._DestroyContext(arktsGlobal.compilerContext.peer);
       }
->>>>>>> 6d813986
       PluginDriver.getInstance().runPluginHook(PluginHook.CLEAN);
       arkts.destroyConfig(arktsGlobal.config);
     }
@@ -534,28 +461,9 @@
   }
 
   private getDependentModules(moduleInfo: ModuleInfo): Map<string, ModuleInfo>[] {
-<<<<<<< HEAD
-    let dynamicDepModules: Map<string, ModuleInfo> = new Map<string, ModuleInfo>();
-    let staticDepModules: Map<string, ModuleInfo> = new Map<string, ModuleInfo>();
-    this.collectDependencyModules(moduleInfo.packageName, moduleInfo, dynamicDepModules, staticDepModules);
-
-    if (moduleInfo.isMainModule) {
-      this.moduleInfos.forEach((module: ModuleInfo, packageName: string) => {
-        if (module.isMainModule) {
-          return;
-        }
-        this.collectDependencyModules(packageName, module, dynamicDepModules, staticDepModules);
-      });
-      if (moduleInfo.language === LANGUAGE_VERSION.ARKTS_HYBRID) {
-        dynamicDepModules.set(moduleInfo.packageName, moduleInfo);
-      }
-      return [dynamicDepModules, staticDepModules];
-    }
-=======
     const dynamicDepModules: Map<string, ModuleInfo> = new Map<string, ModuleInfo>();
     const staticDepModules: Map<string, ModuleInfo> = new Map<string, ModuleInfo>();
     this.collectDependencyModules(moduleInfo.packageName, moduleInfo, dynamicDepModules, staticDepModules);
->>>>>>> 6d813986
 
     if (moduleInfo.dependencies) {
       moduleInfo.dependencies.forEach((packageName: string) => {
@@ -591,11 +499,6 @@
   }
 
   protected generateArkTSConfigForModules(): void {
-<<<<<<< HEAD
-    this.moduleInfos.forEach((moduleInfo: ModuleInfo, moduleRootPath: string) => {
-      ArkTSConfigGenerator.getInstance(this.buildConfig, this.moduleInfos)
-        .writeArkTSConfigFile(moduleInfo, this.enableDeclgenEts2Ts, this.buildConfig);
-=======
     let taskList: ModuleInfo[] = [];
     this.moduleInfos.forEach((moduleInfo: ModuleInfo, moduleRootPath: string) => {
       if (moduleInfo.dependenciesSet.size === 0) {
@@ -604,7 +507,6 @@
 
       ArkTSConfigGenerator.getInstance(this.buildConfig, this.moduleInfos)
         .generateArkTSConfigFile(moduleInfo, this.enableDeclgenEts2Ts);
->>>>>>> 6d813986
     });
 
     while (taskList.length > 0) {
@@ -679,16 +581,11 @@
         declgenBridgeCodePath: module.declgenBridgeCodePath,
         language: module.language,
         declFilesPath: module.declFilesPath,
-<<<<<<< HEAD
-        byteCodeHar: module.byteCodeHar,
-        dependencies: module.dependencies
-=======
         dependencies: module.dependencies,
         byteCodeHar: module.byteCodeHar,
         abcPath: module.abcPath,
         dependenciesSet: new Set(module?.dependencies),
         dependentSet: new Set(),
->>>>>>> 6d813986
       };
       this.moduleInfos.set(module.packageName, moduleInfo);
     });
@@ -714,12 +611,9 @@
       byteCodeHar: this.byteCodeHar,
       language: mainModuleInfo?.language ?? LANGUAGE_VERSION.ARKTS_1_2,
       declFilesPath: mainModuleInfo?.declFilesPath,
-<<<<<<< HEAD
-=======
       dependentSet: new Set(),
       dependenciesSet: new Set(mainModuleInfo?.dependencies),
       dependencies: mainModuleInfo?.dependencies ?? []
->>>>>>> 6d813986
     };
   }
 
@@ -784,13 +678,10 @@
     const queue: string[] = [];
 
     this.entryFiles.forEach((file: string) => {
-<<<<<<< HEAD
-=======
       // Skip the declaration files when compiling abc
       if (file.endsWith(DECL_ETS_SUFFIX)) {
         return;
       }
->>>>>>> 6d813986
       let hasModule = false;
       for (const [_, moduleInfo] of this.moduleInfos) {
         if (!file.startsWith(moduleInfo.moduleRootPath)) {
@@ -801,10 +692,6 @@
         const filePathFromModuleRoot = path.relative(moduleInfo.moduleRootPath, file);
         const filePathInCache = path.join(this.cacheDir, moduleInfo.packageName, filePathFromModuleRoot);
         const abcFilePath = path.resolve(changeFileExtension(filePathInCache, ABC_SUFFIX));
-<<<<<<< HEAD
-
-        this.abcFiles.add(abcFilePath);
-=======
         this.abcFiles.add(abcFilePath);
 
         const fileInfo: CompileFileInfo = {
@@ -816,7 +703,6 @@
         };
         this.allFiles.set(file, fileInfo);
 
->>>>>>> 6d813986
         if (this.isBuildConfigModified || this.isFileChanged(file, abcFilePath)) {
           compileFiles.add(file);
           queue.push(file);
@@ -835,21 +721,14 @@
         return;
       }
     });
-<<<<<<< HEAD
-=======
     this.collectAbcFileFromByteCodeHar();
->>>>>>> 6d813986
 
     while (queue.length > 0) {
       const currentFile = queue.shift()!;
       processed.add(currentFile);
 
       (this.dependencyFileMap?.dependants[currentFile] || []).forEach(dependant => {
-<<<<<<< HEAD
-        // For the 1.1 declaration file referenced in dynamicPaths, if a path is detected as non-existent, it will be skipped.
-=======
         // For the 1.1 declaration file referenced in dependencies, if a path is detected as non-existent, it will be skipped.
->>>>>>> 6d813986
         const isFileExist = fs.existsSync(dependant);
         if (!isFileExist) {
           return;
@@ -860,7 +739,6 @@
         compileFiles.add(dependant);
       });
     }
-<<<<<<< HEAD
 
     compileFiles.forEach((file: string) => {
       let hasModule = false;
@@ -873,70 +751,6 @@
         const filePathInCache = path.join(this.cacheDir, moduleInfo.packageName, filePathFromModuleRoot);
         const abcFilePath = path.resolve(changeFileExtension(filePathInCache, ABC_SUFFIX));
 
-        const fileInfo: CompileFileInfo = {
-          filePath: file,
-          dependentFiles: this.dependencyFileMap?.dependants[file] || [],
-          abcFilePath,
-          arktsConfigFile: moduleInfo.arktsConfigFile,
-          packageName: moduleInfo.packageName
-        };
-
-        moduleInfo.compileFileInfos.push(fileInfo);
-        this.compileFiles.set(file, fileInfo);
-        break;
-      }
-      if (!hasModule) {
-        const logData: LogData = LogDataFactory.newInstance(
-          ErrorCode.BUILDSYSTEM_FILE_NOT_BELONG_TO_ANY_MODULE_FAIL,
-          'File does not belong to any module in moduleInfos.',
-          '',
-          file
-        );
-        this.logger.printError(logData);
-      }
-    });
-  }
-
-  private shouldSkipFile(file: string, moduleInfo: ModuleInfo, filePathFromModuleRoot: string, abcFilePath: string): boolean {
-    const targetPath = this.enableDeclgenEts2Ts
-      ? changeFileExtension(path.join(moduleInfo.declgenBridgeCodePath as string, moduleInfo.packageName, filePathFromModuleRoot), TS_SUFFIX)
-      : abcFilePath;
-    return !this.isFileChanged(file, targetPath);
-  }
-
-  protected collectCompileFiles(): void {
-    if (!this.isBuildConfigModified && this.isCacheFileExists && !this.enableDeclgenEts2Ts && !this.isHybrid) {
-      this.collectDependentCompileFiles();
-      return;
-    }
-    this.entryFiles.forEach((file: string) => {
-      for (const [_, moduleInfo] of this.moduleInfos) {
-        const relativePath = path.relative(moduleInfo.moduleRootPath, file);
-        if (relativePath.startsWith('..') || path.isAbsolute(relativePath)) {
-          continue;
-        }
-        const filePathFromModuleRoot: string = path.relative(moduleInfo.moduleRootPath, file);
-        const filePathInCache: string = path.join(this.cacheDir, moduleInfo.packageName, filePathFromModuleRoot);
-        const abcFilePath: string = path.resolve(changeFileExtension(filePathInCache, ABC_SUFFIX));
-        this.abcFiles.add(abcFilePath);
-        if (!this.isBuildConfigModified && this.shouldSkipFile(file, moduleInfo, filePathFromModuleRoot, abcFilePath)) {
-          return;
-        }
-        this.hashCache[file] = getFileHash(file);
-=======
-
-    compileFiles.forEach((file: string) => {
-      let hasModule = false;
-      for (const [_, moduleInfo] of this.moduleInfos) {
-        if (!file.startsWith(moduleInfo.moduleRootPath)) {
-          continue;
-        }
-        hasModule = true;
-        const filePathFromModuleRoot = path.relative(moduleInfo.moduleRootPath, file);
-        const filePathInCache = path.join(this.cacheDir, moduleInfo.packageName, filePathFromModuleRoot);
-        const abcFilePath = path.resolve(changeFileExtension(filePathInCache, ABC_SUFFIX));
-
->>>>>>> 6d813986
         const fileInfo: CompileFileInfo = {
           filePath: file,
           dependentFiles: this.dependencyFileMap?.dependants[file] || [],
@@ -1001,12 +815,6 @@
     });
   }
 
-<<<<<<< HEAD
-  protected generateModuleInfos(): void {
-    this.collectModuleInfos();
-    this.generateArkTSConfigForModules();
-    this.generatedependencyFileMap();
-=======
   protected collectAbcFileFromByteCodeHar(): void {
     // the abc of the dependent bytecode har needs to be included When compiling hsp/hap
     // but it's not required when compiling har
@@ -1042,7 +850,6 @@
   protected generateModuleInfos(): void {
     this.collectModuleInfos();
     this.generateArkTSConfigForModules();
->>>>>>> 6d813986
     this.collectCompileFiles();
     this.saveHashCache();
   }
@@ -1063,14 +870,9 @@
   public async run(): Promise<void> {
     this.generateModuleInfos();
 
-<<<<<<< HEAD
-    let moduleToFile = new Map<string, string[]>();
-    this.compileFiles.forEach((fileInfo: CompileFileInfo, _: string) => {
-=======
     const compilePromises: Promise<void>[] = [];
     let moduleToFile = new Map<string, string[]>();
     this.compileFiles.forEach((fileInfo: CompileFileInfo, file: string) => {
->>>>>>> 6d813986
       if (!moduleToFile.has(fileInfo.packageName)) {
         moduleToFile.set(fileInfo.packageName, []);
       }
@@ -1089,11 +891,8 @@
         this.logger.printErrorAndExit(logData);
       }
     }
-<<<<<<< HEAD
-=======
     
     this.mergeAbcFiles();
->>>>>>> 6d813986
   }
 
   // -- runParallell code begins --
@@ -1104,11 +903,7 @@
   };
 
   public generatedependencyFileMap(): void {
-<<<<<<< HEAD
-    if (this.isBuildConfigModified || !this.isCacheFileExists || this.enableDeclgenEts2Ts || this.isHybrid) {
-=======
     if (this.enableDeclgenEts2Ts) {
->>>>>>> 6d813986
       return;
     }
     const dependencyInputFile: string = path.join(this.cacheDir, DEPENDENCY_INPUT_FILE);
@@ -1317,13 +1112,8 @@
     if (clearExitListeners) {
       cluster.removeAllListeners('exit');
     }
-<<<<<<< HEAD
-
-    cluster.setupPrimary({
-=======
     const setupFn = cluster.setupPrimary ?? cluster.setupMaster; // Adapt to node-v14
     setupFn({
->>>>>>> 6d813986
       exec: execPath,
       execArgv: execArgs,
     });
