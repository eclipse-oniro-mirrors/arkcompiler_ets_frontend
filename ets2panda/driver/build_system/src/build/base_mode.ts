--- conflicted
+++ resolved
@@ -17,16 +17,6 @@
 import * as path from 'path';
 import * as fs from 'fs';
 import * as child_process from 'child_process';
-<<<<<<< HEAD
-import cluster, {
-  Cluster,
-  Worker
-} from 'cluster';
-import {
-  ABC_SUFFIX,
-  ARKTSCONFIG_JSON_FILE,
-  BUILD_MODE,
-=======
 import * as crypto from 'crypto';
 
 
@@ -38,7 +28,6 @@
 import {
   ABC_SUFFIX,
   ARKTSCONFIG_JSON_FILE,
->>>>>>> 494f8da8
   DEFAULT_WOKER_NUMS,
   DECL_ETS_SUFFIX,
   DEPENDENCY_JSON_FILE,
@@ -52,11 +41,7 @@
   changeDeclgenFileExtension,
   changeFileExtension,
   ensurePathExists,
-<<<<<<< HEAD
-  isFileExistSync,
-=======
   getFileHash,
->>>>>>> 494f8da8
   isMac
 } from '../utils';
 import {
@@ -73,10 +58,6 @@
   ArkTS,
   ArkTSGlobal,
   BuildConfig,
-<<<<<<< HEAD
-  CompileFileInfo,
-  DependentModuleConfig,
-=======
   BUILD_MODE,
   OHOS_MODULE_TYPE,
   CompileFileInfo,
@@ -84,16 +65,12 @@
   DependentModuleConfig,
   JobInfo,
   KPointer,
->>>>>>> 494f8da8
   ModuleInfo
 } from '../types';
 import { ArkTSConfigGenerator } from './generate_arktsconfig';
 import { SetupClusterOptions } from '../types';
-<<<<<<< HEAD
-=======
 import { KitImportTransformer } from '../plugins/KitImportTransformer';
 
->>>>>>> 494f8da8
 export abstract class BaseMode {
   public buildConfig: BuildConfig;
   public entryFiles: Set<string>;
@@ -181,13 +158,8 @@
     );
     ensurePathExists(declEtsOutputPath);
     ensurePathExists(etsOutputPath);
-<<<<<<< HEAD
-    let arktsGlobal: ArkTSGlobal = this.buildConfig.arktsGlobal;
-    let arkts: ArkTS = this.buildConfig.arkts;
-=======
     const arktsGlobal: ArkTSGlobal = this.buildConfig.arktsGlobal;
     const arkts: ArkTS = this.buildConfig.arkts;
->>>>>>> 494f8da8
     let errorStatus = false;
     try {
       arktsGlobal.filePath = fileInfo.filePath;
@@ -260,13 +232,8 @@
     ets2pandaCmd.push(fileInfo.filePath);
     this.logger.printInfo('ets2pandaCmd: ' + ets2pandaCmd.join(' '));
 
-<<<<<<< HEAD
-    let arktsGlobal = this.buildConfig.arktsGlobal;
-    let arkts = this.buildConfig.arkts;
-=======
     const arktsGlobal = this.buildConfig.arktsGlobal;
     const arkts = this.buildConfig.arkts;
->>>>>>> 494f8da8
     let errorStatus = false;
     try {
       arktsGlobal.filePath = fileInfo.filePath;
@@ -328,8 +295,6 @@
         // when error occur,wrapper will destroy context.
         arktsGlobal.es2panda._DestroyContext(arktsGlobal.compilerContext.peer);
       }
-<<<<<<< HEAD
-=======
       PluginDriver.getInstance().runPluginHook(PluginHook.CLEAN);
       arkts.destroyConfig(arktsGlobal.config);
     }
@@ -387,7 +352,6 @@
         // when error occur,wrapper will destroy context.
         arktsGlobal.es2panda._DestroyContext(arktsGlobal.compilerContext.peer);
       }
->>>>>>> 494f8da8
       PluginDriver.getInstance().runPluginHook(PluginHook.CLEAN);
       arkts.destroyConfig(arktsGlobal.config);
     }
@@ -438,12 +402,7 @@
         if (module.isMainModule) {
           return;
         }
-<<<<<<< HEAD
-        module.language === LANGUAGE_VERSION.ARKTS_1_2 ?
-          staticDepModules.set(packageName, module) : dynamicDepModules.set(packageName, module);
-=======
         this.collectDependencyModules(packageName, module, dynamicDepModules, staticDepModules);
->>>>>>> 494f8da8
       });
       if (moduleInfo.language === LANGUAGE_VERSION.ARKTS_HYBRID) {
         dynamicDepModules.set(moduleInfo.packageName, moduleInfo);
@@ -468,11 +427,6 @@
     return [dynamicDepModules, staticDepModules];
   }
 
-<<<<<<< HEAD
-  private generateArkTSConfigForModules(): void {
-    this.moduleInfos.forEach((moduleInfo: ModuleInfo, moduleRootPath: string) => {
-      ArkTSConfigGenerator.getInstance(this.buildConfig, this.moduleInfos).writeArkTSConfigFile(moduleInfo);
-=======
   private collectDependencyModules(
     packageName: string,
     module: ModuleInfo,
@@ -493,7 +447,6 @@
     this.moduleInfos.forEach((moduleInfo: ModuleInfo, moduleRootPath: string) => {
       ArkTSConfigGenerator.getInstance(this.buildConfig, this.moduleInfos)
         .writeArkTSConfigFile(moduleInfo, this.enableDeclgenEts2Ts, this.buildConfig);
->>>>>>> 494f8da8
     });
   }
 
@@ -513,24 +466,7 @@
       );
       this.logger.printError(logData);
     }
-<<<<<<< HEAD
-    let mainModuleInfo: ModuleInfo = {
-      isMainModule: this.hasMainModule,
-      packageName: this.packageName,
-      moduleRootPath: this.moduleRootPath,
-      moduleType: this.moduleType,
-      sourceRoots: this.sourceRoots,
-      entryFile: '',
-      arktsConfigFile: path.resolve(this.cacheDir, this.packageName, ARKTSCONFIG_JSON_FILE),
-      dynamicDepModuleInfos: new Map<string, ModuleInfo>(),
-      staticDepModuleInfos: new Map<string, ModuleInfo>(),
-      compileFileInfos: [],
-      declgenV1OutPath: this.declgenV1OutPath,
-      declgenBridgeCodePath: this.declgenBridgeCodePath
-    };
-=======
     const mainModuleInfo: ModuleInfo = this.getMainModuleInfo();
->>>>>>> 494f8da8
     this.moduleInfos.set(this.packageName, mainModuleInfo);
     this.dependentModuleList.forEach((module: DependentModuleConfig) => {
       if (!module.packageName || !module.modulePath || !module.sourceRoots || !module.entryFile) {
@@ -555,12 +491,6 @@
         dynamicDepModuleInfos: new Map<string, ModuleInfo>(),
         staticDepModuleInfos: new Map<string, ModuleInfo>(),
         declgenV1OutPath: module.declgenV1OutPath,
-<<<<<<< HEAD
-        declgenBridgeCodePath: module.declgenBridgeCodePath,
-        language: module.language,
-        declFilesPath: module.declFilesPath,
-        dependencies: module.dependencies
-=======
         declgenV2OutPath: module.declgenV2OutPath,
         declgenBridgeCodePath: module.declgenBridgeCodePath,
         language: module.language,
@@ -568,7 +498,6 @@
         dependencies: module.dependencies,
         byteCodeHar: module.byteCodeHar,
         abcPath: module.abcPath
->>>>>>> 494f8da8
       };
       this.moduleInfos.set(module.packageName, moduleInfo);
     });
@@ -1082,6 +1011,7 @@
     });
     return JSON.parse(jsonStr);
   }
+
   setupCluster(cluster: Cluster, options: SetupClusterOptions): void {
     const {
       clearExitListeners,
@@ -1390,159 +1320,6 @@
     this.mergeAbcFiles();
   }
 
-<<<<<<< HEAD
-  private terminateAllWorkers(): void {
-    Object.values(cluster.workers || {}).forEach(worker => {
-      worker?.kill();
-    });
-  };
-
-  public async runParallell(): Promise<void> {
-    this.generateModuleInfos();
-    this.generateArkTSConfigForModules();
-
-    if (!cluster.isPrimary) {
-      return;
-    }
-
-    try {
-      this.setupCluster(cluster, {
-        clearExitListeners: true,
-        execPath: path.resolve(__dirname, 'compile_worker.js'),
-      });
-      await this.dispatchTasks();
-      this.logger.printInfo('All tasks complete, merging...');
-      this.mergeAbcFiles();
-    } catch (error) {
-      this.logger.printError(LogDataFactory.newInstance(
-        ErrorCode.BUILDSYSTEM_COMPILE_ABC_FAIL,
-        'Compile abc files failed.'
-      ));
-    } finally {
-      this.terminateAllWorkers();
-    }
-  }
-
-  public async generateDeclarationParallell(): Promise<void> {
-    this.generateModuleInfos();
-    this.generateArkTSConfigForModules();
-
-    if (!cluster.isPrimary) {
-      return;
-    }
-
-    try {
-      this.setupCluster(cluster, {
-        clearExitListeners: true,
-        execPath: path.resolve(__dirname, 'declgen_worker.js'),
-      });
-      await this.dispatchTasks();
-      this.logger.printInfo('All declaration generation tasks complete.');
-    } catch (error) {
-        this.logger.printError(LogDataFactory.newInstance(
-        ErrorCode.BUILDSYSTEM_DECLGEN_FAIL,
-        'Generate declaration files failed.'
-      ));
-    } finally {
-      this.terminateAllWorkers();
-    }
-  }
-
-  private async dispatchTasks(): Promise<void> {
-    const numCPUs = os.cpus().length;
-    const taskQueue = Array.from(this.compileFiles.values());
-
-    const configuredWorkers = this.buildConfig?.maxWorkers;
-    const defaultWorkers = DEFAULT_WOKER_NUMS;
-
-    let effectiveWorkers: number;
-
-    if (configuredWorkers) {
-      effectiveWorkers = Math.min(configuredWorkers, numCPUs - 1);
-    } else {
-      effectiveWorkers = Math.min(defaultWorkers, numCPUs - 1);
-    }
-
-    const maxWorkers = Math.min(taskQueue.length, effectiveWorkers);
-
-    const chunkSize = Math.ceil(taskQueue.length / maxWorkers);
-    const serializableConfig = this.getSerializableConfig();
-    const workerExitPromises: Promise<void>[] = [];
-
-    const moduleInfosArray = Array.from(this.moduleInfos.entries());
-
-    for (let i = 0; i < maxWorkers; i++) {
-      const taskChunk = taskQueue.slice(i * chunkSize, (i + 1) * chunkSize);
-      const worker = cluster.fork();
-
-      this.setupWorkerMessageHandler(worker);
-      worker.send({ taskList: taskChunk, buildConfig: serializableConfig, moduleInfos: moduleInfosArray});
-
-      const exitPromise = new Promise<void>((resolve, reject) => {
-        worker.on('exit', (status) => status === 0 ? resolve() : reject());
-      });
-
-      workerExitPromises.push(exitPromise);
-    }
-
-    await Promise.all(workerExitPromises);
-  }
-
-  private setupWorkerMessageHandler(worker: Worker): void {
-    worker.on('message', (message: {
-      success: boolean;
-      filePath?: string;
-      error?: string;
-    }) => {
-      if (message.success) {
-        return;
-      }
-      this.logger.printError(LogDataFactory.newInstance(
-        ErrorCode.BUILDSYSTEM_COMPILE_ABC_FAIL,
-        'Compile abc files failed in worker.',
-        message.error || 'Unknown error',
-        message.filePath
-      ));
-    });
-  }
-
-  private getSerializableConfig(): Object {
-    const ignoreList = [
-      'compileFiles',
-      'arkts',
-      'dependentModuleList',
-    ];
-    const jsonStr = JSON.stringify(this.buildConfig, (key, value) => {
-      if (typeof value === 'bigint') {
-        return undefined;
-      }
-      //remove useless data from buildConfig
-      if (ignoreList.includes(key)) {
-        return undefined;
-      }
-      return value;
-    });
-    return JSON.parse(jsonStr);
-  }
-
-  setupCluster(cluster: Cluster, options: SetupClusterOptions): void {
-    const {
-      clearExitListeners,
-      execPath,
-      execArgs = [],
-    } = options;
-  
-    if (clearExitListeners) {
-      cluster.removeAllListeners('exit');
-    }
-  
-    cluster.setupPrimary({
-      exec: execPath,
-      execArgv: execArgs,
-    });
-  }
-}
-=======
   // CC-OFFNXT(huge_depth)
   private async invokeWorkers(jobs: Record<string, Job>, queues: Queues, processingJobs: Set<string>, workers: ThreadWorker[]): Promise<void> {
     return new Promise<void>((resolve) => {
@@ -1735,5 +1512,4 @@
 
 // -- runConcurrent code ends --
 
-let finishedJob: string[] = [];
->>>>>>> 494f8da8
+let finishedJob: string[] = [];