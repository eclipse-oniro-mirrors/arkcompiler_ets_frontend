--- conflicted
+++ resolved
@@ -26,11 +26,7 @@
 import { BuildFrameworkMode } from './build/build_framework_mode';
 
 export async function build(projectConfig: BuildConfig): Promise<void> {
-<<<<<<< HEAD
-  Logger.getInstance(projectConfig);
-=======
   let logger: Logger = Logger.getInstance(projectConfig);
->>>>>>> 58c46612
   let buildConfig: BuildConfig = processBuildConfig(projectConfig);
 
   if (projectConfig.frameworkMode === true) {
