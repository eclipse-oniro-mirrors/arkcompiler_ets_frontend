/*
 * Copyright (c) 2025 Huawei Device Co., Ltd.
 * Licensed under the Apache License, Version 2.0 (the "License");
 * you may not use this file except in compliance with the License.
 * You may obtain a copy of the License at
 *
 *     http://www.apache.org/licenses/LICENSE-2.0
 *
 * Unless required by applicable law or agreed to in writing, software
 * distributed under the License is distributed on an "AS IS" BASIS,
 * WITHOUT WARRANTIES OR CONDITIONS OF ANY KIND, either express or implied.
 * See the License for the specific language governing permissions and
 * limitations under the License.
 */

import * as fs from 'fs';
import * as path from 'path';

import { processBuildConfig } from './init/process_build_config';
import { BuildMode } from './build/build_mode';
import { Logger } from './logger';
import { ArkTSConfigGenerator } from './build/generate_arktsconfig';
import { PluginDriver } from './plugins/plugins_driver';
<<<<<<< HEAD
import { BuildConfig } from './types';
import { BuildFrameworkMode } from './build/build_framework_mode';
=======
import { BuildConfig, BUILD_TYPE } from './types';
import { BuildFrameworkMode } from './build/build_framework_mode';
import { cleanKoalaModule } from './init/init_koala_modules';
>>>>>>> 6d813986

export async function build(projectConfig: BuildConfig): Promise<void> {
  let logger: Logger = Logger.getInstance(projectConfig);
  let buildConfig: BuildConfig = processBuildConfig(projectConfig);

<<<<<<< HEAD
=======
  buildConfig.entryFiles = buildConfig.compileFiles;
>>>>>>> 6d813986
  if (projectConfig.frameworkMode === true) {
    let buildframeworkMode: BuildFrameworkMode = new BuildFrameworkMode(buildConfig);
    await buildframeworkMode.run();
    if (logger.hasErrors()) {
      clean();
      process.exit(1);
    }
  } else if (projectConfig.enableDeclgenEts2Ts === true) {
    let buildMode: BuildMode = new BuildMode(buildConfig);
    await buildMode.generateDeclaration();
  } else if (projectConfig.buildType === BUILD_TYPE.BUILD) {
    let buildMode: BuildMode = new BuildMode(buildConfig);
    await buildMode.run();
  }

  clean();
}

function clean(): void {
  Logger.destroyInstance();
  ArkTSConfigGenerator.destroyInstance();
  PluginDriver.destroyInstance();
  cleanKoalaModule();
}

function main(): void {
  const buildConfigPath: string = path.resolve(process.argv[2]);
  const projectConfig: BuildConfig = JSON.parse(fs.readFileSync(buildConfigPath, 'utf-8'));

  build(projectConfig);
}

if (require.main === module) {
  main();
}<|MERGE_RESOLUTION|>--- conflicted
+++ resolved
@@ -21,23 +21,15 @@
 import { Logger } from './logger';
 import { ArkTSConfigGenerator } from './build/generate_arktsconfig';
 import { PluginDriver } from './plugins/plugins_driver';
-<<<<<<< HEAD
-import { BuildConfig } from './types';
-import { BuildFrameworkMode } from './build/build_framework_mode';
-=======
 import { BuildConfig, BUILD_TYPE } from './types';
 import { BuildFrameworkMode } from './build/build_framework_mode';
 import { cleanKoalaModule } from './init/init_koala_modules';
->>>>>>> 6d813986
 
 export async function build(projectConfig: BuildConfig): Promise<void> {
   let logger: Logger = Logger.getInstance(projectConfig);
   let buildConfig: BuildConfig = processBuildConfig(projectConfig);
 
-<<<<<<< HEAD
-=======
   buildConfig.entryFiles = buildConfig.compileFiles;
->>>>>>> 6d813986
   if (projectConfig.frameworkMode === true) {
     let buildframeworkMode: BuildFrameworkMode = new BuildFrameworkMode(buildConfig);
     await buildframeworkMode.run();
