/*
 * Copyright (c) 2025 Huawei Device Co., Ltd.
 * Licensed under the Apache License, Version 2.0 (the "License");
 * you may not use this file except in compliance with the License.
 * You may obtain a copy of the License at
 *
 *     http://www.apache.org/licenses/LICENSE-2.0
 *
 * Unless required by applicable law or agreed to in writing, software
 * distributed under the License is distributed on an "AS IS" BASIS,
 * WITHOUT WARRANTIES OR CONDITIONS OF ANY KIND, either express or implied.
 * See the License for the specific language governing permissions and
 * limitations under the License.
 */

import * as fs from 'fs';
import * as path from 'path';

import { processBuildConfig } from './init/process_build_config';
import { BuildMode } from './build/build_mode';
import { Logger } from './logger';
import { ArkTSConfigGenerator } from './build/generate_arktsconfig';
import { PluginDriver } from './plugins/plugins_driver';
import { BuildConfig, BUILD_TYPE } from './types';
import { BuildFrameworkMode } from './build/build_framework_mode';

export async function build(projectConfig: BuildConfig): Promise<void> {
<<<<<<< HEAD
  Logger.getInstance(projectConfig);
=======
  let logger: Logger = Logger.getInstance(projectConfig);
>>>>>>> 494f8da8
  let buildConfig: BuildConfig = processBuildConfig(projectConfig);

  buildConfig.entryFiles = buildConfig.compileFiles;
  if (projectConfig.frameworkMode === true) {
    let buildframeworkMode: BuildFrameworkMode = new BuildFrameworkMode(buildConfig);
    await buildframeworkMode.run();
    if (logger.hasErrors()) {
      clean();
      process.exit(1);
    }
  } else if (projectConfig.enableDeclgenEts2Ts === true) {
    let buildMode: BuildMode = new BuildMode(buildConfig);
    await buildMode.generateDeclaration();
<<<<<<< HEAD
  } else if (projectConfig.buildType === BUILD_TYPE_BUILD) {
=======
  } else if (projectConfig.buildType === BUILD_TYPE.BUILD) {
>>>>>>> 494f8da8
    let buildMode: BuildMode = new BuildMode(buildConfig);
    await buildMode.run();
  }

  clean();
}

function clean(): void {
  Logger.destroyInstance();
  ArkTSConfigGenerator.destroyInstance();
  PluginDriver.destroyInstance();
}

function main(): void {
  const buildConfigPath: string = path.resolve(process.argv[2]);
  const projectConfig: BuildConfig = JSON.parse(fs.readFileSync(buildConfigPath, 'utf-8'));

  build(projectConfig);
}

if (require.main === module) {
  main();
}<|MERGE_RESOLUTION|>--- conflicted
+++ resolved
@@ -25,11 +25,7 @@
 import { BuildFrameworkMode } from './build/build_framework_mode';
 
 export async function build(projectConfig: BuildConfig): Promise<void> {
-<<<<<<< HEAD
-  Logger.getInstance(projectConfig);
-=======
   let logger: Logger = Logger.getInstance(projectConfig);
->>>>>>> 494f8da8
   let buildConfig: BuildConfig = processBuildConfig(projectConfig);
 
   buildConfig.entryFiles = buildConfig.compileFiles;
@@ -43,11 +39,7 @@
   } else if (projectConfig.enableDeclgenEts2Ts === true) {
     let buildMode: BuildMode = new BuildMode(buildConfig);
     await buildMode.generateDeclaration();
-<<<<<<< HEAD
-  } else if (projectConfig.buildType === BUILD_TYPE_BUILD) {
-=======
   } else if (projectConfig.buildType === BUILD_TYPE.BUILD) {
->>>>>>> 494f8da8
     let buildMode: BuildMode = new BuildMode(buildConfig);
     await buildMode.run();
   }
