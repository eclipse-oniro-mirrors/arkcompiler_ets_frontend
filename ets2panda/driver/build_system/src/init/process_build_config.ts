/*
 * Copyright (c) 2025 Huawei Device Co., Ltd.
 * Licensed under the Apache License, Version 2.0 (the "License");
 * you may not use this file except in compliance with the License.
 * You may obtain a copy of the License at
 *
 *     http://www.apache.org/licenses/LICENSE-2.0
 *
 * Unless required by applicable law or agreed to in writing, software
 * distributed under the License is distributed on an "AS IS" BASIS,
 * WITHOUT WARRANTIES OR CONDITIONS OF ANY KIND, either express or implied.
 * See the License for the specific language governing permissions and
 * limitations under the License.
 */

import * as fs from 'fs';
import * as path from 'path';

import {
  isLinux,
  isMac,
  isWindows,
} from '../utils';
import { PluginDriver } from '../plugins/plugins_driver';
import {
<<<<<<< HEAD
  BUILD_MODE,
  KOALA_WRAPPER_PATH_FROM_SDK,
=======
  API,
  ARKTS,
  COMPONENT,
  KITS,
>>>>>>> 6d813986
  PANDA_SDK_PATH_FROM_SDK,
  PROJECT_BUILD_CONFIG_FILE
} from '../pre_define';
import {
  LogData,
  LogDataFactory,
  Logger
} from '../logger';
import { ErrorCode } from '../error_code';
import {
  BuildConfig,
  BUILD_MODE,
  AliasConfig
} from '../types';
import { initKoalaModules } from './init_koala_modules';

export function processBuildConfig(projectConfig: BuildConfig): BuildConfig {
  let buildConfig: BuildConfig = { 
    ...projectConfig,
    isBuildConfigModified: false 
  };
  let buildSdkPath: string = buildConfig.buildSdkPath as string;
  buildConfig.pandaSdkPath = buildConfig.pandaSdkPath ?? path.resolve(buildSdkPath, PANDA_SDK_PATH_FROM_SDK);
  /**
   * ets2panda guys require remove debug param
   * it contain some bugs.
   */
  buildConfig.buildMode = BUILD_MODE.RELEASE;
  checkCacheProjectConfig(buildConfig);
  initPlatformSpecificConfig(buildConfig);
  initBuildEnv(buildConfig);
  initKoalaModules(buildConfig);
  PluginDriver.getInstance().initPlugins(buildConfig);
  initAliasConfig(buildConfig);
  initInteropSDKInfo(buildConfig);
  return buildConfig;
}

function checkCacheProjectConfig(buildConfig: BuildConfig): void {
  const cachePath = buildConfig.cachePath as string;
  const projectionConfigPath = path.join(cachePath, PROJECT_BUILD_CONFIG_FILE);
  const logger: Logger = Logger.getInstance();

  if (!fs.existsSync(cachePath)) {
    fs.mkdirSync(cachePath, { recursive: true });
  }

  if (!fs.existsSync(projectionConfigPath)) {
    fs.writeFileSync(projectionConfigPath, JSON.stringify(buildConfig, null, '\t'));
  } else {
    const existingConfig = JSON.parse(fs.readFileSync(projectionConfigPath, 'utf8'));
    if (!areConfigsEqual(existingConfig, buildConfig)) {
      buildConfig.isBuildConfigModified = true;
      fs.writeFileSync(projectionConfigPath, JSON.stringify(buildConfig, null, '\t'));
    } else {
      buildConfig.isBuildConfigModified = false;
      logger.printInfo('projectionConfig.json is up to date.');
    }
  }
}

function areConfigsEqual(config1: BuildConfig, config2: BuildConfig): boolean {
  const { isBuildConfigModified: _, compileFiles: __, ...rest1 } = config1;
  const { isBuildConfigModified: ___, compileFiles: ____, ...rest2 } = config2;
  return JSON.stringify(rest1) === JSON.stringify(rest2);
}

function initPlatformSpecificConfig(buildConfig: BuildConfig): void {
  const pandaSdkPath: string = path.resolve(buildConfig.pandaSdkPath as string);
  const logger: Logger = Logger.getInstance();
  if (isWindows()) {
    buildConfig.abcLinkerPath = path.join(pandaSdkPath, 'bin', 'ark_link.exe');
    buildConfig.dependencyAnalyzerPath = path.join(pandaSdkPath, 'bin', 'dependency_analyzer.exe');
  }

  if (isMac() || isLinux()) {
    buildConfig.abcLinkerPath = path.join(pandaSdkPath, 'bin', 'ark_link');
    buildConfig.dependencyAnalyzerPath = path.join(pandaSdkPath, 'bin', 'dependency_analyzer');
  }

  if (!buildConfig.enableDeclgenEts2Ts && !fs.existsSync(buildConfig.abcLinkerPath as string)) {
    const logData: LogData = LogDataFactory.newInstance(
      ErrorCode.BUILDSYSTEM_ARK_LINK_NOT_FOUND_FAIL,
      'Ark_link not found in path.',
      '',
      buildConfig.abcLinkerPath as string
    );
    logger.printError(logData);
  }

<<<<<<< HEAD
  if (!buildConfig.frameworkMode && !fs.existsSync(buildConfig.dependencyAnalyzerPath as string)) {
=======
  if (!buildConfig.frameworkMode && !buildConfig.enableDeclgenEts2Ts && !fs.existsSync(buildConfig.dependencyAnalyzerPath as string)) {
>>>>>>> 6d813986
    const logData: LogData = LogDataFactory.newInstance(
      ErrorCode.BUILDSYSTEM_Dependency_Analyzer_NOT_FOUND_FAIL,
      'Dependency_analyzer not found in path.',
      '',
      buildConfig.dependencyAnalyzerPath as string
    );
    logger.printError(logData);
  }
}

export function initBuildEnv(buildConfig: BuildConfig): void {
  const pandaSdkPath: string = path.resolve(buildConfig.pandaSdkPath as string);
  const currentPath: string | undefined = process.env.PATH;
  const logger: Logger = Logger.getInstance();

  let pandaLibPath: string = path.resolve(pandaSdkPath, 'lib');

  process.env.PATH = `${currentPath}${path.delimiter}${pandaLibPath}`;
  if (isMac()) {
    process.env.DYLD_LIBRARY_PATH = `${currentPath}${path.delimiter}${pandaLibPath}`;
  }
  logger.printInfo(`Updated PATH: ${process.env.PATH}`);
}

<<<<<<< HEAD
function initKoalaWrapper(buildConfig: BuildConfig): void {
  let koalaWrapperPath: string = path.resolve(buildConfig.buildSdkPath as string, KOALA_WRAPPER_PATH_FROM_SDK);
  const { arkts, arktsGlobal } = require(koalaWrapperPath);
  buildConfig.arkts = arkts;
  buildConfig.arktsGlobal = arktsGlobal;
  buildConfig.arktsGlobal.es2panda._SetUpSoPath(buildConfig.pandaSdkPath);
=======
function initAliasConfig(buildConfig: BuildConfig): void {
  buildConfig.aliasConfig = {};
  buildConfig.sdkAliasMap = buildConfig.sdkAliasMap instanceof Map
    ? buildConfig.sdkAliasMap
    : new Map(Object.entries(buildConfig.sdkAliasMap || {}));

  if (buildConfig.sdkAliasMap.size === 0) {
    return;
  }
  for (const [pkgName, filePath] of buildConfig.sdkAliasMap) {
    const rawContent = fs.readFileSync(filePath, 'utf-8');
    const jsonData = JSON.parse(rawContent);
    const pkgAliasObj: Record<string, AliasConfig> = {};

    for (const [aliasKey, config] of Object.entries(jsonData)) {
      if (typeof config !== 'object' || config === null ||
        !('originalAPIName' in config) || !('isStatic' in config)) {
        const logData: LogData = LogDataFactory.newInstance(
          ErrorCode.BUILDSYSTEM_INIT_ALIAS_CONFIG_FAILED,
          'Init Alias Config Failed',
          `Invalid AliasConfig format in ${pkgName} -> ${aliasKey}`
        );
        Logger.getInstance().printErrorAndExit(logData);
      }

      const aliasConfig = config as AliasConfig;
      pkgAliasObj[aliasKey] = {
        originalAPIName: aliasConfig.originalAPIName,
        isStatic: aliasConfig.isStatic
      };
    }

    buildConfig.aliasConfig[pkgName] = pkgAliasObj;
  }
}

function initInteropSDKInfo(buildConfig: BuildConfig): void {
  buildConfig.interopSDKPaths = new Set<string>();

  const basePaths = buildConfig.interopApiPaths?.length
    ? buildConfig.interopApiPaths
    : [path.resolve(buildConfig.buildSdkPath as string, '../ets1.1/build-tools/interop')];

  for (const basePath of basePaths) {
    /**
     * dynamic public api from 1.1
     */
    const arktsPath = path.resolve(basePath, ARKTS);
    /**
     * dynamic public api from 1.1
     */
    const apiPath = path.resolve(basePath, API);
    /**
     * a router file from 1.1, whicl will export * from manay api file
     * and kit have not runtime_name,is alias for edit,
     * and will be transformed before compile in 1.1
     */
    const kitsPath = path.resolve(basePath, KITS);
    /**
     * component is inner api for apiPath and artsPath
     * bcs apiPath and artsPath is dynamic module,
     * apiPath will depend component, we should also add component to dependenciesection,
     * or it will fatal error
     */
    const component = path.resolve(basePath, COMPONENT);


    if (fs.existsSync(arktsPath)) {
      buildConfig.interopSDKPaths.add(arktsPath);
    }
    if (fs.existsSync(apiPath)) {
      buildConfig.interopSDKPaths.add(apiPath);
    }
    if (fs.existsSync(kitsPath)) {
      buildConfig.interopSDKPaths.add(kitsPath);
    }
    if (fs.existsSync(component)) {
      buildConfig.interopSDKPaths.add(component);
    }
  }
>>>>>>> 6d813986
}<|MERGE_RESOLUTION|>--- conflicted
+++ resolved
@@ -23,15 +23,10 @@
 } from '../utils';
 import { PluginDriver } from '../plugins/plugins_driver';
 import {
-<<<<<<< HEAD
-  BUILD_MODE,
-  KOALA_WRAPPER_PATH_FROM_SDK,
-=======
   API,
   ARKTS,
   COMPONENT,
   KITS,
->>>>>>> 6d813986
   PANDA_SDK_PATH_FROM_SDK,
   PROJECT_BUILD_CONFIG_FILE
 } from '../pre_define';
@@ -122,11 +117,7 @@
     logger.printError(logData);
   }
 
-<<<<<<< HEAD
-  if (!buildConfig.frameworkMode && !fs.existsSync(buildConfig.dependencyAnalyzerPath as string)) {
-=======
   if (!buildConfig.frameworkMode && !buildConfig.enableDeclgenEts2Ts && !fs.existsSync(buildConfig.dependencyAnalyzerPath as string)) {
->>>>>>> 6d813986
     const logData: LogData = LogDataFactory.newInstance(
       ErrorCode.BUILDSYSTEM_Dependency_Analyzer_NOT_FOUND_FAIL,
       'Dependency_analyzer not found in path.',
@@ -151,14 +142,6 @@
   logger.printInfo(`Updated PATH: ${process.env.PATH}`);
 }
 
-<<<<<<< HEAD
-function initKoalaWrapper(buildConfig: BuildConfig): void {
-  let koalaWrapperPath: string = path.resolve(buildConfig.buildSdkPath as string, KOALA_WRAPPER_PATH_FROM_SDK);
-  const { arkts, arktsGlobal } = require(koalaWrapperPath);
-  buildConfig.arkts = arkts;
-  buildConfig.arktsGlobal = arktsGlobal;
-  buildConfig.arktsGlobal.es2panda._SetUpSoPath(buildConfig.pandaSdkPath);
-=======
 function initAliasConfig(buildConfig: BuildConfig): void {
   buildConfig.aliasConfig = {};
   buildConfig.sdkAliasMap = buildConfig.sdkAliasMap instanceof Map
@@ -239,5 +222,4 @@
       buildConfig.interopSDKPaths.add(component);
     }
   }
->>>>>>> 6d813986
 }