--- conflicted
+++ resolved
@@ -41,11 +41,7 @@
 export const SYSTEM_SDK_PATH_FROM_SDK: string = './';
 export const KOALA_WRAPPER_PATH_FROM_SDK: string = './build-tools/koala-wrapper/build/lib/es2panda';
 
-<<<<<<< HEAD
-export const DEFAULT_WOKER_NUMS: number = 4;
-=======
 export const DEFAULT_WOKER_NUMS: number = 4;
 
 export const ETS_1_1 = 'ets1.1';
-export const ETS_1_1_INTEROP = 'ets1.1interop';
->>>>>>> 58c46612
+export const ETS_1_1_INTEROP = 'ets1.1interop';