--- conflicted
+++ resolved
@@ -21,11 +21,8 @@
 import { BuildConfig } from '../types';
 import { ErrorCode } from '../error_code';
 import { FileManager } from './FileManager';
-<<<<<<< HEAD
-=======
 import path from 'path'
 import { MEMO_PLUGIN_PATH_FROM_SDK, UI_PLUGIN_PATH_FROM_SDK } from '../pre_define';
->>>>>>> 6d813986
 
 export enum PluginHook {
   NEW = 'afterNew',
@@ -76,20 +73,14 @@
   private program: object | undefined;
   private projectConfig: object | undefined;
   private fileManager: FileManager | undefined;
-<<<<<<< HEAD
-=======
   private contextPtr: number | undefined;
->>>>>>> 6d813986
 
   constructor() {
     this.ast = undefined;
     this.program = undefined;
     this.projectConfig = undefined;
     this.fileManager = undefined;
-<<<<<<< HEAD
-=======
     this.contextPtr = undefined;
->>>>>>> 6d813986
   }
 
   public setArkTSAst(ast: object): void {
@@ -116,23 +107,13 @@
     return this.projectConfig;
   }
 
-<<<<<<< HEAD
-  public setFileManager(projectConfig: BuildConfig):void{
-    if(!this.fileManager){
-=======
   public setFileManager(projectConfig: BuildConfig): void {
     if (!this.fileManager) {
->>>>>>> 6d813986
       FileManager.init(projectConfig);
       this.fileManager = FileManager.getInstance();
     }
   }
 
-<<<<<<< HEAD
-  public getFileManager():FileManager| undefined{
-    return this.fileManager;
-  }
-=======
   public getFileManager(): FileManager | undefined{
     return this.fileManager;
   }
@@ -144,7 +125,6 @@
   public getContextPtr(): number | undefined {
       return this.contextPtr;
   }
->>>>>>> 6d813986
 }
 
 export class PluginDriver {
