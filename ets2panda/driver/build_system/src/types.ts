--- conflicted
+++ resolved
@@ -25,10 +25,7 @@
   arkts: ArkTS;
   arktsGlobal: ArkTSGlobal;
   maxWorkers?: number;
-<<<<<<< HEAD
-=======
   isBuildConfigModified?: boolean;
->>>>>>> 58c46612
 }
 
 export interface ArkTSGlobal {
@@ -40,10 +37,7 @@
   };
   es2panda: {
     _DestroyContext: Function;
-<<<<<<< HEAD
-=======
     _SetUpSoPath: Function;
->>>>>>> 58c46612
   }
 }
 
@@ -66,7 +60,45 @@
 export enum Es2pandaContextState {
     ES2PANDA_STATE_NEW = 0,
     ES2PANDA_STATE_PARSED = 1,
-<<<<<<< HEAD
+    ES2PANDA_STATE_BOUND = 2,
+    ES2PANDA_STATE_CHECKED = 3,
+    ES2PANDA_STATE_LOWERED = 4,
+    ES2PANDA_STATE_ASM_GENERATED = 5,
+    ES2PANDA_STATE_BIN_GENERATED = 6,
+    ES2PANDA_STATE_ERROR = 7
+}
+
+export interface ArkTSGlobal {
+  filePath: string;
+  config: object;
+  compilerContext: {
+    program: object;
+    peer: object
+  };
+  es2panda: {
+    _DestroyContext: Function;
+  }
+}
+
+export interface ArkTS {
+  Config: {
+    create: Function;
+  };
+  Context: {
+    createFromString: Function;
+  };
+  EtsScript: {
+    fromContext: Function;
+  };
+  proceedToState: Function;
+  generateTsDeclarationsFromContext: Function;
+  destroyConfig: Function;
+  Es2pandaContextState: typeof Es2pandaContextState;
+}
+
+export enum Es2pandaContextState {
+    ES2PANDA_STATE_NEW = 0,
+    ES2PANDA_STATE_PARSED = 1,
     ES2PANDA_STATE_SCOPE_INITED = 2,
     ES2PANDA_STATE_BOUND = 3,
     ES2PANDA_STATE_CHECKED = 4,
@@ -74,14 +106,6 @@
     ES2PANDA_STATE_ASM_GENERATED = 6,
     ES2PANDA_STATE_BIN_GENERATED = 7,
     ES2PANDA_STATE_ERROR = 8
-=======
-    ES2PANDA_STATE_BOUND = 2,
-    ES2PANDA_STATE_CHECKED = 3,
-    ES2PANDA_STATE_LOWERED = 4,
-    ES2PANDA_STATE_ASM_GENERATED = 5,
-    ES2PANDA_STATE_BIN_GENERATED = 6,
-    ES2PANDA_STATE_ERROR = 7
->>>>>>> 58c46612
 }
 
 export interface ModuleConfig {
@@ -178,20 +202,14 @@
   dynamicDepModuleInfos: Map<string, ModuleInfo>;
   language?: string;
   declFilesPath?: string;
-<<<<<<< HEAD
-=======
   frameworkMode?: boolean;
   useEmptyPackage?: boolean;
->>>>>>> 58c46612
 }
 
 export type SetupClusterOptions = {
   clearExitListeners?: boolean;
   execPath?: string;
   execArgs?: string[];
-<<<<<<< HEAD
-};
-=======
 };
 
 export interface DependencyFileConfig {
@@ -201,5 +219,4 @@
   dependencies: {
     [filePath: string]: string[];
   }
-}
->>>>>>> 58c46612
+}