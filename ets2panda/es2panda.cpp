/**
 * Copyright (c) 2021-2025 Huawei Device Co., Ltd.
 * Licensed under the Apache License, Version 2.0 (the "License");
 * you may not use this file except in compliance with the License.
 * You may obtain a copy of the License at
 *
 * http://www.apache.org/licenses/LICENSE-2.0
 *
 * Unless required by applicable law or agreed to in writing, software
 * distributed under the License is distributed on an "AS IS" BASIS,
 * WITHOUT WARRANTIES OR CONDITIONS OF ANY KIND, either express or implied.
 * See the License for the specific language governing permissions and
 * limitations under the License.
 */

#include "compiler/core/compilerImpl.h"
#include "generated/diagnostic.h"
#include "public/public.h"
#include "util/diagnostic.h"
#include "util/generateBin.h"

#include "es2panda.h"

namespace ark::es2panda {
constexpr size_t DEFAULT_THREAD_COUNT = 2;

namespace util {
class Options;
}  // namespace util

template <class T>
T DirName(T const &path, T const &delims = ark::os::file::File::GetPathDelim())
{
    std::size_t pos = path.find_last_of(delims);
    if (pos == std::string::npos) {
        return "./";
    }

    if (pos == 0) {
        return delims;
    }

    std::string_view dirPath = path.substr(0, pos);
    if (dirPath.compare(".") == 0 || dirPath.compare("..") == 0) {
        return path.substr(0, pos + 1);
    }

    return path.substr(0, pos);
}

SourceFile::SourceFile(std::string_view fn, std::string_view s) : filePath(fn), fileFolder(DirName(fn)), source(s) {}

SourceFile::SourceFile(std::string_view fn, std::string_view s, bool m)
    : filePath(fn), fileFolder(DirName(fn)), source(s), isModule(m)
{
}
SourceFile::SourceFile(std::string_view fn, std::string_view s, bool m, std::string_view d)
    : filePath(fn), fileFolder(DirName(fn)), source(s), isModule(m), dest(d)
{
}

SourceFile::SourceFile(std::string_view fn, std::string_view s, std::string_view rp, bool m, bool d)
    : filePath(fn),
      fileFolder(DirName(fn)),
      source(s),
      resolvedPath(DirName(rp)),
      isModule(m),
      isDeclForDynamicStaticInterop(d)
{
}

Compiler::Compiler(ScriptExtension ext) : Compiler(ext, DEFAULT_THREAD_COUNT, {}) {}

Compiler::Compiler(ScriptExtension ext, size_t threadCount) : Compiler(ext, threadCount, {}) {}

Compiler::Compiler(ScriptExtension ext, size_t threadCount, std::vector<util::Plugin> &&plugins)
    : plugins_(std::move(plugins)), compiler_(new compiler::CompilerImpl(threadCount, &plugins_)), ext_(ext)
{
}

Compiler::~Compiler()
{
    delete compiler_;
}

pandasm::Program *Compiler::Compile(const SourceFile &input, const util::Options &options,
                                    util::DiagnosticEngine &diagnosticEngine, uint32_t parseStatus)
{
    public_lib::Context context;
<<<<<<< HEAD
    ArenaAllocator allocator(SpaceType::SPACE_TYPE_COMPILER, nullptr, true);
=======
    ThreadSafeArenaAllocator allocator(SpaceType::SPACE_TYPE_COMPILER, nullptr, true);
>>>>>>> 6d813986
    context.allocator = &allocator;
    context.compilingState = public_lib::CompilingState::SINGLE_COMPILING;

    try {
        return compiler_->Compile(compiler::CompilationUnit {input, options, parseStatus, ext_, diagnosticEngine},
                                  &context);
    } catch (const util::ThrowableDiagnostic &e) {
        error_ = e;
        return nullptr;
    }
}

unsigned int Compiler::CompileM(std::vector<SourceFile> &inputs, util::Options &options,
                                util::DiagnosticEngine &diagnosticEngine, std::vector<pandasm::Program *> &result)
{
    public_lib::Context context;
    context.transitionMemory =
<<<<<<< HEAD
        new public_lib::TransitionMemory(new ArenaAllocator(SpaceType::SPACE_TYPE_COMPILER, nullptr, true));
=======
        new public_lib::TransitionMemory(new ThreadSafeArenaAllocator(SpaceType::SPACE_TYPE_COMPILER, nullptr, true));
>>>>>>> 6d813986
    context.allocator = context.transitionMemory->PermanentAllocator();

    context.compilingState = public_lib::CompilingState::MULTI_COMPILING_INIT;
    unsigned int overallRes = 0;
    for (auto &input : inputs) {
        try {
            options.SetOutput(std::string(input.dest));
            LOG_IF(options.IsListFiles(), INFO, ES2PANDA)
                << "> es2panda: compiling from '" << input.filePath << "' to '" << input.dest << "'";
            auto program =
                compiler_->Compile(compiler::CompilationUnit {input, options, 0, ext_, diagnosticEngine}, &context);
            result.push_back(program);
        } catch (const util::ThrowableDiagnostic &err) {
            overallRes |= 1U;
            diagnosticEngine.Log(err);
        }
        context.compilingState = public_lib::CompilingState::MULTI_COMPILING_FOLLOW;
    }
    delete context.transitionMemory;
    return overallRes;
}

std::string Compiler::GetPhasesList() const
{
    return compiler::CompilerImpl::GetPhasesList(ext_);
}

void Compiler::DumpAsm(const pandasm::Program *prog)
{
    compiler::CompilerImpl::DumpAsm(prog);
}

<<<<<<< HEAD
util::DiagnosticEngine *g_diagnosticEngine = nullptr;

=======
// When compiling multi thread, this is need by each thread indenpengdentlt
thread_local util::DiagnosticEngine *g_diagnosticEngine = nullptr;
>>>>>>> 6d813986
}  // namespace ark::es2panda<|MERGE_RESOLUTION|>--- conflicted
+++ resolved
@@ -87,11 +87,7 @@
                                     util::DiagnosticEngine &diagnosticEngine, uint32_t parseStatus)
 {
     public_lib::Context context;
-<<<<<<< HEAD
-    ArenaAllocator allocator(SpaceType::SPACE_TYPE_COMPILER, nullptr, true);
-=======
     ThreadSafeArenaAllocator allocator(SpaceType::SPACE_TYPE_COMPILER, nullptr, true);
->>>>>>> 6d813986
     context.allocator = &allocator;
     context.compilingState = public_lib::CompilingState::SINGLE_COMPILING;
 
@@ -109,11 +105,7 @@
 {
     public_lib::Context context;
     context.transitionMemory =
-<<<<<<< HEAD
-        new public_lib::TransitionMemory(new ArenaAllocator(SpaceType::SPACE_TYPE_COMPILER, nullptr, true));
-=======
         new public_lib::TransitionMemory(new ThreadSafeArenaAllocator(SpaceType::SPACE_TYPE_COMPILER, nullptr, true));
->>>>>>> 6d813986
     context.allocator = context.transitionMemory->PermanentAllocator();
 
     context.compilingState = public_lib::CompilingState::MULTI_COMPILING_INIT;
@@ -146,11 +138,6 @@
     compiler::CompilerImpl::DumpAsm(prog);
 }
 
-<<<<<<< HEAD
-util::DiagnosticEngine *g_diagnosticEngine = nullptr;
-
-=======
 // When compiling multi thread, this is need by each thread indenpengdentlt
 thread_local util::DiagnosticEngine *g_diagnosticEngine = nullptr;
->>>>>>> 6d813986
 }  // namespace ark::es2panda