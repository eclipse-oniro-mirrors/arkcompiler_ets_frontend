# Copyright (c) 2024-2025 Huawei Device Co., Ltd.
# Licensed under the Apache License, Version 2.0 (the "License");
# you may not use this file except in compliance with the License.
# You may obtain a copy of the License at
#
# http://www.apache.org/licenses/LICENSE-2.0
#
# Unless required by applicable law or agreed to in writing, software
# distributed under the License is distributed on an "AS IS" BASIS,
# WITHOUT WARRANTIES OR CONDITIONS OF ANY KIND, either express or implied.
# See the License for the specific language governing permissions and
# limitations under the License.

* @gavin1012_hw @zhuoli72
.* @zhuoli72 @Prof1983 @igelhaus

/arkguard/ @xiao-peiyang
/es2panda/ @gavin1012_hw
/ets2panda/ @igelhaus @Prof1983
/ets2panda/aot @dkofanov @gavin1012_hw ^igelhaus ^Prof1983
/ets2panda/ast_verifier ^mbolshov @dkofanov ^igelhaus ^Prof1983
/ets2panda/bindings ^igelhaus ^Prof1983 @dreamdoomwalker @Ascnbio
/ets2panda/lexer @robertsipka ^chernykhsergey ^csabaosztrogonac @igelhaus ^zelentsovdmitry @Prof1983
/ets2panda/lsp ^igelhaus ^Prof1983 @dreamdoomwalker @Ascnbio
/ets2panda/public @mbolshov @zhelyapovaleksey ^igelhaus ^Prof1983
/ets2panda/test ^akmaevaleksey ^igelhaus ^Prof1983
/legacy_bin/ @ctw-ian
/merge_abc/ @gavin1012_hw
/test/ @gavin1012_hw
/test262/ @gavin1012_hw
/test262/*.json                 @shirunova_viktoria @gavin1012_hw @zhuheng27
/test262/*.py			@shirunova_viktoria @gavin1012_hw @zhuheng27
/test262/ignored*.txt		@shirunova_viktoria @gavin1012_hw @kuchkovairina @zhuheng27
/test_ecma_bcopt/ @gavin1012_hw
/ets2panda/checker/ @rtakacs ^akmaevaleksey @zelentsovdmitry ^csabaosztrogonac ^lirismankarina ^igelhaus ^Prof1983
/ets2panda/checker/ETS*.* @zelentsovdmitry ^igelhaus ^Prof1983
/ets2panda/checker/ETSAnalyzer.cpp ^akmaevaleksey @martinsajti @Ekkoruse ^igelhaus ^Prof1983
/ets2panda/checker/ETSAnalyzerHelpers.* @lirismankarina ^igelhaus ^Prof1983
/ets2panda/compiler/ @xuxjeeee @gogabr ^csabaosztrogonac ^igelhaus ^Prof1983 ^zelentsovdmitry
/ets2panda/declgen_ets2ts/ @dreamdoomwalker ^trubachevilya ^ivagin ^igelhaus ^Prof1983
/ets2panda/driver/ @trubachevilya @dreamdoomwalker ^igelhaus ^Prof1983
/ets2panda/ir/ @ziziziiziziz ^gavin1012_hw @csabaosztrogonac ^igelhaus ^Prof1983
<<<<<<< HEAD
/ets2panda/linter/              @ragnvald @rosinskiyigor @eokolnov1 @liwentao_uiw ^utkugursel
=======
/ets2panda/linter/              @rosinskiyigor @eokolnov1 @yyytiancai ^utkugursel
>>>>>>> 6d813986
/ets2panda/parser/ @robertsipka @shimenkovmikhail ^igelhaus ^csabaosztrogonac ^Prof1983 ^chernykhsergey ^zelentsovdmitry
/ets2panda/scripts/*-build.sh @titovatatiana ^igelhaus ^Prof1983
/ets2panda/scripts/arkui* @titovatatiana ^igelhaus ^Prof1983
/ets2panda/scripts/normalize_yaml @peterpronai ^igelhaus ^Prof1983
/ets2panda/test/ast @ozerovnikita ^igelhaus ^Prof1983
/ets2panda/test/benchmarks @pishin
/ets2panda/test/depanalyzer @trubachevilya @dreamdoomwalker ^igelhaus ^Prof1983
/ets2panda/test/srcdump @mbolshov ^igelhaus ^Prof1983
/ets2panda/test/test-lists @igelhaus ^Prof1983
/ets2panda/test/utils @mbolshov ^igelhaus ^Prof1983
/ets2panda/util/ @shimenkovmikhail @dkofanov ^igelhaus ^Prof1983
/ets2panda/util/arktsconfig* @dreamdoomwalker @trubachevilya ^igelhaus ^Prof1983
/ets2panda/util/diagnostic* @peterpronai ^chernykhsergey @shimenkovmikhail ^igelhaus ^Prof1983
/ets2panda/util/importPathManager* @dreamdoomwalker @trubachevilya ^igelhaus ^Prof1983
/ets2panda/util/plugin.* @zhelyapovaleksey @mbolshov ^igelhaus ^Prof1983
/ets2panda/varbinder/ @lirismankarina @akmaevaleksey ^Ekkoruse ^zelentsovdmitry ^igelhaus ^Prof1983
/ets2panda/varbinder/ETSBinder.* @torokg ^zelentsovdmitry ^igelhaus ^Prof1983
/ets2panda/varbinder/TypedBinder.* @torokg ^zelentsovdmitry ^igelhaus ^Prof1983
/ets2panda/varbinder/recordTable.* @torokg ^zelentsovdmitry ^igelhaus ^Prof1983
/ets2panda/varbinder/scope.* @torokg ^zelentsovdmitry ^igelhaus ^Prof1983
/ets2panda/varbinder/varbinder.* @torokg ^zelentsovdmitry ^igelhaus ^Prof1983
/test/workload/ignored*.txt     @shirunova_viktoria @kuchkovairina @gavin1012_hw @zhuheng27
/ets2panda/checker/ets/ @lirismankarina ^igelhaus ^Prof1983
/ets2panda/checker/ets/*converter* @martinsajti ^pimenovdmitry ^igelhaus ^Prof1983
/ets2panda/checker/ets/function.cpp @gogabr ^vpukhov ^igelhaus ^Prof1983
/ets2panda/checker/ets/helpers.cpp @xuxjeeee @zelentsovdmitry ^igelhaus ^Prof1983
/ets2panda/checker/ets/object.cpp @xuxjeeee @zelentsovdmitry ^vpukhov ^igelhaus ^Prof1983
/ets2panda/checker/ets/utilityTypeHandlers.cpp @martinsajti ^pimenovdmitry ^igelhaus ^Prof1983
/ets2panda/checker/types/ets @torokg ^martinsajti ^igelhaus ^Prof1983
/ets2panda/checker/types/signature.* ^vpukhov ^martinsajti ^igelhaus ^Prof1983 @zelentsovdmitry
/ets2panda/checker/types/typeFlag.h ^vpukhov ^martinsajti ^igelhaus ^Prof1983 @shimenkovmikhail
/ets2panda/checker/types/typeRelation.* ^vpukhov @martinsajti ^igelhaus ^Prof1983 ^shimenkovmikhail
/ets2panda/compiler/core/ @zelentsovdmitry @xuxjeeee ^vpukhov ^igelhaus ^Prof1983
/ets2panda/compiler/core/compilerImpl.* @pimenovdmitry @dkofanov ^xuxjeeee ^igelhaus ^Prof1983
/ets2panda/compiler/lowering/phase.* @pimenovdmitry ^mbolshov ^igelhaus ^Prof1983
/ets2panda/compiler/lowering/plugin_phase.* @pimenovdmitry ^mbolshov ^igelhaus ^Prof1983
/ets2panda/compiler/lowering/util.* @pimenovdmitry ^mbolshov ^igelhaus ^Prof1983
/ets2panda/ir/ets/ @lirismankarina @xuxjeeee ^igelhaus ^Prof1983
/ets2panda/ir/expressions/ @shimenkovmikhail @ziziziiziziz ^igelhaus ^Prof1983
/ets2panda/ir/statements/ @dkofanov @Ekkoruse ^akmaevaleksey ^igelhaus ^Prof1983
/ets2panda/ir/statements/annotation* @lirismankarina @xuxjeeee ^igelhaus ^Prof1983
/ets2panda/test/test-lists/astchecker @chernykhsergey ^igelhaus ^Prof1983
/ets2panda/test/test-lists/declgenets2ts @dreamdoomwalker ^igelhaus ^Prof1983
/ets2panda/test/test-lists/parser @chernykhsergey ^igelhaus ^Prof1983
/ets2panda/test/unit/arktsconfig-parser @trubachevilya @dreamdoomwalker ^igelhaus ^Prof1983
/ets2panda/test/unit/lsp @dreamdoomwalker @Ascnbio ^igelhaus ^Prof1983
/ets2panda/test/unit/plugin* @zhelyapovaleksey ^mbolshov ^igelhaus ^Prof1983
/ets2panda/test/unit/public @zhelyapovaleksey ^mbolshov ^igelhaus ^Prof1983
/ets2panda/checker/types/ets/Nullish.* ^vpukhov @gogabr ^igelhaus ^Prof1983
/ets2panda/checker/types/ets/etsA* @xuxjeeee ^gogabr ^igelhaus ^Prof1983
/ets2panda/checker/types/ets/etsE* @ziziziiziziz ^zelentsovdmitry ^igelhaus ^Prof1983
/ets2panda/checker/types/ets/etsFunctionType.* ^vpukhov @gogabr ^igelhaus ^Prof1983
/ets2panda/checker/types/ets/etsN* @ziziziiziziz ^zelentsovdmitry ^igelhaus ^Prof1983
/ets2panda/checker/types/ets/etsT* @xuxjeeee ^gogabr ^igelhaus ^Prof1983
/ets2panda/checker/types/ets/etsTypeParameter.* ^vpukhov @gogabr ^igelhaus ^Prof1983
/ets2panda/checker/types/ets/etsUnionType.* @akmaevaleksey ^vpukhov ^igelhaus ^Prof1983
/ets2panda/checker/types/ets/wildcardType.* ^vpukhov @gogabr ^igelhaus ^Prof1983
/ets2panda/compiler/lowering/ets/ @gogabr ^torokg ^igelhaus ^Prof1983 ^zelentsovdmitry
/ets2panda/compiler/lowering/ets/const* @ziziziiziziz @lirismankarina ^akmaevaleksey ^igelhaus ^Prof1983
/ets2panda/compiler/lowering/ets/enum* @ziziziiziziz @dkofanov ^akmaevaleksey ^igelhaus ^Prof1983
/ets2panda/compiler/lowering/ets/lambdaLowering.cpp @Ekkoruse @gogabr ^vpukhov ^akmaevaleksey ^igelhaus ^Prof1983
/ets2panda/compiler/lowering/ets/optionalLowering.cpp @akmaevaleksey ^vpukhov ^igelhaus ^Prof1983
/ets2panda/compiler/lowering/ets/partialExportClassGen.* @pimenovdmitry ^martinsajti ^igelhaus ^Prof1983
/ets2panda/compiler/lowering/ets/spread* @ziziziiziziz @dkofanov ^akmaevaleksey ^igelhaus ^Prof1983
/ets2panda/compiler/lowering/ets/unionLowering.cpp @Ekkoruse @akmaevaleksey ^vpukhov ^igelhaus ^Prof1983
/ets2panda/compiler/lowering/ets/topLevelStmts/.* @lirismankarina @xuxjeeee ^akmaevaleksey ^vpukhov ^igelhaus ^Prof1983<|MERGE_RESOLUTION|>--- conflicted
+++ resolved
@@ -40,11 +40,7 @@
 /ets2panda/declgen_ets2ts/ @dreamdoomwalker ^trubachevilya ^ivagin ^igelhaus ^Prof1983
 /ets2panda/driver/ @trubachevilya @dreamdoomwalker ^igelhaus ^Prof1983
 /ets2panda/ir/ @ziziziiziziz ^gavin1012_hw @csabaosztrogonac ^igelhaus ^Prof1983
-<<<<<<< HEAD
-/ets2panda/linter/              @ragnvald @rosinskiyigor @eokolnov1 @liwentao_uiw ^utkugursel
-=======
 /ets2panda/linter/              @rosinskiyigor @eokolnov1 @yyytiancai ^utkugursel
->>>>>>> 6d813986
 /ets2panda/parser/ @robertsipka @shimenkovmikhail ^igelhaus ^csabaosztrogonac ^Prof1983 ^chernykhsergey ^zelentsovdmitry
 /ets2panda/scripts/*-build.sh @titovatatiana ^igelhaus ^Prof1983
 /ets2panda/scripts/arkui* @titovatatiana ^igelhaus ^Prof1983
