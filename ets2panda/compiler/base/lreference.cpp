/*
 * Copyright (c) 2021-2025 Huawei Device Co., Ltd.
 * Licensed under the Apache License, Version 2.0 (the "License");
 * you may not use this file except in compliance with the License.
 * You may obtain a copy of the License at
 *
 * http://www.apache.org/licenses/LICENSE-2.0
 *
 * Unless required by applicable law or agreed to in writing, software
 * distributed under the License is distributed on an "AS IS" BASIS,
 * WITHOUT WARRANTIES OR CONDITIONS OF ANY KIND, either express or implied.
 * See the License for the specific language governing permissions and
 * limitations under the License.
 */

#include "lreference.h"

#include "varbinder/declaration.h"
#include "varbinder/variableFlags.h"
#include "compiler/base/destructuring.h"
#include "compiler/core/function.h"
#include "compiler/core/pandagen.h"
#include "compiler/core/ETSGen.h"
#include "checker/types/ets/etsTupleType.h"
#include "ir/base/spreadElement.h"
#include "ir/base/classProperty.h"
#include "ir/base/classDefinition.h"
#include "ir/base/scriptFunction.h"
#include "ir/expressions/assignmentExpression.h"
#include "ir/expressions/memberExpression.h"
#include "ir/statements/variableDeclaration.h"
#include "util/helpers.h"

namespace ark::es2panda::compiler {

LReference::LReferenceBase LReference::CreateBase(CodeGen *cg, const ir::AstNode *node, bool isDeclaration)
{
    switch (node->Type()) {
        // NOTE: This case is never reached in case of ETS
        case ir::AstNodeType::IDENTIFIER: {
            const util::StringView &name = node->AsIdentifier()->Name();
            auto res = cg->Scope()->Find(name, varbinder::ResolveBindingOptions::ALL);
            if (res.variable == nullptr) {
                res.variable = node->AsIdentifier()->Variable();
            }

            return {cg, node, ReferenceKind::VAR_OR_GLOBAL, res, isDeclaration};
        }
        case ir::AstNodeType::MEMBER_EXPRESSION: {
            return {cg, node, ReferenceKind::MEMBER, {}, false};
        }
        case ir::AstNodeType::VARIABLE_DECLARATION: {
            ES2PANDA_ASSERT(node->AsVariableDeclaration()->Declarators().size() == 1);
            return CreateBase(cg, node->AsVariableDeclaration()->Declarators()[0]->Id(), true);
        }
        case ir::AstNodeType::VARIABLE_DECLARATOR: {
            return CreateBase(cg, node->AsVariableDeclarator()->Id(), true);
        }
        case ir::AstNodeType::ARRAY_PATTERN:
        case ir::AstNodeType::OBJECT_PATTERN: {
            return {cg, node, ReferenceKind::DESTRUCTURING, {}, isDeclaration};
        }
        case ir::AstNodeType::ASSIGNMENT_PATTERN: {
            return CreateBase(cg, node->AsAssignmentPattern()->Left(), true);
        }
        case ir::AstNodeType::REST_ELEMENT: {
            return CreateBase(cg, node->AsRestElement()->Argument(), true);
        }
        case ir::AstNodeType::TS_NON_NULL_EXPRESSION: {
            return CreateBase(cg, node->AsTSNonNullExpression()->Expr(), isDeclaration);
        }
        case ir::AstNodeType::ETS_NEW_CLASS_INSTANCE_EXPRESSION: {
            ES2PANDA_ASSERT(node->AsETSNewClassInstanceExpression()->GetArguments().size() == 1);
            return CreateBase(cg, node->AsETSNewClassInstanceExpression()->GetArguments()[0], isDeclaration);
        }
        default: {
            ES2PANDA_UNREACHABLE();
        }
    }
}

JSLReference::JSLReference(CodeGen *cg, const ir::AstNode *node, ReferenceKind refKind,
                           varbinder::ConstScopeFindResult res, bool isDeclaration)
    : LReference(node, refKind, res, isDeclaration), pg_(static_cast<PandaGen *>(cg))
{
    if (Kind() != ReferenceKind::MEMBER) {
        return;
    }

    const auto *memberExpr = Node()->AsMemberExpression();

    if (memberExpr->Object()->IsSuperExpression()) {
        SetKind(ReferenceKind::SUPER);
    } else if (memberExpr->IsPrivateReference()) {
        SetKind(ReferenceKind::PRIVATE);
        privateCtor_ = pg_->AllocReg();
        Function::LoadClassContexts(Node(), pg_, privateCtor_, memberExpr->Property()->AsIdentifier()->Name());
    }

    obj_ = pg_->AllocReg();
    memberExpr->Object()->Compile(pg_);
    pg_->StoreAccumulator(Node(), obj_);

    prop_ = pg_->ToNamedPropertyKey(memberExpr->Property(), memberExpr->IsComputed());
    if (std::holds_alternative<util::StringView>(prop_)) {
        return;
    }

    if (std::holds_alternative<int64_t>(prop_) && Kind() != ReferenceKind::SUPER) {
        return;
    }

    memberExpr->Property()->Compile(pg_);

    VReg propReg = pg_->AllocReg();
    pg_->StoreAccumulator(Node(), propReg);
    prop_ = propReg;
}

void JSLReference::GetValue() const
{
    switch (Kind()) {
        case ReferenceKind::VAR_OR_GLOBAL: {
            pg_->LoadVar(Node()->AsIdentifier(), Result());
            break;
        }
        case ReferenceKind::MEMBER: {
            if (std::holds_alternative<VReg>(prop_)) {
                pg_->LoadObjProperty(Node(), obj_);
                break;
            }
            [[fallthrough]];
        }
        case ReferenceKind::SUPER: {
            pg_->LoadObjProperty(Node(), prop_);
            break;
        }
        case ReferenceKind::PRIVATE: {
            pg_->ClassPrivateFieldGet(Node(), privateCtor_, obj_, std::get<util::StringView>(prop_));
            break;
        }
        default: {
            ES2PANDA_UNREACHABLE();
        }
    }
}

void JSLReference::SetValue() const
{
    switch (Kind()) {
        case ReferenceKind::VAR_OR_GLOBAL: {
            pg_->StoreVar(Node(), Result(), IsDeclaration());
            break;
        }
        case ReferenceKind::SUPER: {
            pg_->StoreSuperProperty(Node(), obj_, prop_);

            break;
        }
        case ReferenceKind::MEMBER: {
            pg_->StoreObjProperty(Node(), obj_, prop_);

            break;
        }
        case ReferenceKind::PRIVATE: {
            pg_->ClassPrivateFieldSet(Node(), privateCtor_, obj_, std::get<util::StringView>(prop_));
            break;
        }
        case ReferenceKind::DESTRUCTURING: {
            Destructuring::Compile(pg_, Node()->AsExpression());
            break;
        }
        default: {
            ES2PANDA_UNREACHABLE();
        }
    }
}

ETSLReference::ETSLReference(CodeGen *cg, const ir::AstNode *node, ReferenceKind refKind,
                             varbinder::ConstScopeFindResult res, bool isDeclaration)
    : LReference(node, refKind, res, isDeclaration), etsg_(static_cast<ETSGen *>(cg))
{
    if (Kind() != ReferenceKind::MEMBER) {
        SetKind(ResolveReferenceKind(res.variable));
        return;
    }

    const auto *memberExpr = Node()->AsMemberExpression();
    staticObjRef_ = memberExpr->Object()->TsType();
    if (!memberExpr->IsComputed() && etsg_->Checker()->IsVariableStatic(memberExpr->PropVar()) &&
        !staticObjRef_->IsETSDynamicType()) {
        return;
    }

    TargetTypeContext ttctx(etsg_, memberExpr->Object()->TsType());
    memberExpr->Object()->Compile(etsg_);
    baseReg_ = etsg_->AllocReg();
    etsg_->StoreAccumulator(node, baseReg_);

    if (memberExpr->IsComputed()) {
        TargetTypeContext pttctx(etsg_, memberExpr->Property()->TsType());
        memberExpr->Property()->Compile(etsg_);
        etsg_->ApplyConversion(memberExpr->Property());
        ES2PANDA_ASSERT(etsg_->GetAccumulatorType()->HasTypeFlag(checker::TypeFlag::ETS_INTEGRAL));
        propReg_ = etsg_->AllocReg();
        etsg_->StoreAccumulator(node, propReg_);
    }
}

ETSLReference ETSLReference::Create(CodeGen *const cg, const ir::AstNode *const node, const bool isDeclaration)
{
    if (node->Type() == ir::AstNodeType::IDENTIFIER) {
        auto *var = node->Variable();
        ES2PANDA_ASSERT(var != nullptr);
        varbinder::ConstScopeFindResult res;
        res.name = var->Name();
        res.variable = var;
        res.scope = var->GetScope();
        auto refKind = ReferenceKind::VAR_OR_GLOBAL;
        if (var->HasFlag(varbinder::VariableFlags::PROPERTY)) {
            refKind = ReferenceKind::FIELD;
        }
        return {cg, node, refKind, res, isDeclaration};
    }
    return std::make_from_tuple<ETSLReference>(CreateBase(cg, node, isDeclaration));
}

ReferenceKind ETSLReference::ResolveReferenceKind(const varbinder::Variable *variable)
{
    if (variable->HasFlag(varbinder::VariableFlags::SYNTHETIC)) {
        return ReferenceKind::METHOD;
    }
    if (variable->HasFlag(varbinder::VariableFlags::LOCAL)) {
        return ReferenceKind::LOCAL;
    }

    auto *declNode = variable->Declaration()->Node();

    switch (declNode->Type()) {
        case ir::AstNodeType::CLASS_PROPERTY: {
            auto *classField = declNode->AsClassProperty();
            return classField->IsStatic() ? ReferenceKind::STATIC_FIELD : ReferenceKind::FIELD;
        }
        case ir::AstNodeType::CLASS_DEFINITION: {
            auto *classDef = declNode->AsClassDefinition();
            return classDef->IsStatic() ? ReferenceKind::STATIC_CLASS : ReferenceKind::CLASS;
        }
        case ir::AstNodeType::METHOD_DEFINITION: {
            return ReferenceKind::METHOD;
        }
        case ir::AstNodeType::TS_INTERFACE_DECLARATION: {
            return ReferenceKind::CLASS;
        }
        default: {
            break;
        }
    }

    return ReferenceKind::LOCAL;
}

void ETSLReference::GetValue() const
{
    switch (Kind()) {
        case ReferenceKind::MEMBER: {
            Node()->AsMemberExpression()->Compile(etsg_);
            break;
        }
        default: {
            ES2PANDA_ASSERT(Node()->IsIdentifier());
            auto const *const ident = Node()->AsIdentifier();
            auto const *const variable = Variable();
            etsg_->LoadVar(ident, variable);
            //  Process possible smart type of identifier.
            if (auto const *const smartType = ident->TsType();
                !etsg_->Checker()->Relation()->IsIdenticalTo(smartType, variable->TsType())) {
                etsg_->SetAccumulatorType(smartType);
            }
            break;
        }
    }
}

void ETSLReference::SetValueComputed(const ir::MemberExpression *memberExpr) const
{
    const auto *const objectType = memberExpr->Object()->TsType();

    if (objectType->IsETSDynamicType()) {
        etsg_->StoreElementDynamic(Node(), baseReg_, propReg_);
        return;
    }

    if (objectType->IsETSTupleType()) {
        ES2PANDA_ASSERT(memberExpr->GetTupleIndexValue().has_value());

        std::size_t indexValue = *memberExpr->GetTupleIndexValue();
        etsg_->StoreTupleElement(Node(), baseReg_, objectType->AsETSTupleType()->GetTypeAtIndex(indexValue),
                                 indexValue);
        return;
    }

<<<<<<< HEAD
    ES2PANDA_ASSERT(objectType->IsETSArrayType());
    etsg_->StoreArrayElement(Node(), baseReg_, propReg_, etsg_->GetVRegType(baseReg_)->AsETSArrayType()->ElementType());
=======
    ES2PANDA_ASSERT(objectType->IsETSArrayType() || objectType->IsETSResizableArrayType());
    auto vRegtype = etsg_->GetVRegType(baseReg_);
    auto *elementType = vRegtype->IsETSArrayType() ? vRegtype->AsETSArrayType()->ElementType()
                                                   : vRegtype->AsETSResizableArrayType()->ElementType();
    etsg_->StoreArrayElement(Node(), baseReg_, propReg_, elementType);
>>>>>>> 58c46612
}

void ETSLReference::SetValueGetterSetter(const ir::MemberExpression *memberExpr) const
{
    const auto *sig = memberExpr->PropVar()->TsType()->AsETSFunctionType()->FindSetter();

    auto argReg = etsg_->AllocReg();
    etsg_->StoreAccumulator(Node(), argReg);

    if (sig->Function()->IsStatic()) {
        etsg_->CallExact(Node(), sig->InternalName(), argReg);
    } else if (memberExpr->Object()->IsSuperExpression()) {
        etsg_->CallExact(Node(), sig->InternalName(), baseReg_, argReg);
    } else {
        etsg_->CallVirtual(Node(), sig, baseReg_, argReg);
    }
}

void ETSLReference::SetValue() const
{
    if (Kind() != ReferenceKind::MEMBER) {
        etsg_->StoreVar(Node()->AsIdentifier(), Result());
        return;
    }

    const auto *const memberExpr = Node()->AsMemberExpression();
    const auto *const memberExprTsType = memberExpr->TsType();

    if (!memberExpr->IsIgnoreBox()) {
        etsg_->ApplyConversion(Node(), memberExprTsType);
    }

    if (memberExpr->IsComputed()) {
        SetValueComputed(memberExpr);
        return;
    }

    if (memberExpr->PropVar()->TsType()->HasTypeFlag(checker::TypeFlag::GETTER_SETTER)) {
        SetValueGetterSetter(memberExpr);
        return;
    }

    const auto &propName = memberExpr->Property()->AsIdentifier()->Name();
    if (memberExpr->PropVar()->HasFlag(varbinder::VariableFlags::STATIC)) {
        const util::StringView fullName = etsg_->FormClassPropReference(staticObjRef_->AsETSObjectType(), propName);

        if (staticObjRef_->IsETSDynamicType()) {
            etsg_->StorePropertyDynamic(Node(), memberExprTsType, baseReg_, propName);
        } else {
            etsg_->StoreStaticProperty(Node(), memberExprTsType, fullName);
        }

        return;
    }

    auto const *objectType = memberExpr->Object()->TsType();

    if (objectType->IsETSDynamicType()) {
        etsg_->StorePropertyDynamic(Node(), memberExprTsType, baseReg_, propName);
        return;
    }

    if (objectType->IsETSUnionType()) {
        etsg_->StorePropertyByName(Node(), baseReg_,
                                   checker::ETSChecker::FormNamedAccessMetadata(memberExpr->PropVar()));
        return;
    }

    const auto *type = memberExpr->PropVar()->TsType();

    etsg_->StoreProperty(Node(), type, baseReg_, propName);
}

}  // namespace ark::es2panda::compiler<|MERGE_RESOLUTION|>--- conflicted
+++ resolved
@@ -299,16 +299,11 @@
         return;
     }
 
-<<<<<<< HEAD
-    ES2PANDA_ASSERT(objectType->IsETSArrayType());
-    etsg_->StoreArrayElement(Node(), baseReg_, propReg_, etsg_->GetVRegType(baseReg_)->AsETSArrayType()->ElementType());
-=======
     ES2PANDA_ASSERT(objectType->IsETSArrayType() || objectType->IsETSResizableArrayType());
     auto vRegtype = etsg_->GetVRegType(baseReg_);
     auto *elementType = vRegtype->IsETSArrayType() ? vRegtype->AsETSArrayType()->ElementType()
                                                    : vRegtype->AsETSResizableArrayType()->ElementType();
     etsg_->StoreArrayElement(Node(), baseReg_, propReg_, elementType);
->>>>>>> 58c46612
 }
 
 void ETSLReference::SetValueGetterSetter(const ir::MemberExpression *memberExpr) const
