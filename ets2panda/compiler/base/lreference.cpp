--- conflicted
+++ resolved
@@ -304,14 +304,6 @@
         return;
     }
 
-<<<<<<< HEAD
-    ES2PANDA_ASSERT(objectType->IsETSArrayType() || objectType->IsETSResizableArrayType());
-    auto vRegtype = etsg_->GetVRegType(baseReg_);
-    ES2PANDA_ASSERT(vRegtype != nullptr);
-    auto *elementType = vRegtype->IsETSArrayType() ? vRegtype->AsETSArrayType()->ElementType()
-                                                   : vRegtype->AsETSResizableArrayType()->ElementType();
-    etsg_->StoreArrayElement(Node(), baseReg_, propReg_, elementType);
-=======
     if (objectType->IsETSArrayType() || objectType->IsETSResizableArrayType()) {
         auto vRegtype = etsg_->GetVRegType(baseReg_);
         ES2PANDA_ASSERT(vRegtype != nullptr);
@@ -322,18 +314,13 @@
     }
 
     ES2PANDA_ASSERT(objectType->IsETSNeverType());  // nothing to do, we're in dead code anyway
->>>>>>> 6d813986
 }
 
 void ETSLReference::SetValueGetterSetter(const ir::MemberExpression *memberExpr) const
 {
     ES2PANDA_ASSERT(memberExpr->PropVar() != nullptr);
     const auto *sig = memberExpr->PropVar()->TsType()->AsETSFunctionType()->FindSetter();
-<<<<<<< HEAD
-    ES2PANDA_ASSERT(sig != nullptr);
-=======
     ES2PANDA_ASSERT(sig->Function() != nullptr);
->>>>>>> 6d813986
 
     auto argReg = etsg_->AllocReg();
     etsg_->StoreAccumulator(Node(), argReg);
@@ -366,14 +353,11 @@
         return;
     }
 
-<<<<<<< HEAD
-=======
     if (objectType->IsETSAnyType()) {
         etsg_->StorePropertyByNameAny(memberExpr, baseReg_, memberExpr->Property()->AsIdentifier()->Name());
         return;
     }
 
->>>>>>> 6d813986
     ES2PANDA_ASSERT(memberExpr->PropVar() != nullptr);
     if (memberExpr->PropVar()->TsType()->HasTypeFlag(checker::TypeFlag::GETTER_SETTER)) {
         SetValueGetterSetter(memberExpr);
