/*
 * Copyright (c) 2023-2025 Huawei Device Co., Ltd.
 * Licensed under the Apache License, Version 2.0 (the "License");
 * you may not use this file except in compliance with the License.
 * You may obtain a copy of the License at
 *
 * http://www.apache.org/licenses/LICENSE-2.0
 *
 * Unless required by applicable law or agreed to in writing, software
 * distributed under the License is distributed on an "AS IS" BASIS,
 * WITHOUT WARRANTIES OR CONDITIONS OF ANY KIND, either express or implied.
 * See the License for the specific language governing permissions and
 * limitations under the License.
 */

#include "compiler/lowering/ets/topLevelStmts/importExportDecls.h"
<<<<<<< HEAD
#include "generated/diagnostic.h"
=======
#include "compiler/lowering/util.h"
#include "generated/diagnostic.h"
#include "utils/arena_containers.h"
>>>>>>> 6d813986

namespace ark::es2panda::compiler {

static bool ProgramFileNameLessThan(const parser::Program *a, const parser::Program *b)
{
    return a->FileName().Mutf8() < b->FileName().Mutf8();
}

void ImportExportDecls::ParseDefaultSources()
{
    auto imports = parser_->ParseDefaultSources(DEFAULT_IMPORT_SOURCE_FILE, defaultImportSource_);
    varbinder_->SetDefaultImports(std::move(imports));
}

void ImportExportDecls::HandleInitModuleCallExpression(ir::CallExpression *callExpr, parser::Program *program,
                                                       GlobalClassHandler::ModuleDependencies &moduleDependencies)
{
    if (!callExpr->Callee()->IsIdentifier() ||
        callExpr->Callee()->AsIdentifier()->Name() != compiler::Signatures::INIT_MODULE_METHOD) {
        return;
    }

    auto metaData = parser_->GetImportPathManager()->GatherImportMetadata(
        program, util::ImportFlags::NONE, callExpr->Arguments().front()->AsStringLiteral());

    bool isSimultaneous = ctx_->config->options->GetCompilationMode() == CompilationMode::GEN_ABC_FOR_EXTERNAL_SOURCE;
    auto sources = isSimultaneous ? ctx_->parserProgram->ExternalSources() : program->DirectExternalSources();
    if (auto dependentProg = SearchExternalProgramInImport(sources, metaData); dependentProg != nullptr) {
        GlobalClassHandler::InsertModuleDependencies(&moduleDependencies, dependentProg);
    }
}

void ImportExportDecls::ProcessProgramStatements(parser::Program *program,
                                                 const ArenaVector<ir::Statement *> &statements,
                                                 GlobalClassHandler::ModuleDependencies &moduleDependencies)
{
    for (auto stmt : statements) {
        if (stmt->IsETSModule()) {
            SavedImportExportDeclsContext savedContext(this, program);
            ProcessProgramStatements(program, stmt->AsETSModule()->Statements(), moduleDependencies);
            VerifyCollectedExportName(program);
            savedContext.RecoverExportAliasMultimap();
        }
        stmt->Accept(this);
        if (stmt->IsExportNamedDeclaration()) {
            PopulateAliasMap(stmt->AsExportNamedDeclaration(), program->SourceFilePath());
        }
        if (stmt->IsTSTypeAliasDeclaration() && (stmt->IsExported() || stmt->IsDefaultExported())) {
            PopulateAliasMap(stmt->AsTSTypeAliasDeclaration(), program->SourceFilePath());
        }
        if (stmt->IsExpressionStatement() && stmt->AsExpressionStatement()->GetExpression()->IsCallExpression()) {
            HandleInitModuleCallExpression(stmt->AsExpressionStatement()->GetExpression()->AsCallExpression(), program,
                                           moduleDependencies);
        }
    }
}

GlobalClassHandler::ModuleDependencies ImportExportDecls::HandleGlobalStmts(ArenaVector<parser::Program *> &programs)
{
    VerifySingleExportDefault(programs);
    VerifyTypeExports(programs);
    GlobalClassHandler::ModuleDependencies moduleDependencies(
        ArenaVector<parser::Program *>(programs.front()->Allocator()->Adapter()),
        ArenaUnorderedSet<parser::Program *>(programs.front()->Allocator()->Adapter()));
    if (!programs.empty()) {
        std::sort(programs.begin(), programs.end(), ProgramFileNameLessThan);
    }
    for (auto const &program : programs) {
        if (!program->IsASTLowered()) {
            PreMergeNamespaces(program);
        }
        SavedImportExportDeclsContext savedContext(this, program);
        ProcessProgramStatements(program, program->Ast()->Statements(), moduleDependencies);
        VerifyCollectedExportName(program);
    }
    return moduleDependencies;
}

void ImportExportDecls::PopulateAliasMap(const ir::ExportNamedDeclaration *decl, const util::StringView &path)
{
    for (auto spec : decl->Specifiers()) {
        if (!varbinder_->AddSelectiveExportAlias(parser_, path, spec->Local()->Name(), spec->Exported()->Name(),
                                                 decl)) {
<<<<<<< HEAD
            parser_->LogError(diagnostic::AMBIGUOUS_EXPORT, {spec->Local()->Name().Mutf8()}, spec->Exported()->Start());
=======
            parser_->LogError(diagnostic::CANNOT_EXPORT_DIFFERENT_OBJECTS_WITH_SAME_NAME,
                              {spec->Local()->Name().Mutf8()}, spec->Exported()->Start());
>>>>>>> 6d813986
            lastExportErrorPos_ = lexer::SourcePosition();
        }
    }
}

void ImportExportDecls::AddExportFlags(ir::AstNode *node, util::StringView originalFieldName, bool exportedWithAlias)
{
    if (exportedWithAlias) {
        node->AddAstNodeFlags(ir::AstNodeFlags::HAS_EXPORT_ALIAS);
<<<<<<< HEAD
    } else if (originalFieldName == exportDefaultName_) {
=======
        return;
    }
    if (originalFieldName == exportDefaultName_) {
>>>>>>> 6d813986
        node->AddModifier(ir::ModifierFlags::DEFAULT_EXPORT);
    } else {
        node->AddModifier(ir::ModifierFlags::EXPORT);
    }
}
void ImportExportDecls::PopulateAliasMap(const ir::TSTypeAliasDeclaration *decl, const util::StringView &path)
{
    if (!varbinder_->AddSelectiveExportAlias(parser_, path, decl->Id()->AsIdentifier()->Name(),
                                             decl->Id()->AsIdentifier()->Name(), decl)) {
<<<<<<< HEAD
        parser_->LogError(diagnostic::AMBIGUOUS_EXPORT, {decl->Id()->AsIdentifier()->Name().Mutf8()},
                          lastExportErrorPos_);
=======
        parser_->LogError(diagnostic::CANNOT_EXPORT_DIFFERENT_OBJECTS_WITH_SAME_NAME,
                          {decl->Id()->AsIdentifier()->Name().Mutf8()}, lastExportErrorPos_);
>>>>>>> 6d813986
        lastExportErrorPos_ = lexer::SourcePosition();
    }
}

void ImportExportDecls::HandleSelectiveExportWithAlias(util::StringView originalFieldName, util::StringView exportName,
                                                       lexer::SourcePosition startLoc)
{
    bool exportedWithAlias = exportName != originalFieldName;

    auto fieldItem = fieldMap_.find(originalFieldName);
    ir::VariableDeclarator *variableDeclarator = nullptr;
    if (fieldItem != fieldMap_.end()) {
        ir::AstNode *field = fieldItem->second;
        if (field->IsVariableDeclaration()) {
            variableDeclarator = field->AsVariableDeclaration()->GetDeclaratorByName(originalFieldName);
            ES2PANDA_ASSERT(variableDeclarator != nullptr);
        }

        if (variableDeclarator != nullptr) {
            AddExportFlags(variableDeclarator, originalFieldName, exportedWithAlias);
        } else {
            AddExportFlags(field, originalFieldName, exportedWithAlias);
        }
    }

    if (exportedWithAlias) {
        if (auto declItem = fieldMap_.find(exportName); declItem != fieldMap_.end()) {
            // Checking for the alias might be unnecessary, because explicit exports cannot
            // have an alias yet.
            bool alreadyExported = ((declItem->second->Modifiers() & ir::ModifierFlags::EXPORTED) != 0) &&
                                   !declItem->second->HasExportAlias();
            if (!alreadyExported && declItem->second->IsVariableDeclaration()) {
                auto declarator = declItem->second->AsVariableDeclaration()->GetDeclaratorByName(exportName);
                ES2PANDA_ASSERT(declarator != nullptr);
                alreadyExported |=
                    ((declarator->Modifiers() & ir::ModifierFlags::EXPORTED) != 0) && !declarator->HasExportAlias();
            }
            if (alreadyExported) {
                parser_->LogError(diagnostic::DUPLICATE_EXPORT_NAME, {exportName.Mutf8()}, startLoc);
            }
        }
    }
}

void ImportExportDecls::VisitFunctionDeclaration(ir::FunctionDeclaration *funcDecl)
{
    fieldMap_.emplace(funcDecl->Function()->Id()->Name(), funcDecl->Function());
}

void ImportExportDecls::VisitOverloadDeclaration(ir::OverloadDeclaration *overloadDeclaration)
{
    fieldMap_.emplace(overloadDeclaration->Id()->Name(), overloadDeclaration);
}

void ImportExportDecls::VisitVariableDeclaration(ir::VariableDeclaration *varDecl)
{
    for (const auto &decl : varDecl->Declarators()) {
        fieldMap_.emplace(decl->Id()->AsIdentifier()->Name(), varDecl);
    }
}

void ImportExportDecls::VisitClassDeclaration(ir::ClassDeclaration *classDecl)
{
    fieldMap_.emplace(classDecl->Definition()->Ident()->Name(), classDecl);
}

void ImportExportDecls::VisitTSEnumDeclaration(ir::TSEnumDeclaration *enumDecl)
{
    fieldMap_.emplace(enumDecl->Key()->Name(), enumDecl);
}

void ImportExportDecls::VisitTSTypeAliasDeclaration(ir::TSTypeAliasDeclaration *typeAliasDecl)
{
    fieldMap_.emplace(typeAliasDecl->Id()->Name(), typeAliasDecl);
}

void ImportExportDecls::VisitTSInterfaceDeclaration(ir::TSInterfaceDeclaration *interfaceDecl)
{
    fieldMap_.emplace(interfaceDecl->Id()->Name(), interfaceDecl);
}

void ImportExportDecls::VisitAnnotationDeclaration(ir::AnnotationDeclaration *annotationDecl)
{
    fieldMap_.emplace(annotationDecl->GetBaseName()->Name(), annotationDecl);
}

void ImportExportDecls::VisitETSModule(ir::ETSModule *etsModule)
{
    if (etsModule->IsETSScript()) {
        return;
    }
    fieldMap_.emplace(etsModule->Ident()->Name(), etsModule);
}

void ImportExportDecls::VisitExportNamedDeclaration(ir::ExportNamedDeclaration *exportDecl)
{
    for (auto spec : exportDecl->Specifiers()) {
        auto local = spec->Local();
        // If this was enterred more than once, CTE must has been logged in parser.
        if ((exportDecl->Modifiers() & ir::ModifierFlags::DEFAULT_EXPORT) != 0) {
            if (exportDefaultName_ != nullptr) {
                parser_->LogError(diagnostic::EXPORT_DEFAULT_WITH_MUPLTIPLE_SPECIFIER, {}, local->Start());
                continue;
            }
            exportDefaultName_ = local->Name();
        }
        exportNameMap_.emplace(local->Name(), local->Start());
    }
}

void ImportExportDecls::VisitETSImportDeclaration(ir::ETSImportDeclaration *importDecl)
{
    for (ir::AstNode *spec : importDecl->AsETSImportDeclaration()->Specifiers()) {
        if (spec->IsImportSpecifier()) {
            importedSpecifiersForExportCheck_.emplace(spec->AsImportSpecifier()->Local()->Name(),
                                                      spec->AsImportSpecifier()->Imported()->Name());
        } else if (spec->IsImportDefaultSpecifier()) {
            importedSpecifiersForExportCheck_.emplace(spec->AsImportDefaultSpecifier()->Local()->Name(),
                                                      spec->AsImportDefaultSpecifier()->Local()->Name());
        } else if (spec->IsImportNamespaceSpecifier()) {
            importedSpecifiersForExportCheck_.emplace(spec->AsImportNamespaceSpecifier()->Local()->Name(),
                                                      spec->AsImportNamespaceSpecifier()->Local()->Name());
        } else {
            ES2PANDA_UNREACHABLE();
        }
    }
}

void ImportExportDecls::HandleSimpleType(std::set<util::StringView> &exportedStatements, ir::Statement *stmt,
                                         util::StringView name)
{
    if (stmt->IsExported()) {
        exportedStatements.insert(name);
    }
}

void ImportExportDecls::VerifyTypeExports(const ArenaVector<parser::Program *> &programs)
{
    std::set<util::StringView> exportedStatements;
    std::map<util::StringView, ir::AstNode *> typesMap;

    for (const auto &program : programs) {
        for (auto stmt : program->Ast()->Statements()) {
            VerifyType(stmt, exportedStatements, typesMap);
        }
    }
}

void ImportExportDecls::VerifyType(ir::Statement *stmt, std::set<util::StringView> &exportedStatements,
                                   std::map<util::StringView, ir::AstNode *> &typesMap)
{
    if (stmt->IsClassDeclaration()) {
        if (!stmt->IsDeclare() && stmt->AsClassDeclaration()->Definition()->Language().IsDynamic()) {
            parser_->LogError(diagnostic::EXPORT_WITHOUT_DECLARE_IN_DECL_MODULE, {}, stmt->Start());
        }
        typesMap.insert({stmt->AsClassDeclaration()->Definition()->Ident()->Name(), stmt});
        return HandleSimpleType(exportedStatements, stmt, stmt->AsClassDeclaration()->Definition()->Ident()->Name());
    }

    if (stmt->IsTSInterfaceDeclaration()) {
        if (!stmt->IsDeclare() && stmt->AsTSInterfaceDeclaration()->Language().IsDynamic()) {
            parser_->LogError(diagnostic::EXPORT_WITHOUT_DECLARE_IN_DECL_MODULE, {}, stmt->Start());
        }
        typesMap.insert({stmt->AsTSInterfaceDeclaration()->Id()->Name(), stmt});
        return HandleSimpleType(exportedStatements, stmt, stmt->AsTSInterfaceDeclaration()->Id()->Name());
    }

    if (stmt->IsTSTypeAliasDeclaration()) {
        typesMap.insert({stmt->AsTSTypeAliasDeclaration()->Id()->Name(), stmt});
        return HandleSimpleType(exportedStatements, stmt, stmt->AsTSTypeAliasDeclaration()->Id()->Name());
    }
}

void ImportExportDecls::VerifySingleExportDefault(const ArenaVector<parser::Program *> &programs)
{
    bool metDefaultExport = false;
    auto &logger = parser_->DiagnosticEngine();
    auto verifyDefault = [&metDefaultExport, &logger](ir::Statement *stmt) {
        if ((stmt->Modifiers() & ir::ModifierFlags::DEFAULT_EXPORT) == 0) {
            return;
        }
        if (metDefaultExport) {
            logger.LogDiagnostic(diagnostic::MULTIPLE_DEFAULT_EXPORTS, util::DiagnosticMessageParams {}, stmt->Start());
        }
        metDefaultExport = true;
    };
    for (const auto &program : programs) {
        for (auto stmt : program->Ast()->Statements()) {
            verifyDefault(stmt);
        }
        metDefaultExport = false;
    }
}

void ImportExportDecls::VerifyCollectedExportName(const parser::Program *program)
{
    for (auto const &[exportName, startLoc] : exportNameMap_) {
        const bool isType = exportedTypes_.find(exportName) != exportedTypes_.end();
        util::StringView middleName = varbinder_->FindNameInAliasMap(program->SourceFilePath(), exportName);
        ES2PANDA_ASSERT(!middleName.Empty());
        auto originNameIt = importedSpecifiersForExportCheck_.find(middleName);
        auto originalName = originNameIt != importedSpecifiersForExportCheck_.end() ? originNameIt->second : middleName;
        auto result = fieldMap_.find(originalName);
        if (result == fieldMap_.end() && !isType && originNameIt == importedSpecifiersForExportCheck_.end()) {
            parser_->LogError(diagnostic::CAN_NOT_FIND_NAME_TO_EXPORT, {originalName}, startLoc);
        }
        if (result != fieldMap_.end() && result->second->IsAnnotationDeclaration() && exportName != originalName) {
            parser_->LogError(diagnostic::CAN_NOT_RENAME_ANNOTATION, {originalName}, startLoc);
        }
        if (!isType) {
            HandleSelectiveExportWithAlias(originalName, exportName, startLoc);
        }
    }
}

void ImportExportDecls::PreMergeNamespaces(parser::Program *program)
{
    bool isChanged = false;
    auto mergeNameSpace = [&program, &isChanged](ir::AstNode *ast) {
        if (!ast->IsETSModule()) {
            return;
        }

        ArenaVector<ir::ETSModule *> namespaces(program->Allocator()->Adapter());
        auto &body = ast->AsETSModule()->StatementsForUpdates();
        auto originalSize = body.size();
        auto end = std::remove_if(body.begin(), body.end(), [&namespaces](ir::AstNode *node) {
            if (node->IsETSModule() && node->AsETSModule()->IsNamespace()) {
                namespaces.emplace_back(node->AsETSModule());
                return true;
            }
            return false;
        });
        body.erase(end, body.end());

        GlobalClassHandler::MergeNamespace(namespaces, program);

        for (auto ns : namespaces) {
            body.emplace_back(ns);
        }

        isChanged |= (originalSize != body.size());
    };

    do {
        isChanged = false;
        mergeNameSpace(program->Ast());
        program->Ast()->IterateRecursivelyPreorder(mergeNameSpace);
    } while (isChanged);
}
}  // namespace ark::es2panda::compiler<|MERGE_RESOLUTION|>--- conflicted
+++ resolved
@@ -14,13 +14,9 @@
  */
 
 #include "compiler/lowering/ets/topLevelStmts/importExportDecls.h"
-<<<<<<< HEAD
-#include "generated/diagnostic.h"
-=======
 #include "compiler/lowering/util.h"
 #include "generated/diagnostic.h"
 #include "utils/arena_containers.h"
->>>>>>> 6d813986
 
 namespace ark::es2panda::compiler {
 
@@ -104,12 +100,8 @@
     for (auto spec : decl->Specifiers()) {
         if (!varbinder_->AddSelectiveExportAlias(parser_, path, spec->Local()->Name(), spec->Exported()->Name(),
                                                  decl)) {
-<<<<<<< HEAD
-            parser_->LogError(diagnostic::AMBIGUOUS_EXPORT, {spec->Local()->Name().Mutf8()}, spec->Exported()->Start());
-=======
             parser_->LogError(diagnostic::CANNOT_EXPORT_DIFFERENT_OBJECTS_WITH_SAME_NAME,
                               {spec->Local()->Name().Mutf8()}, spec->Exported()->Start());
->>>>>>> 6d813986
             lastExportErrorPos_ = lexer::SourcePosition();
         }
     }
@@ -119,13 +111,9 @@
 {
     if (exportedWithAlias) {
         node->AddAstNodeFlags(ir::AstNodeFlags::HAS_EXPORT_ALIAS);
-<<<<<<< HEAD
-    } else if (originalFieldName == exportDefaultName_) {
-=======
         return;
     }
     if (originalFieldName == exportDefaultName_) {
->>>>>>> 6d813986
         node->AddModifier(ir::ModifierFlags::DEFAULT_EXPORT);
     } else {
         node->AddModifier(ir::ModifierFlags::EXPORT);
@@ -135,13 +123,8 @@
 {
     if (!varbinder_->AddSelectiveExportAlias(parser_, path, decl->Id()->AsIdentifier()->Name(),
                                              decl->Id()->AsIdentifier()->Name(), decl)) {
-<<<<<<< HEAD
-        parser_->LogError(diagnostic::AMBIGUOUS_EXPORT, {decl->Id()->AsIdentifier()->Name().Mutf8()},
-                          lastExportErrorPos_);
-=======
         parser_->LogError(diagnostic::CANNOT_EXPORT_DIFFERENT_OBJECTS_WITH_SAME_NAME,
                           {decl->Id()->AsIdentifier()->Name().Mutf8()}, lastExportErrorPos_);
->>>>>>> 6d813986
         lastExportErrorPos_ = lexer::SourcePosition();
     }
 }
