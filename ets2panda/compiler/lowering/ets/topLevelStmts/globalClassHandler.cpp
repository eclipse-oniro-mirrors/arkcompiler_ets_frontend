/*
 * Copyright (c) 2023 - 2025 Huawei Device Co., Ltd.
 * Licensed under the Apache License, Version 2.0 (the "License");
 * you may not use this file except in compliance with the License.
 * You may obtain a copy of the License at
 *
 * http://www.apache.org/licenses/LICENSE-2.0
 *
 * Unless required by applicable law or agreed to in writing, software
 * distributed under the License is distributed on an "AS IS" BASIS,
 * WITHOUT WARRANTIES OR CONDITIONS OF ANY KIND, either express or implied.
 * See the License for the specific language governing permissions and
 * limitations under the License.
 */

#include "compiler/lowering/ets/topLevelStmts/globalClassHandler.h"
#include <algorithm>
#include "compiler/lowering/util.h"

#include "ir/base/classDefinition.h"
#include "ir/base/classProperty.h"
#include "ir/base/classStaticBlock.h"
#include "ir/base/scriptFunction.h"
#include "ir/base/methodDefinition.h"
#include "ir/ets/etsIntrinsicNode.h"
#include "ir/expressions/memberExpression.h"
#include "ir/expressions/identifier.h"
#include "ir/expressions/classExpression.h"
#include "ir/expressions/functionExpression.h"
#include "ir/expressions/callExpression.h"
#include "ir/statements/blockStatement.h"
#include "ir/statements/classDeclaration.h"
#include "ir/statements/expressionStatement.h"
#include "util/helpers.h"
#include "util/ustring.h"
#include "utils/arena_containers.h"
#include "generated/diagnostic.h"

namespace ark::es2panda::compiler {

using util::NodeAllocator;

void GlobalClassHandler::AddStaticBlockToClass(ir::AstNode *node)
{
    if (node->IsClassDefinition() && !node->AsClassDefinition()->IsDeclare()) {
        auto classDef = node->AsClassDefinition();
        if (auto staticBlock = CreateStaticBlock(classDef); staticBlock != nullptr) {
            classDef->EmplaceBody(staticBlock);  // NOTE(vpukhov): inserted to end for some reason
            staticBlock->SetParent(classDef);
        }
    }
}

std::string AddToNamespaceChain(std::string chain, std::string name)
{
    if (chain.empty()) {
        return name;
    }
    if (name.empty()) {
        return chain;
    }
    return chain + "." + name;
}

void GlobalClassHandler::CollectNamespaceExportedClasses(parser::Program *program, ir::ClassDefinition *classDef)
{
    CollectExportedClasses(program, classDef, classDef->Body());
}

void GlobalClassHandler::CollectReExportedClasses(parser::Program *program, ir::ClassDefinition *classDef,
                                                  const ir::ETSReExportDeclaration *reExport)
{
    auto importDecl = reExport->GetETSImportDeclarations();
    const auto importPath = reExport->GetETSImportDeclarations()->ImportMetadata().resolvedSource;
    parser::Program *extProg = nullptr;
    // Search Correct external program by comparing importPath and absolutePath
    for (auto &[_, progs] : program->DirectExternalSources()) {
        auto it = std::find_if(progs.begin(), progs.end(),
                               [&](const auto *prog) { return prog->AbsoluteName() == importPath; });
        if (it != progs.end()) {
            extProg = *it;
            break;
        }
    }
    if (extProg == nullptr) {
        return;
    }
    auto &externalExportedClasses = extProg->GlobalClass()->ExportedClasses();
    const auto &specifiers = importDecl->Specifiers();
    bool needAddETSGlobal = false;
    for (const auto *specifier : specifiers) {
        if (specifier->IsImportNamespaceSpecifier()) {
            classDef->BatchAddToExportedClasses(externalExportedClasses);
            break;
        }
        auto found = std::find_if(externalExportedClasses.begin(), externalExportedClasses.end(),
                                  [&specifier](const ir::ClassDeclaration *classDecl) {
                                      return specifier->IsImportSpecifier() &&
                                             specifier->AsImportSpecifier()->Imported()->Name() ==
                                                 // CC-OFFNXT(G.FMT.02-CPP) solid logic
                                                 classDecl->Definition()->Ident()->Name();
                                      // CC-OFFNXT(G.FMT.02-CPP) solid logic
                                  });
        if (found == externalExportedClasses.end()) {
            needAddETSGlobal = true;
            continue;
        }
        classDef->AddToExportedClasses(*found);
    }

    /*
     *        a.ets:                                 b.ets:
     * export let ident = 10             export {ident, A, B} from './a'
     * export class A {}
     * export class B {}
     *              Note: (`a.ets` exported classes: A, B and ETSGLOBAL)
     *
     * In this re-export declaration, we need manually add ETSGLOBAL to exportedClasses.
     */
    if (needAddETSGlobal) {
        classDef->AddToExportedClasses(extProg->GlobalClass()->Parent()->AsClassDeclaration());
    }
}

template <class Node>
void GlobalClassHandler::CollectExportedClasses(parser::Program *program, ir::ClassDefinition *classDef,
                                                const ArenaVector<Node *> &statements)
{
    for (const auto *statement : statements) {
        if (!statement->IsExported()) {
            continue;
        }
        if (statement->IsClassDeclaration()) {
            classDef->AddToExportedClasses(statement->AsClassDeclaration());
            continue;
        }
        if (statement->IsETSReExportDeclaration()) {
            CollectReExportedClasses(program, classDef, statement->AsETSReExportDeclaration());
        }
    }
    auto globalClass = program->GlobalClass();
    bool foundExport = false;
    // Add ETSGLOBAL to Module in case of export let a = 10
    std::function<void(ir::AstNode *)> findExportInGlobal = [&findExportInGlobal, &foundExport](ir::AstNode *node) {
        if (node->IsExported()) {
            foundExport = true;
            return;
        }
        node->Iterate(findExportInGlobal);
    };
    globalClass->Iterate(findExportInGlobal);
    if (foundExport) {
        auto globalClassDecl = globalClass->Parent()->AsClassDeclaration();
        classDef->AddToExportedClasses(globalClassDecl);
    }
}

ir::ClassDeclaration *GlobalClassHandler::CreateTransformedClass(ir::ETSModule *ns)
{
    auto className = ns->Ident()->Name();
    auto *ident = NodeAllocator::Alloc<ir::Identifier>(allocator_, className, allocator_);
    ES2PANDA_ASSERT(ident != nullptr);
    ident->SetRange(ns->Ident()->Range());

<<<<<<< HEAD
    auto *classDef = NodeAllocator::Alloc<ir::ClassDefinition>(
        allocator_, allocator_, ident, ir::ClassDefinitionModifiers::CLASS_DECL, ir::ModifierFlags::ABSTRACT,
        Language(Language::Id::ETS));
=======
    auto *classDef = NodeAllocator::Alloc<ir::ClassDefinition>(allocator_, allocator_, ident,
                                                               ir::ClassDefinitionModifiers::CLASS_DECL,
                                                               ir::ModifierFlags::ABSTRACT, ns->Language());
>>>>>>> 6d813986
    ES2PANDA_ASSERT(classDef != nullptr);
    classDef->SetRange(ns->Range());
    classDef->AddModifier(ns->Modifiers());
    auto *classDecl = NodeAllocator::Alloc<ir::ClassDeclaration>(allocator_, classDef, allocator_);
    ES2PANDA_ASSERT(classDecl != nullptr);
    classDecl->SetRange(ns->Range());
    classDecl->AddModifier(ns->Modifiers());
    classDef->SetNamespaceTransformed();
    ArenaVector<ir::AnnotationUsage *> annotations {allocator_->Adapter()};
    for (auto *anno : ns->Annotations()) {
        auto clone = anno->Clone(allocator_, classDef);
        annotations.push_back(clone);
    }

    classDef->SetAnnotations(std::move(annotations));
    classDecl->SetRange(ns->Range());
    return classDecl;
}

static void InsertInGlobal(ir::ClassDefinition *globalClass, ir::AstNode *node)
{
    ES2PANDA_ASSERT(node != nullptr);
<<<<<<< HEAD
    globalClass->Body().insert(globalClass->Body().begin(), node);
    node->SetParent(globalClass);
}

void GlobalClassHandler::SetupInitializerBlock(parser::Program *program,
                                               ArenaVector<ArenaVector<ir::Statement *>> &&initializerBlock,
                                               ir::ClassDefinition *globalClass)
{
    if (program->IsDeclarationModule() || initializerBlock.empty()) {
=======
    globalClass->BodyForUpdate().insert(globalClass->Body().begin(), node);
    node->SetParent(globalClass);
}

void GlobalClassHandler::SetupInitializerBlock(ArenaVector<ArenaVector<ir::Statement *>> &&initializerBlock,
                                               ir::ClassDefinition *globalClass)
{
    if (globalProgram_->IsDeclarationModule() || initializerBlock.empty()) {
>>>>>>> 6d813986
        return;
    }

    ArenaVector<ir::Statement *> blockStmts(allocator_->Adapter());
    for (auto iBlock : initializerBlock) {
        if (iBlock.empty()) {
            continue;
        }
        blockStmts.emplace_back(
            NodeAllocator::ForceSetParent<ir::BlockStatement>(allocator_, allocator_, std::move(iBlock)));
<<<<<<< HEAD
    }

    // Note: cannot use the all same name for every stdlib package.
    std::string moduleName = std::string(program->ModuleName());
    std::replace(moduleName.begin(), moduleName.end(), '.', '_');
    util::UString initializerBlockName =
        util::UString {std::string(compiler::Signatures::INITIALIZER_BLOCK_INIT) + moduleName, allocator_};
    ir::MethodDefinition *initializerBlockInit =
        CreateGlobalMethod(initializerBlockName.View().Utf8(), std::move(blockStmts), program);
    InsertInGlobal(globalClass, initializerBlockInit);
    AddInitCallToStaticBlock(globalClass, initializerBlockInit);
}

void GlobalClassHandler::SetupGlobalMethods(parser::Program *program, ArenaVector<ir::Statement *> &&initStatements,
                                            ir::ClassDefinition *globalClass, bool isDeclare)
{
    if (isDeclare) {
        return;
    }

    ir::MethodDefinition *initMethod =
        CreateGlobalMethod(compiler::Signatures::INIT_METHOD, std::move(initStatements), program);
    InsertInGlobal(globalClass, initMethod);
    ES2PANDA_ASSERT(initMethod->Function());
    if (!initMethod->Function()->Body()->AsBlockStatement()->Statements().empty()) {
        AddInitCallToStaticBlock(globalClass, initMethod);
=======
>>>>>>> 6d813986
    }

    // Note: cannot use the all same name for every stdlib package.
    std::string moduleName = std::string(globalProgram_->ModuleName());
    std::replace(moduleName.begin(), moduleName.end(), '.', '_');
    util::UString initializerBlockName =
        util::UString {std::string(compiler::Signatures::INITIALIZER_BLOCK_INIT) + moduleName, allocator_};
    ir::MethodDefinition *initializerBlockInit =
        CreateGlobalMethod(initializerBlockName.View().Utf8(), std::move(blockStmts));
    InsertInGlobal(globalClass, initializerBlockInit);
    AddInitCallToStaticBlock(globalClass, initializerBlockInit);
}

void GlobalClassHandler::SetupGlobalMethods(ArenaVector<ir::Statement *> &&initStatements,
                                            ir::ClassDefinition *globalClass, bool isDeclare)
{
    if (isDeclare) {
        return;
    }

    AddInitStatementsToStaticBlock(globalClass, std::move(initStatements));
}

void GlobalClassHandler::MergeNamespace(ArenaVector<ir::ETSModule *> &namespaces, parser::Program *program)
{
    auto *parser = program->VarBinder()->GetContext()->parser->AsETSParser();
    ArenaUnorderedMap<util::StringView, ir::ETSModule *> nsMap {program->Allocator()->Adapter()};
    for (auto it = namespaces.begin(); it != namespaces.end();) {
        auto *ns = *it;
        auto res = nsMap.find(ns->Ident()->Name());
        if (res != nsMap.end()) {
            if (res->second->Modifiers() != ns->Modifiers()) {
                parser->LogError(diagnostic::NAMESPACE_MERGE_ERROR, {ns->Ident()->Name().Mutf8()}, ns->Start());
            }
            if (!res->second->Annotations().empty() && !ns->Annotations().empty()) {
                parser->LogError(diagnostic::NAMESPACE_ANNOTATION_CONFLICT, {ns->Ident()->Name().Mutf8()}, ns->Start());
            } else if (!ns->Annotations().empty()) {
                ES2PANDA_ASSERT(res->second->Annotations().empty());
                res->second->SetAnnotations(std::move(ns->AnnotationsForUpdate()));
            }
            res->second->AddStatements(ns->Statements());
            namespaces.erase(it);
        } else {
            nsMap.insert({ns->Ident()->Name(), ns});
            ++it;
        }
    }
}

ArenaVector<ir::Statement *> GlobalClassHandler::TransformNamespaces(ArenaVector<ir::ETSModule *> &namespaces)
{
    ArenaVector<ir::Statement *> classDecls {allocator_->Adapter()};
    MergeNamespace(namespaces, globalProgram_);
    for (auto ns : namespaces) {
        classDecls.emplace_back(TransformNamespace(ns));
    }
    return classDecls;
}

<<<<<<< HEAD
void GlobalClassHandler::TransformBrokenNamespace(ir::AstNode *node, parser::Program *program)
=======
void GlobalClassHandler::TransformBrokenNamespace(ir::AstNode *node)
>>>>>>> 6d813986
{
    node->TransformChildrenRecursively(
        // clang-format off
        // CC-OFFNXT(G.FMT.14-CPP) project code style
<<<<<<< HEAD
        [this, &program](ir::AstNode *child) -> ir::AstNode* {
            if (child->IsETSModule() && child->AsETSModule()->IsNamespace()) {
                auto res = TransformNamespace(child->AsETSModule(), program);
=======
        [this](ir::AstNode *child) -> ir::AstNode* {
            if (child->IsETSModule() && child->AsETSModule()->IsNamespace()) {
                auto res = TransformNamespace(child->AsETSModule());
>>>>>>> 6d813986
                res->SetParent(child->Parent());
                return res;
            }
            return child;
        },
        // clang-format on
        "TransformBrokenNamespace");
}

<<<<<<< HEAD
ir::ClassDeclaration *GlobalClassHandler::TransformNamespace(ir::ETSModule *ns, parser::Program *program)
=======
ir::ClassDeclaration *GlobalClassHandler::TransformNamespace(ir::ETSModule *ns)
>>>>>>> 6d813986
{
    ir::ClassDeclaration *const globalDecl = CreateTransformedClass(ns);
    ES2PANDA_ASSERT(globalDecl != nullptr);
    ir::ClassDefinition *const globalClass = globalDecl->Definition();

    ArenaVector<GlobalStmts> immediateInitializers(allocator_->Adapter());
    ArenaVector<GlobalStmts> initializerBlock(allocator_->Adapter());
    ArenaVector<ir::ETSModule *> namespaces(allocator_->Adapter());
    auto &body = ns->StatementsForUpdates();
    for (auto *statement : body) {
        statement->Iterate([this](ir::AstNode *node) { AddStaticBlockToClass(node); });
    }
    auto stmts = CollectProgramGlobalStatements(body, globalClass, ns);
<<<<<<< HEAD
    immediateInitializers.emplace_back(GlobalStmts {program, std::move(stmts.immediateInit)});
    for (auto &initBlock : stmts.initializerBlocks) {
        initializerBlock.emplace_back(GlobalStmts {program, std::move(initBlock)});
    }
    AddStaticBlockToClass(globalClass);
    const ModuleDependencies md {allocator_->Adapter()};
    auto immediateInitStatements = FormInitMethodStatements(program, &md, std::move(immediateInitializers));
    auto initializerBlockStatements = FormInitStaticBlockMethodStatements(program, &md, std::move(initializerBlock));
    SetupGlobalMethods(program, std::move(immediateInitStatements), globalClass, ns->IsDeclare());
    SetupInitializerBlock(program, std::move(initializerBlockStatements), globalClass);
=======
    immediateInitializers.emplace_back(GlobalStmts {globalProgram_, std::move(stmts.immediateInit)});
    for (auto &initBlock : stmts.initializerBlocks) {
        initializerBlock.emplace_back(GlobalStmts {globalProgram_, std::move(initBlock)});
    }
    AddStaticBlockToClass(globalClass);
    const ModuleDependencies md(ArenaVector<parser::Program *>(allocator_->Adapter()),
                                ArenaUnorderedSet<parser::Program *>(allocator_->Adapter()));
    auto immediateInitStatements = FormInitMethodStatements(&md, std::move(immediateInitializers));
    auto initializerBlockStatements = FormInitStaticBlockMethodStatements(&md, std::move(initializerBlock));
    SetupGlobalMethods(std::move(immediateInitStatements), globalClass, ns->IsDeclare());
    SetupInitializerBlock(std::move(initializerBlockStatements), globalClass);
>>>>>>> 6d813986

    // remove namespaceDecl from orginal node
    auto end = std::remove_if(body.begin(), body.end(), [&namespaces](ir::AstNode *node) {
        if (node->IsETSModule()) {
            namespaces.emplace_back(node->AsETSModule());
            return true;
        }
        return false;
    });
    body.erase(end, body.end());
    auto globalClasses = TransformNamespaces(namespaces);
    for (auto *cls : globalClasses) {
        globalClass->EmplaceBody(cls);
        cls->SetParent(globalClass);
<<<<<<< HEAD
        CollectNamespaceExportedClasses(program, cls->AsClassDeclaration()->Definition());
=======
        CollectNamespaceExportedClasses(globalProgram_, cls->AsClassDeclaration()->Definition());
>>>>>>> 6d813986
    }

    // Add rest statement, such as type declaration
    for (auto *statement : body) {
        globalClass->EmplaceBody(statement);
        statement->SetParent(globalClass);
    }
    body.clear();
    return globalDecl;
}

void GlobalClassHandler::CollectProgramGlobalClasses(ArenaVector<ir::ETSModule *> namespaces)
{
    auto classDecls = TransformNamespaces(namespaces);
    globalProgram_->Ast()->AddStatements(classDecls);
    for (auto cls : classDecls) {
<<<<<<< HEAD
        program->Ast()->Statements().push_back(cls);
        cls->SetParent(program->Ast());
        CollectNamespaceExportedClasses(program, cls->Definition());
    }
}

void GlobalClassHandler::CheckPackageMultiInitializerBlock(
    util::StringView packageName, const ArenaVector<ArenaVector<ir::Statement *>> &initializerBlocks)
{
    if (initializerBlocks.empty()) {
        return;
    }

    if (packageInitializerBlockCount_.count(packageName) != 0) {
        parser_->LogError(diagnostic::PACKAGE_MULTIPLE_STATIC_BLOCK, {}, initializerBlocks[0][0]->Start());
    } else {
        packageInitializerBlockCount_.insert(packageName);
    }
}

=======
        cls->SetParent(globalProgram_->Ast());
        CollectNamespaceExportedClasses(globalProgram_, cls->AsClassDeclaration()->Definition());
    }
}

void GlobalClassHandler::CheckPackageMultiInitializerBlock(
    util::StringView packageName, const ArenaVector<ArenaVector<ir::Statement *>> &initializerBlocks)
{
    if (initializerBlocks.empty()) {
        return;
    }

    if (packageInitializerBlockCount_.count(packageName) != 0) {
        parser_->LogError(diagnostic::PACKAGE_MULTIPLE_STATIC_BLOCK, {}, initializerBlocks[0][0]->Start());
    } else {
        packageInitializerBlockCount_.insert(packageName);
    }
}

>>>>>>> 6d813986
// CC-OFFNXT(huge_method[C++], G.FUN.01-CPP) solid logic
void GlobalClassHandler::SetupGlobalClass(const ArenaVector<parser::Program *> &programs,
                                          const ModuleDependencies *moduleDependencies)
{
    if (programs.empty()) {
        return;
    }
<<<<<<< HEAD

    parser::Program *const globalProgram = programs.front();
    if (globalProgram->GlobalClass() != nullptr) {
=======
    if (globalProgram_->GlobalClass() != nullptr) {
>>>>>>> 6d813986
        return;
    }

    ArenaUnorderedSet<util::StringView> packageInitializerBlockCount(allocator_->Adapter());
<<<<<<< HEAD
    ir::ClassDeclaration *const globalDecl = CreateGlobalClass(globalProgram);
=======
    ir::ClassDeclaration *const globalDecl = CreateGlobalClass(globalProgram_);
>>>>>>> 6d813986
    ES2PANDA_ASSERT(globalDecl != nullptr);
    ir::ClassDefinition *const globalClass = globalDecl->Definition();

    // NOTE(vpukhov): a clash inside program list is possible
    ES2PANDA_ASSERT(globalProgram_->IsPackage() || programs.size() == 1);

    ArenaVector<GlobalStmts> immediateInitializers(allocator_->Adapter());
    ArenaVector<GlobalStmts> initializerBlock(allocator_->Adapter());
    ArenaVector<ir::ETSModule *> namespaces(allocator_->Adapter());

    for (auto const program : programs) {
        program->Ast()->IterateRecursively([this](ir::AstNode *node) { AddStaticBlockToClass(node); });
        auto &body = program->Ast()->StatementsForUpdates();
        auto stmts = CollectProgramGlobalStatements(body, globalClass, program->Ast());
        auto end = std::remove_if(body.begin(), body.end(), [&namespaces](ir::AstNode *node) {
            if (node->IsETSModule() && node->AsETSModule()->IsNamespace()) {
                namespaces.emplace_back(node->AsETSModule());
                return true;
            }
            return false;
        });
        body.erase(end, body.end());
        CheckPackageMultiInitializerBlock(program->ModuleName(), stmts.initializerBlocks);
        immediateInitializers.emplace_back(GlobalStmts {program, std::move(stmts.immediateInit)});
        for (auto &initBlock : stmts.initializerBlocks) {
            initializerBlock.emplace_back(GlobalStmts {program, std::move(initBlock)});
        }
        program->SetGlobalClass(globalClass);
    }

    globalProgram_->Ast()->AddStatement(globalDecl);
    globalDecl->SetParent(globalProgram_->Ast());
    globalClass->SetGlobalInitialized();
<<<<<<< HEAD
    CollectProgramGlobalClasses(globalProgram, namespaces);
    TransformBrokenNamespace(globalProgram->Ast(), globalProgram);
    auto initializerBlockStmts =
        FormInitStaticBlockMethodStatements(globalProgram, moduleDependencies, std::move(initializerBlock));
    CollectExportedClasses(globalProgram, globalClass, globalProgram->Ast()->Statements());
=======

    CollectProgramGlobalClasses(namespaces);
    TransformBrokenNamespace(globalProgram_->Ast());
    auto initializerBlockStmts = FormInitStaticBlockMethodStatements(moduleDependencies, std::move(initializerBlock));

    CollectExportedClasses(globalProgram_, globalClass, globalProgram_->Ast()->Statements());
>>>>>>> 6d813986

    // NOTE(vpukhov): stdlib checks are to be removed - do not extend the existing logic
    if (globalProgram_->Kind() != parser::ScriptKind::STDLIB) {
        AddStaticBlockToClass(globalClass);
<<<<<<< HEAD
        if (!util::Helpers::IsStdLib(globalProgram)) {
            auto immInitStmts =
                FormInitMethodStatements(globalProgram, moduleDependencies, std::move(immediateInitializers));
            SetupGlobalMethods(globalProgram, std::move(immInitStmts));
        }
    }
    SetupInitializerBlock(globalProgram, std::move(initializerBlockStmts), globalClass);
}

ir::MethodDefinition *GlobalClassHandler::CreateGlobalMethod(std::string_view name,
                                                             ArenaVector<ir::Statement *> &&statements,
                                                             const parser::Program *program)
=======
        if (!util::Helpers::IsStdLib(globalProgram_)) {
            auto initStatements = FormInitMethodStatements(moduleDependencies, std::move(immediateInitializers));
            SetupGlobalMethods(std::move(initStatements));
        }
    }
    SetupInitializerBlock(std::move(initializerBlockStmts), globalClass);
}

static std::pair<lexer::SourcePosition, lexer::SourcePosition> GetBoundInBody(parser::Program *program,
                                                                              ir::BlockStatement *body)
{
    auto minBound = lexer::SourcePosition(program);
    auto maxBound = lexer::SourcePosition(program);
    if (!body->Statements().empty()) {
        minBound = body->Statements().front()->Start();
        maxBound = body->Statements().front()->End();
        for (const auto &stmt : body->Statements()) {
            if (stmt->Start().index < minBound.index) {
                minBound = stmt->Start();
            }
            if (stmt->End().index > maxBound.index) {
                maxBound = stmt->End();
            }
        }
    }
    return std::make_pair(minBound, maxBound);
}

ir::MethodDefinition *GlobalClassHandler::CreateGlobalMethod(const std::string_view name,
                                                             ArenaVector<ir::Statement *> &&statements)
>>>>>>> 6d813986
{
    const auto functionFlags = ir::ScriptFunctionFlags::NONE;
    auto functionModifiers = ir::ModifierFlags::STATIC | ir::ModifierFlags::PUBLIC;
    auto ident = NodeAllocator::Alloc<ir::Identifier>(allocator_, name, allocator_);
    ES2PANDA_ASSERT(ident != nullptr);
    auto body = NodeAllocator::ForceSetParent<ir::BlockStatement>(allocator_, allocator_, std::move(statements));
    auto funcSignature = ir::FunctionSignature(nullptr, ArenaVector<ir::Expression *>(allocator_->Adapter()), nullptr);

    auto *func = NodeAllocator::Alloc<ir::ScriptFunction>(
        allocator_, allocator_,
        ir::ScriptFunction::ScriptFunctionData {
            body, std::move(funcSignature), functionFlags, {}, Language(Language::Id::ETS)});
    ES2PANDA_ASSERT(func != nullptr);
    func->SetIdent(ident);
    func->AddModifier(functionModifiers);

    auto *funcExpr = NodeAllocator::Alloc<ir::FunctionExpression>(allocator_, func);
    auto *identClone = ident->Clone(allocator_, nullptr);
    ES2PANDA_ASSERT(identClone != nullptr);
    auto *methodDef = NodeAllocator::Alloc<ir::MethodDefinition>(allocator_, ir::MethodDefinitionKind::METHOD,
                                                                 identClone->AsExpression(), funcExpr,
                                                                 functionModifiers, allocator_, false);
    ES2PANDA_ASSERT(methodDef != nullptr);

    auto [minBound, maxBound] = GetBoundInBody(globalProgram_, body);
    body->SetRange({minBound, maxBound});
    func->SetRange({minBound, maxBound});
    funcExpr->SetRange({minBound, maxBound});
    methodDef->SetRange({minBound, maxBound});

    return methodDef;
}

void GlobalClassHandler::AddInitializerBlockToStaticBlock(ir::ClassDefinition *globalClass,
                                                          ArenaVector<ir::Statement *> &&initializerBlocks)
{
    auto &globalBody = globalClass->Body();
    auto maybeStaticBlock = std::find_if(globalBody.begin(), globalBody.end(),
                                         [](ir::AstNode *node) { return node->IsClassStaticBlock(); });
    ES2PANDA_ASSERT(maybeStaticBlock != globalBody.end());

    auto *staticBlock = (*maybeStaticBlock)->AsClassStaticBlock();
    auto *initializerStmts =
        NodeAllocator::ForceSetParent<ir::BlockStatement>(allocator_, allocator_, std::move(initializerBlocks));
    ES2PANDA_ASSERT(initializerStmts != nullptr);
    auto *blockBody = staticBlock->Function()->Body()->AsBlockStatement();
    initializerStmts->SetParent(blockBody);
<<<<<<< HEAD
    blockBody->Statements().emplace_back(initializerStmts);
=======
    blockBody->AddStatement(initializerStmts);
>>>>>>> 6d813986
}

void GlobalClassHandler::AddInitCallToStaticBlock(ir::ClassDefinition *globalClass, ir::MethodDefinition *initMethod)
{
    ES2PANDA_ASSERT(initMethod != nullptr);

    auto &globalBody = globalClass->Body();
    auto maybeStaticBlock = std::find_if(globalBody.begin(), globalBody.end(),
                                         [](ir::AstNode *node) { return node->IsClassStaticBlock(); });
    ES2PANDA_ASSERT(maybeStaticBlock != globalBody.end());

    auto *staticBlock = (*maybeStaticBlock)->AsClassStaticBlock();
    ES2PANDA_ASSERT(initMethod->Id() != nullptr);
    auto *callee = RefIdent(initMethod->Id()->Name());

    auto *const callExpr = NodeAllocator::Alloc<ir::CallExpression>(
        allocator_, callee, ArenaVector<ir::Expression *>(allocator_->Adapter()), nullptr, false, false);

    auto *blockBody = staticBlock->Function()->Body()->AsBlockStatement();
    auto exprStmt = NodeAllocator::Alloc<ir::ExpressionStatement>(allocator_, callExpr);
    ES2PANDA_ASSERT(exprStmt != nullptr);
    exprStmt->SetParent(blockBody);
    blockBody->AddStatement(exprStmt);
}

void GlobalClassHandler::AddInitStatementsToStaticBlock(ir::ClassDefinition *globalClass,
                                                        ArenaVector<ir::Statement *> &&initStatements)
{
    auto &globalBody = globalClass->Body();
    auto maybeStaticBlock = std::find_if(globalBody.begin(), globalBody.end(),
                                         [](ir::AstNode *node) { return node->IsClassStaticBlock(); });
    ES2PANDA_ASSERT(maybeStaticBlock != globalBody.end());

    auto *staticBlock = (*maybeStaticBlock)->AsClassStaticBlock();

    auto *blockBody = staticBlock->Function()->Body()->AsBlockStatement();
    for (auto &stmt : initStatements) {
        blockBody->AddStatement(stmt);
    }

    auto [minBound, maxBound] = GetBoundInBody(globalProgram_, blockBody);
    blockBody->SetRange({minBound, maxBound});
    staticBlock->Function()->SetRange({minBound, maxBound});
    staticBlock->Value()->SetRange({minBound, maxBound});
    staticBlock->SetRange({minBound, maxBound});

    globalClass->SetInitInCctor();
}

ir::Identifier *GlobalClassHandler::RefIdent(const util::StringView &name)
{
    auto *const callee = NodeAllocator::Alloc<ir::Identifier>(allocator_, name, allocator_);
    return callee;
}

ArenaVector<ArenaVector<ir::Statement *>> GlobalClassHandler::FormInitStaticBlockMethodStatements(
<<<<<<< HEAD
    parser::Program *program, const ModuleDependencies *moduleDependencies, ArenaVector<GlobalStmts> &&initStatements)
=======
    const ModuleDependencies *moduleDependencies, ArenaVector<GlobalStmts> &&initStatements)
>>>>>>> 6d813986
{
    // Note: will create method body for initializer block one by one, don't merge them.
    ArenaVector<ArenaVector<ir::Statement *>> staticBlocks(allocator_->Adapter());
    for (const auto &[p, ps] : initStatements) {
        ArenaVector<ir::Statement *> statements(allocator_->Adapter());
<<<<<<< HEAD
        if (!util::Helpers::IsStdLib(program) && moduleDependencies != nullptr) {
=======
        if (!util::Helpers::IsStdLib(globalProgram_) && moduleDependencies != nullptr) {
>>>>>>> 6d813986
            FormDependentInitTriggers(statements, moduleDependencies);
        }
        statements.insert(statements.end(), ps.begin(), ps.end());
        std::for_each(statements.begin(), statements.end(), [](auto stmt) { stmt->SetParent(nullptr); });
        staticBlocks.emplace_back(std::move(statements));
    }
    return staticBlocks;
}

ArenaVector<ir::Statement *> GlobalClassHandler::FormInitMethodStatements(const ModuleDependencies *moduleDependencies,
                                                                          ArenaVector<GlobalStmts> &&initStatements)
{
    ArenaVector<ir::Statement *> statements(allocator_->Adapter());
    if (!util::Helpers::IsStdLib(globalProgram_) && moduleDependencies != nullptr) {
        FormDependentInitTriggers(statements, moduleDependencies);
    }
    for (const auto &[p, ps] : initStatements) {
        for (auto st : ps) {
            TransformBrokenNamespace(st, p);
            st->SetParent(nullptr);
        }
        statements.insert(statements.end(), ps.begin(), ps.end());
    }
    for (auto st : statements) {
        TransformBrokenNamespace(st);
        st->SetParent(nullptr);
    }
    return statements;
}

void GlobalClassHandler::FormDependentInitTriggers([[maybe_unused]] ArenaVector<ir::Statement *> &statements,
                                                   [[maybe_unused]] const ModuleDependencies *moduleDependencies)
{
<<<<<<< HEAD
    // NOTE(dslynko, #26183): leaving this function for later reuse in `import "path"` feature,
    // which would initialize the dependency.
=======
    for (const auto module : moduleDependencies->first) {
        ArenaVector<ir::Expression *> params(allocator_->Adapter());
        auto moduleStr = util::UString {
            module->ModuleInfo().modulePrefix.Mutf8().append(compiler::Signatures::ETS_GLOBAL), allocator_};
        auto moduleName = NodeAllocator::Alloc<ir::StringLiteral>(allocator_, moduleStr.View());
        params.emplace_back(moduleName);
        // Note (daizihan): #27086, we should not use stringLiteral as argument in ETSIntrinsicNode, should be TypeNode.
        auto moduleNode = NodeAllocator::Alloc<ir::ETSIntrinsicNode>(allocator_, ir::IntrinsicNodeType::TYPE_REFERENCE,
                                                                     std::move(params));
        auto initIdent =
            NodeAllocator::Alloc<ir::Identifier>(allocator_, compiler::Signatures::CLASS_INITIALIZE_METHOD, allocator_);
        auto *callee = NodeAllocator::Alloc<ir::MemberExpression>(
            allocator_, moduleNode, initIdent, ir::MemberExpressionKind::PROPERTY_ACCESS, false, false);
        auto *const callExpr = NodeAllocator::Alloc<ir::CallExpression>(
            allocator_, callee, ArenaVector<ir::Expression *>(allocator_->Adapter()), nullptr, false, false);
        auto stmt = NodeAllocator::Alloc<ir::ExpressionStatement>(allocator_, callExpr);
        statements.emplace_back(stmt);
    }
>>>>>>> 6d813986
}

ir::ClassStaticBlock *GlobalClassHandler::CreateStaticBlock(ir::ClassDefinition *classDef)
{
    bool hasStaticField = false;
    for (const auto *prop : classDef->Body()) {
        if (prop->IsClassStaticBlock()) {
            return nullptr;
        }
        if (prop->IsClassProperty() && prop->AsClassProperty()->IsStatic()) {
            hasStaticField = true;
        }
    }

    if (!hasStaticField && !classDef->IsModule()) {
        return nullptr;
    }

    ArenaVector<ir::Expression *> params(allocator_->Adapter());

    auto *id = NodeAllocator::Alloc<ir::Identifier>(allocator_, compiler::Signatures::CCTOR, allocator_);

    ArenaVector<ir::Statement *> statements(allocator_->Adapter());

    auto *body = NodeAllocator::Alloc<ir::BlockStatement>(allocator_, allocator_, std::move(statements));
    auto *func = NodeAllocator::Alloc<ir::ScriptFunction>(
        allocator_, allocator_,
        ir::ScriptFunction::ScriptFunctionData {body, ir::FunctionSignature(nullptr, std::move(params), nullptr),
                                                ir::ScriptFunctionFlags::STATIC_BLOCK | ir::ScriptFunctionFlags::HIDDEN,
                                                ir::ModifierFlags::STATIC, Language(Language::Id::ETS)});
    ES2PANDA_ASSERT(func != nullptr);
    func->SetIdent(id);

    auto *funcExpr = NodeAllocator::Alloc<ir::FunctionExpression>(allocator_, func);
    auto *staticBlock = NodeAllocator::Alloc<ir::ClassStaticBlock>(allocator_, funcExpr, allocator_);
    ES2PANDA_ASSERT(staticBlock != nullptr);
    staticBlock->AddModifier(ir::ModifierFlags::STATIC);
    staticBlock->SetRange({classDef->Start(), classDef->Start()});
    return staticBlock;
}

GlobalDeclTransformer::ResultT GlobalClassHandler::CollectProgramGlobalStatements(ArenaVector<ir::Statement *> &stmts,
                                                                                  ir::ClassDefinition *classDef,
                                                                                  ir::Statement const *stmt)
{
    auto globalDecl = GlobalDeclTransformer(allocator_, stmt, parser_);
    auto statements = globalDecl.TransformStatements(stmts);
    if (globalDecl.IsMultiInitializer() && stmt->IsETSModule() && stmt->AsETSModule()->IsNamespace()) {
<<<<<<< HEAD
        parser_->LogError(diagnostic::MULTIPLE_STATIC_BLOCK, {}, statements.initializerBlocks[0][0]->Start());
=======
        auto fristStaticBlock =
            std::find_if(stmts.cbegin(), stmts.cend(), [](auto *prop) { return prop->IsClassStaticBlock(); });
        ES2PANDA_ASSERT(fristStaticBlock != stmts.cend());
        parser_->LogError(diagnostic::MULTIPLE_STATIC_BLOCK, {}, (*fristStaticBlock)->Start());
>>>>>>> 6d813986
    }

    if (stmt->IsETSModule() && !stmt->AsETSModule()->IsNamespace() && stmt->AsETSModule()->Program()->IsPackage()) {
        const auto &immInitsOfPackage = statements.immediateInit;
        std::for_each(immInitsOfPackage.begin(), immInitsOfPackage.end(), [this](auto immInit) {
            if (immInit->IsExpressionStatement() &&
                !immInit->AsExpressionStatement()->GetExpression()->IsAssignmentExpression()) {
                this->parser_->LogError(diagnostic::INVALID_PACKAGE_TOP_LEVEL_STMT, {}, immInit->Start());
            }
        });
    }
    classDef->AddProperties(util::Helpers::ConvertVector<ir::AstNode>(statements.classProperties));
    /*
    initializers consists of two parts:
    immediate initializers and initializer blocks, the former should be executed firstly.

    Example code:
        namespace NS {
            let a: number;
            let b: number = 2;
            static {
                a = 1;
                b = 0;
            }
        }

    In the example code, execute order will be: b = 2, a = 1, b = 0;
    */
    globalDecl.FilterDeclarations(stmts);
    return statements;
}

ir::ClassDeclaration *GlobalClassHandler::CreateGlobalClass(const parser::Program *const globalProgram)
{
    const auto rangeToStartOfFile =
        lexer::SourceRange(lexer::SourcePosition(globalProgram), lexer::SourcePosition(globalProgram));
    auto *ident = NodeAllocator::Alloc<ir::Identifier>(allocator_, compiler::Signatures::ETS_GLOBAL, allocator_);
    ES2PANDA_ASSERT(ident != nullptr);
    ident->SetRange(rangeToStartOfFile);
<<<<<<< HEAD
    auto *classDef =
        NodeAllocator::Alloc<ir::ClassDefinition>(allocator_, allocator_, ident, ir::ClassDefinitionModifiers::GLOBAL,
                                                  ir::ModifierFlags::ABSTRACT, Language(Language::Id::ETS));
=======
    auto lang =
        globalProgram->IsDeclForDynamicStaticInterop() ? Language(Language::Id::JS) : Language(Language::Id::ETS);
    auto *classDef = NodeAllocator::Alloc<ir::ClassDefinition>(
        allocator_, allocator_, ident, ir::ClassDefinitionModifiers::GLOBAL, ir::ModifierFlags::ABSTRACT, lang);
>>>>>>> 6d813986
    ES2PANDA_ASSERT(classDef != nullptr);
    classDef->SetRange(rangeToStartOfFile);
    auto *classDecl = NodeAllocator::Alloc<ir::ClassDeclaration>(allocator_, classDef, allocator_);
    ES2PANDA_ASSERT(classDecl != nullptr);
    classDecl->SetRange(rangeToStartOfFile);

    return classDecl;
}

static bool HasMethod(ir::ClassDefinition const *cls, const std::string_view name)
{
    return std::any_of(cls->Body().begin(), cls->Body().end(), [name](ir::AstNode const *node) {
        return node->IsMethodDefinition() && node->AsMethodDefinition()->Key()->AsIdentifier()->Name().Is(name);
    });
}

void GlobalClassHandler::SetupGlobalMethods(ArenaVector<ir::Statement *> &&initStatements)
{
<<<<<<< HEAD
    ir::ClassDefinition *const globalClass = program->GlobalClass();
    SetupGlobalMethods(program, std::move(initStatements), globalClass, program->IsDeclarationModule());

    if (program->IsSeparateModule() && !HasMethod(globalClass, compiler::Signatures::MAIN)) {
        ir::MethodDefinition *mainMethod = CreateGlobalMethod(
            compiler::Signatures::MAIN, ArenaVector<ir::Statement *>(allocator_->Adapter()), program);
=======
    ir::ClassDefinition *const globalClass = globalProgram_->GlobalClass();
    SetupGlobalMethods(std::move(initStatements), globalClass, globalProgram_->IsDeclarationModule());

    if (globalProgram_->IsSeparateModule() && !HasMethod(globalClass, compiler::Signatures::MAIN)) {
        ir::MethodDefinition *mainMethod =
            CreateGlobalMethod(compiler::Signatures::MAIN, ArenaVector<ir::Statement *>(allocator_->Adapter()));
>>>>>>> 6d813986
        InsertInGlobal(globalClass, mainMethod);
    }
}

}  // namespace ark::es2panda::compiler<|MERGE_RESOLUTION|>--- conflicted
+++ resolved
@@ -162,15 +162,9 @@
     ES2PANDA_ASSERT(ident != nullptr);
     ident->SetRange(ns->Ident()->Range());
 
-<<<<<<< HEAD
-    auto *classDef = NodeAllocator::Alloc<ir::ClassDefinition>(
-        allocator_, allocator_, ident, ir::ClassDefinitionModifiers::CLASS_DECL, ir::ModifierFlags::ABSTRACT,
-        Language(Language::Id::ETS));
-=======
     auto *classDef = NodeAllocator::Alloc<ir::ClassDefinition>(allocator_, allocator_, ident,
                                                                ir::ClassDefinitionModifiers::CLASS_DECL,
                                                                ir::ModifierFlags::ABSTRACT, ns->Language());
->>>>>>> 6d813986
     ES2PANDA_ASSERT(classDef != nullptr);
     classDef->SetRange(ns->Range());
     classDef->AddModifier(ns->Modifiers());
@@ -193,17 +187,6 @@
 static void InsertInGlobal(ir::ClassDefinition *globalClass, ir::AstNode *node)
 {
     ES2PANDA_ASSERT(node != nullptr);
-<<<<<<< HEAD
-    globalClass->Body().insert(globalClass->Body().begin(), node);
-    node->SetParent(globalClass);
-}
-
-void GlobalClassHandler::SetupInitializerBlock(parser::Program *program,
-                                               ArenaVector<ArenaVector<ir::Statement *>> &&initializerBlock,
-                                               ir::ClassDefinition *globalClass)
-{
-    if (program->IsDeclarationModule() || initializerBlock.empty()) {
-=======
     globalClass->BodyForUpdate().insert(globalClass->Body().begin(), node);
     node->SetParent(globalClass);
 }
@@ -212,7 +195,6 @@
                                                ir::ClassDefinition *globalClass)
 {
     if (globalProgram_->IsDeclarationModule() || initializerBlock.empty()) {
->>>>>>> 6d813986
         return;
     }
 
@@ -223,35 +205,6 @@
         }
         blockStmts.emplace_back(
             NodeAllocator::ForceSetParent<ir::BlockStatement>(allocator_, allocator_, std::move(iBlock)));
-<<<<<<< HEAD
-    }
-
-    // Note: cannot use the all same name for every stdlib package.
-    std::string moduleName = std::string(program->ModuleName());
-    std::replace(moduleName.begin(), moduleName.end(), '.', '_');
-    util::UString initializerBlockName =
-        util::UString {std::string(compiler::Signatures::INITIALIZER_BLOCK_INIT) + moduleName, allocator_};
-    ir::MethodDefinition *initializerBlockInit =
-        CreateGlobalMethod(initializerBlockName.View().Utf8(), std::move(blockStmts), program);
-    InsertInGlobal(globalClass, initializerBlockInit);
-    AddInitCallToStaticBlock(globalClass, initializerBlockInit);
-}
-
-void GlobalClassHandler::SetupGlobalMethods(parser::Program *program, ArenaVector<ir::Statement *> &&initStatements,
-                                            ir::ClassDefinition *globalClass, bool isDeclare)
-{
-    if (isDeclare) {
-        return;
-    }
-
-    ir::MethodDefinition *initMethod =
-        CreateGlobalMethod(compiler::Signatures::INIT_METHOD, std::move(initStatements), program);
-    InsertInGlobal(globalClass, initMethod);
-    ES2PANDA_ASSERT(initMethod->Function());
-    if (!initMethod->Function()->Body()->AsBlockStatement()->Statements().empty()) {
-        AddInitCallToStaticBlock(globalClass, initMethod);
-=======
->>>>>>> 6d813986
     }
 
     // Note: cannot use the all same name for every stdlib package.
@@ -311,24 +264,14 @@
     return classDecls;
 }
 
-<<<<<<< HEAD
-void GlobalClassHandler::TransformBrokenNamespace(ir::AstNode *node, parser::Program *program)
-=======
 void GlobalClassHandler::TransformBrokenNamespace(ir::AstNode *node)
->>>>>>> 6d813986
 {
     node->TransformChildrenRecursively(
         // clang-format off
         // CC-OFFNXT(G.FMT.14-CPP) project code style
-<<<<<<< HEAD
-        [this, &program](ir::AstNode *child) -> ir::AstNode* {
-            if (child->IsETSModule() && child->AsETSModule()->IsNamespace()) {
-                auto res = TransformNamespace(child->AsETSModule(), program);
-=======
         [this](ir::AstNode *child) -> ir::AstNode* {
             if (child->IsETSModule() && child->AsETSModule()->IsNamespace()) {
                 auto res = TransformNamespace(child->AsETSModule());
->>>>>>> 6d813986
                 res->SetParent(child->Parent());
                 return res;
             }
@@ -338,11 +281,7 @@
         "TransformBrokenNamespace");
 }
 
-<<<<<<< HEAD
-ir::ClassDeclaration *GlobalClassHandler::TransformNamespace(ir::ETSModule *ns, parser::Program *program)
-=======
 ir::ClassDeclaration *GlobalClassHandler::TransformNamespace(ir::ETSModule *ns)
->>>>>>> 6d813986
 {
     ir::ClassDeclaration *const globalDecl = CreateTransformedClass(ns);
     ES2PANDA_ASSERT(globalDecl != nullptr);
@@ -356,18 +295,6 @@
         statement->Iterate([this](ir::AstNode *node) { AddStaticBlockToClass(node); });
     }
     auto stmts = CollectProgramGlobalStatements(body, globalClass, ns);
-<<<<<<< HEAD
-    immediateInitializers.emplace_back(GlobalStmts {program, std::move(stmts.immediateInit)});
-    for (auto &initBlock : stmts.initializerBlocks) {
-        initializerBlock.emplace_back(GlobalStmts {program, std::move(initBlock)});
-    }
-    AddStaticBlockToClass(globalClass);
-    const ModuleDependencies md {allocator_->Adapter()};
-    auto immediateInitStatements = FormInitMethodStatements(program, &md, std::move(immediateInitializers));
-    auto initializerBlockStatements = FormInitStaticBlockMethodStatements(program, &md, std::move(initializerBlock));
-    SetupGlobalMethods(program, std::move(immediateInitStatements), globalClass, ns->IsDeclare());
-    SetupInitializerBlock(program, std::move(initializerBlockStatements), globalClass);
-=======
     immediateInitializers.emplace_back(GlobalStmts {globalProgram_, std::move(stmts.immediateInit)});
     for (auto &initBlock : stmts.initializerBlocks) {
         initializerBlock.emplace_back(GlobalStmts {globalProgram_, std::move(initBlock)});
@@ -379,7 +306,6 @@
     auto initializerBlockStatements = FormInitStaticBlockMethodStatements(&md, std::move(initializerBlock));
     SetupGlobalMethods(std::move(immediateInitStatements), globalClass, ns->IsDeclare());
     SetupInitializerBlock(std::move(initializerBlockStatements), globalClass);
->>>>>>> 6d813986
 
     // remove namespaceDecl from orginal node
     auto end = std::remove_if(body.begin(), body.end(), [&namespaces](ir::AstNode *node) {
@@ -394,11 +320,7 @@
     for (auto *cls : globalClasses) {
         globalClass->EmplaceBody(cls);
         cls->SetParent(globalClass);
-<<<<<<< HEAD
-        CollectNamespaceExportedClasses(program, cls->AsClassDeclaration()->Definition());
-=======
         CollectNamespaceExportedClasses(globalProgram_, cls->AsClassDeclaration()->Definition());
->>>>>>> 6d813986
     }
 
     // Add rest statement, such as type declaration
@@ -415,10 +337,8 @@
     auto classDecls = TransformNamespaces(namespaces);
     globalProgram_->Ast()->AddStatements(classDecls);
     for (auto cls : classDecls) {
-<<<<<<< HEAD
-        program->Ast()->Statements().push_back(cls);
-        cls->SetParent(program->Ast());
-        CollectNamespaceExportedClasses(program, cls->Definition());
+        cls->SetParent(globalProgram_->Ast());
+        CollectNamespaceExportedClasses(globalProgram_, cls->AsClassDeclaration()->Definition());
     }
 }
 
@@ -436,27 +356,6 @@
     }
 }
 
-=======
-        cls->SetParent(globalProgram_->Ast());
-        CollectNamespaceExportedClasses(globalProgram_, cls->AsClassDeclaration()->Definition());
-    }
-}
-
-void GlobalClassHandler::CheckPackageMultiInitializerBlock(
-    util::StringView packageName, const ArenaVector<ArenaVector<ir::Statement *>> &initializerBlocks)
-{
-    if (initializerBlocks.empty()) {
-        return;
-    }
-
-    if (packageInitializerBlockCount_.count(packageName) != 0) {
-        parser_->LogError(diagnostic::PACKAGE_MULTIPLE_STATIC_BLOCK, {}, initializerBlocks[0][0]->Start());
-    } else {
-        packageInitializerBlockCount_.insert(packageName);
-    }
-}
-
->>>>>>> 6d813986
 // CC-OFFNXT(huge_method[C++], G.FUN.01-CPP) solid logic
 void GlobalClassHandler::SetupGlobalClass(const ArenaVector<parser::Program *> &programs,
                                           const ModuleDependencies *moduleDependencies)
@@ -464,22 +363,12 @@
     if (programs.empty()) {
         return;
     }
-<<<<<<< HEAD
-
-    parser::Program *const globalProgram = programs.front();
-    if (globalProgram->GlobalClass() != nullptr) {
-=======
     if (globalProgram_->GlobalClass() != nullptr) {
->>>>>>> 6d813986
         return;
     }
 
     ArenaUnorderedSet<util::StringView> packageInitializerBlockCount(allocator_->Adapter());
-<<<<<<< HEAD
-    ir::ClassDeclaration *const globalDecl = CreateGlobalClass(globalProgram);
-=======
     ir::ClassDeclaration *const globalDecl = CreateGlobalClass(globalProgram_);
->>>>>>> 6d813986
     ES2PANDA_ASSERT(globalDecl != nullptr);
     ir::ClassDefinition *const globalClass = globalDecl->Definition();
 
@@ -513,38 +402,16 @@
     globalProgram_->Ast()->AddStatement(globalDecl);
     globalDecl->SetParent(globalProgram_->Ast());
     globalClass->SetGlobalInitialized();
-<<<<<<< HEAD
-    CollectProgramGlobalClasses(globalProgram, namespaces);
-    TransformBrokenNamespace(globalProgram->Ast(), globalProgram);
-    auto initializerBlockStmts =
-        FormInitStaticBlockMethodStatements(globalProgram, moduleDependencies, std::move(initializerBlock));
-    CollectExportedClasses(globalProgram, globalClass, globalProgram->Ast()->Statements());
-=======
 
     CollectProgramGlobalClasses(namespaces);
     TransformBrokenNamespace(globalProgram_->Ast());
     auto initializerBlockStmts = FormInitStaticBlockMethodStatements(moduleDependencies, std::move(initializerBlock));
 
     CollectExportedClasses(globalProgram_, globalClass, globalProgram_->Ast()->Statements());
->>>>>>> 6d813986
 
     // NOTE(vpukhov): stdlib checks are to be removed - do not extend the existing logic
     if (globalProgram_->Kind() != parser::ScriptKind::STDLIB) {
         AddStaticBlockToClass(globalClass);
-<<<<<<< HEAD
-        if (!util::Helpers::IsStdLib(globalProgram)) {
-            auto immInitStmts =
-                FormInitMethodStatements(globalProgram, moduleDependencies, std::move(immediateInitializers));
-            SetupGlobalMethods(globalProgram, std::move(immInitStmts));
-        }
-    }
-    SetupInitializerBlock(globalProgram, std::move(initializerBlockStmts), globalClass);
-}
-
-ir::MethodDefinition *GlobalClassHandler::CreateGlobalMethod(std::string_view name,
-                                                             ArenaVector<ir::Statement *> &&statements,
-                                                             const parser::Program *program)
-=======
         if (!util::Helpers::IsStdLib(globalProgram_)) {
             auto initStatements = FormInitMethodStatements(moduleDependencies, std::move(immediateInitializers));
             SetupGlobalMethods(std::move(initStatements));
@@ -575,7 +442,6 @@
 
 ir::MethodDefinition *GlobalClassHandler::CreateGlobalMethod(const std::string_view name,
                                                              ArenaVector<ir::Statement *> &&statements)
->>>>>>> 6d813986
 {
     const auto functionFlags = ir::ScriptFunctionFlags::NONE;
     auto functionModifiers = ir::ModifierFlags::STATIC | ir::ModifierFlags::PUBLIC;
@@ -623,11 +489,7 @@
     ES2PANDA_ASSERT(initializerStmts != nullptr);
     auto *blockBody = staticBlock->Function()->Body()->AsBlockStatement();
     initializerStmts->SetParent(blockBody);
-<<<<<<< HEAD
-    blockBody->Statements().emplace_back(initializerStmts);
-=======
     blockBody->AddStatement(initializerStmts);
->>>>>>> 6d813986
 }
 
 void GlobalClassHandler::AddInitCallToStaticBlock(ir::ClassDefinition *globalClass, ir::MethodDefinition *initMethod)
@@ -684,21 +546,13 @@
 }
 
 ArenaVector<ArenaVector<ir::Statement *>> GlobalClassHandler::FormInitStaticBlockMethodStatements(
-<<<<<<< HEAD
-    parser::Program *program, const ModuleDependencies *moduleDependencies, ArenaVector<GlobalStmts> &&initStatements)
-=======
     const ModuleDependencies *moduleDependencies, ArenaVector<GlobalStmts> &&initStatements)
->>>>>>> 6d813986
 {
     // Note: will create method body for initializer block one by one, don't merge them.
     ArenaVector<ArenaVector<ir::Statement *>> staticBlocks(allocator_->Adapter());
     for (const auto &[p, ps] : initStatements) {
         ArenaVector<ir::Statement *> statements(allocator_->Adapter());
-<<<<<<< HEAD
-        if (!util::Helpers::IsStdLib(program) && moduleDependencies != nullptr) {
-=======
         if (!util::Helpers::IsStdLib(globalProgram_) && moduleDependencies != nullptr) {
->>>>>>> 6d813986
             FormDependentInitTriggers(statements, moduleDependencies);
         }
         statements.insert(statements.end(), ps.begin(), ps.end());
@@ -716,10 +570,6 @@
         FormDependentInitTriggers(statements, moduleDependencies);
     }
     for (const auto &[p, ps] : initStatements) {
-        for (auto st : ps) {
-            TransformBrokenNamespace(st, p);
-            st->SetParent(nullptr);
-        }
         statements.insert(statements.end(), ps.begin(), ps.end());
     }
     for (auto st : statements) {
@@ -729,13 +579,9 @@
     return statements;
 }
 
-void GlobalClassHandler::FormDependentInitTriggers([[maybe_unused]] ArenaVector<ir::Statement *> &statements,
-                                                   [[maybe_unused]] const ModuleDependencies *moduleDependencies)
-{
-<<<<<<< HEAD
-    // NOTE(dslynko, #26183): leaving this function for later reuse in `import "path"` feature,
-    // which would initialize the dependency.
-=======
+void GlobalClassHandler::FormDependentInitTriggers(ArenaVector<ir::Statement *> &statements,
+                                                   const ModuleDependencies *moduleDependencies)
+{
     for (const auto module : moduleDependencies->first) {
         ArenaVector<ir::Expression *> params(allocator_->Adapter());
         auto moduleStr = util::UString {
@@ -754,7 +600,6 @@
         auto stmt = NodeAllocator::Alloc<ir::ExpressionStatement>(allocator_, callExpr);
         statements.emplace_back(stmt);
     }
->>>>>>> 6d813986
 }
 
 ir::ClassStaticBlock *GlobalClassHandler::CreateStaticBlock(ir::ClassDefinition *classDef)
@@ -803,14 +648,10 @@
     auto globalDecl = GlobalDeclTransformer(allocator_, stmt, parser_);
     auto statements = globalDecl.TransformStatements(stmts);
     if (globalDecl.IsMultiInitializer() && stmt->IsETSModule() && stmt->AsETSModule()->IsNamespace()) {
-<<<<<<< HEAD
-        parser_->LogError(diagnostic::MULTIPLE_STATIC_BLOCK, {}, statements.initializerBlocks[0][0]->Start());
-=======
         auto fristStaticBlock =
             std::find_if(stmts.cbegin(), stmts.cend(), [](auto *prop) { return prop->IsClassStaticBlock(); });
         ES2PANDA_ASSERT(fristStaticBlock != stmts.cend());
         parser_->LogError(diagnostic::MULTIPLE_STATIC_BLOCK, {}, (*fristStaticBlock)->Start());
->>>>>>> 6d813986
     }
 
     if (stmt->IsETSModule() && !stmt->AsETSModule()->IsNamespace() && stmt->AsETSModule()->Program()->IsPackage()) {
@@ -850,16 +691,10 @@
     auto *ident = NodeAllocator::Alloc<ir::Identifier>(allocator_, compiler::Signatures::ETS_GLOBAL, allocator_);
     ES2PANDA_ASSERT(ident != nullptr);
     ident->SetRange(rangeToStartOfFile);
-<<<<<<< HEAD
-    auto *classDef =
-        NodeAllocator::Alloc<ir::ClassDefinition>(allocator_, allocator_, ident, ir::ClassDefinitionModifiers::GLOBAL,
-                                                  ir::ModifierFlags::ABSTRACT, Language(Language::Id::ETS));
-=======
     auto lang =
         globalProgram->IsDeclForDynamicStaticInterop() ? Language(Language::Id::JS) : Language(Language::Id::ETS);
     auto *classDef = NodeAllocator::Alloc<ir::ClassDefinition>(
         allocator_, allocator_, ident, ir::ClassDefinitionModifiers::GLOBAL, ir::ModifierFlags::ABSTRACT, lang);
->>>>>>> 6d813986
     ES2PANDA_ASSERT(classDef != nullptr);
     classDef->SetRange(rangeToStartOfFile);
     auto *classDecl = NodeAllocator::Alloc<ir::ClassDeclaration>(allocator_, classDef, allocator_);
@@ -878,21 +713,12 @@
 
 void GlobalClassHandler::SetupGlobalMethods(ArenaVector<ir::Statement *> &&initStatements)
 {
-<<<<<<< HEAD
-    ir::ClassDefinition *const globalClass = program->GlobalClass();
-    SetupGlobalMethods(program, std::move(initStatements), globalClass, program->IsDeclarationModule());
-
-    if (program->IsSeparateModule() && !HasMethod(globalClass, compiler::Signatures::MAIN)) {
-        ir::MethodDefinition *mainMethod = CreateGlobalMethod(
-            compiler::Signatures::MAIN, ArenaVector<ir::Statement *>(allocator_->Adapter()), program);
-=======
     ir::ClassDefinition *const globalClass = globalProgram_->GlobalClass();
     SetupGlobalMethods(std::move(initStatements), globalClass, globalProgram_->IsDeclarationModule());
 
     if (globalProgram_->IsSeparateModule() && !HasMethod(globalClass, compiler::Signatures::MAIN)) {
         ir::MethodDefinition *mainMethod =
             CreateGlobalMethod(compiler::Signatures::MAIN, ArenaVector<ir::Statement *>(allocator_->Adapter()));
->>>>>>> 6d813986
         InsertInGlobal(globalClass, mainMethod);
     }
 }
