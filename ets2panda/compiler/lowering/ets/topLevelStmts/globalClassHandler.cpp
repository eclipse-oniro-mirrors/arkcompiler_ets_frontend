--- conflicted
+++ resolved
@@ -262,8 +262,6 @@
         program->Ast()->Statements().push_back(cls);
         cls->SetParent(program->Ast());
         CollectNamespaceExportedClasses(cls->Definition());
-<<<<<<< HEAD
-=======
     }
 }
 
@@ -278,7 +276,6 @@
         parser_->LogError(diagnostic::PACKAGE_MULTIPLE_STATIC_BLOCK, {}, initializerBlocks[0][0]->Start());
     } else {
         packageInitializerBlockCount_.insert(packageName);
->>>>>>> 58c46612
     }
 }
 
@@ -330,11 +327,8 @@
     globalDecl->SetParent(globalProgram->Ast());
     globalClass->SetGlobalInitialized();
     CollectProgramGlobalClasses(globalProgram, namespaces);
-<<<<<<< HEAD
-=======
     auto initializerBlockStmts =
         FormInitStaticBlockMethodStatements(globalProgram, moduleDependencies, std::move(initializerBlock));
->>>>>>> 58c46612
     CollectExportedClasses(globalClass, globalProgram->Ast()->Statements());
 
     // NOTE(vpukhov): stdlib checks are to be removed - do not extend the existing logic
