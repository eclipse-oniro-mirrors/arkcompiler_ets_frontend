--- conflicted
+++ resolved
@@ -62,15 +62,6 @@
     return chain + "." + name;
 }
 
-<<<<<<< HEAD
-void GlobalClassHandler::CollectNamespaceExportedClasses(ir::ClassDefinition *classDef)
-{
-    CollectExportedClasses(classDef, classDef->Body());
-}
-
-template <class Node>
-void GlobalClassHandler::CollectExportedClasses(ir::ClassDefinition *classDef, const ArenaVector<Node *> &statements)
-=======
 void GlobalClassHandler::CollectNamespaceExportedClasses(parser::Program *program, ir::ClassDefinition *classDef)
 {
     CollectExportedClasses(program, classDef, classDef->Body());
@@ -134,7 +125,6 @@
 template <class Node>
 void GlobalClassHandler::CollectExportedClasses(parser::Program *program, ir::ClassDefinition *classDef,
                                                 const ArenaVector<Node *> &statements)
->>>>>>> 494f8da8
 {
     for (const auto *statement : statements) {
         if (!statement->IsExported()) {
@@ -142,9 +132,6 @@
         }
         if (statement->IsClassDeclaration()) {
             classDef->AddToExportedClasses(statement->AsClassDeclaration());
-<<<<<<< HEAD
-        }
-=======
             continue;
         }
         if (statement->IsETSReExportDeclaration()) {
@@ -165,7 +152,6 @@
     if (foundExport) {
         auto globalClassDecl = globalClass->Parent()->AsClassDeclaration();
         classDef->AddToExportedClasses(globalClassDecl);
->>>>>>> 494f8da8
     }
 }
 
@@ -331,11 +317,7 @@
     for (auto *cls : globalClasses) {
         globalClass->EmplaceBody(cls);
         cls->SetParent(globalClass);
-<<<<<<< HEAD
-        CollectNamespaceExportedClasses(cls->Definition());
-=======
         CollectNamespaceExportedClasses(globalProgram_, cls->AsClassDeclaration()->Definition());
->>>>>>> 494f8da8
     }
 
     // Add rest statement, such as type declaration
@@ -352,14 +334,8 @@
     auto classDecls = TransformNamespaces(namespaces);
     globalProgram_->Ast()->AddStatements(classDecls);
     for (auto cls : classDecls) {
-<<<<<<< HEAD
-        program->Ast()->Statements().push_back(cls);
-        cls->SetParent(program->Ast());
-        CollectNamespaceExportedClasses(cls->Definition());
-=======
         cls->SetParent(globalProgram_->Ast());
         CollectNamespaceExportedClasses(globalProgram_, cls->AsClassDeclaration()->Definition());
->>>>>>> 494f8da8
     }
 }
 
@@ -423,16 +399,11 @@
     globalDecl->SetParent(globalProgram_->Ast());
     globalClass->SetGlobalInitialized();
 
-<<<<<<< HEAD
-    CollectProgramGlobalClasses(globalProgram, namespaces);
-    CollectExportedClasses(globalClass, globalProgram->Ast()->Statements());
-=======
     CollectProgramGlobalClasses(namespaces);
     TransformBrokenNamespace(globalProgram_->Ast());
     auto initializerBlockStmts = FormInitStaticBlockMethodStatements(moduleDependencies, std::move(initializerBlock));
 
     CollectExportedClasses(globalProgram_, globalClass, globalProgram_->Ast()->Statements());
->>>>>>> 494f8da8
 
     // NOTE(vpukhov): stdlib checks are to be removed - do not extend the existing logic
     if (globalProgram_->Kind() != parser::ScriptKind::STDLIB) {
@@ -558,13 +529,10 @@
     for (const auto &[p, ps] : initStatements) {
         statements.insert(statements.end(), ps.begin(), ps.end());
     }
-<<<<<<< HEAD
-=======
     for (auto st : statements) {
         TransformBrokenNamespace(st);
         st->SetParent(nullptr);
     }
->>>>>>> 494f8da8
     return statements;
 }
 
