--- conflicted
+++ resolved
@@ -33,10 +33,6 @@
         parser::Program *program;
         ArenaVector<ir::Statement *> statements;
     };
-<<<<<<< HEAD
-    explicit GlobalClassHandler(parser::ETSParser *parser, ArenaAllocator *allocator)
-        : parser_(parser), allocator_(allocator), packageInitializerBlockCount_(allocator->Adapter()) {};
-=======
     explicit GlobalClassHandler(parser::ETSParser *parser, ArenaAllocator *allocator, parser::Program *program)
         : parser_(parser),
           allocator_(allocator),
@@ -44,7 +40,6 @@
           packageInitializerBlockCount_(allocator->Adapter()) {};
 
     static void MergeNamespace(ArenaVector<ir::ETSModule *> &namespaces, parser::Program *program);
->>>>>>> 6d813986
 
     /**
      * Each "Module" has it's own global class, which contains all top level statements across "module"
@@ -52,11 +47,6 @@
      * @param programs - vector of files in module
      */
     void SetupGlobalClass(const ArenaVector<parser::Program *> &programs, const ModuleDependencies *moduleDependencies);
-<<<<<<< HEAD
-    void static MergeNamespace(ArenaVector<ir::ETSModule *> &namespaces, parser::Program *program);
-    void CheckPackageMultiInitializerBlock(util::StringView packageName,
-                                           const ArenaVector<ArenaVector<ir::Statement *>> &initializerBlocks);
-=======
 
     void CheckPackageMultiInitializerBlock(util::StringView packageName,
                                            const ArenaVector<ArenaVector<ir::Statement *>> &initializerBlocks);
@@ -73,7 +63,6 @@
         moduleDependencies->first.emplace_back(program);
         moduleDependencies->second.insert(program);
     }
->>>>>>> 6d813986
 
 private:
     /**
@@ -92,19 +81,6 @@
     void CollectReExportedClasses(parser::Program *program, ir::ClassDefinition *classDef,
                                   const ir::ETSReExportDeclaration *reExport);
     void CollectNamespaceExportedClasses(parser::Program *program, ir::ClassDefinition *classDef);
-<<<<<<< HEAD
-    void SetupGlobalMethods(parser::Program *program, ArenaVector<ir::Statement *> &&initStatements,
-                            ir::ClassDefinition *globalClass, bool isDeclare);
-    void SetupInitializerBlock(parser::Program *program, ArenaVector<ArenaVector<ir::Statement *>> &&initializerBlock,
-                               ir::ClassDefinition *globalClass);
-    ArenaVector<ir::ClassDeclaration *> TransformNamespaces(ArenaVector<ir::ETSModule *> &namespaces,
-                                                            parser::Program *program);
-
-    ir::ClassDeclaration *CreateGlobalClass(const parser::Program *globalProgram);
-    ir::ClassStaticBlock *CreateStaticBlock(ir::ClassDefinition *classDef);
-    ir::MethodDefinition *CreateGlobalMethod(std::string_view name, ArenaVector<ir::Statement *> &&statements,
-                                             const parser::Program *program);
-=======
     void SetupGlobalMethods(ArenaVector<ir::Statement *> &&initStatements, ir::ClassDefinition *globalClass,
                             bool isDeclare);
     void SetupInitializerBlock(ArenaVector<ArenaVector<ir::Statement *>> &&initializerBlock,
@@ -117,25 +93,15 @@
     ir::MethodDefinition *CreateGlobalMethod(std::string_view name, ArenaVector<ir::Statement *> &&statements);
     void AddInitStatementsToStaticBlock(ir::ClassDefinition *globalClass,
                                         ArenaVector<ir::Statement *> &&initStatements);
->>>>>>> 6d813986
     void AddInitCallToStaticBlock(ir::ClassDefinition *globalClass, ir::MethodDefinition *initMethod);
     void AddInitializerBlockToStaticBlock(ir::ClassDefinition *globalClass,
                                           ArenaVector<ir::Statement *> &&initializerBlocks);
 
     ArenaVector<ArenaVector<ir::Statement *>> FormInitStaticBlockMethodStatements(
-<<<<<<< HEAD
-        parser::Program *program, const ModuleDependencies *moduleDependencies,
-        ArenaVector<GlobalStmts> &&initStatements);
-    void TransformBrokenNamespace(ir::AstNode *node, parser::Program *program);
-
-    ArenaVector<ir::Statement *> FormInitMethodStatements(parser::Program *program,
-                                                          const ModuleDependencies *moduleDependencies,
-=======
         const ModuleDependencies *moduleDependencies, ArenaVector<GlobalStmts> &&initStatements);
     void TransformBrokenNamespace(ir::AstNode *node);
 
     ArenaVector<ir::Statement *> FormInitMethodStatements(const ModuleDependencies *moduleDependencies,
->>>>>>> 6d813986
                                                           ArenaVector<GlobalStmts> &&initStatements);
 
     void FormDependentInitTriggers(ArenaVector<ir::Statement *> &statements,
@@ -149,10 +115,7 @@
 
     parser::ETSParser *const parser_;
     ArenaAllocator *const allocator_;
-<<<<<<< HEAD
-=======
     parser::Program *globalProgram_;
->>>>>>> 6d813986
     ArenaUnorderedSet<util::StringView> packageInitializerBlockCount_;
 };
 }  // namespace ark::es2panda::compiler
