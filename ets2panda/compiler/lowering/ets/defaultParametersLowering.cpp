--- conflicted
+++ resolved
@@ -15,8 +15,6 @@
 
 #include "defaultParametersLowering.h"
 #include "compiler/lowering/util.h"
-
-#include <checker/ETSchecker.h>
 
 namespace ark::es2panda::compiler {
 
@@ -40,19 +38,6 @@
                                             param->Ident()->Name(), init, typeAnnotation->Clone(allocator, nullptr));
 }
 
-<<<<<<< HEAD
-static void ValidateDefaultParamInDeclare(public_lib::Context *ctx, ir::ScriptFunction *function,
-                                          std::vector<ir::ETSParameterExpression *> &params)
-{
-    for (auto param : params) {
-        if (param->Initializer() == nullptr) {
-            continue;
-        }
-        param->SetInitializer(nullptr);
-        if ((function->Flags() & ir::ScriptFunctionFlags::EXTERNAL) != 0U) {
-            ctx->checker->AsETSChecker()->LogError(diagnostic::DEFAULT_PARAM_IN_DECLARE, param->Start());
-        }
-=======
 static void TransformDefaultParameters(public_lib::Context *ctx, ir::ScriptFunction *function,
                                        const std::vector<ir::ETSParameterExpression *> &params,
                                        bool isInterfaceFunction)
@@ -95,7 +80,6 @@
         stmt->SetParent(param);
         RefineSourceRanges(stmt);
         stmt->SetParent(body);
->>>>>>> 6d813986
     }
 }
 
@@ -123,26 +107,6 @@
     if (defaultParams.empty()) {
         return;
     }
-<<<<<<< HEAD
-    if (!function->HasBody()) {  // #23134
-        ValidateDefaultParamInDeclare(ctx, function, defaultParams);
-        return;
-    }
-    auto const body = function->Body()->AsBlockStatement();
-    auto const allocator = ctx->allocator;
-    auto const parser = ctx->parser->AsETSParser();
-
-    body->Statements().insert(body->Statements().begin(), defaultParams.size(), nullptr);
-
-    for (size_t dfltIdx = 0; dfltIdx < defaultParams.size(); ++dfltIdx) {
-        auto const param = defaultParams.at(dfltIdx);
-        auto stmt = TransformInitializer(allocator, parser, param);
-        body->Statements()[dfltIdx] = stmt;
-        // From a developer's perspective, this locational information is more intuitive.
-        stmt->SetParent(param);
-        RefineSourceRanges(stmt);
-        stmt->SetParent(body);
-=======
 
     bool isInterfaceFunction = function->IsTSInterfaceDeclaration();
     if (!isInterfaceFunction) {
@@ -154,7 +118,6 @@
             }
             node = node->Parent();
         }
->>>>>>> 6d813986
     }
 
     TransformDefaultParameters(ctx, function, defaultParams, isInterfaceFunction);
