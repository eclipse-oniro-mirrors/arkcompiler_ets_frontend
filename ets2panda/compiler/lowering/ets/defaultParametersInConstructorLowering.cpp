/**
 * Copyright (c) 2023-2025 Huawei Device Co., Ltd.
 * Licensed under the Apache License, Version 2.0 (the "License");
 * you may not use this file except in compliance with the License.
 * You may obtain a copy of the License at
 *
 * http://www.apache.org/licenses/LICENSE-2.0
 *
 * Unless required by applicable law or agreed to in writing, software
 * distributed under the License is distributed on an "AS IS" BASIS,
 * WITHOUT WARRANTIES OR CONDITIONS OF ANY KIND, either express or implied.
 * See the License for the specific language governing permissions and
 * limitations under the License.
 */

#include "defaultParametersInConstructorLowering.h"
#include "ir/expression.h"
#include "ir/expressions/literals/undefinedLiteral.h"
#include "ir/ets/etsUnionType.h"

namespace ark::es2panda::compiler {

// #23080 code was moved to lowering for no reason
static bool HasDefaultParameters(const ir::ScriptFunction *function, util::DiagnosticEngine &diagnosticEngine)
{
    bool hasDefaultParameter = false;
    bool hasRestParameter = false;

    for (auto *const it : function->Params()) {
        if (it->IsBrokenExpression()) {
            continue;
        }
<<<<<<< HEAD
=======

>>>>>>> 6d813986
        auto const *const param = it->AsETSParameterExpression();

        if (param->IsRestParameter()) {
            hasRestParameter = true;
            continue;
        }

        if (hasRestParameter) {
            // NOTE(pronai): This seems to be covered in parser. As the comment above says, it's unclear why the
            // lowering is needed.
            ES2PANDA_UNREACHABLE_POS(param->Start());
            diagnosticEngine.LogDiagnostic(diagnostic::REST_PARAM_NOT_LAST, util::DiagnosticMessageParams {},
                                           param->Start());
        }

        if (param->IsOptional()) {
            hasDefaultParameter = true;
            continue;
        }

        if (hasDefaultParameter) {
            util::DiagnosticMessageParams diagnosticParams = {};
            diagnosticEngine.LogDiagnostic(diagnostic::REQUIRED_PARAM_AFTER_DEFAULT, std::move(diagnosticParams),
                                           param->Start());
        }
    }

    if (hasDefaultParameter && hasRestParameter) {
        util::DiagnosticMessageParams diagnosticParams = {};
        diagnosticEngine.LogDiagnostic(diagnostic::REST_AND_DEFAULT_SAME_TIME, std::move(diagnosticParams),
                                       function->Start());
    }

    return hasDefaultParameter;
}

static ir::TSTypeParameterDeclaration *CreateParameterDeclaraion(ir::MethodDefinition *method, public_lib::Context *ctx)
{
    auto const allocator = ctx->allocator;
    ES2PANDA_ASSERT(method->Function());
    if (method->Function()->TypeParams() == nullptr || method->Function()->TypeParams()->Params().empty()) {
        return nullptr;
    }

    ArenaVector<ir::TSTypeParameter *> typeParams(allocator->Adapter());

    auto parentParams = method->Function()->TypeParams()->Params();
    std::for_each(parentParams.begin(), parentParams.end(), [&typeParams, allocator](ir::TSTypeParameter *par) {
        ir::Identifier *ident = par->Name()->Clone(allocator, nullptr)->AsIdentifier();
        auto *constraint =
            par->Constraint() != nullptr ? par->Constraint()->Clone(allocator, nullptr)->AsTypeNode() : nullptr;
        auto *defaultType =
            par->DefaultType() != nullptr ? par->DefaultType()->Clone(allocator, nullptr)->AsTypeNode() : nullptr;
        auto *typeParam = util::NodeAllocator::ForceSetParent<ir::TSTypeParameter>(allocator, ident, constraint,
                                                                                   defaultType, allocator);
        typeParams.push_back(typeParam);
    });
    return util::NodeAllocator::ForceSetParent<ir::TSTypeParameterDeclaration>(allocator, std::move(typeParams),
                                                                               typeParams.size());
}

static ir::FunctionSignature CreateFunctionSignature(ir::MethodDefinition *method,
                                                     ArenaVector<ir::Expression *> funcParam, public_lib::Context *ctx)
{
    auto const allocator = ctx->allocator;

    ir::TSTypeParameterDeclaration *typeParamDecl = CreateParameterDeclaraion(method, ctx);
    ES2PANDA_ASSERT(method->Function());
    auto *returnTypeAnnotation =
        method->Function()->ReturnTypeAnnotation() != nullptr
            ? method->Function()->ReturnTypeAnnotation()->Clone(allocator, nullptr)->AsTypeNode()
            : nullptr;

    return ir::FunctionSignature(typeParamDecl, std::move(funcParam), returnTypeAnnotation);
}

static ir::TSTypeParameterInstantiation *CreateTypeParameterInstantiation(ir::MethodDefinition *method,
                                                                          public_lib::Context *ctx)
{
    auto const allocator = ctx->allocator;

<<<<<<< HEAD
    if ((method->Function() != nullptr && method->Function()->TypeParams() == nullptr) ||
        method->Function()->TypeParams()->Params().empty()) {
=======
    ES2PANDA_ASSERT(method->Function());
    if (method->Function()->TypeParams() == nullptr || method->Function()->TypeParams()->Params().empty()) {
>>>>>>> 6d813986
        return nullptr;
    }
    ArenaVector<ir::TypeNode *> selfParams(allocator->Adapter());
    ir::ETSTypeReferencePart *referencePart = nullptr;

    for (const auto &param : method->Function()->TypeParams()->Params()) {
        auto *identRef = util::NodeAllocator::ForceSetParent<ir::Identifier>(
            allocator, param->AsTSTypeParameter()->Name()->Name(), allocator);

        referencePart = util::NodeAllocator::ForceSetParent<ir::ETSTypeReferencePart>(allocator, identRef, nullptr,
                                                                                      nullptr, allocator);

        auto *typeReference =
            util::NodeAllocator::ForceSetParent<ir::ETSTypeReference>(allocator, referencePart, allocator);

        selfParams.push_back(typeReference);
    }

    return util::NodeAllocator::ForceSetParent<ir::TSTypeParameterInstantiation>(allocator, std::move(selfParams));
}

static ir::BlockStatement *CreateFunctionBody(ir::MethodDefinition *method, public_lib::Context *ctx,
                                              ArenaVector<ir::Expression *> funcCallArgs)
{
    auto const allocator = ctx->allocator;
    ArenaVector<ir::Statement *> funcStatements(allocator->Adapter());

    ES2PANDA_ASSERT(method->Id() != nullptr);
    auto *const callee =
        util::NodeAllocator::ForceSetParent<ir::Identifier>(allocator, method->Id()->Name(), allocator);

    ir::Expression *accessor = util::NodeAllocator::ForceSetParent<ir::ThisExpression>(allocator);
    auto *paramInst = CreateTypeParameterInstantiation(method, ctx);
    auto *callExpression = util::NodeAllocator::ForceSetParent<ir::CallExpression>(
        allocator, accessor != nullptr ? accessor : callee, std::move(funcCallArgs), paramInst, false, false);
    ES2PANDA_ASSERT(callExpression != nullptr);
    callExpression->SetRange(method->Range());  // NOTE: Used to locate the original node when an error occurs
    funcStatements.push_back(util::NodeAllocator::ForceSetParent<ir::ExpressionStatement>(allocator, callExpression));

    return util::NodeAllocator::ForceSetParent<ir::BlockStatement>(allocator, allocator, std::move(funcStatements));
}

static ir::FunctionExpression *CreateFunctionExpression(ir::MethodDefinition *method, public_lib::Context *ctx,
                                                        ArenaVector<ir::Expression *> funcDefinitionArgs,
                                                        ArenaVector<ir::Expression *> funcCallArgs)
{
    lexer::SourcePosition startLoc(method->Start());
    lexer::SourcePosition endLoc = startLoc;
    ir::FunctionSignature signature = CreateFunctionSignature(method, std::move(funcDefinitionArgs), ctx);

    auto const allocator = ctx->allocator;
    ir::Identifier *id = nullptr;

    ir::BlockStatement *body = nullptr;
    if (!(method->IsNative() || method->IsDeclare() || method->IsAbstract())) {
        body = CreateFunctionBody(method, ctx, std::move(funcCallArgs));
    }
    auto *funcNode = util::NodeAllocator::ForceSetParent<ir::ScriptFunction>(
        allocator, allocator,
        ir::ScriptFunction::ScriptFunctionData {
            body, std::move(signature), method->Function()->Flags(), {}, method->Function()->Language()});
    ES2PANDA_ASSERT(method->Function());
    funcNode->AddModifier(method->Function()->Modifiers());
    funcNode->SetRange({startLoc, endLoc});

    id = method->Id()->Clone(allocator, nullptr)->AsIdentifier();
    funcNode->SetIdent(id);
    return util::NodeAllocator::ForceSetParent<ir::FunctionExpression>(allocator, funcNode);
}

static void CreateFunctionOverload(ir::MethodDefinition *method, ArenaVector<ir::Expression *> &&funcCallArgs,
                                   ArenaVector<ir::Expression *> &&funcDefinitionArgs, public_lib::Context *ctx)
{
    auto const allocator = ctx->allocator;
    auto *funcExpression =
        CreateFunctionExpression(method, ctx, std::move(funcDefinitionArgs), std::move(funcCallArgs));
    ES2PANDA_ASSERT(funcExpression != nullptr);
    auto *ident = funcExpression->Function()->Id()->Clone(allocator, nullptr);
    auto *const overloadMethod = util::NodeAllocator::ForceSetParent<ir::MethodDefinition>(
        allocator, method->Kind(), ident, funcExpression, method->Modifiers(), allocator, false);

    ES2PANDA_ASSERT(overloadMethod != nullptr && overloadMethod->Function() != nullptr);
<<<<<<< HEAD
    overloadMethod->Function()->AddFlag(ir::ScriptFunctionFlags::OVERLOAD);
=======
    overloadMethod->Function()->AddFlag(ir::ScriptFunctionFlags::OVERLOAD | ir::ScriptFunctionFlags::SYNTHETIC);
>>>>>>> 6d813986
    overloadMethod->SetRange(funcExpression->Range());

    if (!method->IsDeclare() && method->Parent()->IsTSInterfaceBody()) {
        overloadMethod->Function()->Body()->AsBlockStatement()->ClearStatements();
    }

    method->AddOverload(overloadMethod);
    overloadMethod->SetStart(method->Start());  // NOTE: Used to locate the original node when an error occurs
    overloadMethod->SetParent(method);          // NOTE(aleksisch): It's incorrect and don't exist in class body
}

static void ExpandOptionalParameterAnnotationsToUnions(public_lib::Context *ctx, ir::ScriptFunction *function)
{
    ES2PANDA_ASSERT(function);
    auto allocator = ctx->allocator;

    for (auto p : function->Params()) {
        auto param = p->AsETSParameterExpression();
        if (param->IsOptional() && param->Initializer() == nullptr) {
            ArenaVector<ir::TypeNode *> typeNodes(allocator->Adapter());
            if (param->TypeAnnotation() != nullptr) {
                typeNodes.emplace_back(param->TypeAnnotation());
            }
            typeNodes.emplace_back(allocator->New<ir::ETSUndefinedType>(allocator));
            param->SetTypeAnnotation(
                util::NodeAllocator::ForceSetParent<ir::ETSUnionType>(allocator, std::move(typeNodes), allocator));
            param->TypeAnnotation()->SetParent(param->Ident());
        }
    }
}

static void ClearOptionalParameters(public_lib::Context *ctx, ir::ScriptFunction *function)
{
    auto allocator = ctx->allocator;

    auto const &params = function->Params();
    bool hasOptional = std::any_of(params.cbegin(), params.cend(),
                                   [](ir::Expression *p) { return p->AsETSParameterExpression()->IsOptional(); });
    if (!hasOptional) {
        return;
    }

    auto &paramsToChange = function->ParamsForUpdate();
    for (auto *&param : paramsToChange) {
        auto oldParam = param->AsETSParameterExpression();
        if (oldParam->IsOptional()) {
            param = util::NodeAllocator::ForceSetParent<ir::ETSParameterExpression>(allocator, oldParam->Ident(), false,
                                                                                    allocator);
            ES2PANDA_ASSERT(param);
            param->SetParent(function);
        }
        ES2PANDA_ASSERT(!param->AsETSParameterExpression()->IsOptional());
    }
}

static void ProcessGlobalFunctionDefinition(ir::MethodDefinition *method, public_lib::Context *ctx)
{
    ES2PANDA_ASSERT(method->Function() != nullptr);
    auto allocator = ctx->allocator;
    ExpandOptionalParameterAnnotationsToUnions(ctx, method->Function());
    auto const &params = method->Function()->Params();

    for (size_t paramsToCut = 1;; paramsToCut++) {
        if (paramsToCut > params.size() ||
            !params[params.size() - paramsToCut]->AsETSParameterExpression()->IsOptional()) {
            break;
        }

        ArenaVector<ir::Expression *> functionParams(allocator->Adapter());
        ArenaVector<ir::Expression *> callArgs(allocator->Adapter());
        functionParams.reserve(params.size() - paramsToCut);
        callArgs.reserve(params.size());

        for (size_t i = 0; i < params.size() - paramsToCut; ++i) {
            auto param = params[i]->AsETSParameterExpression();
<<<<<<< HEAD
            auto cloneRef = param->Ident()->CloneReference(allocator, nullptr);
            auto clone = param->Ident()->Clone(allocator, nullptr);
=======
            auto *cloneRef = param->Ident()->CloneReference(allocator, nullptr);
            auto *clone = param->Ident()->Clone(allocator, nullptr);
>>>>>>> 6d813986
            ES2PANDA_ASSERT(cloneRef != nullptr && clone != nullptr);
            callArgs.push_back(cloneRef->AsIdentifier());
            functionParams.push_back(
                allocator->New<ir::ETSParameterExpression>(clone->AsIdentifier(), false, allocator));
        }

        for (size_t i = params.size() - paramsToCut; i < params.size(); ++i) {
            auto param = params[i]->AsETSParameterExpression();
            ir::Expression *init;
            if (param->Initializer() == nullptr) {
                ES2PANDA_ASSERT(param->IsOptional());
                init = allocator->New<ir::UndefinedLiteral>();
            } else {
                init = param->Initializer()->Clone(allocator, nullptr)->AsExpression();
            }
            callArgs.push_back(init);
        }
        CreateFunctionOverload(method, std::move(callArgs), std::move(functionParams), ctx);
    }

    ClearOptionalParameters(ctx, method->Function());
}

bool DefaultParametersInConstructorLowering::PerformForModule(public_lib::Context *ctx, parser::Program *program)
{
    util::DiagnosticEngine *logger = ctx->diagnosticEngine;
    std::vector<ir::MethodDefinition *> foundNodes {};

    program->Ast()->IterateRecursively([&foundNodes, logger](ir::AstNode *ast) {
        if (ast->IsMethodDefinition() && ast->AsMethodDefinition()->IsConstructor()) {
            if (HasDefaultParameters(ast->AsMethodDefinition()->Function(), *logger)) {
                // store all nodes (which is function definition with default/optional parameters)
                // to specific list, to process them later, as for now we can't modify AST in the
                // middle of walking through it
                foundNodes.push_back(ast->AsMethodDefinition());
            }
        }
    });

    for (auto &it : foundNodes) {
        ProcessGlobalFunctionDefinition(it, ctx);
    }
    return true;
}

bool DefaultParametersInConstructorLowering::PostconditionForModule([[maybe_unused]] public_lib::Context *ctx,
                                                                    parser::Program const *program)
{
    return !program->Ast()->IsAnyChild([](ir::AstNode const *node) {
        if (!node->IsMethodDefinition() || !node->AsMethodDefinition()->IsConstructor()) {
            return false;
        }
        for (auto *const it : node->AsMethodDefinition()->Function()->Params()) {
            if (it->IsBrokenExpression()) {
<<<<<<< HEAD
                return false;
=======
                continue;
>>>>>>> 6d813986
            }
            auto const *const param = it->AsETSParameterExpression();
            if (param->IsOptional()) {
                return true;
            }
        }
        return false;
    });
}

}  // namespace ark::es2panda::compiler<|MERGE_RESOLUTION|>--- conflicted
+++ resolved
@@ -30,10 +30,7 @@
         if (it->IsBrokenExpression()) {
             continue;
         }
-<<<<<<< HEAD
-=======
-
->>>>>>> 6d813986
+
         auto const *const param = it->AsETSParameterExpression();
 
         if (param->IsRestParameter()) {
@@ -115,13 +112,8 @@
 {
     auto const allocator = ctx->allocator;
 
-<<<<<<< HEAD
-    if ((method->Function() != nullptr && method->Function()->TypeParams() == nullptr) ||
-        method->Function()->TypeParams()->Params().empty()) {
-=======
     ES2PANDA_ASSERT(method->Function());
     if (method->Function()->TypeParams() == nullptr || method->Function()->TypeParams()->Params().empty()) {
->>>>>>> 6d813986
         return nullptr;
     }
     ArenaVector<ir::TypeNode *> selfParams(allocator->Adapter());
@@ -204,11 +196,7 @@
         allocator, method->Kind(), ident, funcExpression, method->Modifiers(), allocator, false);
 
     ES2PANDA_ASSERT(overloadMethod != nullptr && overloadMethod->Function() != nullptr);
-<<<<<<< HEAD
-    overloadMethod->Function()->AddFlag(ir::ScriptFunctionFlags::OVERLOAD);
-=======
     overloadMethod->Function()->AddFlag(ir::ScriptFunctionFlags::OVERLOAD | ir::ScriptFunctionFlags::SYNTHETIC);
->>>>>>> 6d813986
     overloadMethod->SetRange(funcExpression->Range());
 
     if (!method->IsDeclare() && method->Parent()->IsTSInterfaceBody()) {
@@ -284,13 +272,8 @@
 
         for (size_t i = 0; i < params.size() - paramsToCut; ++i) {
             auto param = params[i]->AsETSParameterExpression();
-<<<<<<< HEAD
-            auto cloneRef = param->Ident()->CloneReference(allocator, nullptr);
-            auto clone = param->Ident()->Clone(allocator, nullptr);
-=======
             auto *cloneRef = param->Ident()->CloneReference(allocator, nullptr);
             auto *clone = param->Ident()->Clone(allocator, nullptr);
->>>>>>> 6d813986
             ES2PANDA_ASSERT(cloneRef != nullptr && clone != nullptr);
             callArgs.push_back(cloneRef->AsIdentifier());
             functionParams.push_back(
@@ -345,11 +328,7 @@
         }
         for (auto *const it : node->AsMethodDefinition()->Function()->Params()) {
             if (it->IsBrokenExpression()) {
-<<<<<<< HEAD
-                return false;
-=======
                 continue;
->>>>>>> 6d813986
             }
             auto const *const param = it->AsETSParameterExpression();
             if (param->IsOptional()) {
