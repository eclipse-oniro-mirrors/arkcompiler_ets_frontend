--- conflicted
+++ resolved
@@ -101,33 +101,6 @@
                                            checker::ETSTypeParameter *newTypeParam,
                                            ir::TSTypeParameter *newTypeParamNode, checker::Substitution *substitution,
                                            public_lib::Context *ctx)
-<<<<<<< HEAD
-{
-    auto *allocator = ctx->allocator;
-    auto *checker = ctx->checker->AsETSChecker();
-
-    if (auto *oldConstraint = oldTypeParam->GetConstraintType(); oldConstraint != nullptr) {
-        auto *newConstraint = oldConstraint->Substitute(checker->Relation(), substitution);
-        newTypeParam->SetConstraintType(newConstraint);
-        auto *newConstraintNode = allocator->New<ir::OpaqueTypeNode>(newConstraint, allocator);
-        newTypeParamNode->SetConstraint(newConstraintNode);
-        newConstraintNode->SetParent(newTypeParamNode);
-    }
-
-    if (auto *oldDefault = oldTypeParam->GetDefaultType(); oldDefault != nullptr) {
-        auto *newDefault = oldDefault->Substitute(checker->Relation(), substitution);
-        newTypeParam->SetDefaultType(newDefault);
-        auto *newDefaultNode = allocator->New<ir::OpaqueTypeNode>(newDefault, allocator);
-        newTypeParamNode->SetDefaultType(newDefaultNode);
-        newDefaultNode->SetParent(newTypeParamNode);
-    }
-}
-
-static std::pair<ir::TSTypeParameterDeclaration *, checker::Substitution *> CloneTypeParams(
-    public_lib::Context *ctx, ir::TSTypeParameterDeclaration *oldIrTypeParams, ir::ScriptFunction *enclosingFunction,
-    varbinder::Scope *enclosingScope)
-=======
->>>>>>> 6d813986
 {
     auto *checker = ctx->GetChecker()->AsETSChecker();
     auto *allocator = ctx->allocator;
@@ -140,13 +113,6 @@
         newConstraintNode->SetParent(newTypeParamNode);
     }
 
-<<<<<<< HEAD
-    auto *newScope = allocator->New<varbinder::LocalScope>(allocator, enclosingScope);
-    auto newTypeParams = ArenaVector<checker::ETSTypeParameter *>(allocator->Adapter());
-    auto newTypeParamNodes = ArenaVector<ir::TSTypeParameter *>(allocator->Adapter());
-    auto *substitution = checker->NewSubstitution();
-    ES2PANDA_ASSERT(substitution != nullptr && newScope != nullptr);
-=======
     if (auto *oldDefault = oldTypeParam->GetDefaultType(); oldDefault != nullptr) {
         auto *newDefault = oldDefault->Substitute(checker->Relation(), substitution);
         newTypeParam->SetDefaultType(newDefault);
@@ -156,7 +122,6 @@
         newDefaultNode->SetParent(newTypeParamNode);
     }
 }
->>>>>>> 6d813986
 
 // NOTE (smartin): The two methods 'CreateNewTypeParamVectors' and 'SetConstraintTypeAndDefaultTypeForTypeParams'
 // contain very similar logic that can be found in 'CloneTypeParamsForClass'. Merge these later if possible
@@ -172,13 +137,13 @@
         auto *newTypeParamNode = util::NodeAllocator::ForceSetParent<ir::TSTypeParameter>(allocator, newTypeParamId,
                                                                                           nullptr, nullptr, allocator);
         auto *newTypeParam = allocator->New<checker::ETSTypeParameter>();
+        newTypeParam->SetDeclNode(newTypeParamNode);
+
         auto *newTypeParamDecl = allocator->New<varbinder::TypeParameterDecl>(newTypeParamId->Name());
+        newTypeParamDecl->BindNode(newTypeParamNode);
         auto *newTypeParamVar =
             allocator->New<varbinder::LocalVariable>(newTypeParamDecl, varbinder::VariableFlags::TYPE_PARAMETER);
-        ES2PANDA_ASSERT(newTypeParam != nullptr && newTypeParamDecl != nullptr && newTypeParamVar != nullptr);
-        newTypeParam->SetDeclNode(newTypeParamNode);
-
-        newTypeParamDecl->BindNode(newTypeParamNode);
+
         newTypeParamVar->SetTsType(newTypeParam);
         newTypeParamId->SetVariable(newTypeParamVar);
 
@@ -188,11 +153,6 @@
     }
 }
 
-<<<<<<< HEAD
-    for (size_t ix = 0; ix < oldIrTypeParams->Params().size(); ix++) {
-        auto *oldTypeParam = enclosingFunction->Signature()->TypeParams()[ix]->AsETSTypeParameter();
-        ProcessTypeParameterProperties(oldTypeParam, newTypeParams[ix], newTypeParamNodes[ix], substitution, ctx);
-=======
 static void SetConstraintTypeAndDefaultTypeForTypeParams(public_lib::Context *ctx,
                                                          const ArenaVector<checker::ETSTypeParameter *> &newTypeParams,
                                                          const ArenaVector<ir::TSTypeParameter *> &newTypeParamNodes,
@@ -217,7 +177,6 @@
             newTypeParamNodes[ix]->SetDefaultType(allocator->New<ir::OpaqueTypeNode>(newDefault, allocator));
             newTypeParamNodes[ix]->DefaultType()->SetParent(newTypeParamNodes[ix]);
         }
->>>>>>> 6d813986
     }
 }
 
@@ -333,10 +292,6 @@
             allocator, capturedVar->Name(), allocator->New<ir::OpaqueTypeNode>(newType, allocator), allocator);
         auto param =
             util::NodeAllocator::ForceSetParent<ir::ETSParameterExpression>(allocator, newId, false, allocator);
-<<<<<<< HEAD
-        ES2PANDA_ASSERT(param != nullptr);
-=======
->>>>>>> 6d813986
         auto *var = InitNewParameterVariable(varBinder, param, newType, paramScope);
         resParams.push_back(param);
         varMap[capturedVar] = var;
@@ -347,10 +302,7 @@
         auto *newParamType = oldParamType->Substitute(checker->Relation(), substitution);
         auto *newParam = oldParam->AsETSParameterExpression()->Clone(allocator, nullptr);
         ES2PANDA_ASSERT(newParam != nullptr);
-<<<<<<< HEAD
-=======
-
->>>>>>> 6d813986
+
         if (newParam->IsOptional()) {
             newParam->SetOptional(false);
             newParamType = checker->CreateETSUnionType({newParamType, checker->GlobalETSUndefinedType()});
@@ -360,13 +312,8 @@
         auto *var = InitNewParameterVariable(varBinder, newParam, newParamType, paramScope);
         newParam->Ident()->SetTsType(newParamType);
         if (newParam->IsRestParameter()) {
-<<<<<<< HEAD
-            newParam->TypeAnnotation()->SetParent(newParam->RestParameter());
-            newParam->RestParameter()->SetTsType(newParamType);
-=======
             newParam->TypeAnnotation()->SetParent(newParam->Spread());
             newParam->Spread()->SetTsType(newParamType);
->>>>>>> 6d813986
         } else {
             newParam->TypeAnnotation()->SetParent(newParam->Ident());
         }
@@ -504,12 +451,8 @@
     auto [params, vMap] = CreateLambdaCalleeParameters(ctx, lambda, *info->capturedVars, paramScope, &substitution);
     auto varMap = std::move(vMap);
 
-<<<<<<< HEAD
-    auto *alternative = lambda->Function()->Signature()->ReturnType()->Substitute(checker->Relation(), substitution);
-=======
     auto arrowReturnType = lambda->TsType()->AsETSFunctionType()->ArrowSignature()->ReturnType();
     auto *alternative = arrowReturnType->Substitute(checker->Relation(), &substitution);
->>>>>>> 6d813986
     auto *returnType = cmInfo->forcedReturnType != nullptr ? cmInfo->forcedReturnType : alternative;
     auto returnTypeAnnotation = allocator->New<ir::OpaqueTypeNode>(returnType, allocator);
 
@@ -700,59 +643,6 @@
     auto *checker = ctx->GetChecker()->AsETSChecker();
 
     auto *restParameterType = lciInfo->lambdaSignature->RestVar()->TsType();
-<<<<<<< HEAD
-    auto *restParameterSubstituteType = restParameterType->Substitute(checker->Relation(), lciInfo->substitution);
-    bool isFixedArray = restParameterSubstituteType->IsETSArrayType();
-    auto *elementType = checker->GetElementTypeOfArray(restParameterSubstituteType);
-    std::stringstream statements;
-    auto restParameterIndex = GenName(allocator).View();
-    auto spreadArrIterator = GenName(allocator).View();
-    ir::Statement *args = nullptr;
-    if (isFixedArray) {
-        auto tmpArray = GenName(allocator).View();
-        statements << "let @@I1: int = 0;";
-        if (elementType->IsETSReferenceType()) {
-            // NOTE(vpukhov): this is a clear null-safety violation that should be rewitten with a runtime intrinsic
-            statements << "let @@I2: FixedArray<@@T3 | undefined> = new (@@T4 | undefined)[@@I5.length];";
-        } else {
-            statements << "let @@I2: FixedArray<@@T3> = new (@@T4)[@@I5.length];";
-        }
-        statements << "let @@I6 = @@I7 as FixedArray<@@T8>;"
-                   // CC-OFFNXT(G.FMT.06) false positive
-                   << "for (let @@I9: @@T10 of @@I11){"
-                   // CC-OFFNXT(G.FMT.06) false positive
-                   << "    @@I12[@@I13] = @@I14 as @@T15 as @@T16;"
-                   // CC-OFFNXT(G.FMT.06) false positive
-                   << "    @@I17 = @@I18 + 1;"
-                   << "}";
-        args = parser->CreateFormattedStatement(
-            statements.str(), restParameterIndex, tmpArray, elementType, elementType, lciInfo->restParameterIdentifier,
-            lciInfo->restArgumentIdentifier, tmpArray, elementType, spreadArrIterator, checker->GlobalETSAnyType(),
-            lciInfo->restParameterIdentifier, lciInfo->restArgumentIdentifier, restParameterIndex, spreadArrIterator,
-            checker->MaybeBoxType(elementType), elementType, restParameterIndex, restParameterIndex);
-    } else {
-        auto *typeNode = allocator->New<ir::OpaqueTypeNode>(
-            checker->GetElementTypeOfArray(lciInfo->lambdaSignature->RestVar()->TsType()), allocator);
-        statements << "let @@I1: int = 0;"
-                   // CC-OFFNXT(G.FMT.06) false positive
-                   << "let @@I2 = new Array<@@T3>(@@I4.length);"
-                   // CC-OFFNXT(G.FMT.06) false positive
-                   << "for (let @@I5:@@T6 of @@I7){"
-                   // CC-OFFNXT(G.FMT.06) false positive
-                   << "    @@I8.$_set(@@I9, @@I10 as @@T11);"
-                   // CC-OFFNXT(G.FMT.06) false positive
-                   << "    @@I12 = @@I13 + 1;"
-                   // CC-OFFNXT(G.FMT.06) false positive
-                   << "}";
-        args = parser->CreateFormattedStatement(
-            statements.str(), restParameterIndex, lciInfo->restArgumentIdentifier, typeNode,
-            lciInfo->restParameterIdentifier, spreadArrIterator, checker->GlobalETSAnyType(),
-            lciInfo->restParameterIdentifier, lciInfo->restArgumentIdentifier, restParameterIndex, spreadArrIterator,
-            checker->MaybeBoxType(elementType), restParameterIndex, restParameterIndex);
-    }
-    ES2PANDA_ASSERT(args != nullptr);
-    return ArenaVector<ir::Statement *>(std::move(args->AsBlockStatement()->Statements()));
-=======
 
     auto *restParameterSubstituteType = restParameterType->Substitute(checker->Relation(), lciInfo->substitution);
     auto *elementType = checker->GetElementTypeOfArray(restParameterSubstituteType);
@@ -804,35 +694,24 @@
 
     ES2PANDA_ASSERT(args != nullptr);
     return ArenaVector<ir::Statement *>(args->AsBlockStatement()->Statements());
->>>>>>> 6d813986
 }
 
 static void CreateInvokeMethodRestParameter(public_lib::Context *ctx, LambdaClassInvokeInfo *lciInfo,
                                             ArenaVector<ir::Expression *> *params)
 {
     auto *allocator = ctx->allocator;
-<<<<<<< HEAD
-    auto *checker = ctx->checker->AsETSChecker();
-=======
-    auto *checker = ctx->GetChecker()->AsETSChecker();
->>>>>>> 6d813986
+    auto *checker = ctx->GetChecker()->AsETSChecker();
 
     auto *restIdent = Gensym(allocator);
     ES2PANDA_ASSERT(restIdent != nullptr);
     lciInfo->restParameterIdentifier = restIdent->Name();
     auto *spread = allocator->New<ir::SpreadElement>(ir::AstNodeType::REST_ELEMENT, allocator, restIdent);
     ES2PANDA_ASSERT(spread != nullptr);
-<<<<<<< HEAD
-    auto *arr = lciInfo->lambdaSignature->RestVar()->TsType()->IsETSTupleType()
-                    ? lciInfo->lambdaSignature->RestVar()->TsType()
-                    : checker->CreateETSArrayType(checker->GlobalETSAnyType());
-=======
     auto *restVar = lciInfo->lambdaSignature->RestVar();
     auto *arr = (restVar != nullptr && restVar->TsType()->IsETSTupleType())
                     ? restVar->TsType()
                     : checker->CreateETSArrayType(checker->GlobalETSAnyType());
 
->>>>>>> 6d813986
     auto *typeAnnotation = allocator->New<ir::OpaqueTypeNode>(arr, allocator);
 
     spread->SetTsTypeAnnotation(typeAnnotation);
@@ -891,18 +770,6 @@
         callArguments.push_back(arg);
     }
 
-<<<<<<< HEAD
-    if (lciInfo->lambdaSignature->HasRestParameter()) {
-        auto *restIdent = allocator->New<ir::Identifier>(lciInfo->restArgumentIdentifier, allocator);
-        if (lciInfo->lambdaSignature->RestVar()->TsType()->IsETSArrayType()) {
-            auto *spread = allocator->New<ir::SpreadElement>(ir::AstNodeType::SPREAD_ELEMENT, allocator, restIdent);
-            restIdent->SetParent(spread);
-            callArguments.push_back(spread);
-        } else {
-            restIdent->AddAstNodeFlags(ir::AstNodeFlags::RESIZABLE_REST);
-            callArguments.push_back(restIdent);
-        }
-=======
     if (!lciInfo->lambdaSignature->HasRestParameter()) {
         return callArguments;
     }
@@ -934,7 +801,6 @@
         auto arg = parser->CreateFormattedExpression("@@I1[" + std::to_string(idx) + "] as @@T2 as @@T3", argName,
                                                      checker->MaybeBoxType(type), type);
         callArguments.push_back(arg);
->>>>>>> 6d813986
     }
     for (size_t nameIdx = 0, idx = lciInfo->lambdaSignature->MinArgCount(); idx < lciInfo->lambdaSignature->ArgCount();
          ++idx, ++nameIdx) {
@@ -1009,11 +875,7 @@
 {
     auto *allocator = ctx->allocator;
     auto *parser = ctx->parser->AsETSParser();
-<<<<<<< HEAD
-    auto *checker = ctx->checker->AsETSChecker();
-=======
-    auto *checker = ctx->GetChecker()->AsETSChecker();
->>>>>>> 6d813986
+    auto *checker = ctx->GetChecker()->AsETSChecker();
     auto *anyType = checker->GlobalETSAnyType();
 
     auto *call = CreateCallForLambdaClassInvoke(ctx, info, lciInfo, wrapToObject, false);
@@ -1041,15 +903,10 @@
                                           bool wrapToObject)
 {
     auto *allocator = ctx->allocator;
-<<<<<<< HEAD
-    auto *checker = ctx->checker->AsETSChecker();
+    auto *checker = ctx->GetChecker()->AsETSChecker();
     auto *anyType = checker->GlobalETSAnyType();
-=======
-    auto *checker = ctx->GetChecker()->AsETSChecker();
-    auto *anyType = checker->GlobalETSAnyType();
 
     auto *invokeSigTypeParams = CloneTypeParamsForSignature(ctx, lciInfo);
->>>>>>> 6d813986
 
     auto params = ArenaVector<ir::Expression *>(allocator->Adapter());
     for (size_t idx = 0; idx < lciInfo->arity; ++idx) {
@@ -1185,16 +1042,10 @@
 static void CorrectTheTrueThisForExtensionLambda(public_lib::Context *ctx, ir::ClassDeclaration *lambdaClass,
                                                  size_t arity, bool hasRestParam)
 {
-<<<<<<< HEAD
-    auto *classScope = lambdaClass->Definition()->Scope();
-    ArenaVector<varbinder::Variable *> invokeFuncsOfLambda(ctx->Allocator()->Adapter());
-    auto invokeName = checker::FunctionalInterfaceInvokeName(arity, hasRestParam);
-=======
     auto *checker = ctx->GetChecker()->AsETSChecker();
     auto *classScope = lambdaClass->Definition()->Scope();
     ArenaVector<varbinder::Variable *> invokeFuncsOfLambda(ctx->Allocator()->Adapter());
     auto invokeName = checker->FunctionalInterfaceInvokeName(arity, hasRestParam);
->>>>>>> 6d813986
     invokeFuncsOfLambda.emplace_back(
         classScope->FindLocal(compiler::Signatures::LAMBDA_OBJECT_INVOKE, varbinder::ResolveBindingOptions::METHODS));
     invokeFuncsOfLambda.emplace_back(
@@ -1234,19 +1085,9 @@
     auto *checker = ctx->GetChecker()->AsETSChecker();
     auto *varBinder = ctx->GetChecker()->VarBinder()->AsETSBinder();
 
-<<<<<<< HEAD
-    auto lambdaClassName = util::UString {std::string_view {"LambdaObject-"}, allocator};
-
-    util::StringView &objectName = info->calleeClass != nullptr ? info->calleeClass->Definition()->Ident()->Name()
-                                                                : info->calleeInterface->Id()->Name();
-
-    lambdaClassName.Append(objectName).Append("$").Append(info->name);
-
-=======
     auto lambdaClassName = util::UString {
         std::string_view {util::NameMangler::GetInstance()->CreateMangledNameForLambdaObject(info->name)}, allocator};
 
->>>>>>> 6d813986
     ES2PANDA_ASSERT(lambdaProviderClass);
     auto *providerTypeReference = checker->AllocNode<ir::ETSTypeReference>(
         checker->AllocNode<ir::ETSTypeReferencePart>(
@@ -1308,16 +1149,7 @@
     auto classDeclaration =
         CreateEmptyLambdaClassDeclaration(ctx, info, newTypeParams, fnInterface, lambdaProviderClass);
     auto classDefinition = classDeclaration->Definition();
-<<<<<<< HEAD
-    if (info->isFunctionReference) {
-        ES2PANDA_ASSERT(callee->Function());
-        classDefinition->SetFunctionalReferenceReferencedMethod(callee);
-        classDefinition->SetModifiers(classDefinition->Modifiers() |
-                                      ir::ClassDefinitionModifiers::FUNCTIONAL_REFERENCE);
-    }
-=======
     SetModifiersForFunctionReference(classDefinition, callee, info);
->>>>>>> 6d813986
 
     CreateLambdaClassFields(ctx, classDefinition, info, &substitution);
     CreateLambdaClassConstructor(ctx, classDefinition, info, &substitution);
@@ -1399,15 +1231,9 @@
 
     checker::Type *objectType =
         info->calleeClass != nullptr ? info->calleeClass->Definition()->TsType() : info->calleeInterface->TsType();
-<<<<<<< HEAD
-    auto checkerCtx =
-        checker::SavedCheckerContext(ctx->checker, checker::CheckerStatus::IN_CLASS, objectType->AsETSObjectType());
-    auto scopeCtx = checker::ScopeContext(ctx->checker, nearestScope);
-=======
     auto checkerCtx = checker::SavedCheckerContext(ctx->GetChecker(), checker::CheckerStatus::IN_CLASS,
                                                    objectType->AsETSObjectType());
     auto scopeCtx = checker::ScopeContext(ctx->GetChecker(), nearestScope);
->>>>>>> 6d813986
     newExpr->Check(checker);
 
     return newExpr;
@@ -1559,11 +1385,7 @@
     } else {
         auto *mexpr = funcRef->AsMemberExpression();
         // NOTE(gogabr): mexpr->PropVar() is a synthetic variable wwith no reference to the method definition. Why?
-<<<<<<< HEAD
-        auto refVar = ctx->checker->AsETSChecker()->GetTargetRef(mexpr);
-=======
         auto refVar = ctx->GetChecker()->AsETSChecker()->GetTargetRef(mexpr);
->>>>>>> 6d813986
         auto flags = checker::PropertySearchFlags::SEARCH_IN_BASE |
                      checker::PropertySearchFlags::DISALLOW_SYNTHETIC_METHOD_CREATION;
         if (refVar != nullptr && refVar->HasFlag(varbinder::VariableFlags::CLASS)) {
@@ -1656,12 +1478,6 @@
                           ? oldType->AsETSObjectType()
                           : oldType->AsETSFunctionType()->ArrowToFunctionalInterfaceDesiredArity(checker, arity);
     ES2PANDA_ASSERT(ifaceType != nullptr);
-<<<<<<< HEAD
-    if (ifaceType->IsETSDynamicType()) {
-        return call;
-    }
-=======
->>>>>>> 6d813986
     bool hasRestParam =
         (oldType->IsETSFunctionType() && oldType->AsETSFunctionType()->ArrowSignature()->HasRestParameter()) ||
         call->Signature()->HasRestParameter();
