/*
 * Copyright (c) 2021-2025 Huawei Device Co., Ltd.
 * Licensed under the Apache License, Version 2.0 (the "License");
 * you may not use this file except in compliance with the License.
 * You may obtain a copy of the License at
 *
 * http://www.apache.org/licenses/LICENSE-2.0
 *
 * Unless required by applicable law or agreed to in writing, software
 * distributed under the License is distributed on an "AS IS" BASIS,
 * WITHOUT WARRANTIES OR CONDITIONS OF ANY KIND, either express or implied.
 * See the License for the specific language governing permissions and
 * limitations under the License.
 */

#include "enumPostCheckLowering.h"
#include <cstddef>
#include <string>
#include "checker/ETSchecker.h"
#include "checker/types/type.h"
#include "checker/types/ets/etsEnumType.h"
#include "compiler/lowering/util.h"
#include "ir/astNode.h"
#include "ir/expressions/identifier.h"
#include "ir/statements/ifStatement.h"
#include "ir/ts/tsAsExpression.h"
#include "macros.h"
#include "parser/ETSparser.h"
#include "util.h"
#include "util/ustring.h"
#include "varbinder/ETSBinder.h"
#include "varbinder/variable.h"

namespace ark::es2panda::compiler {

static ir::ClassDeclaration *FindEnclosingClass(ir::AstNode *ast)
{
    for (ir::AstNode *curr = ast->Parent(); curr != nullptr; curr = curr->Parent()) {
        if (curr->IsClassDeclaration()) {
            return curr->AsClassDeclaration();
        }
    }
    ES2PANDA_UNREACHABLE();
}

static std::string TypeToString(checker::Type *type)
{
    std::stringstream ss;
    type->ToString(ss);
    return ss.str();
}

static util::StringView TypeAnnotationToString(ir::ETSTypeReference *typeAnnotation, public_lib::Context *ctx)
{
    std::stringstream ss;
    std::function<void(ir::AstNode *)> typeAnnoToStringImpl = [&ss, &typeAnnoToStringImpl](ir::AstNode *node) -> void {
        if (node->IsIdentifier()) {
            ss << node->AsIdentifier()->ToString() << ".";
        }
        node->Iterate(typeAnnoToStringImpl);
    };
    typeAnnotation->Iterate(typeAnnoToStringImpl);
    std::string res = ss.str();
    res.erase(res.size() - 1);
    return util::UString {res, ctx->Allocator()}.View();
}

static bool IsValidEnumCasting(checker::Type *type, EnumCastType castType)
{
    switch (castType) {
        case EnumCastType::NONE: {
            return false;
        }
        case EnumCastType::CAST_TO_STRING: {
            return type->IsETSStringEnumType();
        }
        case EnumCastType::CAST_TO_INT: {
            return type->IsETSIntEnumType();
        }
        case EnumCastType::CAST_TO_INT_ENUM:
        case EnumCastType::CAST_TO_STRING_ENUM: {
            return true;
        }
        default: {
            ES2PANDA_UNREACHABLE();
        }
    }
}

static EnumCastType NeedHandleEnumCasting(ir::TSAsExpression *node)
{
    auto type = node->TsType();
    EnumCastType castType = EnumCastType::NONE;
    if (type == nullptr) {
        return castType;
    }
    if (type->IsETSStringType()) {
        castType = EnumCastType::CAST_TO_STRING;
    } else if (type->HasTypeFlag(checker::TypeFlag::ETS_NUMERIC) || type->IsBuiltinNumeric()) {
        castType = EnumCastType::CAST_TO_INT;
    } else if (type->IsETSEnumType()) {
        castType = type->IsETSIntEnumType() ? EnumCastType::CAST_TO_INT_ENUM : EnumCastType::CAST_TO_STRING_ENUM;
    } else {
        return castType;
    }
    auto expr = node->Expr();
    if (expr->TsType()->IsETSUnionType()) {
        for (auto *ct : expr->TsType()->AsETSUnionType()->ConstituentTypes()) {
            if (ct->IsETSEnumType() && IsValidEnumCasting(ct, castType)) {
                return castType;
            }
        }
    }
    return IsValidEnumCasting(expr->TsType(), castType) ? castType : EnumCastType::NONE;
}

static ir::CallExpression *CallStaticEnumMethod(public_lib::Context *ctx, parser::ETSParser *parser,
                                                std::string_view className, std::string_view methodName,
                                                ir::Expression *argument)
{
    auto classId = parser->CreateExpression(className);
    auto methodId = ctx->AllocNode<ir::Identifier>(methodName, ctx->Allocator());
    auto callee = ctx->AllocNode<ir::MemberExpression>(classId, methodId, ir::MemberExpressionKind::PROPERTY_ACCESS,
                                                       false, false);
    ArenaVector<ir::Expression *> callArguments({argument}, ctx->Allocator()->Adapter());
    return ctx->AllocNode<ir::CallExpression>(callee, std::move(callArguments), nullptr, false);
}

static ir::CallExpression *CallInstanceEnumMethod(public_lib::Context *ctx, std::string_view methodName,
                                                  ir::Expression *thisArg)
{
    auto methodId = ctx->AllocNode<ir::Identifier>(methodName, ctx->Allocator());
    auto callee = ctx->AllocNode<ir::MemberExpression>(thisArg, methodId, ir::MemberExpressionKind::PROPERTY_ACCESS,
                                                       false, false);

    ArenaVector<ir::Expression *> callArguments({}, ctx->Allocator()->Adapter());
    auto callExpr = ctx->AllocNode<ir::CallExpression>(callee, std::move(callArguments), nullptr, false);
    callExpr->SetRange(thisArg->Range());
    return callExpr;
}

static ir::CallExpression *CreateCallInstanceEnumExpression(public_lib::Context *ctx, ir::AstNode *const node,
                                                            std::string_view methodName)
{
    ES2PANDA_ASSERT(node->IsExpression());
    auto expr = node->AsExpression();
    auto parent = expr->Parent();

    auto *callExpr = CallInstanceEnumMethod(ctx, methodName, expr);
    callExpr->SetParent(parent);

    auto *calleeClass = FindEnclosingClass(expr);

<<<<<<< HEAD
    auto *checker = ctx->checker->AsETSChecker();
=======
    auto *checker = ctx->GetChecker()->AsETSChecker();
>>>>>>> 6d813986
    auto *varBinder = checker->VarBinder()->AsETSBinder();

    auto *nearestScope = NearestScope(parent);
    auto lexScope = varbinder::LexicalScope<varbinder::Scope>::Enter(varBinder, nearestScope);
    varBinder->ResolveReferencesForScopeWithContext(callExpr, nearestScope);

    auto checkerCtx = checker::SavedCheckerContext(checker, checker::CheckerStatus::IN_CLASS,
                                                   calleeClass->Definition()->TsType()->AsETSObjectType());
    auto scopeCtx = checker::ScopeContext(checker, nearestScope);

    callExpr->Check(checker);
    return callExpr;
}

[[nodiscard]] static ir::ETSTypeReference *MakeTypeReference(public_lib::Context *ctx, const std::string &name)
{
    auto allocator = ctx->Allocator();
    auto *const ident = ctx->AllocNode<ir::Identifier>(util::UString(name, allocator).View(), allocator);
    auto *const referencePart = ctx->AllocNode<ir::ETSTypeReferencePart>(ident, allocator);
    return ctx->AllocNode<ir::ETSTypeReference>(referencePart, allocator);
}

static ir::IfStatement *CreateEnumIfStatement(public_lib::Context *ctx, ir::Identifier *ident,
                                              const std::string &enumName, ir::Statement *consequent)
{
    auto enumType = MakeTypeReference(ctx, enumName);
    auto clonedIdent = ident->Clone(ctx->Allocator(), nullptr);
    auto ifTestExpr = ctx->AllocNode<ir::BinaryExpression>(clonedIdent, enumType, lexer::TokenType::KEYW_INSTANCEOF);
    return ctx->AllocNode<ir::IfStatement>(ifTestExpr, consequent, nullptr);
}

ir::Statement *EnumPostCheckLoweringPhase::CreateStatement(const std::string &src, ir::Expression *ident,
                                                           ir::Expression *init)
{
    std::vector<ir::AstNode *> nodes;
    if (ident != nullptr) {
        nodes.push_back(ident->Clone(context_->Allocator(), nullptr));
    }

    if (init != nullptr) {
        nodes.push_back(init->Clone(context_->Allocator(), nullptr));
    }

    auto statements = parser_->CreateFormattedStatements(src, nodes);
    if (!statements.empty()) {
        return *statements.begin();
    }

    return nullptr;
}

ir::Expression *EnumPostCheckLoweringPhase::HandleEnumTypeCasting(checker::Type *type, ir::Expression *expr,
                                                                  ir::TSAsExpression *tsAsExpr)
{
    ir::Expression *transformedExpr = nullptr;
    // Generate fromValue call;
    if (type->IsETSEnumType()) {
        auto exprType = expr->TsType();
        if (exprType->IsETSEnumType() || exprType->IsETSAnyType() ||
            (exprType->IsETSObjectType() && exprType->AsETSObjectType()->IsGlobalETSObjectType())) {
            return expr;
        }
        auto name = TypeAnnotationToString(tsAsExpr->TypeAnnotation()->AsETSTypeReference(), context_);
        transformedExpr = GenerateFromValueCall(expr, name);
    } else {
        transformedExpr = CallInstanceEnumMethod(context_, checker::ETSEnumType::VALUE_OF_METHOD_NAME, expr);
    }
    transformedExpr->SetRange(expr->Range());
    transformedExpr->SetParent(expr->Parent());
    return transformedExpr;
}

// CC-OFFNXT(huge_method,G.FUD.05)
void EnumPostCheckLoweringPhase::CreateStatementForUnionConstituentType(EnumCastType castType, ir::Identifier *ident,
                                                                        checker::Type *type,
                                                                        ir::TSAsExpression *tsAsExpr,
                                                                        ArenaVector<ir::Statement *> &statements)
{
    auto createInstanceOfStatement = [this, &statements, &ident, &type](ir::Expression *callExpr) {
        auto consequent = CreateStatement("@@I1 = @@E2;", ident, callExpr);
        auto ifStatement = CreateEnumIfStatement(context_, ident, TypeToString(type), consequent);
        auto prevStatement = statements.back();
        if (prevStatement != nullptr && prevStatement->IsIfStatement()) {
            prevStatement->AsIfStatement()->SetAlternate(ifStatement);
        }
        statements.push_back(ifStatement);
    };
    switch (castType) {
        case EnumCastType::CAST_TO_STRING: {
            if (type->IsETSStringEnumType()) {
                auto callExpr = CallInstanceEnumMethod(context_, checker::ETSEnumType::VALUE_OF_METHOD_NAME,
                                                       ident->Clone(context_->Allocator(), nullptr)->AsExpression());
                callExpr->SetRange(tsAsExpr->Expr()->Range());
                createInstanceOfStatement(callExpr);
            }
            break;
        }
        case EnumCastType::CAST_TO_INT: {
            if (type->IsETSIntEnumType()) {
                auto callExpr = CallInstanceEnumMethod(context_, checker::ETSEnumType::VALUE_OF_METHOD_NAME,
                                                       ident->Clone(context_->Allocator(), nullptr)->AsExpression());
                callExpr->SetRange(tsAsExpr->Expr()->Range());
                createInstanceOfStatement(callExpr);
            }
            break;
        }
        case EnumCastType::CAST_TO_INT_ENUM: {
            // int and Boxed Int can be casted to int enum
            if (type->IsIntType() || (type->IsETSObjectType() &&
                                      type->AsETSObjectType()->HasObjectFlag(checker::ETSObjectFlags::BUILTIN_INT))) {
                auto name = TypeAnnotationToString(tsAsExpr->TypeAnnotation()->AsETSTypeReference(), context_);
                auto callExpr =
                    GenerateFromValueCall(ident->Clone(context_->Allocator(), nullptr)->AsExpression(), name);
                callExpr->SetRange(tsAsExpr->Expr()->Range());
                createInstanceOfStatement(callExpr);
            }
            break;
        }
        case EnumCastType::CAST_TO_STRING_ENUM: {
            if (type->IsETSStringType()) {
                auto name = TypeAnnotationToString(tsAsExpr->TypeAnnotation()->AsETSTypeReference(), context_);
                auto callExpr =
                    GenerateFromValueCall(ident->Clone(context_->Allocator(), nullptr)->AsExpression(), name);
                callExpr->SetRange(tsAsExpr->Expr()->Range());
                createInstanceOfStatement(callExpr);
            }
            break;
        }
        default: {
            ES2PANDA_UNREACHABLE();
        }
    }
}

ir::Expression *EnumPostCheckLoweringPhase::HandleUnionTypeForCalls(checker::ETSUnionType *unionType,
                                                                    ir::Expression *expr, ir::TSAsExpression *tsAsExpr,
                                                                    EnumCastType castType)
{
    /*
     * For given union type:  number | string | Enum | otherTypes, this method generate instanceof trees to ensuring
     * all union constituent types are handled correctly with enum related casting.
     */
    auto *const allocator = context_->Allocator();
    auto *genSymIdent = Gensym(allocator);
    ArenaVector<ir::Statement *> statements(allocator->Adapter());
    const std::string createSrc = "let @@I1 = @@E2";
    statements.push_back(CreateStatement(createSrc, genSymIdent, expr));
    for (auto type : unionType->ConstituentTypes()) {
        CreateStatementForUnionConstituentType(castType, genSymIdent, type, tsAsExpr, statements);
    }
    statements.push_back(CreateStatement("@@I1", genSymIdent, nullptr));
    auto block = context_->AllocNode<ir::BlockExpression>(std::move(statements));
    return block;
}

ir::AstNode *EnumPostCheckLoweringPhase::GenerateEnumCasting(ir::TSAsExpression *node, EnumCastType castType)
{
    auto expr = node->Expr();
    if (expr->TsType()->IsETSUnionType()) {
        auto newExpr = HandleUnionTypeForCalls(expr->TsType()->AsETSUnionType(), node->Expr(), node, castType);
        node->SetExpr(newExpr);
    } else {
        auto newExpr = HandleEnumTypeCasting(node->TsType(), node->Expr(), node);
        node->SetExpr(newExpr);
    }
    node->SetTsType(nullptr);
    auto *scope = NearestScope(node);
    auto bscope = varbinder::LexicalScope<varbinder::Scope>::Enter(varbinder_, scope);
    CheckLoweredNode(varbinder_, checker_, node);
    return node;
}

static auto *InlineValueOf(ir::MemberExpression *enumMemberRef, ArenaAllocator *allocator)
{
    auto key = enumMemberRef->Property()->AsIdentifier()->Name().Utf8();
    auto enumType = enumMemberRef->TsType()->AsETSEnumType();
    auto ord = enumType->GetOrdinalFromMemberName(key);
    auto origLiteral = enumType->GetValueLiteralFromOrdinal(ord);
    auto literal = origLiteral->Clone(allocator, enumMemberRef->Parent())->AsExpression();
    literal->SetTsType(origLiteral->TsType());
    return literal;
}

ir::AstNode *EnumPostCheckLoweringPhase::GenerateValueOfCall(ir::AstNode *const node)
{
    node->RemoveAstNodeFlags(ir::AstNodeFlags::GENERATE_VALUE_OF);
    if (!node->IsExpression()) {
        return node;
    }
<<<<<<< HEAD
    auto *callExpr = CreateCallInstanceEnumExpression(context_, node, checker::ETSEnumType::VALUE_OF_METHOD_NAME);
    node->RemoveAstNodeFlags(ir::AstNodeFlags::GENERATE_VALUE_OF);
=======
    // NOTE: temporary workaround
    // Need to find out why ETSParameterExpression has GENERATE_VALUE_OF flag
    // Need to be refactored after complete rework on overload resolution
    if (node->IsETSParameterExpression()) {
        return node;
    }
    node->Parent()->AddAstNodeFlags(ir::AstNodeFlags::RECHECK);
    if (node->AsExpression()->TsType()->AsETSEnumType()->NodeIsEnumLiteral(node->AsExpression())) {
        return InlineValueOf(node->AsMemberExpression(), context_->Allocator());
    }
    auto *callExpr = CreateCallInstanceEnumExpression(context_, node, checker::ETSEnumType::VALUE_OF_METHOD_NAME);
>>>>>>> 6d813986
    return callExpr;
}

ir::Expression *EnumPostCheckLoweringPhase::GenerateFromValueCall(ir::Expression *const node, util::StringView name)
{
    auto *callExpr =
        CallStaticEnumMethod(context_, parser_, name.Utf8(), checker::ETSEnumType::FROM_VALUE_METHOD_NAME, node);
    callExpr->SetRange(node->Range());
    return callExpr;
}

ir::SwitchStatement *EnumPostCheckLoweringPhase::GenerateGetOrdinalCallForSwitch(ir::SwitchStatement *const node)
{
    node->AddAstNodeFlags(ir::AstNodeFlags::RECHECK);
    auto *discrminant =
        CreateCallInstanceEnumExpression(context_, node->Discriminant(), checker::ETSEnumType::GET_ORDINAL_METHOD_NAME);
    node->SetDiscriminant(discrminant);

    for (auto *ele : node->Cases()) {
        // Default case will not handle.
        if (ele->Test() == nullptr) {
            continue;
        }
        auto *newTest =
            CreateCallInstanceEnumExpression(context_, ele->Test(), checker::ETSEnumType::GET_ORDINAL_METHOD_NAME);
        ele->SetTest(newTest);
    }
    return node;
}

static void RecheckNode(ir::AstNode *node, checker::ETSChecker *checker)
{
    // No parent class means that this node is not in the inheritance of the class
    auto *parentClass = util::Helpers::FindAncestorGivenByType(node, ir::AstNodeType::CLASS_DEFINITION);
    if (parentClass == nullptr) {
        return;
    }
    if (node->IsExpression()) {
        node->AsExpression()->SetTsType(nullptr);  // force recheck
    }
    checker::SavedCheckerContext savedContext(checker, checker->Context().Status(),
                                              parentClass->AsClassDefinition()->TsType()->AsETSObjectType());
    node->RemoveAstNodeFlags(ir::AstNodeFlags::RECHECK);
    node->Check(checker);

    if (node->IsExpression() && node->AsExpression()->TsType() != nullptr &&
        !node->AsExpression()->TsType()->IsETSIntEnumType()) {
        node->RemoveAstNodeFlags(ir::AstNodeFlags::GENERATE_VALUE_OF);
    }
}

bool EnumPostCheckLoweringPhase::PerformForModule(public_lib::Context *ctx, parser::Program *program)
{
    if (program->Extension() != ScriptExtension::ETS) {
        return true;
    }

    context_ = ctx;
    parser_ = ctx->parser->AsETSParser();
    checker_ = ctx->GetChecker()->AsETSChecker();
    varbinder_ = ctx->parserProgram->VarBinder()->AsETSBinder();

    program->Ast()->TransformChildrenRecursivelyPostorder(
        // clang-format off
        [this](ir::AstNode *const node) -> ir::AstNode* {
            if (node->HasAstNodeFlags(ir::AstNodeFlags::RECHECK)) {
<<<<<<< HEAD
                if (node->IsExpression()) {
                    node->AsExpression()->SetTsType(nullptr);  // force recheck
                }
                if (checker_->Context().ContainingClass() == nullptr) {
                    auto *parentClass = util::Helpers::FindAncestorGivenByType(node, ir::AstNodeType::CLASS_DEFINITION);
                    checker_->Context().SetContainingClass(
                        parentClass->AsClassDefinition()->TsType()->AsETSObjectType());
                }
                node->RemoveAstNodeFlags(ir::AstNodeFlags::RECHECK);
                node->Check(checker_);
                if (node->IsExpression() && node->AsExpression()->TsType() != nullptr &&
                    !node->AsExpression()->TsType()->IsETSIntEnumType()) {
                    node->RemoveAstNodeFlags(ir::AstNodeFlags::GENERATE_VALUE_OF);
                }
=======
                RecheckNode(node, checker_);
>>>>>>> 6d813986
            }
            if (node->HasAstNodeFlags(ir::AstNodeFlags::GENERATE_VALUE_OF)) {
                return GenerateValueOfCall(node);
            }
            if (node->IsTSAsExpression()) {
                auto castFlag = NeedHandleEnumCasting(node->AsTSAsExpression());
                if (castFlag == EnumCastType::NONE) {
                    return node;
                }
                return GenerateEnumCasting(node->AsTSAsExpression(), castFlag);
            }
            if (node->IsSwitchStatement() && (node->AsSwitchStatement()->Discriminant()->TsType() != nullptr) &&
                node->AsSwitchStatement()->Discriminant()->TsType()->IsETSEnumType()) {
                return GenerateGetOrdinalCallForSwitch(node->AsSwitchStatement());
            }
            return node;
        },
        // clang-format on
        Name());
    return true;
}

}  // namespace ark::es2panda::compiler<|MERGE_RESOLUTION|>--- conflicted
+++ resolved
@@ -151,11 +151,7 @@
 
     auto *calleeClass = FindEnclosingClass(expr);
 
-<<<<<<< HEAD
-    auto *checker = ctx->checker->AsETSChecker();
-=======
     auto *checker = ctx->GetChecker()->AsETSChecker();
->>>>>>> 6d813986
     auto *varBinder = checker->VarBinder()->AsETSBinder();
 
     auto *nearestScope = NearestScope(parent);
@@ -345,10 +341,6 @@
     if (!node->IsExpression()) {
         return node;
     }
-<<<<<<< HEAD
-    auto *callExpr = CreateCallInstanceEnumExpression(context_, node, checker::ETSEnumType::VALUE_OF_METHOD_NAME);
-    node->RemoveAstNodeFlags(ir::AstNodeFlags::GENERATE_VALUE_OF);
-=======
     // NOTE: temporary workaround
     // Need to find out why ETSParameterExpression has GENERATE_VALUE_OF flag
     // Need to be refactored after complete rework on overload resolution
@@ -360,7 +352,6 @@
         return InlineValueOf(node->AsMemberExpression(), context_->Allocator());
     }
     auto *callExpr = CreateCallInstanceEnumExpression(context_, node, checker::ETSEnumType::VALUE_OF_METHOD_NAME);
->>>>>>> 6d813986
     return callExpr;
 }
 
@@ -427,24 +418,7 @@
         // clang-format off
         [this](ir::AstNode *const node) -> ir::AstNode* {
             if (node->HasAstNodeFlags(ir::AstNodeFlags::RECHECK)) {
-<<<<<<< HEAD
-                if (node->IsExpression()) {
-                    node->AsExpression()->SetTsType(nullptr);  // force recheck
-                }
-                if (checker_->Context().ContainingClass() == nullptr) {
-                    auto *parentClass = util::Helpers::FindAncestorGivenByType(node, ir::AstNodeType::CLASS_DEFINITION);
-                    checker_->Context().SetContainingClass(
-                        parentClass->AsClassDefinition()->TsType()->AsETSObjectType());
-                }
-                node->RemoveAstNodeFlags(ir::AstNodeFlags::RECHECK);
-                node->Check(checker_);
-                if (node->IsExpression() && node->AsExpression()->TsType() != nullptr &&
-                    !node->AsExpression()->TsType()->IsETSIntEnumType()) {
-                    node->RemoveAstNodeFlags(ir::AstNodeFlags::GENERATE_VALUE_OF);
-                }
-=======
                 RecheckNode(node, checker_);
->>>>>>> 6d813986
             }
             if (node->HasAstNodeFlags(ir::AstNodeFlags::GENERATE_VALUE_OF)) {
                 return GenerateValueOfCall(node);
