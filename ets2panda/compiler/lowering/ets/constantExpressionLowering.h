--- conflicted
+++ resolved
@@ -49,76 +49,8 @@
     ir::AstNode *Fold(ir::AstNode *constantNode);
     ir::AstNode *FoldTernaryConstant(ir::ConditionalExpression *cond);
 
-<<<<<<< HEAD
-    template <typename InputType>
-    bool PerformRelationOperator(InputType left, InputType right, lexer::TokenType opType);
-
-    bool HandleRelationOperator(ir::Literal *left, ir::Literal *right, lexer::TokenType opType);
-
-    bool HandleBitwiseLogicalOperator(ir::Literal *left, ir::Literal *right, lexer::TokenType opType);
-
-    ir::AstNode *HandleLogicalOperator(ir::BinaryExpression *expr, lexer::TokenType opType);
-
-    ir::AstNode *FoldBinaryBooleanConstant(ir::BinaryExpression *expr);
-
-    template <typename IntegerType>
-    IntegerType PerformBitwiseArithmetic(IntegerType left, IntegerType right, lexer::TokenType operationType);
-
-    template <typename TargetType>
-    lexer::Number HandleBitwiseOperator(TargetType leftNum, TargetType rightNum, lexer::TokenType operationType,
-                                        TypeRank targetRank);
-
-    template <typename TargetType>
-    TargetType HandleArithmeticOperation(TargetType leftNum, TargetType rightNum, ir::BinaryExpression *expr);
-
-    template <typename InputType>
-    ir::AstNode *FoldBinaryNumericConstantHelper(ir::BinaryExpression *expr, TypeRank targetRank);
-
-    ir::AstNode *FoldBinaryNumericConstant(ir::BinaryExpression *expr);
-
-    ir::AstNode *FoldBinaryStringConstant(ir::BinaryExpression *expr);
-
-    ir::AstNode *FoldBinaryConstant(ir::BinaryExpression *expr);
-
-    template <typename InputType>
-    lexer::Number HandleBitwiseNegate(InputType value, TypeRank rank);
-
-    template <typename InputType>
-    ir::AstNode *FoldUnaryNumericConstantHelper(ir::UnaryExpression *unary, ir::Literal *node, TypeRank rank);
-
-    ir::AstNode *FoldUnaryNumericConstant(ir::UnaryExpression *unary);
-
-    ir::AstNode *FoldUnaryBooleanConstant(ir::UnaryExpression *unary);
-
-    ir::AstNode *FoldUnaryConstant(ir::UnaryExpression *unary);
-
-    ir::AstNode *TryFoldTSAsExpressionForString(ir::TSAsExpression *expr);
-
-    ir::AstNode *FoldTSAsExpressionToChar(ir::TSAsExpression *expr);
-
-    ir::AstNode *FoldTSAsExpressionToBoolean(ir::TSAsExpression *expr);
-
-    ir::AstNode *FoldTSAsExpression(ir::TSAsExpression *expr);
-
-    ir::AstNode *FoldMultilineString(ir::TemplateLiteral *expr);
-
-    ir::AstNode *FoldConstant(ir::AstNode *constantNode);
-
-    varbinder::Variable *FindIdentifier(ir::Identifier *ident);
-
-    ir::AstNode *UnfoldConstIdentifier(ir::AstNode *node, ir::AstNode *originNode);
-
-    ir::AstNode *UnFoldEnumMemberExpression(ir::AstNode *constantNode);
-
-    ir::AstNode *FindNameInEnumMember(ArenaVector<ir::AstNode *> *members, util::StringView targetName);
-
-    ir::AstNode *FindAndReplaceEnumMember(ir::AstNode *expr, ir::AstNode *constantNode);
-
-    ir::AstNode *UnfoldConstIdentifiers(ir::AstNode *constantNode);
-=======
     void IsInitByConstant(ir::AstNode *node);
     void TryFoldInitializerOfPackage(ir::ClassDefinition *globalClass);
->>>>>>> 494f8da8
 
     public_lib::Context *context_ {nullptr};
     parser::Program *program_ {nullptr};
