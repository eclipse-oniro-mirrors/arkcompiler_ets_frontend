/*
 * Copyright (c) 2021-2025 Huawei Device Co., Ltd.
 * Licensed under the Apache License, Version 2.0 (the "License");
 * you may not use this file except in compliance with the License.
 * You may obtain a copy of the License at
 *
 * http://www.apache.org/licenses/LICENSE-2.0
 *
 * Unless required by applicable law or agreed to in writing, software
 * distributed under the License is distributed on an "AS IS" BASIS,
 * WITHOUT WARRANTIES OR CONDITIONS OF ANY KIND, either express or implied.
 * See the License for the specific language governing permissions and
 * limitations under the License.
 */

#include <algorithm>
#include "unionLowering.h"
#include "compiler/lowering/scopesInit/scopesInitPhase.h"
#include "compiler/lowering/util.h"
#include "varbinder/ETSBinder.h"
#include "checker/ETSchecker.h"
#include "util/nameMangler.h"

namespace ark::es2panda::compiler {

static void ReplaceAll(std::string &str, std::string_view substr, std::string_view replacement)
{
    for (size_t pos = str.find(substr, 0); pos != std::string::npos; pos = str.find(substr, pos)) {
        str.replace(pos, substr.size(), replacement);
        pos += replacement.size();
    }
}

std::string GetAccessClassName(const checker::ETSUnionType *unionType)
{
    std::stringstream ss;
    unionType->ToString(ss, false);
    std::string newName = util::NameMangler::GetInstance()->CreateMangledNameForUnionProperty(ss.str());
    ReplaceAll(newName, "[]", "[$]$");
    return newName;
}

static ir::ClassDefinition *GetUnionAccessClass(public_lib::Context *ctx, varbinder::VarBinder *varbinder,
                                                std::string const &name)
{
<<<<<<< HEAD
    auto *checker = ctx->checker->AsETSChecker();
=======
    auto *checker = ctx->GetChecker()->AsETSChecker();
>>>>>>> 6d813986
    auto *allocator = ctx->Allocator();
    // Create the name for the synthetic class node
    if (auto foundVar = checker->Scope()->FindLocal(util::StringView(name), varbinder::ResolveBindingOptions::BINDINGS);
        foundVar != nullptr) {
        return foundVar->Declaration()->Node()->AsClassDefinition();
    }
    util::UString unionFieldClassName(util::StringView(name), allocator);
    auto *ident = ctx->AllocNode<ir::Identifier>(unionFieldClassName.View(), allocator);
    auto [decl, var] = varbinder->NewVarDecl<varbinder::ClassDecl>(ident->Start(), ident->Name());
    ES2PANDA_ASSERT(ident != nullptr);
    ident->SetVariable(var);

    auto classCtx = varbinder::LexicalScope<varbinder::ClassScope>(varbinder);
    auto *classDef = ctx->AllocNode<ir::ClassDefinition>(ctx->Allocator(), ident, ir::ClassDefinitionModifiers::GLOBAL,
                                                         ir::ModifierFlags::ABSTRACT, Language(Language::Id::ETS));
    ES2PANDA_ASSERT(classDef != nullptr);
    classDef->SetScope(classCtx.GetScope());
    auto *classDecl = ctx->AllocNode<ir::ClassDeclaration>(classDef, allocator);
<<<<<<< HEAD
=======
    ES2PANDA_ASSERT(classDecl != nullptr);
>>>>>>> 6d813986
    classDef->Scope()->BindNode(classDecl->Definition());
    decl->BindNode(classDef);
    var->SetScope(classDef->Scope());

    varbinder->AsETSBinder()->BuildClassDefinition(classDef);

    auto globalBlock = varbinder->Program()->Ast();
    classDecl->SetParent(globalBlock);
    globalBlock->AddStatement(classDecl);
    classDecl->Check(checker);
    return classDef;
}

static std::tuple<varbinder::LocalVariable *, checker::Signature *> CreateNamedAccessMethod(
    public_lib::Context *ctx, varbinder::VarBinder *varbinder, ir::MemberExpression *expr,
    checker::Signature *signature)
{
    auto *allocator = ctx->Allocator();
<<<<<<< HEAD
    auto *checker = ctx->checker->AsETSChecker();

    auto unionType = checker->GetApparentType(checker->GetNonNullishType(expr->Object()->TsType()))->AsETSUnionType();
=======
    auto *checker = ctx->GetChecker()->AsETSChecker();
    auto apparentType = checker->GetApparentType(checker->GetNonNullishType(expr->Object()->TsType()));
    ES2PANDA_ASSERT(apparentType != nullptr);
    auto unionType = apparentType->AsETSUnionType();
>>>>>>> 6d813986
    auto *const accessClass = GetUnionAccessClass(ctx, varbinder, GetAccessClassName(unionType));
    auto methodName = expr->TsType()->AsETSFunctionType()->Name();

    // Create method name for synthetic class
    auto *methodIdent = ctx->AllocNode<ir::Identifier>(methodName, allocator);

    ArenaVector<ir::Expression *> params {allocator->Adapter()};
    for (auto param : signature->Function()->Params()) {
        params.emplace_back(param->Clone(allocator, nullptr)->AsETSParameterExpression());
    }
    auto returnTypeAnno = ctx->AllocNode<ir::OpaqueTypeNode>(signature->ReturnType(), allocator);

    auto *func = ctx->AllocNode<ir::ScriptFunction>(
        allocator, ir::ScriptFunction::ScriptFunctionData {
                       // CC-OFFNXT(G.FMT.02-CPP) project code style
                       nullptr, ir::FunctionSignature(nullptr, std::move(params), returnTypeAnno),
                       // CC-OFFNXT(G.FMT.02-CPP) project code style
                       ir::ScriptFunctionFlags::METHOD, ir::ModifierFlags::PUBLIC});
<<<<<<< HEAD
    ES2PANDA_ASSERT(func != nullptr);
=======
    ES2PANDA_ASSERT(func != nullptr && methodIdent != nullptr);
>>>>>>> 6d813986
    func->SetIdent(methodIdent->Clone(allocator, nullptr));

    // Create the synthetic function node
    auto *funcExpr = ctx->AllocNode<ir::FunctionExpression>(func);

    // Create the synthetic method definition node
    auto *method =
        ctx->AllocNode<ir::MethodDefinition>(ir::MethodDefinitionKind::METHOD, methodIdent, funcExpr,
                                             ir::ModifierFlags::PUBLIC | ir::ModifierFlags::ABSTRACT, allocator, false);
    ArenaVector<ir::AstNode *> methodDecl {allocator->Adapter()};
    methodDecl.push_back(method);
    accessClass->AddProperties(std::move(methodDecl));

    {
        auto clsCtx =
            varbinder::LexicalScope<varbinder::ClassScope>::Enter(varbinder, accessClass->Scope()->AsClassScope());
        auto boundCtx = varbinder::BoundContext(varbinder->AsETSBinder()->GetRecordTable(), accessClass, true);
        CheckLoweredNode(varbinder->AsETSBinder(), checker, method);
    }
    ES2PANDA_ASSERT(method->Id() != nullptr && method->TsType() != nullptr);
    return {method->Id()->Variable()->AsLocalVariable(),
            method->TsType()->AsETSFunctionType()->CallSignatures().front()};
}

static varbinder::LocalVariable *CreateNamedAccessProperty(public_lib::Context *ctx, varbinder::VarBinder *varbinder,
                                                           ir::MemberExpression *expr)
{
    auto *const allocator = ctx->Allocator();
<<<<<<< HEAD
    auto *checker = ctx->checker->AsETSChecker();

    auto unionType = checker->GetApparentType(checker->GetNonNullishType(expr->Object()->TsType()))->AsETSUnionType();
=======
    auto *checker = ctx->GetChecker()->AsETSChecker();

    auto apparentType = checker->GetApparentType(checker->GetNonNullishType(expr->Object()->TsType()));
    ES2PANDA_ASSERT(apparentType != nullptr);
    auto unionType = apparentType->AsETSUnionType();
>>>>>>> 6d813986
    auto *const accessClass = GetUnionAccessClass(ctx, varbinder, GetAccessClassName(unionType));
    auto propName = expr->Property()->AsIdentifier()->Name();
    auto fieldType = expr->TsType();
    auto uncheckedType = expr->UncheckedType();
    auto *typeToSet = uncheckedType == nullptr ? fieldType : uncheckedType;

    // Create field name for synthetic class
    auto *fieldIdent = ctx->AllocNode<ir::Identifier>(propName, allocator);

    // Create the synthetic class property node
    auto *field =
        ctx->AllocNode<ir::ClassProperty>(fieldIdent, nullptr, nullptr, ir::ModifierFlags::NONE, allocator, false);
    ES2PANDA_ASSERT(field != nullptr);
    // Add the declaration to the scope
    auto [decl, var] = varbinder->NewVarDecl<varbinder::LetDecl>(fieldIdent->Start(), fieldIdent->Name());
    var->AddFlag(varbinder::VariableFlags::PROPERTY);
    var->SetTsType(typeToSet);
    fieldIdent->SetVariable(var);
    field->SetTsType(typeToSet);
    decl->BindNode(field);

    ArenaVector<ir::AstNode *> fieldDecl {allocator->Adapter()};
    fieldDecl.push_back(field);
    accessClass->AddProperties(std::move(fieldDecl));
    return var->AsLocalVariable();
}

static varbinder::LocalVariable *CreateNamedAccess(public_lib::Context *ctx, varbinder::VarBinder *varbinder,
                                                   ir::MemberExpression *expr)
{
    auto type = expr->TsType();
    auto name = expr->Property()->AsIdentifier()->Name();
<<<<<<< HEAD
    auto *checker = ctx->checker->AsETSChecker();
    ES2PANDA_ASSERT(checker->GetApparentType(checker->GetNonNullishType(expr->Object()->TsType())) != nullptr);
    auto unionType = checker->GetApparentType(checker->GetNonNullishType(expr->Object()->TsType()))->AsETSUnionType();
=======
    auto *checker = ctx->GetChecker()->AsETSChecker();
    auto *apparentType = checker->GetApparentType(checker->GetNonNullishType(expr->Object()->TsType()));
    ES2PANDA_ASSERT(apparentType != nullptr);
    auto unionType = apparentType->AsETSUnionType();
>>>>>>> 6d813986
    auto *const accessClass = GetUnionAccessClass(ctx, varbinder, GetAccessClassName(unionType));
    auto *classScope = accessClass->Scope()->AsClassScope();

    if (auto *var = classScope->FindLocal(name, varbinder::ResolveBindingOptions::ALL_NON_STATIC); var != nullptr) {
        return var->AsLocalVariable();
    }

    // arrow type fields should be processed as property access not method invocation
    if (type->IsETSMethodType() && !type->IsETSArrowType()) {
        auto parent = expr->Parent()->AsCallExpression();
        ES2PANDA_ASSERT(parent->Callee() == expr && parent->Signature()->HasFunction());

        auto [var, sig] = CreateNamedAccessMethod(ctx, varbinder, expr, parent->Signature());
        parent->AsCallExpression()->SetSignature(sig);
        return var;
    }

    // Enter the union filed class instance field scope
    auto fieldCtx = varbinder::LexicalScope<varbinder::LocalScope>::Enter(varbinder, classScope->InstanceFieldScope());
    return CreateNamedAccessProperty(ctx, varbinder, expr);
}

static void HandleUnionPropertyAccess(public_lib::Context *ctx, varbinder::VarBinder *vbind, ir::MemberExpression *expr)
{
    if (expr->PropVar() != nullptr) {
        return;
    }

    [[maybe_unused]] auto const *const parent = expr->Parent();
    expr->SetPropVar(CreateNamedAccess(ctx, vbind, expr));
    ES2PANDA_ASSERT(expr->PropVar() != nullptr);
}

<<<<<<< HEAD
static ir::TSAsExpression *GenAsExpression(public_lib::Context *ctx, checker::Type *const opaqueType,
                                           ir::Expression *const node, ir::AstNode *const parent)
{
    auto *const typeNode = ctx->AllocNode<ir::OpaqueTypeNode>(opaqueType, ctx->Allocator());
    auto *const asExpression = ctx->AllocNode<ir::TSAsExpression>(node, typeNode, false);
    ES2PANDA_ASSERT(asExpression != nullptr);
    asExpression->SetParent(parent);
    asExpression->Check(ctx->checker->AsETSChecker());
    return asExpression;
}

/*
 *  Function that generates conversion from (union) to (primitive) type as to `as` expressions:
 *      (union) as (prim) => ((union) as (ref)) as (prim),
 *      where (ref) is some unboxable type from union constituent types.
 *  Finally, `(union) as (prim)` expression replaces union_node that came above.
 */
static ir::TSAsExpression *UnionCastToPrimitive(public_lib::Context *ctx, checker::ETSObjectType *unboxableRef,
                                                checker::Type *unboxedPrim, ir::Expression *unionNode)
{
    auto *const unionAsRefExpression = GenAsExpression(ctx, unboxableRef, unionNode, nullptr);
    return GenAsExpression(ctx, unboxedPrim, unionAsRefExpression, unionNode->Parent());
}

static ir::TSAsExpression *HandleUnionCastToPrimitive(public_lib::Context *ctx, ir::TSAsExpression *expr)
{
    checker::ETSChecker *checker = ctx->checker->AsETSChecker();
    auto *const unionType = expr->Expr()->TsType()->AsETSUnionType();
    auto *sourceType = unionType->FindExactOrBoxedType(checker, expr->TsType());
    if (sourceType == nullptr) {
        sourceType = unionType->AsETSUnionType()->FindTypeIsCastableToSomeType(expr->Expr(), checker->Relation(),
                                                                               expr->TsType());
    }

    if (sourceType != nullptr && expr->Expr()->GetBoxingUnboxingFlags() != ir::BoxingUnboxingFlags::NONE) {
        auto *maybeUnboxingType = checker->MaybeUnboxInRelation(sourceType);
        // when sourceType get `object`, it could cast to any primitive type but can't be unboxed;
        if (maybeUnboxingType != nullptr && expr->TsType()->IsETSPrimitiveType()) {
            auto *const asExpr = GenAsExpression(ctx, sourceType, expr->Expr(), expr);
            ES2PANDA_ASSERT(asExpr != nullptr);
            asExpr->SetBoxingUnboxingFlags(checker->GetUnboxingFlag(maybeUnboxingType));
            expr->Expr()->SetBoxingUnboxingFlags(ir::BoxingUnboxingFlags::NONE);
            expr->SetExpr(asExpr);
        }

        return expr;
    }

    auto *const unboxableUnionType = sourceType != nullptr ? sourceType : unionType->FindUnboxableType();
    auto *const unboxedUnionType = checker->MaybeUnboxInRelation(unboxableUnionType);
    if (unboxableUnionType == nullptr || !unboxableUnionType->IsETSObjectType() || unboxedUnionType == nullptr) {
        return expr;
    }

    auto *const node = UnionCastToPrimitive(ctx, unboxableUnionType->AsETSObjectType(), unboxedUnionType, expr->Expr());
    node->SetParent(expr->Parent());

    return node;
}

=======
>>>>>>> 6d813986
bool UnionLowering::PerformForModule(public_lib::Context *ctx, parser::Program *program)
{
    checker::ETSChecker *checker = ctx->GetChecker()->AsETSChecker();

    program->Ast()->TransformChildrenRecursively(
        [ctx, checker](checker::AstNodePtr ast) -> checker::AstNodePtr {
            if (ast->IsMemberExpression() && ast->AsMemberExpression()->Object()->TsType() != nullptr) {
                auto *objType =
                    checker->GetApparentType(checker->GetNonNullishType(ast->AsMemberExpression()->Object()->TsType()));
                if (objType->IsETSUnionType()) {
                    HandleUnionPropertyAccess(ctx, checker->VarBinder(), ast->AsMemberExpression());
                    return ast;
                }
            }
<<<<<<< HEAD
            if (ast->IsTSAsExpression() && ast->AsTSAsExpression()->Expr()->TsType() != nullptr &&
                ast->AsTSAsExpression()->Expr()->TsType()->IsETSUnionType() &&
                ast->AsTSAsExpression()->TsType() != nullptr &&
                ast->AsTSAsExpression()->TsType()->IsETSPrimitiveType()) {
                return HandleUnionCastToPrimitive(ctx, ast->AsTSAsExpression());
            }
=======
>>>>>>> 6d813986

            return ast;
        },
        Name());

    return true;
}

bool UnionLowering::PostconditionForModule(public_lib::Context *ctx, const parser::Program *program)
{
<<<<<<< HEAD
    auto *checker = ctx->checker->AsETSChecker();
=======
    auto *checker = ctx->GetChecker()->AsETSChecker();
>>>>>>> 6d813986
    bool current = !program->Ast()->IsAnyChild([checker](ir::AstNode *ast) {
        if (!ast->IsMemberExpression() || ast->AsMemberExpression()->Object()->TsType() == nullptr) {
            return false;
        }
        auto *objType =
            checker->GetApparentType(checker->GetNonNullishType(ast->AsMemberExpression()->Object()->TsType()));
        auto *parent = ast->Parent();
        if (!parent->IsCallExpression() || parent->AsCallExpression()->Signature() == nullptr ||
            parent->AsCallExpression()->Signature()->HasFunction()) {
            return false;
        }
        return objType->IsETSUnionType() && ast->AsMemberExpression()->PropVar() == nullptr;
    });
    if (!current || ctx->config->options->GetCompilationMode() != CompilationMode::GEN_STD_LIB) {
        return current;
    }

    return true;
}

}  // namespace ark::es2panda::compiler<|MERGE_RESOLUTION|>--- conflicted
+++ resolved
@@ -43,11 +43,7 @@
 static ir::ClassDefinition *GetUnionAccessClass(public_lib::Context *ctx, varbinder::VarBinder *varbinder,
                                                 std::string const &name)
 {
-<<<<<<< HEAD
-    auto *checker = ctx->checker->AsETSChecker();
-=======
-    auto *checker = ctx->GetChecker()->AsETSChecker();
->>>>>>> 6d813986
+    auto *checker = ctx->GetChecker()->AsETSChecker();
     auto *allocator = ctx->Allocator();
     // Create the name for the synthetic class node
     if (auto foundVar = checker->Scope()->FindLocal(util::StringView(name), varbinder::ResolveBindingOptions::BINDINGS);
@@ -66,10 +62,7 @@
     ES2PANDA_ASSERT(classDef != nullptr);
     classDef->SetScope(classCtx.GetScope());
     auto *classDecl = ctx->AllocNode<ir::ClassDeclaration>(classDef, allocator);
-<<<<<<< HEAD
-=======
     ES2PANDA_ASSERT(classDecl != nullptr);
->>>>>>> 6d813986
     classDef->Scope()->BindNode(classDecl->Definition());
     decl->BindNode(classDef);
     var->SetScope(classDef->Scope());
@@ -88,16 +81,10 @@
     checker::Signature *signature)
 {
     auto *allocator = ctx->Allocator();
-<<<<<<< HEAD
-    auto *checker = ctx->checker->AsETSChecker();
-
-    auto unionType = checker->GetApparentType(checker->GetNonNullishType(expr->Object()->TsType()))->AsETSUnionType();
-=======
     auto *checker = ctx->GetChecker()->AsETSChecker();
     auto apparentType = checker->GetApparentType(checker->GetNonNullishType(expr->Object()->TsType()));
     ES2PANDA_ASSERT(apparentType != nullptr);
     auto unionType = apparentType->AsETSUnionType();
->>>>>>> 6d813986
     auto *const accessClass = GetUnionAccessClass(ctx, varbinder, GetAccessClassName(unionType));
     auto methodName = expr->TsType()->AsETSFunctionType()->Name();
 
@@ -116,11 +103,7 @@
                        nullptr, ir::FunctionSignature(nullptr, std::move(params), returnTypeAnno),
                        // CC-OFFNXT(G.FMT.02-CPP) project code style
                        ir::ScriptFunctionFlags::METHOD, ir::ModifierFlags::PUBLIC});
-<<<<<<< HEAD
-    ES2PANDA_ASSERT(func != nullptr);
-=======
     ES2PANDA_ASSERT(func != nullptr && methodIdent != nullptr);
->>>>>>> 6d813986
     func->SetIdent(methodIdent->Clone(allocator, nullptr));
 
     // Create the synthetic function node
@@ -149,17 +132,11 @@
                                                            ir::MemberExpression *expr)
 {
     auto *const allocator = ctx->Allocator();
-<<<<<<< HEAD
-    auto *checker = ctx->checker->AsETSChecker();
-
-    auto unionType = checker->GetApparentType(checker->GetNonNullishType(expr->Object()->TsType()))->AsETSUnionType();
-=======
     auto *checker = ctx->GetChecker()->AsETSChecker();
 
     auto apparentType = checker->GetApparentType(checker->GetNonNullishType(expr->Object()->TsType()));
     ES2PANDA_ASSERT(apparentType != nullptr);
     auto unionType = apparentType->AsETSUnionType();
->>>>>>> 6d813986
     auto *const accessClass = GetUnionAccessClass(ctx, varbinder, GetAccessClassName(unionType));
     auto propName = expr->Property()->AsIdentifier()->Name();
     auto fieldType = expr->TsType();
@@ -192,16 +169,10 @@
 {
     auto type = expr->TsType();
     auto name = expr->Property()->AsIdentifier()->Name();
-<<<<<<< HEAD
-    auto *checker = ctx->checker->AsETSChecker();
-    ES2PANDA_ASSERT(checker->GetApparentType(checker->GetNonNullishType(expr->Object()->TsType())) != nullptr);
-    auto unionType = checker->GetApparentType(checker->GetNonNullishType(expr->Object()->TsType()))->AsETSUnionType();
-=======
     auto *checker = ctx->GetChecker()->AsETSChecker();
     auto *apparentType = checker->GetApparentType(checker->GetNonNullishType(expr->Object()->TsType()));
     ES2PANDA_ASSERT(apparentType != nullptr);
     auto unionType = apparentType->AsETSUnionType();
->>>>>>> 6d813986
     auto *const accessClass = GetUnionAccessClass(ctx, varbinder, GetAccessClassName(unionType));
     auto *classScope = accessClass->Scope()->AsClassScope();
 
@@ -235,69 +206,6 @@
     ES2PANDA_ASSERT(expr->PropVar() != nullptr);
 }
 
-<<<<<<< HEAD
-static ir::TSAsExpression *GenAsExpression(public_lib::Context *ctx, checker::Type *const opaqueType,
-                                           ir::Expression *const node, ir::AstNode *const parent)
-{
-    auto *const typeNode = ctx->AllocNode<ir::OpaqueTypeNode>(opaqueType, ctx->Allocator());
-    auto *const asExpression = ctx->AllocNode<ir::TSAsExpression>(node, typeNode, false);
-    ES2PANDA_ASSERT(asExpression != nullptr);
-    asExpression->SetParent(parent);
-    asExpression->Check(ctx->checker->AsETSChecker());
-    return asExpression;
-}
-
-/*
- *  Function that generates conversion from (union) to (primitive) type as to `as` expressions:
- *      (union) as (prim) => ((union) as (ref)) as (prim),
- *      where (ref) is some unboxable type from union constituent types.
- *  Finally, `(union) as (prim)` expression replaces union_node that came above.
- */
-static ir::TSAsExpression *UnionCastToPrimitive(public_lib::Context *ctx, checker::ETSObjectType *unboxableRef,
-                                                checker::Type *unboxedPrim, ir::Expression *unionNode)
-{
-    auto *const unionAsRefExpression = GenAsExpression(ctx, unboxableRef, unionNode, nullptr);
-    return GenAsExpression(ctx, unboxedPrim, unionAsRefExpression, unionNode->Parent());
-}
-
-static ir::TSAsExpression *HandleUnionCastToPrimitive(public_lib::Context *ctx, ir::TSAsExpression *expr)
-{
-    checker::ETSChecker *checker = ctx->checker->AsETSChecker();
-    auto *const unionType = expr->Expr()->TsType()->AsETSUnionType();
-    auto *sourceType = unionType->FindExactOrBoxedType(checker, expr->TsType());
-    if (sourceType == nullptr) {
-        sourceType = unionType->AsETSUnionType()->FindTypeIsCastableToSomeType(expr->Expr(), checker->Relation(),
-                                                                               expr->TsType());
-    }
-
-    if (sourceType != nullptr && expr->Expr()->GetBoxingUnboxingFlags() != ir::BoxingUnboxingFlags::NONE) {
-        auto *maybeUnboxingType = checker->MaybeUnboxInRelation(sourceType);
-        // when sourceType get `object`, it could cast to any primitive type but can't be unboxed;
-        if (maybeUnboxingType != nullptr && expr->TsType()->IsETSPrimitiveType()) {
-            auto *const asExpr = GenAsExpression(ctx, sourceType, expr->Expr(), expr);
-            ES2PANDA_ASSERT(asExpr != nullptr);
-            asExpr->SetBoxingUnboxingFlags(checker->GetUnboxingFlag(maybeUnboxingType));
-            expr->Expr()->SetBoxingUnboxingFlags(ir::BoxingUnboxingFlags::NONE);
-            expr->SetExpr(asExpr);
-        }
-
-        return expr;
-    }
-
-    auto *const unboxableUnionType = sourceType != nullptr ? sourceType : unionType->FindUnboxableType();
-    auto *const unboxedUnionType = checker->MaybeUnboxInRelation(unboxableUnionType);
-    if (unboxableUnionType == nullptr || !unboxableUnionType->IsETSObjectType() || unboxedUnionType == nullptr) {
-        return expr;
-    }
-
-    auto *const node = UnionCastToPrimitive(ctx, unboxableUnionType->AsETSObjectType(), unboxedUnionType, expr->Expr());
-    node->SetParent(expr->Parent());
-
-    return node;
-}
-
-=======
->>>>>>> 6d813986
 bool UnionLowering::PerformForModule(public_lib::Context *ctx, parser::Program *program)
 {
     checker::ETSChecker *checker = ctx->GetChecker()->AsETSChecker();
@@ -312,15 +220,6 @@
                     return ast;
                 }
             }
-<<<<<<< HEAD
-            if (ast->IsTSAsExpression() && ast->AsTSAsExpression()->Expr()->TsType() != nullptr &&
-                ast->AsTSAsExpression()->Expr()->TsType()->IsETSUnionType() &&
-                ast->AsTSAsExpression()->TsType() != nullptr &&
-                ast->AsTSAsExpression()->TsType()->IsETSPrimitiveType()) {
-                return HandleUnionCastToPrimitive(ctx, ast->AsTSAsExpression());
-            }
-=======
->>>>>>> 6d813986
 
             return ast;
         },
@@ -331,11 +230,7 @@
 
 bool UnionLowering::PostconditionForModule(public_lib::Context *ctx, const parser::Program *program)
 {
-<<<<<<< HEAD
-    auto *checker = ctx->checker->AsETSChecker();
-=======
-    auto *checker = ctx->GetChecker()->AsETSChecker();
->>>>>>> 6d813986
+    auto *checker = ctx->GetChecker()->AsETSChecker();
     bool current = !program->Ast()->IsAnyChild([checker](ir::AstNode *ast) {
         if (!ast->IsMemberExpression() || ast->AsMemberExpression()->Object()->TsType() == nullptr) {
             return false;
