--- conflicted
+++ resolved
@@ -32,11 +32,7 @@
     }
 }
 
-<<<<<<< HEAD
-static std::string GetAccessClassName(const checker::ETSUnionType *unionType)
-=======
 std::string GetAccessClassName(const checker::ETSUnionType *unionType)
->>>>>>> 494f8da8
 {
     std::stringstream ss;
     ss << PREFIX;
@@ -64,14 +60,8 @@
     ident->SetVariable(var);
 
     auto classCtx = varbinder::LexicalScope<varbinder::ClassScope>(varbinder);
-<<<<<<< HEAD
-    auto *classDef =
-        checker->AllocNode<ir::ClassDefinition>(checker->Allocator(), ident, ir::ClassDefinitionModifiers::GLOBAL,
-                                                ir::ModifierFlags::ABSTRACT, Language(Language::Id::ETS));
-=======
     auto *classDef = ctx->AllocNode<ir::ClassDefinition>(ctx->Allocator(), ident, ir::ClassDefinitionModifiers::GLOBAL,
                                                          ir::ModifierFlags::ABSTRACT, Language(Language::Id::ETS));
->>>>>>> 494f8da8
     classDef->SetScope(classCtx.GetScope());
     auto *classDecl = ctx->AllocNode<ir::ClassDeclaration>(classDef, allocator);
     classDef->Scope()->BindNode(classDecl->Definition());
@@ -88,19 +78,6 @@
 }
 
 static std::tuple<varbinder::LocalVariable *, checker::Signature *> CreateNamedAccessMethod(
-<<<<<<< HEAD
-    checker::ETSChecker *checker, varbinder::VarBinder *varbinder, ir::MemberExpression *expr,
-    checker::Signature *signature)
-{
-    auto allocator = checker->Allocator();
-    auto unionType = checker->GetApparentType(checker->GetNonNullishType(expr->Object()->TsType()))->AsETSUnionType();
-    auto *const accessClass = GetUnionAccessClass(checker, varbinder, GetAccessClassName(unionType));
-    auto methodName = expr->TsType()->AsETSFunctionType()->Name();
-
-    // Create method name for synthetic class
-    auto *methodIdent = checker->AllocNode<ir::Identifier>(methodName, allocator);
-
-=======
     public_lib::Context *ctx, varbinder::VarBinder *varbinder, ir::MemberExpression *expr,
     checker::Signature *signature)
 {
@@ -114,20 +91,13 @@
     // Create method name for synthetic class
     auto *methodIdent = ctx->AllocNode<ir::Identifier>(methodName, allocator);
 
->>>>>>> 494f8da8
     ArenaVector<ir::Expression *> params {allocator->Adapter()};
     for (auto param : signature->Function()->Params()) {
         params.emplace_back(param->Clone(allocator, nullptr)->AsETSParameterExpression());
     }
-<<<<<<< HEAD
-    auto returnTypeAnno = checker->AllocNode<ir::OpaqueTypeNode>(signature->ReturnType(), allocator);
-
-    auto *func = checker->AllocNode<ir::ScriptFunction>(
-=======
     auto returnTypeAnno = ctx->AllocNode<ir::OpaqueTypeNode>(signature->ReturnType(), allocator);
 
     auto *func = ctx->AllocNode<ir::ScriptFunction>(
->>>>>>> 494f8da8
         allocator, ir::ScriptFunction::ScriptFunctionData {
                        // CC-OFFNXT(G.FMT.02-CPP) project code style
                        nullptr, ir::FunctionSignature(nullptr, std::move(params), returnTypeAnno),
@@ -136,21 +106,12 @@
     func->SetIdent(methodIdent->Clone(allocator, nullptr));
 
     // Create the synthetic function node
-<<<<<<< HEAD
-    auto *funcExpr = checker->AllocNode<ir::FunctionExpression>(func);
-
-    // Create the synthetic method definition node
-    auto *method = checker->AllocNode<ir::MethodDefinition>(ir::MethodDefinitionKind::METHOD, methodIdent, funcExpr,
-                                                            ir::ModifierFlags::PUBLIC | ir::ModifierFlags::ABSTRACT,
-                                                            allocator, false);
-=======
     auto *funcExpr = ctx->AllocNode<ir::FunctionExpression>(func);
 
     // Create the synthetic method definition node
     auto *method =
         ctx->AllocNode<ir::MethodDefinition>(ir::MethodDefinitionKind::METHOD, methodIdent, funcExpr,
                                              ir::ModifierFlags::PUBLIC | ir::ModifierFlags::ABSTRACT, allocator, false);
->>>>>>> 494f8da8
     ArenaVector<ir::AstNode *> methodDecl {allocator->Adapter()};
     methodDecl.push_back(method);
     accessClass->AddProperties(std::move(methodDecl));
@@ -166,14 +127,6 @@
             method->TsType()->AsETSFunctionType()->CallSignatures().front()};
 }
 
-<<<<<<< HEAD
-static varbinder::LocalVariable *CreateNamedAccessProperty(checker::ETSChecker *checker,
-                                                           varbinder::VarBinder *varbinder, ir::MemberExpression *expr)
-{
-    auto *const allocator = checker->Allocator();
-    auto unionType = checker->GetApparentType(checker->GetNonNullishType(expr->Object()->TsType()))->AsETSUnionType();
-    auto *const accessClass = GetUnionAccessClass(checker, varbinder, GetAccessClassName(unionType));
-=======
 static varbinder::LocalVariable *CreateNamedAccessProperty(public_lib::Context *ctx, varbinder::VarBinder *varbinder,
                                                            ir::MemberExpression *expr)
 {
@@ -182,7 +135,6 @@
 
     auto unionType = checker->GetApparentType(checker->GetNonNullishType(expr->Object()->TsType()))->AsETSUnionType();
     auto *const accessClass = GetUnionAccessClass(ctx, varbinder, GetAccessClassName(unionType));
->>>>>>> 494f8da8
     auto propName = expr->Property()->AsIdentifier()->Name();
     auto fieldType = expr->TsType();
     auto uncheckedType = expr->UncheckedType();
@@ -209,55 +161,12 @@
     return var->AsLocalVariable();
 }
 
-<<<<<<< HEAD
-static varbinder::LocalVariable *CreateNamedAccess(checker::ETSChecker *checker, varbinder::VarBinder *varbinder,
+static varbinder::LocalVariable *CreateNamedAccess(public_lib::Context *ctx, varbinder::VarBinder *varbinder,
                                                    ir::MemberExpression *expr)
 {
     auto type = expr->TsType();
     auto name = expr->Property()->AsIdentifier()->Name();
-
-    auto unionType = checker->GetApparentType(checker->GetNonNullishType(expr->Object()->TsType()))->AsETSUnionType();
-    auto *const accessClass = GetUnionAccessClass(checker, varbinder, GetAccessClassName(unionType));
-    auto *classScope = accessClass->Scope()->AsClassScope();
-
-    if (auto *var = classScope->FindLocal(name, varbinder::ResolveBindingOptions::ALL_NON_STATIC); var != nullptr) {
-        return var->AsLocalVariable();
-    }
-
-    // arrow type fields should be processed as property access not method invocation
-    if (type->IsETSMethodType() && !type->IsETSArrowType()) {
-        auto parent = expr->Parent()->AsCallExpression();
-        ES2PANDA_ASSERT(parent->Callee() == expr && parent->Signature()->HasFunction());
-
-        auto [var, sig] = CreateNamedAccessMethod(checker, varbinder, expr, parent->Signature());
-        parent->AsCallExpression()->SetSignature(sig);
-        return var;
-    }
-
-    // Enter the union filed class instance field scope
-    auto fieldCtx = varbinder::LexicalScope<varbinder::LocalScope>::Enter(varbinder, classScope->InstanceFieldScope());
-    return CreateNamedAccessProperty(checker, varbinder, expr);
-}
-
-static void HandleUnionPropertyAccess(checker::ETSChecker *checker, varbinder::VarBinder *vbind,
-                                      ir::MemberExpression *expr)
-{
-    if (expr->PropVar() != nullptr) {
-        return;
-    }
-
-    [[maybe_unused]] auto const *const parent = expr->Parent();
-    expr->SetPropVar(CreateNamedAccess(checker, vbind, expr));
-    ES2PANDA_ASSERT(expr->PropVar() != nullptr);
-}
-=======
-static varbinder::LocalVariable *CreateNamedAccess(public_lib::Context *ctx, varbinder::VarBinder *varbinder,
-                                                   ir::MemberExpression *expr)
-{
-    auto type = expr->TsType();
-    auto name = expr->Property()->AsIdentifier()->Name();
-    auto *checker = ctx->GetChecker()->AsETSChecker();
->>>>>>> 494f8da8
+    auto *checker = ctx->GetChecker()->AsETSChecker();
 
     auto unionType = checker->GetApparentType(checker->GetNonNullishType(expr->Object()->TsType()))->AsETSUnionType();
     auto *const accessClass = GetUnionAccessClass(ctx, varbinder, GetAccessClassName(unionType));
