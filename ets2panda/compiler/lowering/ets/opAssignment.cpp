--- conflicted
+++ resolved
@@ -167,26 +167,6 @@
 
 static std::tuple<std::string, ArenaVector<ir::Expression *>> GenerateStringForAssignment(
     const lexer::TokenType opEqual, ir::MemberExpression *expr, ArenaAllocator *const allocator, size_t counter)
-<<<<<<< HEAD
-{
-    // Note: Handle "A `opAssign` B" to "A = (A `operation` B) as T"
-    // opAssign is the operation like: "+=", "-=", "*=", "/=", etc.,
-    // operation is the operation like: "+", "-", "*", "/", etc.
-    auto [retStr, retVec] = GenerateNestedMemberAccess(expr, allocator, counter);
-    counter += retVec.size();
-    auto result = GenerateNestedMemberAccess(expr, allocator, counter);
-    counter += std::get<1>(result).size();
-    retStr += " = ( " + std::get<0>(result) + ' ' + std::string {lexer::TokenToString(CombinedOpToOp(opEqual))} +
-              " (@@E" + std::to_string(counter) + ")) as @@T" + std::to_string(counter + 1);
-    retVec.insert(retVec.end(), std::get<1>(result).begin(), std::get<1>(result).end());
-    return {retStr, retVec};
-}
-
-static ir::Expression *GenerateLoweredResultForLoweredAssignment(
-    const lexer::TokenType opEqual, ir::MemberExpression *expr, ArenaAllocator *const allocator,
-    parser::ETSParser *parser, const std::array<ir::Expression *, 2> additionalAssignmentExpressions)
-{
-=======
 {
     // Note: Handle "A `opAssign` B" to "A = (A `operation` B) as T"
     // opAssign is the operation like: "+=", "-=", "*=", "/=", etc.,
@@ -220,7 +200,6 @@
                                                                  ir::Expression *additionalAssignmentExpression)
 {
     auto *allocator = checker->Allocator();
->>>>>>> 494f8da8
     // Generated a formatString for the new lowered assignment expression
     // The formatString will look like this: "A = (A `operation` B) as T"
     // Where A is a member access
@@ -242,26 +221,16 @@
         expr->SetProperty(dummyIndex->Clone(allocator, expr));
         auto [retStr, retVec] =
             GenerateStringForAssignment(opEqual, expr, allocator, dummyIndexDeclExpression.size() + 1);
-<<<<<<< HEAD
-        retVec.push_back(additionalAssignmentExpressions[0]);
-        retVec.push_back(additionalAssignmentExpressions[1]);
-=======
         retVec.push_back(additionalAssignmentExpression);
         retStr += GetCastString(checker, expr, retVec);
->>>>>>> 494f8da8
         retVec.insert(retVec.begin(), dummyIndexDeclExpression.begin(), dummyIndexDeclExpression.end());
         retStr = dummyIndexDeclStr + retStr;
         return parser->CreateFormattedExpression(retStr, retVec);
     }
 
     auto [retStr, retVec] = GenerateStringForAssignment(opEqual, expr, allocator, 1);
-<<<<<<< HEAD
-    retVec.push_back(additionalAssignmentExpressions[0]);
-    retVec.push_back(additionalAssignmentExpressions[1]);
-=======
     retVec.push_back(additionalAssignmentExpression);
     retStr += GetCastString(checker, expr, retVec);
->>>>>>> 494f8da8
     return parser->CreateFormattedExpression(retStr, retVec);
 }
 
@@ -291,12 +260,7 @@
         retVal = parser->CreateFormattedExpression(formatString, retVec);
     } else if (left->IsMemberExpression()) {
         // Generate ArkTS code string for new lowered assignment expression:
-<<<<<<< HEAD
-        retVal = GenerateLoweredResultForLoweredAssignment(opEqual, left->AsMemberExpression(), allocator, parser,
-                                                           {right, exprType});
-=======
         retVal = GenerateLoweredResultForLoweredAssignment(opEqual, left->AsMemberExpression(), checker, parser, right);
->>>>>>> 494f8da8
     } else {
         ES2PANDA_UNREACHABLE();
     }
