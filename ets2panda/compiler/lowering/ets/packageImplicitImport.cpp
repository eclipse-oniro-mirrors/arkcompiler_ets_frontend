--- conflicted
+++ resolved
@@ -46,13 +46,8 @@
             return;
         }
 
-<<<<<<< HEAD
-        if ((prog1->ModuleName() != prog2->ModuleName()) &&
-            (prog1->SourceFile().GetAbsoluteParentFolder() == prog2->SourceFile().GetAbsoluteParentFolder())) {
-=======
         if (prog1->ModuleName() != prog2->ModuleName() &&
             prog1->SourceFile().GetAbsoluteParentFolder() == prog2->SourceFile().GetAbsoluteParentFolder()) {
->>>>>>> 494f8da8
             // There exist 2 files in the same folder, with different package names
             //
             // Showing the full path would be more informative, but it also leaks it to the stdout, which is
