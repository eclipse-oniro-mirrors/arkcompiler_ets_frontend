/*
 * Copyright (c) 2021-2025 Huawei Device Co., Ltd.
 * Licensed under the Apache License, Version 2.0 (the "License");
 * you may not use this file except in compliance with the License.
 * You may obtain a copy of the License at
 *
 * http://www.apache.org/licenses/LICENSE-2.0
 *
 * Unless required by applicable law or agreed to in writing, software
 * distributed under the License is distributed on an "AS IS" BASIS,
 * WITHOUT WARRANTIES OR CONDITIONS OF ANY KIND, either express or implied.
 * See the License for the specific language governing permissions and
 * limitations under the License.
 */

//
//  desc:   For-of-loop syntax is translated to the while-loop syntax by calling of special method
//          providing predefined 'iterator' interface:
//  for (let x of c) {    // c is an object of 'iterable' class
//    <body>
//  }
//  ...
//  let_ci_=_c.$_iterator()
//  let_it_=_ci.next()
//  while_(!it.done)_{
//    x_=_it.value!
//    <body>
//    it_=_ci.next()
//  }
//

#include "objectIterator.h"

#include "generated/signatures.h"
#include "macros.h"
#include "parser/ETSparser.h"
#include "compiler/lowering/util.h"
#include "compiler/lowering/scopesInit/scopesInitPhase.h"
#include "checker/ETSchecker.h"
#include "util/options.h"

namespace ark::es2panda::compiler {

static constexpr std::size_t const WHILE_LOOP_POSITION = 1U;
static constexpr std::size_t const WHILE_LOOP_SIZE = 3U;

std::string_view ObjectIteratorLowering::Name() const
{
    static std::string const NAME = "ObjectIteratorLowering";
    return NAME;
}

void ObjectIteratorLowering::TransferForOfLoopBody(ir::Statement *const forBody,
                                                   ir::BlockStatement *const whileBody) const noexcept
{
    ES2PANDA_ASSERT(forBody != nullptr && whileBody != nullptr);
    auto &whileStatements = whileBody->StatementsForUpdates();

    //  Currently while loop body consists of 2 statements: 'x = it.value!' and 'it = ci.next()'
    //  We need to insert the body of original for-of-loop between them, change their parent and
    //  probably clean types for expressions and variables for identifier for subsequent re-check.
    if (forBody->IsBlockStatement()) {
        auto &forStatements = forBody->AsBlockStatement()->Statements();
        std::size_t const forSize = forStatements.size();

        whileStatements.resize(WHILE_LOOP_SIZE + forSize);

        for (std::size_t i = 0U; i < forSize; ++i) {
            auto &statement = forStatements[i];
            statement->SetParent(whileBody);
            ClearTypesVariablesAndScopes(statement);
            whileStatements[WHILE_LOOP_SIZE + i] = statement;
        }
    } else {
        whileStatements.resize(WHILE_LOOP_SIZE + 1U);

        forBody->SetParent(whileBody);
        ClearTypesVariablesAndScopes(forBody);
        whileStatements[WHILE_LOOP_SIZE] = forBody;
    }
}

// interface Iterator<T> maybe implements by other classes
// we need the instantiated <T>
// so to find in interface and super
checker::Type *FindInstantiatedTypeParamFromIterator(checker::ETSObjectType *itor)
{
    if (itor == nullptr) {
        return nullptr;
    }
    if (itor->Name() == compiler::Signatures::ITERATOR_CLASS) {
        return itor->TypeArguments().front();
    }
    for (auto interface : itor->Interfaces()) {
        if (auto type = FindInstantiatedTypeParamFromIterator(interface); type != nullptr) {
            return type;
        }
    }
    if (auto type = FindInstantiatedTypeParamFromIterator(itor->SuperType()); type != nullptr) {
        return type;
    }
    return nullptr;
}

static ir::OpaqueTypeNode *FindIterValueType(checker::ETSObjectType *type, ArenaAllocator *allocator)
{
    auto *itor = type->GetProperty(compiler::Signatures::ITERATOR_METHOD,
                                   checker::PropertySearchFlags::SEARCH_INSTANCE_METHOD |
                                       checker::PropertySearchFlags::SEARCH_IN_INTERFACES |
                                       checker::PropertySearchFlags::SEARCH_IN_BASE);
    ES2PANDA_ASSERT(itor != nullptr);
    auto const &sigs = itor->TsType()->AsETSFunctionType()->CallSignatures();
    checker::ETSObjectType *itorReturnType = nullptr;
    for (auto &sig : sigs) {
        if (sig->Params().empty()) {
            itorReturnType = sig->ReturnType()->AsETSObjectType();
            break;
        }
    }
    ES2PANDA_ASSERT(itorReturnType);
    auto *valueType = FindInstantiatedTypeParamFromIterator(itorReturnType);
    return allocator->New<ir::OpaqueTypeNode>(valueType, allocator);
}

ir::Statement *ObjectIteratorLowering::ProcessObjectIterator(public_lib::Context *ctx,
                                                             ir::ForOfStatement *forOfStatement) const
{
    //  Note! We assume that parser, varbinder and checker phases have been already passed correctly, thus the
    //  class has required accessible iterator method and all the types and scopes are properly resolved.
    auto *const allocator = ctx->Allocator();

<<<<<<< HEAD
    auto *const varbinder = ctx->checker->VarBinder()->AsETSBinder();
=======
    auto *const varbinder = ctx->GetChecker()->VarBinder()->AsETSBinder();
>>>>>>> 6d813986
    ES2PANDA_ASSERT(varbinder != nullptr);
    auto statementScope = varbinder::LexicalScope<varbinder::Scope>::Enter(varbinder, NearestScope(forOfStatement));

    ir::Identifier *const iterIdent = Gensym(allocator);
    ir::Identifier *const nextIdent = Gensym(allocator);
    ir::Identifier *loopVariableIdent = nullptr;

    // find $_iterator->ReturnType->Iterator<number>->number
    // we cannot simply use next().value! , because value itself maybe undefined or null
    ir::AstNode *typeNode;
    auto exprType = forOfStatement->Right()->TsType();
    if (!exprType->IsETSObjectType()) {
        return forOfStatement;
    }
    typeNode = FindIterValueType(exprType->AsETSObjectType(), allocator);

    //  Replace the for-of loop with the while loop using the provided iterator interface
    std::string whileStatement = "let @@I1 = (@@E2)." + std::string {compiler::Signatures::ITERATOR_METHOD} + "(); ";
    whileStatement += "while (true) { ";
    whileStatement += "let @@I3 = @@I4.next(); ";
    whileStatement += "if (@@I5.done) break;";

    if (auto *const left = forOfStatement->Left(); left->IsVariableDeclaration()) {
        auto *const declaration = left->AsVariableDeclaration();
        whileStatement +=
            declaration->Kind() != ir::VariableDeclaration::VariableDeclarationKind::CONST ? "let " : "const ";
        loopVariableIdent = declaration->Declarators().at(0U)->Id()->AsIdentifier()->Clone(allocator, nullptr);
    } else if (left->IsIdentifier()) {
        loopVariableIdent = Gensym(allocator);
<<<<<<< HEAD
=======
        ES2PANDA_ASSERT(loopVariableIdent != nullptr);
>>>>>>> 6d813986
        loopVariableIdent->SetName(left->AsIdentifier()->Name());
    } else {
        ES2PANDA_UNREACHABLE();
    }
    whileStatement += "@@I6 = (@@I7.value as @@T8);}; ";

    // Parse ArkTS code string and create corresponding AST nodes
    auto *const parser = ctx->parser->AsETSParser();
<<<<<<< HEAD
    ES2PANDA_ASSERT(parser != nullptr);
=======
    ES2PANDA_ASSERT(parser != nullptr && nextIdent != nullptr && iterIdent != nullptr);
>>>>>>> 6d813986

    auto *const loweringResult = parser->CreateFormattedStatement(
        whileStatement, iterIdent, forOfStatement->Right(), nextIdent, iterIdent->Clone(allocator, nullptr),
        nextIdent->Clone(allocator, nullptr), loopVariableIdent, nextIdent->Clone(allocator, nullptr), typeNode);
    ES2PANDA_ASSERT(loweringResult != nullptr);
    loweringResult->SetParent(forOfStatement->Parent());
    loweringResult->SetRange(forOfStatement->Range());

    auto loweredWhile = loweringResult->AsBlockStatement()->Statements()[WHILE_LOOP_POSITION]->AsWhileStatement();
    auto whileBody = loweredWhile->Body()->AsBlockStatement();
    TransferForOfLoopBody(forOfStatement->Body(), whileBody);

<<<<<<< HEAD
    auto *const checker = ctx->checker->AsETSChecker();
=======
    auto *const checker = ctx->GetChecker()->AsETSChecker();
>>>>>>> 6d813986
    ES2PANDA_ASSERT(checker != nullptr);
    CheckLoweredNode(varbinder, checker, loweringResult);

    if (loweringResult->Parent()->IsLabelledStatement()) {
        loweringResult->Parent()->AsLabelledStatement()->Ident()->Variable()->GetScope()->BindNode(loweringResult);
    }
    return loweringResult;
}

bool ObjectIteratorLowering::PerformForModule(public_lib::Context *ctx, parser::Program *program)
{
    auto hasIterator = [](checker::Type const *const exprType) -> bool {
        return exprType != nullptr && (exprType->IsETSObjectType() || exprType->IsETSTypeParameter());
    };

    program->Ast()->TransformChildrenRecursively(
        // clang-format off
        [this, ctx, &hasIterator](ir::AstNode *ast) -> ir::AstNode* {
            // clang-format on
            if (ast->IsForOfStatement()) {
                if (auto const *const exprType = ast->AsForOfStatement()->Right()->TsType();
                    hasIterator(exprType) || (exprType != nullptr && exprType->IsETSUnionType() &&
                                              exprType->AsETSUnionType()->AllOfConstituentTypes(hasIterator))) {
                    return ProcessObjectIterator(ctx, ast->AsForOfStatement());
                }
            }
            return ast;
        },
        Name());

    return true;
}
}  // namespace ark::es2panda::compiler<|MERGE_RESOLUTION|>--- conflicted
+++ resolved
@@ -129,11 +129,7 @@
     //  class has required accessible iterator method and all the types and scopes are properly resolved.
     auto *const allocator = ctx->Allocator();
 
-<<<<<<< HEAD
-    auto *const varbinder = ctx->checker->VarBinder()->AsETSBinder();
-=======
     auto *const varbinder = ctx->GetChecker()->VarBinder()->AsETSBinder();
->>>>>>> 6d813986
     ES2PANDA_ASSERT(varbinder != nullptr);
     auto statementScope = varbinder::LexicalScope<varbinder::Scope>::Enter(varbinder, NearestScope(forOfStatement));
 
@@ -163,10 +159,7 @@
         loopVariableIdent = declaration->Declarators().at(0U)->Id()->AsIdentifier()->Clone(allocator, nullptr);
     } else if (left->IsIdentifier()) {
         loopVariableIdent = Gensym(allocator);
-<<<<<<< HEAD
-=======
         ES2PANDA_ASSERT(loopVariableIdent != nullptr);
->>>>>>> 6d813986
         loopVariableIdent->SetName(left->AsIdentifier()->Name());
     } else {
         ES2PANDA_UNREACHABLE();
@@ -175,11 +168,7 @@
 
     // Parse ArkTS code string and create corresponding AST nodes
     auto *const parser = ctx->parser->AsETSParser();
-<<<<<<< HEAD
-    ES2PANDA_ASSERT(parser != nullptr);
-=======
     ES2PANDA_ASSERT(parser != nullptr && nextIdent != nullptr && iterIdent != nullptr);
->>>>>>> 6d813986
 
     auto *const loweringResult = parser->CreateFormattedStatement(
         whileStatement, iterIdent, forOfStatement->Right(), nextIdent, iterIdent->Clone(allocator, nullptr),
@@ -192,11 +181,7 @@
     auto whileBody = loweredWhile->Body()->AsBlockStatement();
     TransferForOfLoopBody(forOfStatement->Body(), whileBody);
 
-<<<<<<< HEAD
-    auto *const checker = ctx->checker->AsETSChecker();
-=======
     auto *const checker = ctx->GetChecker()->AsETSChecker();
->>>>>>> 6d813986
     ES2PANDA_ASSERT(checker != nullptr);
     CheckLoweredNode(varbinder, checker, loweringResult);
 
