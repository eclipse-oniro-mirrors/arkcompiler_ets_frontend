--- conflicted
+++ resolved
@@ -62,11 +62,7 @@
     }
 
     typeNodes.emplace_back(context_->AllocNode<ir::OpaqueTypeNode>(
-<<<<<<< HEAD
-        const_cast<checker::Type *>(derivedFunction->Signature()->ReturnType()), context_->Allocator()));
-=======
         const_cast<checker::Type *>(baseSignature->ReturnType()), context_->Allocator()));
->>>>>>> 6d813986
     str1 += "): @@T" + std::to_string(typeNodes.size()) + ' ';
 
     typeNodes.emplace_back(context_->AllocNode<ir::OpaqueTypeNode>(
@@ -88,10 +84,7 @@
     typeNodes.reserve(2U * baseSignature->Params().size() + 2U);
 
     auto const sourceCode = CreateMethodDefinitionString(classDefinition, baseSignature, derivedFunction, typeNodes);
-<<<<<<< HEAD
-=======
-
->>>>>>> 6d813986
+
     auto *const bridgeMethodDefinition = parser->CreateFormattedClassMethodDefinition(sourceCode, typeNodes);
     ES2PANDA_ASSERT(bridgeMethodDefinition != nullptr);
     auto *const bridgeMethod = bridgeMethodDefinition->AsMethodDefinition();
@@ -158,14 +151,9 @@
     //  We are not interested in functions that either don't have type parameters at all
     //  or have type parameters that are not modified in the derived class
     ES2PANDA_ASSERT(baseFunction);
-<<<<<<< HEAD
-    auto const *baseSignature1 = baseFunction->Signature()->Substitute(relation, substitutions.baseConstraints);
-    if (baseSignature1 == baseFunction->Signature()) {
-=======
     auto const *baseSignature1 = baseFunction->Signature()->Substitute(relation, &substitutions.baseConstraints);
     if (baseSignature1 == baseFunction->Signature() &&
         !baseSignature1->HasSignatureFlag(checker::SignatureFlags::DEFAULT)) {
->>>>>>> 6d813986
         return;
     }
 
@@ -192,13 +180,8 @@
             // This derived overload already handles the base union signature.
             return;
         }
-<<<<<<< HEAD
-
-        if (derivedFunction == nullptr && overrides(signature, baseSignature2)) {
-=======
         if ((derivedFunction == nullptr && overrides(signature, baseSignature2)) ||
             (baseSignature1 == baseSignature2 && baseSignature1->HasSignatureFlag(checker::SignatureFlags::DEFAULT))) {
->>>>>>> 6d813986
             //  NOTE: we don't care the possible case of mapping several derived function to the same bridge
             //  signature. Probably sometimes we will process it correctly or issue warning notification here...
             derivedFunction = signature->Function();
@@ -275,26 +258,9 @@
         if (item->IsMethodDefinition()) {
             // Skip `static`, `final` and special methods...
             auto *const method = item->AsMethodDefinition();
-<<<<<<< HEAD
-            ES2PANDA_ASSERT(method->Id());
-            if (method->Kind() != ir::MethodDefinitionKind::METHOD || method->IsStatic() || method->IsFinal() ||
-                method->Id()->Name().Utf8().find("lambda$invoke$") != std::string_view::npos) {
-                continue;
-            }
-
-            // Check if the derived class has any possible overrides of this method
-            auto isOverridePred = [&name = method->Id()->Name()](ir::AstNode const *node) -> bool {
-                return node->IsMethodDefinition() && !node->IsStatic() &&
-                       node->AsMethodDefinition()->Id()->Name() == name;
-            };
-            auto it = std::find_if(classBody.cbegin(), classBody.end(), isOverridePred);
-            if (it != classBody.cend()) {
-                MaybeAddGenericBridges(classDefinition, method, (*it)->AsMethodDefinition(), substitutions);
-=======
             auto derivedMethod = FindBridgeCandidate(classDefinition, method);
             if (derivedMethod != nullptr) {
                 MaybeAddGenericBridges(classDefinition, method, derivedMethod, substitutions);
->>>>>>> 6d813986
             }
         }
     }
@@ -334,19 +300,11 @@
                                             ArenaVector<checker::ETSObjectType *> const &interfaces) const
 {
     for (auto const *interfaceType : interfaces) {
-<<<<<<< HEAD
-        if (auto const &typeParameters = interfaceType->GetConstOriginalBaseType()->AsETSObjectType()->TypeArguments();
-            !typeParameters.empty()) {
-            if (Substitutions substitutions = GetSubstitutions(interfaceType, typeParameters);
-                // NOLINTNEXTLINE(clang-analyzer-core.CallAndMessage)
-                (substitutions.derivedSubstitutions != nullptr) && !substitutions.derivedSubstitutions->empty()) {
-=======
         auto const &typeParameters = interfaceType->GetConstOriginalBaseType()->AsETSObjectType()->TypeArguments();
         if (!typeParameters.empty()) {
             auto const &interfaceBody = interfaceType->GetDeclNode()->AsTSInterfaceDeclaration()->Body()->Body();
             if (HasBridgeCandidates(classDefinition, interfaceBody)) {
                 Substitutions substitutions = GetSubstitutions(interfaceType, typeParameters);
->>>>>>> 6d813986
                 ES2PANDA_ASSERT(interfaceType->GetDeclNode()->IsTSInterfaceDeclaration());
                 CreateGenericBridges(classDefinition, substitutions, interfaceBody);
             }
@@ -376,7 +334,6 @@
     //  Check if the class derived from base generic class has either explicit class type substitutions
     //  or type parameters with narrowing constraints.
     if (Substitutions substitutions = GetSubstitutions(superType, typeParameters);
-        (substitutions.derivedSubstitutions != nullptr) &&
         // NOLINTNEXTLINE(clang-analyzer-core.CallAndMessage)
         !substitutions.derivedSubstitutions.empty()) {
         // If it has, then probably the generic bridges should be created.
