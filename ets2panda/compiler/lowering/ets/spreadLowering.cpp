/*
 * Copyright (c) 2024-2025 Huawei Device Co., Ltd.
 * Licensed under the Apache License, Version 2.0 (the "License");
 * you may not use this file except in compliance with the License.
 * You may obtain a copy of the License at
 *
 * http://www.apache.org/licenses/LICENSE-2.0
 *
 * Unless required by applicable law or agreed to in writing, software
 * distributed under the License is distributed on an "AS IS" BASIS,
 * WITHOUT WARRANTIES OR CONDITIONS OF ANY KIND, either express or implied.
 * See the License for the specific language governing permissions and
 * limitations under the License.
 */

#include "spreadLowering.h"
#include "checker/ETSchecker.h"
#include "checker/types/ets/etsTupleType.h"
#include "compiler/lowering/util.h"

namespace ark::es2panda::compiler {

using AstNodePtr = ir::AstNode *;

void SetPossibleTupleType(ir::Identifier *arrIdent, ir::Expression *spreadArgument)
{
    // Tuple types are used when referenceing the generated identifier of the spread argument node, as tuples don't have
    // 'length' property, and cannot be iterated by for-of statements
    auto *const spreadType = spreadArgument->TsType();
    if (spreadType->IsETSTupleType()) {
        arrIdent->SetTsType(spreadType);
    }
}

void CreateSpreadArrayDeclareStatements(public_lib::Context *ctx, ir::ArrayExpression *array,
                                        std::vector<ir::Identifier *> &spreadArrayIds,
                                        ArenaVector<ir::Statement *> &statements)
{
    auto *const allocator = ctx->allocator;
    auto *const parser = ctx->parser->AsETSParser();
    for (auto element : array->Elements()) {
        if (element->Type() != ir::AstNodeType::SPREAD_ELEMENT) {
            continue;
        }
        ir::Identifier *const arrIdent = Gensym(allocator);
        auto *const spreadArgument = element->AsSpreadElement()->Argument();
        auto *const initExpr = spreadArgument->Clone(allocator, nullptr);
        SetPossibleTupleType(arrIdent, spreadArgument);
        spreadArrayIds.emplace_back(arrIdent);
        statements.emplace_back(parser->CreateFormattedStatement("let @@I1 = (@@E2);", arrIdent, initExpr));
    }
}

ir::Identifier *CreateNewArrayLengthStatement(public_lib::Context *ctx, ir::ArrayExpression *array,
                                              std::vector<ir::Identifier *> &spreadArrayIds,
                                              ArenaVector<ir::Statement *> &statements)
{
    auto *const allocator = ctx->allocator;
    auto *const parser = ctx->parser->AsETSParser();
    ir::Identifier *newArrayLengthId = Gensym(allocator);
    std::vector<ir::AstNode *> nodesWaitingInsert {newArrayLengthId->Clone(allocator, nullptr)};
    size_t argumentCount = 1;
    std::stringstream lengthString;
    const size_t normalElementCount = array->Elements().size() - spreadArrayIds.size();
    lengthString << "let @@I" << (argumentCount++) << " : int = " << normalElementCount << " + ";
    for (auto *const spaId : spreadArrayIds) {
        if (spaId->TsType() != nullptr && spaId->TsType()->IsETSTupleType()) {
            lengthString << "(" << spaId->TsType()->AsETSTupleType()->GetTupleSize() << ") + ";
        } else {
            lengthString << "(@@I" << (argumentCount++) << ".length.toInt()) + ";
            nodesWaitingInsert.emplace_back(spaId->Clone(allocator, nullptr));
        }
    }
    lengthString << "0;";

    ir::Statement *newArrayLengthStatement = parser->CreateFormattedStatement(lengthString.str(), nodesWaitingInsert);
    statements.emplace_back(newArrayLengthStatement);
    return newArrayLengthId;
}

static ir::Identifier *CreateNewArrayDeclareStatement(public_lib::Context *ctx, ir::ArrayExpression *array,
                                                      ArenaVector<ir::Statement *> &statements,
                                                      ir::Identifier *newArrayLengthId)
{
    auto *const checker = ctx->GetChecker()->AsETSChecker();
    auto *const allocator = ctx->allocator;
    auto *const parser = ctx->parser->AsETSParser();
    ir::Identifier *newArrayId = Gensym(allocator);
<<<<<<< HEAD
    checker::Type *arrayElementType = array->TsType()->AsETSArrayType()->ElementType();
=======
    checker::Type *arrayElementType = checker->GetElementTypeOfArray(array->TsType());
>>>>>>> 494f8da8

    // NOTE: If arrayElementType is ETSUnionType(String|Int) or ETSObjectType(private constructor) or ..., we cannot
    //       use "new Type[]" to declare an array, so we generate a new UnionType "arrayElementType|null" to solve
    //       array initialization problems temporarily.
    //       We probably need to use cast Expression in the end of the generated source code to remove "|null", such as
    //       "newArrayName as arrayType[]".
    //       But now cast Expression doesn't support built-in array (cast fatherType[] to sonType[]), so "newArrayName
    //       as arrayType" should be added after cast Expression is implemented completely.
    //       Related issue: #issue20162
<<<<<<< HEAD
    if (checker::ETSChecker::IsReferenceType(arrayElementType)) {
=======
    if (checker->IsReferenceType(arrayElementType) &&
        !(arrayElementType->IsETSObjectType() && arrayElementType->AsETSObjectType()->IsBoxedPrimitive())) {
>>>>>>> 494f8da8
        arrayElementType = checker->CreateETSUnionType({arrayElementType, checker->GlobalETSUndefinedType()});
    }

    std::stringstream newArrayDeclareStr;
<<<<<<< HEAD
    newArrayDeclareStr << "let @@I1: (@@T2)[] = new (@@T3)[@@I4];" << std::endl;
=======
    if (array->TsType()->IsETSResizableArrayType()) {
        newArrayDeclareStr << "let @@I1: Array<@@T2> = new Array<@@T3>(@@I4);" << std::endl;
    } else {
        newArrayDeclareStr << "let @@I1: FixedArray<@@T2> = new (@@T3)[@@I4];" << std::endl;
    }
>>>>>>> 494f8da8

    ir::Statement *newArrayDeclareSt = parser->CreateFormattedStatement(
        newArrayDeclareStr.str(), newArrayId->Clone(allocator, nullptr), arrayElementType, arrayElementType,
        newArrayLengthId->Clone(allocator, nullptr));
    statements.emplace_back(newArrayDeclareSt);

    return newArrayId;
}

static std::string GenerateNewTupleInitList(ArenaAllocator *allocator, ir::ArrayExpression *array,
                                            std::vector<ir::AstNode *> &elementNodes)
{
    std::string tupleInitList {};

    for (auto *element : array->Elements()) {
        if (element->IsSpreadElement()) {
            // Only a tuple type can be spread into a new tuple type
            ES2PANDA_ASSERT(element->AsSpreadElement()->Argument()->TsType()->IsETSTupleType());
            auto *const argumentTupleType = element->AsSpreadElement()->Argument()->TsType()->AsETSTupleType();

            // NOTE (smartin): make a distinct variable for the spread argument. Now if the argument is a function call
            // (that returns a tuple), it'll run every time when inserted into the new initializer. It should however
            // run once, and index the element from that result.

            for (std::size_t idx = 0; idx < argumentTupleType->GetTupleSize(); idx++) {
                tupleInitList +=
                    "@@E" + std::to_string(elementNodes.size() + 1) + "[" + std::to_string(idx) + "]" + ", ";
                elementNodes.emplace_back(element->Clone(allocator, nullptr)->AsSpreadElement()->Argument());
            }
        } else {
            tupleInitList += "@@E" + std::to_string(elementNodes.size() + 1) + ", ";
            elementNodes.emplace_back(element->Clone(allocator, nullptr));
        }
    }

    tupleInitList.pop_back();
    return tupleInitList;
}

static ir::Expression *GenerateTupleInitExpr(public_lib::Context *ctx, ir::ArrayExpression *array)
{
    auto *const parser = ctx->parser->AsETSParser();
    auto *const allocator = ctx->allocator;

    std::vector<ir::AstNode *> arrayExprElementNodes {};
    std::stringstream newTupleExpr;

    newTupleExpr << "[";
    newTupleExpr << GenerateNewTupleInitList(allocator, array, arrayExprElementNodes);
    newTupleExpr << "];";

    return parser->CreateFormattedExpression(newTupleExpr.str(), arrayExprElementNodes);
}

static ir::Identifier *CreateNewTupleDeclareStatement(public_lib::Context *ctx, ir::ArrayExpression *array,
                                                      ArenaVector<ir::Statement *> &statements)
<<<<<<< HEAD
{
    auto *const allocator = ctx->allocator;
    auto *const parser = ctx->parser->AsETSParser();
    ir::Identifier *newTupleId = Gensym(allocator);
    checker::ETSTupleType *tupleType = array->TsType()->AsETSTupleType();

    std::stringstream newArrayDeclareStr;
    newArrayDeclareStr << "let @@I1: (@@T2) = (@@E3);" << std::endl;

    ir::Expression *tupleCreationExpr = GenerateTupleInitExpr(ctx, array);

    ir::Statement *newTupleInitStmt = parser->CreateFormattedStatement(
        newArrayDeclareStr.str(), newTupleId->Clone(allocator, nullptr), tupleType, tupleCreationExpr);
    statements.emplace_back(newTupleInitStmt);

    return newTupleId;
}

static ir::Statement *CreateSpreadArrIteratorStatement(public_lib::Context *ctx, ir::ArrayExpression *array,
                                                       ir::Identifier *spreadArrIterator)
=======
>>>>>>> 494f8da8
{
    auto *const allocator = ctx->allocator;
    auto *const parser = ctx->parser->AsETSParser();
    ir::Identifier *newTupleId = Gensym(allocator);
    checker::ETSTupleType *tupleType = array->TsType()->AsETSTupleType();

    std::stringstream newArrayDeclareStr;
    newArrayDeclareStr << "let @@I1: (@@T2) = (@@E3);" << std::endl;

    ir::Expression *tupleCreationExpr = GenerateTupleInitExpr(ctx, array);

    ir::Statement *newTupleInitStmt = parser->CreateFormattedStatement(
        newArrayDeclareStr.str(), newTupleId->Clone(allocator, nullptr), tupleType, tupleCreationExpr);
    statements.emplace_back(newTupleInitStmt);

    return newTupleId;
}

static ir::Statement *CreateElementsAssignStatementBySpreadArr(public_lib::Context *ctx, ir::Identifier *spId,
                                                               std::vector<ir::AstNode *> &newArrayAndIndex,
                                                               ir::Identifier *spreadArrIterator,
                                                               checker::Type *arrayElementType)
{
    auto *const allocator = ctx->allocator;
    auto *const parser = ctx->parser->AsETSParser();
    auto *const newArrayId = newArrayAndIndex[0];
    auto *const newArrayIndexId = newArrayAndIndex[1];

    std::stringstream elementsAssignStr;
    elementsAssignStr << "for (let @@I1 of @@I2) {";
    elementsAssignStr << "@@I3[@@I4] = @@I5 as @@T6;";
    elementsAssignStr << "@@I7++;";
    elementsAssignStr << "}";

    ir::Statement *elementsAssignStatement = parser->CreateFormattedStatement(
        elementsAssignStr.str(), spreadArrIterator->Clone(allocator, nullptr), spId->Clone(allocator, nullptr),
        newArrayId->Clone(allocator, nullptr), newArrayIndexId->Clone(allocator, nullptr),
        spreadArrIterator->Clone(allocator, nullptr), arrayElementType, newArrayIndexId->Clone(allocator, nullptr));

    return elementsAssignStatement;
}

static ir::Statement *CreateElementsAssignStatementBySingle(public_lib::Context *ctx, ir::AstNode *element,
                                                            std::vector<ir::AstNode *> &newArrayAndIndex)
{
    auto *const allocator = ctx->allocator;
    auto *const parser = ctx->parser->AsETSParser();
    auto *const newArrayId = newArrayAndIndex[0];
    auto *const newArrayIndexId = newArrayAndIndex[1];
    std::stringstream elementsAssignStr;
    elementsAssignStr << "@@I1[@@I2] = (@@E3);";
    elementsAssignStr << "@@I4++;";

    ir::Statement *elementsAssignStatement = parser->CreateFormattedStatement(
        elementsAssignStr.str(), newArrayId->Clone(allocator, nullptr), newArrayIndexId->Clone(allocator, nullptr),
        element->Clone(allocator, nullptr), newArrayIndexId->Clone(allocator, nullptr));

    return elementsAssignStatement;
}

static std::vector<ir::Statement *> CreateElementsAssignForTupleElements(public_lib::Context *ctx, ir::Identifier *spId,
                                                                         std::vector<ir::AstNode *> &newArrayAndIndex)
{
    auto *const allocator = ctx->allocator;
    auto *const parser = ctx->parser->AsETSParser();
    auto *const newArrayId = newArrayAndIndex[0];
    auto *const newArrayIndexId = newArrayAndIndex[1];

    ES2PANDA_ASSERT(spId->TsType()->IsETSTupleType());
    const auto *const spreadType = spId->TsType()->AsETSTupleType();
    std::vector<ir::Statement *> tupleAssignmentStatements {};

    for (size_t idx = 0; idx < spreadType->GetTupleTypesList().size(); ++idx) {
        std::stringstream tupleAssignmentsStr {};
        auto *elementType = spreadType->GetTupleTypesList()[idx];
        tupleAssignmentsStr << "@@I1[@@I2] = (@@I3[" << idx << "] as @@T4);";
        tupleAssignmentsStr << "@@I5++;";
        tupleAssignmentStatements.emplace_back(parser->CreateFormattedStatement(
            tupleAssignmentsStr.str(), newArrayId->Clone(allocator, nullptr),
            newArrayIndexId->Clone(allocator, nullptr), spId->Clone(allocator, nullptr), elementType,
            newArrayIndexId->Clone(allocator, nullptr)));
    }

    return tupleAssignmentStatements;
}

static ir::Statement *CreateReturnStatement(public_lib::Context *ctx, ir::AstNode *newArrayId,
                                            ir::ArrayExpression *array)
{
    auto *const allocator = ctx->allocator;
    auto *const parser = ctx->parser->AsETSParser();

    std::vector<ir::AstNode *> nodes {newArrayId};
    std::stringstream ss;
    ss << "@@I1 ";

    if (array->TsType()->IsETSResizableArrayType()) {
        ss << "as Object as Array<@@T2>;" << std::endl;
        nodes.emplace_back(
            allocator->New<ir::OpaqueTypeNode>(array->TsType()->AsETSResizableArrayType()->ElementType(), allocator));
    }

    ir::Statement *returnStatement = parser->CreateFormattedStatement(ss.str(), nodes);
    return returnStatement;
}

static void CreateNewArrayElementsAssignStatement(public_lib::Context *ctx, ir::ArrayExpression *array,
                                                  std::vector<ir::Identifier *> &spArrIds,
                                                  ArenaVector<ir::Statement *> &statements,
                                                  std::vector<ir::AstNode *> &newArrayAndIndex)
{
    auto *const allocator = ctx->allocator;
    auto *const newArrayId = newArrayAndIndex[0];
    size_t spArrIdx = 0;

    for (auto *element : array->Elements()) {
        if (element->IsSpreadElement()) {
            if (element->AsSpreadElement()->Argument()->TsType()->IsETSTupleType()) {
                const auto newTupleAssignmentStatements =
                    CreateElementsAssignForTupleElements(ctx, spArrIds[spArrIdx++], newArrayAndIndex);
                statements.insert(statements.cend(), newTupleAssignmentStatements.cbegin(),
                                  newTupleAssignmentStatements.cend());
            } else {
                ir::Identifier *spreadArrIterator = Gensym(allocator);
                checker::Type *arrayElementType =
                    ctx->GetChecker()->AsETSChecker()->GetElementTypeOfArray(array->TsType());
                statements.emplace_back(CreateElementsAssignStatementBySpreadArr(
                    ctx, spArrIds[spArrIdx++], newArrayAndIndex, spreadArrIterator, arrayElementType));
            }
        } else {
            statements.emplace_back(CreateElementsAssignStatementBySingle(ctx, element, newArrayAndIndex));
        }
    }

    statements.emplace_back(CreateReturnStatement(ctx, newArrayId->Clone(allocator, nullptr), array));
}

/*
 * NOTE: Expand the SpreadExpr to BlockExpr, the rules as follows :
 * let spreadArrayId1 = spreadExpr1
 * let length : int = normalExprCount + spreadArrayId1.length + 0
 * type typeOfNewArray = arrayType
 * let newArray: typeOfNewArray[] = new typeOfNewArray[length]
 * let newArrayIndex = 0
 * let elementOfSpreadArray1: arrayType
 * for (elementOfSpreadArray1 of spreadArray1) {
 *     newArray[newArrayIndex] = elementOfSpreadArray1
 *     newArrayIndex++
 * }
 * newArray[newArrayIndex] = normalExpr1
 * newArrayIndex++
 * ...
 * newArray;
 */
static ir::BlockExpression *CreateLoweredExpressionForArray(public_lib::Context *ctx, ir::ArrayExpression *array)
{
    auto *const parser = ctx->parser->AsETSParser();
    auto *const allocator = ctx->allocator;
    ArenaVector<ir::Statement *> statements(allocator->Adapter());
    std::vector<ir::Identifier *> spreadArrayIds = {};

    CreateSpreadArrayDeclareStatements(ctx, array, spreadArrayIds, statements);

    ir::Identifier *newArrayLengthId = CreateNewArrayLengthStatement(ctx, array, spreadArrayIds, statements);

    ir::Identifier *newArrayId = CreateNewArrayDeclareStatement(ctx, array, statements, newArrayLengthId);
    ir::Identifier *newArrayIndexId = Gensym(allocator);
    statements.emplace_back(
        parser->CreateFormattedStatement("let @@I1 = 0", newArrayIndexId->Clone(allocator, nullptr)));
    std::vector<ir::AstNode *> newArrayAndIndex {newArrayId->Clone(allocator, nullptr),
                                                 newArrayIndexId->Clone(allocator, nullptr)};

    CreateNewArrayElementsAssignStatement(ctx, array, spreadArrayIds, statements, newArrayAndIndex);
    return ctx->AllocNode<ir::BlockExpression>(std::move(statements));
}

/*
 * NOTE: Expand the SpreadExpr to BlockExpr, the rules as follows :
 * let newTuple: typeOfNewTuple = new std.core.TupleN(normalExpr1, ..., normalExprN);
 */
static ir::BlockExpression *CreateLoweredExpressionForTuple(public_lib::Context *ctx, ir::ArrayExpression *array)
{
    auto *const checker = ctx->GetChecker()->AsETSChecker();
    auto *const parser = ctx->parser->AsETSParser();
    auto *const allocator = ctx->allocator;

    ArenaVector<ir::Statement *> statements(allocator->Adapter());
    ir::Identifier *newTupleId = CreateNewTupleDeclareStatement(ctx, array, statements);

    statements.emplace_back(parser->CreateFormattedStatement("@@I1;", newTupleId->Clone(allocator, nullptr)));
    return checker->AllocNode<ir::BlockExpression>(std::move(statements));
}

/*
 * NOTE: Expand the SpreadExpr to BlockExpr, the rules as follows :
 * let newTuple: typeOfNewTuple = new std.core.TupleN(normalExpr1, ..., normalExprN);
 */
static ir::BlockExpression *CreateLoweredExpressionForTuple(public_lib::Context *ctx, ir::ArrayExpression *array)
{
    auto *const checker = ctx->checker->AsETSChecker();
    auto *const parser = ctx->parser->AsETSParser();
    auto *const allocator = ctx->allocator;

    ArenaVector<ir::Statement *> statements(allocator->Adapter());
    ir::Identifier *newTupleId = CreateNewTupleDeclareStatement(ctx, array, statements);

    statements.emplace_back(parser->CreateFormattedStatement("@@I1;", newTupleId->Clone(allocator, nullptr)));
    return checker->AllocNode<ir::BlockExpression>(std::move(statements));
}

bool SpreadConstructionPhase::PerformForModule(public_lib::Context *ctx, parser::Program *program)
{
    checker::ETSChecker *const checker = ctx->GetChecker()->AsETSChecker();
    varbinder::ETSBinder *const varbinder = checker->VarBinder()->AsETSBinder();

    program->Ast()->TransformChildrenRecursively(
        [&checker, &varbinder, &ctx](ir::AstNode *const node) -> AstNodePtr {
            if (node->IsArrayExpression() &&
                std::any_of(node->AsArrayExpression()->Elements().begin(), node->AsArrayExpression()->Elements().end(),
                            [](const auto *param) { return param->Type() == ir::AstNodeType::SPREAD_ELEMENT; })) {
                auto scopeCtx =
                    varbinder::LexicalScope<varbinder::Scope>::Enter(checker->VarBinder(), NearestScope(node));

                const auto *const arrayExprType = node->AsArrayExpression()->TsType();
                ir::BlockExpression *blockExpression =
<<<<<<< HEAD
                    arrayExprType->IsETSArrayType() ? CreateLoweredExpressionForArray(ctx, node->AsArrayExpression())
                                                    : CreateLoweredExpressionForTuple(ctx, node->AsArrayExpression());
=======
                    arrayExprType->IsETSArrayType() || arrayExprType->IsETSResizableArrayType()
                        ? CreateLoweredExpressionForArray(ctx, node->AsArrayExpression())
                        : CreateLoweredExpressionForTuple(ctx, node->AsArrayExpression());
>>>>>>> 494f8da8
                blockExpression->SetParent(node->Parent());

                // NOTE: this blockExpression is a kind of formatted-dummy code, which is invisible to users,
                //       so, its source range should be same as the original code([element1, element2, ...spreadExpr])
                blockExpression->SetRange(node->Range());
                for (auto st : blockExpression->Statements()) {
                    SetSourceRangesRecursively(st, node->Range());
                }
<<<<<<< HEAD

=======
>>>>>>> 494f8da8
                Recheck(ctx->phaseManager, varbinder, checker, blockExpression);

                return blockExpression;
            }

            return node;
        },
        Name());
    return true;
}

}  // namespace ark::es2panda::compiler<|MERGE_RESOLUTION|>--- conflicted
+++ resolved
@@ -86,11 +86,7 @@
     auto *const allocator = ctx->allocator;
     auto *const parser = ctx->parser->AsETSParser();
     ir::Identifier *newArrayId = Gensym(allocator);
-<<<<<<< HEAD
-    checker::Type *arrayElementType = array->TsType()->AsETSArrayType()->ElementType();
-=======
     checker::Type *arrayElementType = checker->GetElementTypeOfArray(array->TsType());
->>>>>>> 494f8da8
 
     // NOTE: If arrayElementType is ETSUnionType(String|Int) or ETSObjectType(private constructor) or ..., we cannot
     //       use "new Type[]" to declare an array, so we generate a new UnionType "arrayElementType|null" to solve
@@ -100,25 +96,17 @@
     //       But now cast Expression doesn't support built-in array (cast fatherType[] to sonType[]), so "newArrayName
     //       as arrayType" should be added after cast Expression is implemented completely.
     //       Related issue: #issue20162
-<<<<<<< HEAD
-    if (checker::ETSChecker::IsReferenceType(arrayElementType)) {
-=======
     if (checker->IsReferenceType(arrayElementType) &&
         !(arrayElementType->IsETSObjectType() && arrayElementType->AsETSObjectType()->IsBoxedPrimitive())) {
->>>>>>> 494f8da8
         arrayElementType = checker->CreateETSUnionType({arrayElementType, checker->GlobalETSUndefinedType()});
     }
 
     std::stringstream newArrayDeclareStr;
-<<<<<<< HEAD
-    newArrayDeclareStr << "let @@I1: (@@T2)[] = new (@@T3)[@@I4];" << std::endl;
-=======
     if (array->TsType()->IsETSResizableArrayType()) {
         newArrayDeclareStr << "let @@I1: Array<@@T2> = new Array<@@T3>(@@I4);" << std::endl;
     } else {
         newArrayDeclareStr << "let @@I1: FixedArray<@@T2> = new (@@T3)[@@I4];" << std::endl;
     }
->>>>>>> 494f8da8
 
     ir::Statement *newArrayDeclareSt = parser->CreateFormattedStatement(
         newArrayDeclareStr.str(), newArrayId->Clone(allocator, nullptr), arrayElementType, arrayElementType,
@@ -175,29 +163,6 @@
 
 static ir::Identifier *CreateNewTupleDeclareStatement(public_lib::Context *ctx, ir::ArrayExpression *array,
                                                       ArenaVector<ir::Statement *> &statements)
-<<<<<<< HEAD
-{
-    auto *const allocator = ctx->allocator;
-    auto *const parser = ctx->parser->AsETSParser();
-    ir::Identifier *newTupleId = Gensym(allocator);
-    checker::ETSTupleType *tupleType = array->TsType()->AsETSTupleType();
-
-    std::stringstream newArrayDeclareStr;
-    newArrayDeclareStr << "let @@I1: (@@T2) = (@@E3);" << std::endl;
-
-    ir::Expression *tupleCreationExpr = GenerateTupleInitExpr(ctx, array);
-
-    ir::Statement *newTupleInitStmt = parser->CreateFormattedStatement(
-        newArrayDeclareStr.str(), newTupleId->Clone(allocator, nullptr), tupleType, tupleCreationExpr);
-    statements.emplace_back(newTupleInitStmt);
-
-    return newTupleId;
-}
-
-static ir::Statement *CreateSpreadArrIteratorStatement(public_lib::Context *ctx, ir::ArrayExpression *array,
-                                                       ir::Identifier *spreadArrIterator)
-=======
->>>>>>> 494f8da8
 {
     auto *const allocator = ctx->allocator;
     auto *const parser = ctx->parser->AsETSParser();
@@ -391,23 +356,6 @@
     return checker->AllocNode<ir::BlockExpression>(std::move(statements));
 }
 
-/*
- * NOTE: Expand the SpreadExpr to BlockExpr, the rules as follows :
- * let newTuple: typeOfNewTuple = new std.core.TupleN(normalExpr1, ..., normalExprN);
- */
-static ir::BlockExpression *CreateLoweredExpressionForTuple(public_lib::Context *ctx, ir::ArrayExpression *array)
-{
-    auto *const checker = ctx->checker->AsETSChecker();
-    auto *const parser = ctx->parser->AsETSParser();
-    auto *const allocator = ctx->allocator;
-
-    ArenaVector<ir::Statement *> statements(allocator->Adapter());
-    ir::Identifier *newTupleId = CreateNewTupleDeclareStatement(ctx, array, statements);
-
-    statements.emplace_back(parser->CreateFormattedStatement("@@I1;", newTupleId->Clone(allocator, nullptr)));
-    return checker->AllocNode<ir::BlockExpression>(std::move(statements));
-}
-
 bool SpreadConstructionPhase::PerformForModule(public_lib::Context *ctx, parser::Program *program)
 {
     checker::ETSChecker *const checker = ctx->GetChecker()->AsETSChecker();
@@ -423,14 +371,9 @@
 
                 const auto *const arrayExprType = node->AsArrayExpression()->TsType();
                 ir::BlockExpression *blockExpression =
-<<<<<<< HEAD
-                    arrayExprType->IsETSArrayType() ? CreateLoweredExpressionForArray(ctx, node->AsArrayExpression())
-                                                    : CreateLoweredExpressionForTuple(ctx, node->AsArrayExpression());
-=======
                     arrayExprType->IsETSArrayType() || arrayExprType->IsETSResizableArrayType()
                         ? CreateLoweredExpressionForArray(ctx, node->AsArrayExpression())
                         : CreateLoweredExpressionForTuple(ctx, node->AsArrayExpression());
->>>>>>> 494f8da8
                 blockExpression->SetParent(node->Parent());
 
                 // NOTE: this blockExpression is a kind of formatted-dummy code, which is invisible to users,
@@ -439,10 +382,6 @@
                 for (auto st : blockExpression->Statements()) {
                     SetSourceRangesRecursively(st, node->Range());
                 }
-<<<<<<< HEAD
-
-=======
->>>>>>> 494f8da8
                 Recheck(ctx->phaseManager, varbinder, checker, blockExpression);
 
                 return blockExpression;
