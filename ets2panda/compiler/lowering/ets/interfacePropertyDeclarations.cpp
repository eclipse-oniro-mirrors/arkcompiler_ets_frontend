/**
 * Copyright (c) 2023-2025 Huawei Device Co., Ltd.
 * Licensed under the Apache License, Version 2.0 (the "License");
 * you may not use this file except in compliance with the License.
 * You may obtain a copy of the License at
 *
 * http://www.apache.org/licenses/LICENSE-2.0
 *
 * Unless required by applicable law or agreed to in writing, software
 * distributed under the License is distributed on an "AS IS" BASIS,
 * WITHOUT WARRANTIES OR CONDITIONS OF ANY KIND, either express or implied.
 * See the License for the specific language governing permissions and
 * limitations under the License.
 */

#include "interfacePropertyDeclarations.h"

#include "checker/ETSchecker.h"
#include "checker/types/type.h"
#include "compiler/lowering/scopesInit/scopesInitPhase.h"
#include "compiler/lowering/util.h"
#include "ir/astNode.h"
#include "ir/expression.h"
#include "ir/expressions/identifier.h"
#include "ir/opaqueTypeNode.h"
#include "ir/statements/blockStatement.h"
#include "ir/ts/tsInterfaceBody.h"
#include "ir/base/classProperty.h"
#include "ir/ets/etsUnionType.h"
#include "ir/ets/etsNullishTypes.h"

namespace ark::es2panda::compiler {

void InterfacePropertyDeclarationsPhase::TransformOptionalFieldTypeAnnotation(public_lib::Context *ctx,
                                                                              ir::ClassProperty *const field,
                                                                              bool isInterface)
{
    if (!field->IsOptionalDeclaration()) {
        return;
    }

    if (field->IsETSUnionType()) {
        bool alreadyHasUndefined = false;
        auto unionTypes = field->AsETSUnionType()->Types();
        for (const auto &type : unionTypes) {
            if (type->IsETSUndefinedType()) {
                alreadyHasUndefined = true;
                break;
            }
        }
        if (!alreadyHasUndefined) {
            ArenaVector<ir::TypeNode *> types(field->AsETSUnionType()->Types(), ctx->Allocator()->Adapter());
            types.push_back(ctx->AllocNode<ir::ETSUndefinedType>(ctx->Allocator()));
            auto *const unionType = ctx->AllocNode<ir::ETSUnionType>(std::move(types), ctx->Allocator());
            field->SetTypeAnnotation(unionType);
        }
    } else {
        ArenaVector<ir::TypeNode *> types(ctx->Allocator()->Adapter());
        types.push_back(field->TypeAnnotation());
        types.push_back(ctx->AllocNode<ir::ETSUndefinedType>(ctx->Allocator()));
        auto *const unionType = ctx->AllocNode<ir::ETSUnionType>(std::move(types), ctx->Allocator());
        field->SetTypeAnnotation(unionType);
        unionType->SetParent(field);
    }
    field->ClearModifier(ir::ModifierFlags::OPTIONAL);

    if (isInterface) {
        GetPropCollector().InsertInterfaceProperty(field->Key()->ToString());
    }
}

ir::FunctionSignature InterfacePropertyDeclarationsPhase::GenerateGetterOrSetterSignature(
    public_lib::Context *ctx, varbinder::ETSBinder *varbinder, ir::ClassProperty *const field, bool isSetter,
    varbinder::FunctionParamScope *paramScope)
{
    TransformOptionalFieldTypeAnnotation(ctx, field, true);
    ArenaVector<ir::Expression *> params(ctx->Allocator()->Adapter());

    if (isSetter) {
        auto paramIdent = field->Key()->AsIdentifier()->Clone(ctx->Allocator(), nullptr);
        paramIdent->SetTsTypeAnnotation(field->TypeAnnotation()->Clone(ctx->Allocator(), nullptr));
        paramIdent->TypeAnnotation()->SetParent(paramIdent);

        ClearTypesVariablesAndScopes(paramIdent);
        auto classCtx = varbinder::LexicalScope<varbinder::Scope>::Enter(varbinder, paramScope);
        InitScopesPhaseETS::RunExternalNode(paramIdent, varbinder);

        auto *const paramExpression = ctx->AllocNode<ir::ETSParameterExpression>(paramIdent, false, ctx->Allocator());
        paramExpression->SetRange(paramIdent->Range());
<<<<<<< HEAD
        auto [paramVar, node] = paramScope->AddParamDecl(checker->Allocator(), varbinder, paramExpression);
=======
        auto [paramVar, node] = paramScope->AddParamDecl(ctx->Allocator(), varbinder, paramExpression);
>>>>>>> 494f8da8
        if (node != nullptr) {
            varbinder->ThrowRedeclaration(node->Start(), paramVar->Name(), paramVar->Declaration()->Type());
        }

        paramIdent->SetVariable(paramVar);
        paramExpression->SetVariable(paramVar);

        params.push_back(paramExpression);
    }

    return ir::FunctionSignature(nullptr, std::move(params), isSetter ? nullptr : field->TypeAnnotation());
}

ir::MethodDefinition *InterfacePropertyDeclarationsPhase::GenerateGetterOrSetter(public_lib::Context *ctx,
                                                                                 varbinder::ETSBinder *varbinder,
                                                                                 ir::ClassProperty *const field,
                                                                                 bool isSetter)
{
    auto classScope = NearestScope(field);
    auto *paramScope = ctx->Allocator()->New<varbinder::FunctionParamScope>(ctx->Allocator(), classScope);
    auto *functionScope = ctx->Allocator()->New<varbinder::FunctionScope>(ctx->Allocator(), paramScope);

    functionScope->BindParamScope(paramScope);
    paramScope->BindFunctionScope(functionScope);

    auto flags = ir::ModifierFlags::PUBLIC;
    flags |= ir::ModifierFlags::ABSTRACT;

    ir::FunctionSignature signature = GenerateGetterOrSetterSignature(ctx, varbinder, field, isSetter, paramScope);

    auto *func = ctx->AllocNode<ir::ScriptFunction>(
        ctx->Allocator(), ir::ScriptFunction::ScriptFunctionData {
                              nullptr, std::move(signature),  // CC-OFF(G.FMT.02) project code style
                              // CC-OFFNXT(G.FMT.02) project code style
                              isSetter ? ir::ScriptFunctionFlags::SETTER : ir::ScriptFunctionFlags::GETTER, flags});

    func->SetRange(field->Range());
    func->SetScope(functionScope);

    auto const &name = field->Key()->AsIdentifier()->Name();
    auto methodIdent = ctx->AllocNode<ir::Identifier>(name, ctx->Allocator());

    auto *decl = ctx->Allocator()->New<varbinder::VarDecl>(name);
    auto var = functionScope->AddDecl(ctx->Allocator(), decl, ScriptExtension::ETS);
    ES2PANDA_ASSERT(var != nullptr);
    methodIdent->SetVariable(var);

    auto *funcExpr = ctx->AllocNode<ir::FunctionExpression>(func);
    funcExpr->SetRange(func->Range());
    func->AddFlag(ir::ScriptFunctionFlags::METHOD);

    auto *method =
        ctx->AllocNode<ir::MethodDefinition>(isSetter ? ir::MethodDefinitionKind::SET : ir::MethodDefinitionKind::GET,
                                             methodIdent, funcExpr, flags, ctx->Allocator(), false);

    method->Id()->SetMutator();
    method->SetRange(field->Range());
    method->Function()->SetIdent(method->Id()->Clone(ctx->Allocator(), nullptr));
    method->Function()->AddModifier(method->Modifiers());
    paramScope->BindNode(func);
    functionScope->BindNode(func);

    if (!field->Annotations().empty()) {
        ArenaVector<ir::AnnotationUsage *> functionAnnotations(ctx->Allocator()->Adapter());
        for (auto *annotationUsage : field->Annotations()) {
            functionAnnotations.push_back(annotationUsage->Clone(ctx->Allocator(), method)->AsAnnotationUsage());
        }
        method->Function()->SetAnnotations(std::move(functionAnnotations));
    }

    return method;
}

void InterfacePropertyDeclarationsPhase::CollectPropertiesAndSuperInterfaces(ir::TSInterfaceBody *const interface)
{
    ES2PANDA_ASSERT(interface->Parent()->IsTSInterfaceDeclaration());
    auto *interfaceDecl = interface->Parent()->AsTSInterfaceDeclaration();
    GetPropCollector().SetInterfaceId(interfaceDecl->Id()->ToString());
    GetPropCollector().InitInterfacePropertyMap();
    for (const auto &superInterface : interfaceDecl->Extends()) {
        std::string superId = superInterface->Expr()->AsETSTypeReference()->Part()->Name()->ToString();
        if (!GetPropCollector().IsParentExists(GetPropCollector().GetInterfaceId())) {
            GetPropCollector().InitInterfaceParentMap();
        }
        GetPropCollector().InsertInterfaceParent(superId);
    }
}

void InterfacePropertyDeclarationsPhase::HandleInternalGetterOrSetterMethod(ir::AstNode *const ast)
{
    if (!ast->IsMethodDefinition()) {
        return;
    }
    auto *method = ast->AsMethodDefinition();
    if (method->Kind() == ir::MethodDefinitionKind::GET || method->Kind() == ir::MethodDefinitionKind::SET) {
        GetPropCollector().InsertInterfaceProperty(method->Key()->ToString());
    }
}

//  Extracted form 'UpdateInterfaceProperties(...)' to reduce its size.
static void AddOverload(ir::MethodDefinition *method, ir::MethodDefinition *overload, varbinder::Variable *variable)
{
    method->AddOverload(overload);
    overload->SetParent(method);
    overload->Function()->AddFlag(ir::ScriptFunctionFlags::OVERLOAD);
    overload->Function()->Id()->SetVariable(variable);
}

ir::Expression *InterfacePropertyDeclarationsPhase::UpdateInterfaceProperties(public_lib::Context *ctx,
                                                                              varbinder::ETSBinder *varbinder,
                                                                              ir::TSInterfaceBody *const interface)
{
    if (interface->Body().empty()) {
        return interface;
    }

    CollectPropertiesAndSuperInterfaces(interface);

    auto propertyList = interface->Body();
    ArenaVector<ir::AstNode *> newPropertyList(ctx->Allocator()->Adapter());

    auto scope = NearestScope(interface);
    ES2PANDA_ASSERT(scope->IsClassScope());

    for (const auto &prop : propertyList) {
        if (!prop->IsClassProperty()) {
            newPropertyList.emplace_back(prop);
            HandleInternalGetterOrSetterMethod(prop);
            continue;
        }
        auto getter = GenerateGetterOrSetter(ctx, varbinder, prop->AsClassProperty(), false);

        auto methodScope = scope->AsClassScope()->InstanceMethodScope();
        auto name = getter->Key()->AsIdentifier()->Name();

        auto *decl = ctx->Allocator()->New<varbinder::FunctionDecl>(ctx->Allocator(), name, getter);
        auto *variable = methodScope->AddDecl(ctx->Allocator(), decl, ScriptExtension::ETS);

        if (variable == nullptr) {
            auto prevDecl = methodScope->FindDecl(name);
            ES2PANDA_ASSERT(prevDecl->IsFunctionDecl());

            auto *const method = prevDecl->Node()->AsMethodDefinition();
            auto *const var = methodScope->FindLocal(name, varbinder::ResolveBindingOptions::BINDINGS);

            AddOverload(method, getter, var);

            if (!prop->AsClassProperty()->IsReadonly()) {
                auto setter = GenerateGetterOrSetter(ctx, varbinder, prop->AsClassProperty(), true);
                AddOverload(method, setter, var);
            }
            continue;
        }

        getter->Function()->Id()->SetVariable(variable);
        newPropertyList.emplace_back(getter);

        if (!prop->AsClassProperty()->IsReadonly()) {
            auto setter = GenerateGetterOrSetter(ctx, varbinder, prop->AsClassProperty(), true);
            AddOverload(getter, setter, variable);
        }
        scope->AsClassScope()->InstanceFieldScope()->EraseBinding(name);
    }

    auto newInterface = ctx->AllocNode<ir::TSInterfaceBody>(std::move(newPropertyList));
    newInterface->SetRange(interface->Range());
    newInterface->SetParent(interface->Parent());

    return newInterface;
}

void InterfacePropertyDeclarationsPhase::CollectSuperInterfaceProperties(InterfacePropertyType &implInterfaceProperties,
                                                                         const std::string &interId)
{
    if (GetPropCollector().IsVisitedInterface(interId)) {
        return;
    }

    if (GetPropCollector().IsInterfaceHasProperty(interId)) {
        InterfacePropertyType &properties = GetPropCollector().GetInterfaceProperty(interId);
        implInterfaceProperties.insert(properties.begin(), properties.end());
    }
    if (GetPropCollector().IsParentExists(interId)) {
        for (auto &superId : GetPropCollector().GetInterfaceParent(interId)) {
            CollectSuperInterfaceProperties(implInterfaceProperties, superId);
        }
    }
}

void InterfacePropertyDeclarationsPhase::UpdateClassProperties(public_lib::Context *ctx,
                                                               ir::ClassDefinition *const klass)
{
    if (klass->Body().empty()) {
        return;
    }

    InterfacePropertyType implInterfaceProperties = {};

    GetPropCollector().InitVisitedInterfaces();
    for (const auto &implement : klass->Implements()) {
        std::string interId = implement->Expr()->IsOpaqueTypeNode()
                                  ? implement->Expr()->TsType()->AsETSObjectType()->Name().Mutf8()
                                  : implement->Expr()->AsETSTypeReference()->Part()->Name()->ToString();
        CollectSuperInterfaceProperties(implInterfaceProperties, interId);
    }

    for (auto *elem : klass->Body()) {
        if (elem->IsClassProperty() &&
            (implInterfaceProperties.count(elem->AsClassProperty()->Key()->ToString()) != 0U)) {
            TransformOptionalFieldTypeAnnotation(ctx, elem->AsClassProperty());
        }
    }
}

bool InterfacePropertyDeclarationsPhase::PerformForModule(public_lib::Context *ctx, parser::Program *program)
{
    varbinder::ETSBinder *const varbinder = ctx->parserProgram->VarBinder()->AsETSBinder();

    ir::NodeTransformer handleInterfacePropertyDecl = [this, ctx, varbinder](ir::AstNode *const ast) {
        return ast->IsTSInterfaceBody() ? UpdateInterfaceProperties(ctx, varbinder, ast->AsTSInterfaceBody()) : ast;
    };

    ir::NodeTransformer handleClassPropertyDecl = [this, ctx](ir::AstNode *const ast) {
        if (ast->IsClassDefinition() && !ast->AsClassDefinition()->Implements().empty()) {
            UpdateClassProperties(ctx, ast->AsClassDefinition());
        }
        return ast;
    };

    program->Ast()->TransformChildrenRecursively(
        [handleClassPropertyDecl, handleInterfacePropertyDecl](ir::AstNode *const ast) {
            return handleClassPropertyDecl(handleInterfacePropertyDecl(ast));
        },
        Name());

    return true;
}

}  // namespace ark::es2panda::compiler<|MERGE_RESOLUTION|>--- conflicted
+++ resolved
@@ -87,11 +87,7 @@
 
         auto *const paramExpression = ctx->AllocNode<ir::ETSParameterExpression>(paramIdent, false, ctx->Allocator());
         paramExpression->SetRange(paramIdent->Range());
-<<<<<<< HEAD
-        auto [paramVar, node] = paramScope->AddParamDecl(checker->Allocator(), varbinder, paramExpression);
-=======
         auto [paramVar, node] = paramScope->AddParamDecl(ctx->Allocator(), varbinder, paramExpression);
->>>>>>> 494f8da8
         if (node != nullptr) {
             varbinder->ThrowRedeclaration(node->Start(), paramVar->Name(), paramVar->Declaration()->Type());
         }
