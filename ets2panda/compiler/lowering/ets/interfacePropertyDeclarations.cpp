--- conflicted
+++ resolved
@@ -86,11 +86,7 @@
 
         auto *const paramExpression = ctx->AllocNode<ir::ETSParameterExpression>(paramIdent, false, ctx->Allocator());
         paramExpression->SetRange(paramIdent->Range());
-<<<<<<< HEAD
-        auto [paramVar, node] = paramScope->AddParamDecl(checker->Allocator(), varbinder, paramExpression);
-=======
         auto [paramVar, node] = paramScope->AddParamDecl(ctx->Allocator(), varbinder, paramExpression);
->>>>>>> 58c46612
         if (node != nullptr) {
             varbinder->ThrowRedeclaration(node->Start(), paramVar->Name(), paramVar->Declaration()->Type());
         }
