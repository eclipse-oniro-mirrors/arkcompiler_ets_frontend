--- conflicted
+++ resolved
@@ -164,14 +164,9 @@
         }
 
         // Field identifier
-<<<<<<< HEAD
-        util::UString anonClassFieldName(
-            std::string(compiler::Signatures::PROPERTY) + ifaceMethod->Id()->Name().Mutf8(), ctx->allocator);
-=======
         std::string newName = util::NameMangler::GetInstance()->CreateMangledNameByTypeAndName(
             util::NameMangler::PROPERTY, ifaceMethod->Id()->Name());
         util::UString anonClassFieldName(newName, ctx->allocator);
->>>>>>> 6d813986
         auto *field = CreateAnonClassField(ctx, copyIfaceMethod, anonClassFieldName);
         if (field->IsReadonly()) {
             readonlyFields.push_back(
@@ -216,11 +211,7 @@
     annoUsage->AddModifier(ir::ModifierFlags::ANNOTATION_USAGE);
     annoUsage->SetParent(classDef);
     annoId->SetParent(annoUsage);
-<<<<<<< HEAD
-    classDef->Annotations().emplace_back(annoUsage);
-=======
     classDef->AddAnnotations(annoUsage);
->>>>>>> 6d813986
     RefineSourceRanges(annoUsage);
     CheckLoweredNode(checker->VarBinder()->AsETSBinder(), checker, annoUsage);
 }
@@ -396,9 +387,14 @@
 }
 
 static bool CheckInterfaceShouldGenerateAnonClass(ir::TSInterfaceDeclaration *interfaceDecl)
-<<<<<<< HEAD
-{
+{
+    if (interfaceDecl->TsType() != nullptr && interfaceDecl->TsType()->IsGradualType()) {
+        return false;
+    }
     for (auto it : interfaceDecl->Body()->Body()) {
+        if (it->IsOverloadDeclaration()) {
+            continue;
+        }
         ES2PANDA_ASSERT(it->IsMethodDefinition());
         auto methodDef = it->AsMethodDefinition();
         ES2PANDA_ASSERT(methodDef->Function());
@@ -433,7 +429,7 @@
         if (ast->IsTSInterfaceDeclaration() && CheckInterfaceShouldGenerateAnonClass(ast->AsTSInterfaceDeclaration())) {
             GenerateAnonClassTypeFromInterface(ctx, ast->AsTSInterfaceDeclaration());
         } else if (ast->IsClassDefinition() && ast != program->GlobalClass() &&
-                   ast->AsClassDefinition()->IsAbstract() &&
+                   ast->AsClassDefinition()->IsAbstract() && !ast->AsClassDefinition()->TsType()->IsGradualType() &&
                    CheckAbstractClassShouldGenerateAnonClass(ast->AsClassDefinition())) {
             GenerateAnonClassTypeFromAbstractClass(ctx, ast->AsClassDefinition());
         }
@@ -441,17 +437,16 @@
 }
 
 static void TransfromInterfaceLiteral(public_lib::Context *ctx, parser::Program *program)
-=======
->>>>>>> 6d813986
-{
-    if (interfaceDecl->TsType() != nullptr && interfaceDecl->TsType()->IsGradualType()) {
-        return false;
-    }
-    for (auto it : interfaceDecl->Body()->Body()) {
-        if (it->IsOverloadDeclaration()) {
-            continue;
-        }
-<<<<<<< HEAD
+{
+    program->Ast()->IterateRecursivelyPostorder([ctx](ir::AstNode *ast) -> void {
+        if (!ast->IsObjectExpression()) {
+            return;
+        }
+        auto objExpr = ast->AsObjectExpression();
+        if ((IsInterfaceType(objExpr->TsType()) || IsAbstractClassType(objExpr->TsType())) &&
+            !objExpr->TsType()->AsETSObjectType()->GetDeclNode()->AsTyped()->TsType()->IsGradualType()) {
+            HandleInterfaceLowering(ctx, ast->AsObjectExpression());
+        }
     });
 }
 
@@ -461,6 +456,9 @@
     for (auto &[_, extPrograms] : program->ExternalSources()) {
         (void)_;
         for (auto *extProg : extPrograms) {
+            if (extProg->IsASTLowered()) {
+                continue;
+            }
             auto *savedProgram = varbinder->Program();
             auto *savedRecordTable = varbinder->GetRecordTable();
             auto *savedTopScope = varbinder->TopScope();
@@ -479,101 +477,9 @@
     for (auto &[_, extPrograms] : program->ExternalSources()) {
         (void)_;
         for (auto *extProg : extPrograms) {
-            TransfromInterfaceLiteral(ctx, extProg);
-        }
-    }
-
-    TransfromInterfaceLiteral(ctx, program);
-
-    return true;
-}
-
-=======
-        ES2PANDA_ASSERT(it->IsMethodDefinition());
-        auto methodDef = it->AsMethodDefinition();
-        ES2PANDA_ASSERT(methodDef->Function());
-        if (!methodDef->Function()->IsGetter() && !methodDef->Function()->IsSetter()) {
-            return false;
-        }
-    }
-
-    return true;
-}
-
-static bool CheckAbstractClassShouldGenerateAnonClass(ir::ClassDefinition *classDef)
-{
-    auto constructorSigs = classDef->TsType()->AsETSObjectType()->ConstructSignatures();
-    if (auto res = std::find_if(constructorSigs.cbegin(), constructorSigs.cend(),
-                                [](checker::Signature *sig) -> bool { return sig->MinArgCount() == 0; });
-        res == constructorSigs.cend()) {
-        return false;
-    }
-    for (auto it : classDef->Body()) {
-        if (it->IsMethodDefinition() && it->AsMethodDefinition()->IsAbstract()) {
-            return false;
-        }
-    }
-
-    return true;
-}
-
-static void TransfromInterfaceDecl(public_lib::Context *ctx, parser::Program *program)
-{
-    program->Ast()->IterateRecursivelyPostorder([ctx, program](ir::AstNode *ast) -> void {
-        if (ast->IsTSInterfaceDeclaration() && CheckInterfaceShouldGenerateAnonClass(ast->AsTSInterfaceDeclaration())) {
-            GenerateAnonClassTypeFromInterface(ctx, ast->AsTSInterfaceDeclaration());
-        } else if (ast->IsClassDefinition() && ast != program->GlobalClass() &&
-                   ast->AsClassDefinition()->IsAbstract() && !ast->AsClassDefinition()->TsType()->IsGradualType() &&
-                   CheckAbstractClassShouldGenerateAnonClass(ast->AsClassDefinition())) {
-            GenerateAnonClassTypeFromAbstractClass(ctx, ast->AsClassDefinition());
-        }
-    });
-}
-
-static void TransfromInterfaceLiteral(public_lib::Context *ctx, parser::Program *program)
-{
-    program->Ast()->IterateRecursivelyPostorder([ctx](ir::AstNode *ast) -> void {
-        if (!ast->IsObjectExpression()) {
-            return;
-        }
-        auto objExpr = ast->AsObjectExpression();
-        if ((IsInterfaceType(objExpr->TsType()) || IsAbstractClassType(objExpr->TsType())) &&
-            !objExpr->TsType()->AsETSObjectType()->GetDeclNode()->AsTyped()->TsType()->IsGradualType()) {
-            HandleInterfaceLowering(ctx, ast->AsObjectExpression());
-        }
-    });
-}
-
-bool InterfaceObjectLiteralLowering::Perform(public_lib::Context *ctx, parser::Program *program)
-{
-    auto *varbinder = program->VarBinder()->AsETSBinder();
-    for (auto &[_, extPrograms] : program->ExternalSources()) {
-        (void)_;
-        for (auto *extProg : extPrograms) {
             if (extProg->IsASTLowered()) {
                 continue;
             }
-            auto *savedProgram = varbinder->Program();
-            auto *savedRecordTable = varbinder->GetRecordTable();
-            auto *savedTopScope = varbinder->TopScope();
-            varbinder->ResetTopScope(extProg->GlobalScope());
-            varbinder->SetRecordTable(varbinder->GetExternalRecordTable().at(extProg));
-            varbinder->SetProgram(extProg);
-            TransfromInterfaceDecl(ctx, extProg);
-            varbinder->SetProgram(savedProgram);
-            varbinder->SetRecordTable(savedRecordTable);
-            varbinder->ResetTopScope(savedTopScope);
-        }
-    }
-
-    TransfromInterfaceDecl(ctx, program);
-
-    for (auto &[_, extPrograms] : program->ExternalSources()) {
-        (void)_;
-        for (auto *extProg : extPrograms) {
-            if (extProg->IsASTLowered()) {
-                continue;
-            }
             TransfromInterfaceLiteral(ctx, extProg);
         }
     }
@@ -583,5 +489,4 @@
     return true;
 }
 
->>>>>>> 6d813986
 }  // namespace ark::es2panda::compiler