--- conflicted
+++ resolved
@@ -258,10 +258,6 @@
             ctx->allocator->New<checker::ETSChecker>(ctx->allocator, *ctx->diagnosticEngine, ctx->allocator);
         auto analyzer = ctx->allocator->New<checker::ETSAnalyzer>(newChecker);
 
-<<<<<<< HEAD
-        for (auto *phase : phaseManager->RecheckPhases()) {
-            phase->Apply(varBinder->GetContext(), program);
-=======
         ctx->PushAnalyzer(analyzer);
         newChecker->SetAnalyzer(analyzer);
         newChecker->Initialize(newVarbinder);
@@ -271,7 +267,6 @@
                 newChecker->SetGlobalTypesHolder(prog->Checker()->GetGlobalTypesHolder());
                 break;
             }
->>>>>>> 494f8da8
         }
 
         for (auto *phase : phaseManager->RecheckPhases()) {
@@ -371,17 +366,12 @@
     if ((checker->Context().Status() & checker::CheckerStatus::IN_EXTENSION_ACCESSOR_CHECK) != 0) {
         newStatus |= checker::CheckerStatus::IN_EXTENSION_ACCESSOR_CHECK;
     }
-<<<<<<< HEAD
-    auto checkerCtx = checker::SavedCheckerContext(
-        checker, newStatus, containingClass != nullptr ? containingClass->TsType()->AsETSObjectType() : nullptr);
-=======
 
     auto classType = containingClass == nullptr ? nullptr
                      : containingClass->TsType()->IsGradualType()
                          ? containingClass->TsType()->AsGradualType()->GetBaseType()->AsETSObjectType()
                          : containingClass->TsType()->AsETSObjectType();
     auto checkerCtx = checker::SavedCheckerContext(checker, newStatus, classType);
->>>>>>> 494f8da8
     auto scopeCtx = checker::ScopeContext(checker, scope);
 
     node->Check(checker);
