--- conflicted
+++ resolved
@@ -23,9 +23,6 @@
 
 namespace ark::es2panda::compiler {
 
-constexpr int32_t INVALID_PHASE_ID = -2;
-constexpr int32_t PARSER_PHASE_ID = -1;
-
 class Phase {
 public:
     /* If Apply returns false, processing is stopped. */
@@ -106,12 +103,6 @@
     PhaseManager(ScriptExtension ext, ArenaAllocator *allocator) : allocator_ {allocator}, ext_ {ext}
     {
         InitializePhases();
-<<<<<<< HEAD
-        Restart();
-    }
-
-    int32_t PreviousPhaseId() const
-=======
         Reset();
     }
 
@@ -132,26 +123,17 @@
     }
 
     PhaseId PreviousPhaseId() const
->>>>>>> 494f8da8
     {
         return prev_;
     }
 
-<<<<<<< HEAD
-    int32_t CurrentPhaseId() const
-=======
     PhaseId CurrentPhaseId() const
->>>>>>> 494f8da8
     {
         return curr_;
     }
 
     void SetCurrentPhaseId(int32_t phaseId)
     {
-<<<<<<< HEAD
-        prev_ = curr_;
-        curr_ = phaseId;
-=======
         if (phaseId == curr_.minor) {
             return;
         }
@@ -161,7 +143,6 @@
             curr_.major++;
         }
         curr_.minor = phaseId;
->>>>>>> 494f8da8
     }
 
     ArenaAllocator *Allocator() const
@@ -174,17 +155,7 @@
         return allocator_ != nullptr && ext_ != ScriptExtension::INVALID;
     }
 
-<<<<<<< HEAD
-    void Restart()
-    {
-        prev_ = INVALID_PHASE_ID;
-        curr_ = PARSER_PHASE_ID;
-        next_ = PARSER_PHASE_ID + 1;
-        ES2PANDA_ASSERT(next_ == 0);
-    }
-=======
     void Reset();
->>>>>>> 494f8da8
 
     Phase *NextPhase()
     {
@@ -198,15 +169,6 @@
     std::vector<Phase *> RebindPhases();
     std::vector<Phase *> RecheckPhases();
 
-<<<<<<< HEAD
-private:
-    void InitializePhases();
-    int32_t prev_ {INVALID_PHASE_ID};
-    int32_t curr_ {INVALID_PHASE_ID};
-    int32_t next_ {INVALID_PHASE_ID};
-
-    ArenaAllocator *allocator_ {nullptr};
-=======
     void SetCurrentPhaseIdToAfterParse()
     {
         GetPhaseManager()->SetCurrentPhaseId(jsPluginAfterParse_);
@@ -244,17 +206,10 @@
 
     ArenaAllocator *allocator_ {nullptr};
     public_lib::Context *context_ {nullptr};
->>>>>>> 494f8da8
     ScriptExtension ext_ {ScriptExtension::INVALID};
     std::vector<Phase *> phases_;
 };
 
-<<<<<<< HEAD
-PhaseManager *GetPhaseManager();
-void SetPhaseManager(PhaseManager *phaseManager);
-
-=======
->>>>>>> 494f8da8
 }  // namespace ark::es2panda::compiler
 
 #endif