--- conflicted
+++ resolved
@@ -48,12 +48,6 @@
     for (auto stmt : program->Ast()->Statements()) {
         stmt->AddAstNodeFlags(ir::AstNodeFlags::NOCLEANUP);
     }
-<<<<<<< HEAD
-    auto checkerResult = ctx->checker->StartChecker(ctx->parserProgram->VarBinder(), *ctx->config->options);
-    return program->Extension() == ScriptExtension::ETS ? true : checkerResult;
-}
-=======
->>>>>>> 6d813986
 
     if (program->Extension() == ScriptExtension::ETS) {
         try {
