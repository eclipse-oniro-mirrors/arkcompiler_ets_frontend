/*
 * Copyright (c) 2021-2025 Huawei Device Co., Ltd.
 * Licensed under the Apache License, Version 2.0 (the "License");
 * you may not use this file except in compliance with the License.
 * You may obtain a copy of the License at
 *
 * http://www.apache.org/licenses/LICENSE-2.0
 *
 * Unless required by applicable law or agreed to in writing, software
 * distributed under the License is distributed on an "AS IS" BASIS,
 * WITHOUT WARRANTIES OR CONDITIONS OF ANY KIND, either express or implied.
 * See the License for the specific language governing permissions and
 * limitations under the License.
 */

#include "ETSCompiler.h"

#include "compiler/base/catchTable.h"
#include "compiler/base/condition.h"
#include "compiler/base/lreference.h"
#include "compiler/core/switchBuilder.h"
#include "compiler/core/targetTypeContext.h"
#include "compiler/core/vReg.h"
#include "compiler/function/functionBuilder.h"
#include "checker/ETSchecker.h"
#include "checker/types/ets/etsTupleType.h"
#include "ETSGen-inl.h"
#include "generated/signatures.h"
#include "util/es2pandaMacros.h"
#include "varbinder/ETSBinder.h"

namespace ark::es2panda::compiler {

ETSGen *ETSCompiler::GetETSGen() const
{
    return static_cast<ETSGen *>(GetCodeGen());
}

void ETSCompiler::Compile(const ir::CatchClause *st) const
{
    ETSGen *etsg = GetETSGen();
    compiler::LocalRegScope lrs(etsg, st->Scope()->ParamScope());
    etsg->SetAccumulatorType(st->TsType());
    auto lref = compiler::ETSLReference::Create(etsg, st->Param(), true);
    lref.SetValue();
    st->Body()->Compile(etsg);
}

void ETSCompiler::Compile(const ir::ClassProperty *st) const
{
    ETSGen *etsg = GetETSGen();
    if (st->Value() == nullptr && st->TsType()->IsETSPrimitiveType()) {
        return;
    }

    auto ttctx = compiler::TargetTypeContext(etsg, st->TsType());
    compiler::RegScope rs(etsg);

    if (st->Value() == nullptr) {
        etsg->LoadDefaultValue(st, st->TsType());
    } else {
        st->Value()->Compile(etsg);
        etsg->ApplyConversion(st->Value(), st->TsType());
<<<<<<< HEAD
        st->Value()->SetBoxingUnboxingFlags(flags);
=======
>>>>>>> 494f8da8
    }

    if (st->IsStatic()) {
        etsg->StoreStaticOwnProperty(st, st->TsType(), st->Key()->AsIdentifier()->Name());
    } else {
        etsg->StoreProperty(st, st->TsType(), etsg->GetThisReg(), st->Key()->AsIdentifier()->Name());
    }
}

void ETSCompiler::Compile(const ir::TemplateElement *expr) const
{
    ETSGen *etsg = GetETSGen();
    etsg->LoadAccumulatorString(expr, expr->Cooked());
    etsg->SetAccumulatorType(expr->TsType());
    ES2PANDA_ASSERT(etsg->Checker()->Relation()->IsIdenticalTo(etsg->GetAccumulatorType(), expr->TsType()));
}

void ETSCompiler::Compile(const ir::ETSClassLiteral *expr) const
{
    ETSGen *etsg = GetETSGen();

    auto *literal = expr->Expr();
    auto *literalType = literal->TsType();

    bool const isPrimitive = !literalType->IsETSReferenceType();
    if (!isPrimitive) {
        literal->Compile(etsg);
    } else {
        ES2PANDA_ASSERT(literalType->IsETSPrimitiveType());
        etsg->SetAccumulatorType(literalType);
    }

    etsg->GetType(expr, isPrimitive);
    ES2PANDA_ASSERT(etsg->Checker()->Relation()->IsIdenticalTo(etsg->GetAccumulatorType(), expr->TsType()));
}

void ETSCompiler::Compile(const ir::ETSFunctionType *node) const
{
    ETSGen *etsg = GetETSGen();
    etsg->LoadAccumulatorPoison(node, node->TsType());
}

void ETSCompiler::Compile(const ir::ETSNewArrayInstanceExpression *expr) const
{
    ETSGen *etsg = GetETSGen();
    auto const checker = const_cast<checker::ETSChecker *>(etsg->Checker());
    compiler::RegScope rs(etsg);
    compiler::TargetTypeContext ttctx(etsg, checker->GlobalIntType());

    expr->Dimension()->Compile(etsg);

    compiler::VReg arr = etsg->AllocReg();
    compiler::VReg dim = etsg->AllocReg();
    etsg->ApplyConversionAndStoreAccumulator(expr, dim, expr->Dimension()->TsType());
    etsg->NewArray(expr, arr, dim, expr->TsType());

    const auto *elementType = expr->TypeReference()->TsType();
    const bool undefAssignable = checker->Relation()->IsSupertypeOf(elementType, checker->GlobalETSUndefinedType());
    if (elementType->IsETSPrimitiveType() || undefAssignable) {
        // no-op
    } else {
        compiler::VReg countReg = etsg->AllocReg();
        auto *startLabel = etsg->AllocLabel();
        auto *endLabel = etsg->AllocLabel();
        etsg->MoveImmediateToRegister(expr, countReg, checker::TypeFlag::INT, static_cast<std::int32_t>(0));
        const auto indexReg = etsg->AllocReg();

        etsg->SetLabel(expr, startLabel);
        etsg->LoadAccumulator(expr, dim);
        etsg->JumpCompareRegister<compiler::Jle>(expr, countReg, endLabel);

        etsg->LoadAccumulator(expr, countReg);
        etsg->StoreAccumulator(expr, indexReg);

        if (expr->Signature() != nullptr) {
            const compiler::TargetTypeContext ttctx2(etsg, elementType);
            static const ArenaVector<ir::Expression *> ARGUMENTS(GetCodeGen()->Allocator()->Adapter());
            etsg->InitObject(expr, expr->Signature(), ARGUMENTS);
        } else {
            etsg->LoadAccumulatorPoison(expr, elementType);
        }
        etsg->StoreArrayElement(expr, arr, indexReg, elementType);

        etsg->IncrementImmediateRegister(expr, countReg, checker::TypeFlag::INT, static_cast<std::int32_t>(1));
        etsg->JumpTo(expr, startLabel);
        etsg->SetLabel(expr, endLabel);
    }

    etsg->SetVRegType(arr, expr->TsType());
    etsg->LoadAccumulator(expr, arr);

    ES2PANDA_ASSERT(etsg->Checker()->Relation()->IsIdenticalTo(etsg->GetAccumulatorType(), expr->TsType()));
}

static void ConvertRestArguments(checker::ETSChecker *const checker, const ir::ETSNewClassInstanceExpression *expr)
{
    if (expr->GetSignature()->RestVar() != nullptr && (expr->GetSignature()->RestVar()->TsType()->IsETSArrayType() ||
                                                       expr->GetSignature()->RestVar()->TsType()->IsETSTupleType())) {
        std::size_t const argumentCount = expr->GetArguments().size();
        std::size_t const parameterCount = expr->GetSignature()->Params().size();
        ES2PANDA_ASSERT(argumentCount >= parameterCount);

        auto &arguments = const_cast<ArenaVector<ir::Expression *> &>(expr->GetArguments());
        std::size_t i = parameterCount;

        if (i < argumentCount && expr->GetArguments()[i]->IsSpreadElement()) {
            arguments[i] = expr->GetArguments()[i]->AsSpreadElement()->Argument();
        } else if (!expr->GetSignature()->RestVar()->TsType()->IsETSTupleType()) {
            ArenaVector<ir::Expression *> elements(checker->Allocator()->Adapter());
            for (; i < argumentCount; ++i) {
                elements.emplace_back(expr->GetArguments()[i]);
            }
            auto *arrayExpression = checker->AllocNode<ir::ArrayExpression>(std::move(elements), checker->Allocator());
            arrayExpression->SetParent(const_cast<ir::ETSNewClassInstanceExpression *>(expr));
            auto restType = expr->GetSignature()->RestVar()->TsType()->AsETSArrayType();
            arrayExpression->SetTsType(restType);
            arrayExpression->SetPreferredType(restType->ElementType());
            arguments.erase(expr->GetArguments().begin() + parameterCount, expr->GetArguments().end());
            arguments.emplace_back(arrayExpression);
        }
    }
}

static void HandleUnionTypeInForOf(compiler::ETSGen *etsg, checker::Type const *const exprType,
                                   const ir::ForOfStatement *st, VReg objReg, VReg *countReg)
{
    ArenaVector<Label *> labels(etsg->Allocator()->Adapter());

    for (auto it : exprType->AsETSUnionType()->ConstituentTypes()) {
        labels.push_back(etsg->AllocLabel());
        etsg->LoadAccumulator(st->Right(), objReg);
        etsg->IsInstance(st->Right(), objReg, it);
        etsg->BranchIfTrue(st, labels.back());
    }

    labels.push_back(etsg->AllocLabel());

    for (size_t i = 0; i < exprType->AsETSUnionType()->ConstituentTypes().size(); i++) {
        compiler::VReg unionReg = etsg->AllocReg();
        auto currentType = exprType->AsETSUnionType()->ConstituentTypes()[i];
        etsg->SetLabel(st->Right(), labels[i]);
        etsg->LoadAccumulator(st, objReg);
        etsg->CastToReftype(st->Right(), currentType, false);
        etsg->StoreAccumulator(st, unionReg);
        etsg->LoadAccumulator(st, unionReg);
        if (countReg == nullptr) {
            if (currentType->IsETSArrayType()) {
                etsg->LoadArrayLength(st, unionReg);
            } else if (currentType->IsETSResizableArrayType()) {
                etsg->LoadResizableArrayLength(st);
            } else {
                etsg->LoadStringLength(st);
            }
        } else {
            if (currentType->IsETSArrayType()) {
                etsg->LoadAccumulator(st, *countReg);
                etsg->LoadArrayElement(st, unionReg);
            } else if (currentType->IsETSResizableArrayType()) {
                etsg->LoadResizableArrayElement(st, unionReg, *countReg);
            } else {
                etsg->LoadStringChar(st, unionReg, *countReg, true);
            }
        }

        if (i + 1 != exprType->AsETSUnionType()->ConstituentTypes().size()) {
            etsg->Branch(st, labels.back());
        }
    }

    etsg->SetLabel(st->Right(), labels.back());
}

static void GetSizeInForOf(compiler::ETSGen *etsg, checker::Type const *const exprType, const ir::ForOfStatement *st,
                           VReg objReg)
{
    if (exprType->IsETSArrayType()) {
        etsg->LoadArrayLength(st, objReg);
    } else if (exprType->IsETSUnionType()) {
        HandleUnionTypeInForOf(etsg, exprType, st, objReg, nullptr);
    } else {
        etsg->LoadStringLength(st);
    }
}

void ETSCompiler::Compile(const ir::ETSNewClassInstanceExpression *expr) const
{
    ETSGen *etsg = GetETSGen();

    if (expr->TsType()->IsETSAnyType()) {
        compiler::RegScope rs(etsg);
        auto objReg = etsg->AllocReg();
        expr->GetTypeRef()->Compile(etsg);
        etsg->StoreAccumulator(expr->GetTypeRef(), objReg);
        etsg->CallAnyNew(expr, expr->GetArguments(), objReg);
    } else {
        ConvertRestArguments(const_cast<checker::ETSChecker *>(etsg->Checker()->AsETSChecker()), expr);
        etsg->InitObject(expr, expr->signature_, expr->GetArguments());
    }
    etsg->SetAccumulatorType(expr->TsType());
}

void ETSCompiler::Compile(const ir::ETSNewMultiDimArrayInstanceExpression *expr) const
{
    ETSGen *etsg = GetETSGen();
    etsg->InitObject(expr, expr->Signature(), expr->Dimensions());
    etsg->SetAccumulatorType(expr->TsType());
}

void ETSCompiler::Compile(const ir::ETSParameterExpression *expr) const
{
    ETSGen *etsg = GetETSGen();
    expr->Ident()->Compile(etsg);

    if (auto *const paramType = expr->TsType();
        !etsg->Checker()->AsETSChecker()->Relation()->IsIdenticalTo(paramType, etsg->GetAccumulatorType())) {
        etsg->SetAccumulatorType(paramType);
    }

    ES2PANDA_ASSERT(etsg->Checker()->Relation()->IsIdenticalTo(etsg->GetAccumulatorType(), expr->TsType()));
}

void ETSCompiler::Compile(const ir::ETSTypeReference *node) const
{
    ETSGen *etsg = GetETSGen();
    node->Part()->Compile(etsg);
    ES2PANDA_ASSERT(etsg->Checker()->Relation()->IsIdenticalTo(etsg->GetAccumulatorType(), node->TsType()));
}

void ETSCompiler::Compile(const ir::ETSTypeReferencePart *node) const
{
    ETSGen *etsg = GetETSGen();
    node->Name()->Compile(etsg);
    ES2PANDA_ASSERT(etsg->Checker()->Relation()->IsIdenticalTo(etsg->GetAccumulatorType(), node->TsType()));
}

void ETSCompiler::Compile(const ir::OpaqueTypeNode *node) const
{
    GetETSGen()->SetAccumulatorType(node->TsType());
}

void ETSCompiler::Compile([[maybe_unused]] const ir::ETSWildcardType *node) const
{
    ES2PANDA_UNREACHABLE();
}

void ETSCompiler::CompileTupleCreation(const ir::ArrayExpression *tupleInitializer) const
{
    ETSGen *etsg = GetETSGen();

    etsg->InitObject(tupleInitializer,
                     tupleInitializer->TsType()->AsETSTupleType()->GetWrapperType()->ConstructSignatures().front(),
                     tupleInitializer->Elements());
    etsg->SetAccumulatorType(tupleInitializer->TsType());
}

void ETSCompiler::CompileArrayCreation(const ir::ArrayExpression *expr) const
{
    ETSGen *etsg = GetETSGen();

    const auto arr = etsg->AllocReg();
    const auto dim = etsg->AllocReg();

    const auto *const arrayExprType = expr->TsType();

    const compiler::TargetTypeContext ttctx(etsg, etsg->Checker()->GlobalIntType());
    etsg->LoadAccumulatorInt(expr, static_cast<std::int32_t>(expr->Elements().size()));
    etsg->StoreAccumulator(expr, dim);
    etsg->NewArray(expr, arr, dim, expr->TsType());

    const auto indexReg = etsg->AllocReg();
    auto const *const elementType = arrayExprType->AsETSArrayType()->ElementType();

    for (std::uint32_t i = 0; i < expr->Elements().size(); ++i) {
        const auto *const expression = expr->Elements()[i];
        etsg->LoadAccumulatorInt(expr, i);
        etsg->StoreAccumulator(expr, indexReg);

        const compiler::TargetTypeContext ttctx2(etsg, elementType);
        expression->Compile(etsg);
        etsg->ApplyConversion(expression, elementType);

        if (expression->TsType()->IsETSArrayType()) {
            etsg->StoreArrayElement(expr, arr, indexReg, expression->TsType());
        } else {
            etsg->StoreArrayElement(expr, arr, indexReg, arrayExprType->AsETSArrayType()->ElementType());
        }
    }

    etsg->LoadAccumulator(expr, arr);
    ES2PANDA_ASSERT(etsg->Checker()->Relation()->IsIdenticalTo(etsg->GetAccumulatorType(), arrayExprType));
}

void ETSCompiler::Compile(const ir::ArrayExpression *expr) const
{
    ETSGen *etsg = GetETSGen();
    const compiler::RegScope rs(etsg);

    if (expr->TsType()->IsETSTupleType()) {
        CompileTupleCreation(expr);
    } else {
        CompileArrayCreation(expr);
    }
}

void ETSCompiler::Compile(const ir::AssignmentExpression *expr) const
{
    ETSGen *etsg = GetETSGen();
    // All other operations are handled in OpAssignmentLowering
    ES2PANDA_ASSERT(expr->OperatorType() == lexer::TokenType::PUNCTUATOR_SUBSTITUTION);
    const auto *const exprType = expr->TsType();

    compiler::RegScope rs(etsg);
    auto lref = compiler::ETSLReference::Create(etsg, expr->Left(), false);
    auto ttctx = compiler::TargetTypeContext(etsg, exprType);

    expr->Right()->Compile(etsg);
    etsg->ApplyConversion(expr->Right(), exprType);
    etsg->SetAccumulatorType(exprType);

    if (expr->Right()->TsType()->IsETSBigIntType()) {
        // For bigints we have to copy the bigint object when performing an assignment operation
        const VReg value = etsg->AllocReg();
        etsg->StoreAccumulator(expr, value);
        etsg->CreateBigIntObject(expr, value, Signatures::BUILTIN_BIGINT_CTOR_BIGINT);
    }

    ES2PANDA_ASSERT(etsg->Checker()->Relation()->IsIdenticalTo(etsg->GetAccumulatorType(), exprType) ||
                    etsg->Checker()->Relation()->IsIdenticalTo(etsg->GetAccumulatorType(),
                                                               etsg->Checker()->GlobalBuiltinJSValueType()));
    lref.SetValue();
}

void ETSCompiler::Compile(const ir::AwaitExpression *expr) const
{
    ETSGen *etsg = GetETSGen();
    static constexpr bool IS_UNCHECKED_CAST = false;
    compiler::RegScope rs(etsg);
    compiler::VReg argumentReg = etsg->AllocReg();
    expr->Argument()->Compile(etsg);
    etsg->StoreAccumulator(expr, argumentReg);
    etsg->CallVirtual(expr->Argument(), compiler::Signatures::BUILTIN_PROMISE_AWAIT_RESOLUTION, argumentReg);
    etsg->CastToReftype(expr->Argument(), expr->TsType(), IS_UNCHECKED_CAST);
    etsg->SetAccumulatorType(expr->TsType());
}

void ETSCompiler::Compile([[maybe_unused]] const ir::ImportExpression *expr) const
{
    ES2PANDA_UNREACHABLE();
}

static void CompileNullishCoalescing(compiler::ETSGen *etsg, ir::BinaryExpression const *const node)
{
    auto const compileOperand = [etsg, optype = node->OperationType()](ir::Expression const *expr) {
        etsg->CompileAndCheck(expr);
        etsg->ApplyConversion(expr, nullptr);
    };

    compileOperand(node->Left());

    if (node->Left()->TsType()->DefinitelyNotETSNullish()) {
        // fallthrough
    } else if (node->Left()->TsType()->DefinitelyETSNullish()) {
        compileOperand(node->Right());
    } else {
        auto *ifLeftNullish = etsg->AllocLabel();
        auto *endLabel = etsg->AllocLabel();

        etsg->BranchIfNullish(node, ifLeftNullish);

        etsg->AssumeNonNullish(node, node->OperationType());
        etsg->ApplyConversion(node->Left(), node->OperationType());
        etsg->JumpTo(node, endLabel);

        etsg->SetLabel(node, ifLeftNullish);
        compileOperand(node->Right());

        etsg->SetLabel(node, endLabel);
    }
    etsg->SetAccumulatorType(node->TsType());
}

static void CompileLogical(compiler::ETSGen *etsg, const ir::BinaryExpression *expr)
{
    if (expr->OperatorType() == lexer::TokenType::PUNCTUATOR_NULLISH_COALESCING) {
        CompileNullishCoalescing(etsg, expr);
        return;
    }
    ES2PANDA_ASSERT(expr->IsLogicalExtended());
    // Always compile the left hand side
    etsg->CompileAndCheck(expr->Left());

    // If the Result is given, we can optimize the process.
    if (expr->Result() != nullptr) {
        if (expr->Result() != expr->Left()) {
            ES2PANDA_ASSERT(expr->Result() == expr->Right());
            expr->Result()->Compile(etsg);
        }
        etsg->ApplyConversion(expr->Result(), expr->OperationType());
        etsg->ApplyConversion(expr, expr->TsType());
        etsg->SetAccumulatorType(expr->TsType());
        ES2PANDA_ASSERT(etsg->Checker()->Relation()->IsIdenticalTo(etsg->GetAccumulatorType(), expr->TsType()));
        return;
    }
    auto ttctx = compiler::TargetTypeContext(etsg, expr->OperationType());
    compiler::RegScope rs(etsg);
    auto endValue = etsg->AllocReg();
    auto orgValue = etsg->AllocReg();

    etsg->StoreAccumulator(expr->Left(), orgValue);
    etsg->ApplyConversionAndStoreAccumulator(expr->Left(), endValue, expr->OperationType());
    auto *endLabel = etsg->AllocLabel();

    etsg->LoadAccumulator(expr, orgValue);
    if (expr->OperatorType() == lexer::TokenType::PUNCTUATOR_LOGICAL_AND) {
        etsg->BranchConditionalIfFalse(expr->Left(), endLabel);
    } else {
        ES2PANDA_ASSERT(expr->OperatorType() == lexer::TokenType::PUNCTUATOR_LOGICAL_OR);
        etsg->BranchConditionalIfTrue(expr->Left(), endLabel);
    }

    etsg->CompileAndCheck(expr->Right());
    etsg->ApplyConversionAndStoreAccumulator(expr->Right(), endValue, expr->OperationType());
    etsg->SetLabel(expr, endLabel);
    etsg->LoadAccumulator(expr, endValue);
    etsg->ApplyConversion(expr, expr->TsType());

    etsg->SetAccumulatorType(expr->TsType());
}

static void CompileAnyInstanceOf(compiler::ETSGen *etsg, const VReg lhs, const ir::Expression *expr)
{
    RegScope rs(etsg);
    VReg objReg = etsg->AllocReg();
    expr->Compile(etsg);
    etsg->StoreAccumulator(expr, objReg);
    etsg->LoadAccumulator(expr, lhs);
    etsg->EmitAnyIsInstance(expr, objReg);
    etsg->SetAccumulatorType(etsg->Checker()->GlobalETSBooleanType());
}

static void CompileInstanceof(compiler::ETSGen *etsg, const ir::BinaryExpression *expr)
{
    ES2PANDA_ASSERT(expr->OperatorType() == lexer::TokenType::KEYW_INSTANCEOF);
    auto ttctx = compiler::TargetTypeContext(etsg, expr->OperationType());
    compiler::RegScope rs(etsg);
    auto lhs = etsg->AllocReg();

    expr->Left()->Compile(etsg);
    etsg->ApplyConversionAndStoreAccumulator(expr->Left(), lhs, expr->OperationType());

    auto target = expr->Right()->TsType();
    if (target->IsETSAnyType() && target->AsETSAnyType()->IsRelaxedAny()) {
        CompileAnyInstanceOf(etsg, lhs, expr->Right());
    } else {
        etsg->IsInstance(expr, lhs, target);
    }
    ES2PANDA_ASSERT(etsg->Checker()->Relation()->IsIdenticalTo(etsg->GetAccumulatorType(), expr->TsType()));
}

std::map<lexer::TokenType, std::string_view> &GetBigintSignatures()
{
    static std::map<lexer::TokenType, std::string_view> bigintSignatures = {
        {lexer::TokenType::PUNCTUATOR_PLUS, compiler::Signatures::BUILTIN_BIGINT_OPERATOR_ADD},
        {lexer::TokenType::PUNCTUATOR_MINUS, compiler::Signatures::BUILTIN_BIGINT_OPERATOR_SUBTRACT},
        {lexer::TokenType::PUNCTUATOR_MULTIPLY, compiler::Signatures::BUILTIN_BIGINT_OPERATOR_MULTIPLY},
        {lexer::TokenType::PUNCTUATOR_DIVIDE, compiler::Signatures::BUILTIN_BIGINT_OPERATOR_DIVIDE},
        {lexer::TokenType::PUNCTUATOR_MOD, compiler::Signatures::BUILTIN_BIGINT_OPERATOR_MODULE},
        {lexer::TokenType::PUNCTUATOR_BITWISE_OR, compiler::Signatures::BUILTIN_BIGINT_OPERATOR_BITWISE_OR},
        {lexer::TokenType::PUNCTUATOR_BITWISE_AND, compiler::Signatures::BUILTIN_BIGINT_OPERATOR_BITWISE_AND},
        {lexer::TokenType::PUNCTUATOR_BITWISE_XOR, compiler::Signatures::BUILTIN_BIGINT_OPERATOR_BITWISE_XOR},
        {lexer::TokenType::PUNCTUATOR_LEFT_SHIFT, compiler::Signatures::BUILTIN_BIGINT_OPERATOR_LEFT_SHIFT},
        {lexer::TokenType::PUNCTUATOR_RIGHT_SHIFT, compiler::Signatures::BUILTIN_BIGINT_OPERATOR_RIGHT_SHIFT},
        {lexer::TokenType::PUNCTUATOR_GREATER_THAN, compiler::Signatures::BUILTIN_BIGINT_OPERATOR_GREATER_THAN},
        {lexer::TokenType::PUNCTUATOR_LESS_THAN, compiler::Signatures::BUILTIN_BIGINT_OPERATOR_LESS_THAN},
        {lexer::TokenType::PUNCTUATOR_GREATER_THAN_EQUAL,
         compiler::Signatures::BUILTIN_BIGINT_OPERATOR_GREATER_THAN_EQUAL},
        {lexer::TokenType::PUNCTUATOR_LESS_THAN_EQUAL, compiler::Signatures::BUILTIN_BIGINT_OPERATOR_LESS_THAN_EQUAL},
    };

    return bigintSignatures;
}

static bool CompileBigInt(compiler::ETSGen *etsg, const ir::BinaryExpression *expr)
{
    if ((expr->Left()->TsType() == nullptr) || (expr->Right()->TsType() == nullptr)) {
        return false;
    }

    if (!expr->Left()->TsType()->IsETSBigIntType()) {
        return false;
    }

    if (!expr->Right()->TsType()->IsETSBigIntType()) {
        return false;
    }

    auto map = GetBigintSignatures();
    if (map.find(expr->OperatorType()) == map.end()) {
        return false;
    }

    const checker::Type *operationType = expr->OperationType();
    auto ttctx = compiler::TargetTypeContext(etsg, operationType);
    compiler::RegScope rs(etsg);
    compiler::VReg lhs = etsg->AllocReg();
    expr->Left()->Compile(etsg);
    etsg->ApplyConversionAndStoreAccumulator(expr->Left(), lhs, operationType);
    expr->Right()->Compile(etsg);
    etsg->ApplyConversion(expr->Right(), operationType);
    compiler::VReg rhs = etsg->AllocReg();
    etsg->StoreAccumulator(expr, rhs);

    std::string_view signature = map.at(expr->OperatorType());
    switch (expr->OperatorType()) {
        case lexer::TokenType::PUNCTUATOR_GREATER_THAN:
        case lexer::TokenType::PUNCTUATOR_LESS_THAN:
        case lexer::TokenType::PUNCTUATOR_GREATER_THAN_EQUAL:
        case lexer::TokenType::PUNCTUATOR_LESS_THAN_EQUAL:
            etsg->CallBigIntBinaryComparison(expr, lhs, rhs, signature);
            break;
        default:
            etsg->CallBigIntBinaryOperator(expr, lhs, rhs, signature);
            break;
    }

    ES2PANDA_ASSERT(etsg->Checker()->Relation()->IsIdenticalTo(etsg->GetAccumulatorType(), expr->TsType()));
    return true;
}

void ETSCompiler::Compile(const ir::BinaryExpression *expr) const
{
    ETSGen *etsg = GetETSGen();

    if (CompileBigInt(etsg, expr)) {
        return;
    }

    if (expr->IsLogical()) {
        CompileLogical(etsg, expr);
        return;
    }
    if (expr->OperatorType() == lexer::TokenType::KEYW_INSTANCEOF) {
        CompileInstanceof(etsg, expr);
        return;
    }

    auto ttctx = compiler::TargetTypeContext(etsg, expr->OperationType());
    compiler::RegScope rs(etsg);
    compiler::VReg lhs = etsg->AllocReg();

    if (expr->OperatorType() == lexer::TokenType::PUNCTUATOR_PLUS && expr->OperationType()->IsETSStringType()) {
        etsg->BuildString(expr);
        return;
    }

    expr->CompileOperands(etsg, lhs);
    if (expr->OperationType()->IsIntType()) {
        etsg->ApplyCast(expr->Right(), expr->OperationType());
    }

    etsg->Binary(expr, expr->OperatorType(), lhs);
    ES2PANDA_ASSERT(etsg->Checker()->Relation()->IsIdenticalTo(etsg->GetAccumulatorType(), expr->TsType()));
}

static void ConvertRestArguments(checker::ETSChecker *const checker, const ir::CallExpression *expr,
                                 checker::Signature *signature)
{
    if (signature->RestVar() != nullptr &&
        (signature->RestVar()->TsType()->IsETSArrayType() || signature->RestVar()->TsType()->IsETSTupleType())) {
        std::size_t const argumentCount = expr->Arguments().size();
        std::size_t const parameterCount = signature->Params().size();
        ES2PANDA_ASSERT(argumentCount >= parameterCount);

        auto &arguments = const_cast<ArenaVector<ir::Expression *> &>(expr->Arguments());
        std::size_t i = parameterCount;

        if (i < argumentCount && expr->Arguments()[i]->IsSpreadElement()) {
            arguments[i] = expr->Arguments()[i]->AsSpreadElement()->Argument();
        } else if (i < argumentCount && expr->Arguments()[i]->IsTSAsExpression() &&
                   expr->Arguments()[i]->AsTSAsExpression()->Expr()->Type() == ir::AstNodeType::SPREAD_ELEMENT) {
            arguments[i] = expr->Arguments()[i]->AsTSAsExpression()->Expr()->AsSpreadElement()->Argument();
        } else if (!signature->RestVar()->TsType()->IsETSTupleType()) {
            ArenaVector<ir::Expression *> elements(checker->Allocator()->Adapter());
            for (; i < argumentCount; ++i) {
                elements.emplace_back(expr->Arguments()[i]);
            }
            auto *arrayExpression = checker->AllocNode<ir::ArrayExpression>(std::move(elements), checker->Allocator());
            arrayExpression->SetParent(const_cast<ir::CallExpression *>(expr));
            auto restType = signature->RestVar()->TsType()->AsETSArrayType();
            arrayExpression->SetTsType(restType);
            arrayExpression->SetPreferredType(restType->ElementType());
            arguments.erase(expr->Arguments().begin() + parameterCount, expr->Arguments().end());
            arguments.emplace_back(arrayExpression);
        }
    }
}

void ETSCompiler::Compile(const ir::BlockExpression *expr) const
{
    ETSGen *etsg = GetETSGen();

    // Nasty hack: current sccope may not be expr's parent scope.
    // For example. when expr is a field initializer, the current scope will
    // be a constructor's scope, not the class scope where the field definition resides.
    auto *oldParent = expr->Scope()->Parent();
    expr->Scope()->SetParent(const_cast<varbinder::Scope *>(etsg->Scope()));

    compiler::LocalRegScope lrs(etsg, expr->Scope());

    etsg->CompileStatements(expr->Statements());

    expr->Scope()->SetParent(oldParent);
}

bool IsCastCallName(util::StringView name)
{
    return name == Signatures::BYTE_CAST || name == Signatures::SHORT_CAST || name == Signatures::INT_CAST ||
           name == Signatures::LONG_CAST || name == Signatures::FLOAT_CAST || name == Signatures::DOUBLE_CAST ||
           name == Signatures::CHAR_CAST;
}

bool IsCastCall(checker::Signature *signature)
{
    ES2PANDA_ASSERT(signature->HasSignatureFlag(checker::SignatureFlags::STATIC));
    auto *func = signature->Function();
    return (func->Parent()->Parent()->IsMethodDefinition() && IsCastCallName(func->Id()->Name()) &&
            util::Helpers::ContainingClass(func)->AsETSObjectType()->IsBoxedPrimitive() &&
            (signature->Params().size() == 1) && signature->Params()[0]->TsType()->IsETSPrimitiveType());
}

void ETSCompiler::CompileAny(const ir::CallExpression *expr, const ir::Expression *callee,
                             compiler::VReg &calleeReg) const
{
    ETSGen *etsg = GetETSGen();
    auto memberExpr = callee->AsMemberExpression();
    memberExpr->Object()->Compile(etsg);
    compiler::VReg objReg = etsg->AllocReg();
    etsg->StoreAccumulator(expr, objReg);
    auto ttctx = compiler::TargetTypeContext(etsg, expr->TsType());
    if (expr->Signature()->Function() != nullptr && expr->Signature()->Function()->IsStatic()) {
        etsg->LoadPropertyByNameAny(memberExpr, objReg, memberExpr->Property()->AsIdentifier()->Name());
        etsg->StoreAccumulator(expr, calleeReg);
        etsg->CallAny(callee->AsMemberExpression()->Object(), expr->Arguments(), calleeReg);
    } else {
        etsg->CallAnyThis(expr, memberExpr->Property()->AsIdentifier(), expr->Arguments(), objReg);
    }
    auto returnType = expr->Signature()->ReturnType();
    etsg->EmitAnyCheckCast(expr, returnType);
}

void ETSCompiler::EmitCall(const ir::CallExpression *expr, compiler::VReg &calleeReg,
                           checker::Signature *signature) const
{
    ETSGen *etsg = GetETSGen();
    if (signature->HasSignatureFlag(checker::SignatureFlags::STATIC)) {
        if (IsCastCall(signature)) {
            ES2PANDA_ASSERT(expr->Arguments().size() == 1);
            auto *param = expr->Arguments()[0];
            param->Compile(etsg);

            const auto *const targetType = etsg->Checker()->GetApparentType(expr->TsType());
            auto ttctx = compiler::TargetTypeContext(etsg, nullptr);
            CompileCastPrimitives(param, targetType);
            return;
        }
        etsg->CallExact(expr, expr->Signature(), expr->Arguments());
    } else if (expr->Callee()->IsMemberExpression()) {
        auto me = expr->Callee()->AsMemberExpression();
        auto obj = me->Object();
        if (obj->IsSuperExpression()) {
            etsg->CallExact(expr, signature, calleeReg, expr->Arguments());
            // NOTE: need to refactor: type of member expression object can be obtained via
            // me->ObjType() or me->Object()->TsType() and they may differ!!!!
        } else if (me->ObjType() == etsg->Checker()->GlobalETSObjectType() &&
                   (etsg->Checker()->GetApparentType(me->Object()->TsType())->IsETSUnionType())) {
            etsg->CallByName(expr, signature, calleeReg, expr->Arguments());
        } else {
            etsg->CallVirtual(expr, signature, calleeReg, expr->Arguments());
        }
    } else {
        etsg->CallVirtual(expr, signature, calleeReg, expr->Arguments());
    }

    etsg->GuardUncheckedType(expr, expr->UncheckedType(), expr->TsType());
}

void ETSCompiler::Compile(const ir::CallExpression *expr) const
{
    ETSGen *etsg = GetETSGen();
    compiler::RegScope rs(etsg);
    compiler::VReg calleeReg = etsg->AllocReg();

    auto const callee = expr->Callee();
    checker::Signature *const signature = expr->Signature();

    ES2PANDA_ASSERT(!callee->TsType()->IsETSArrowType());  // should have been lowered

    bool const isStatic = signature->HasSignatureFlag(checker::SignatureFlags::STATIC);

    ConvertRestArguments(const_cast<checker::ETSChecker *>(etsg->Checker()->AsETSChecker()), expr, signature);

    if (expr->IsDynamicCall()) {
        CompileAny(expr, callee, calleeReg);
    } else if (callee->IsIdentifier()) {
        if (!isStatic) {
            etsg->LoadThis(expr);
            etsg->StoreAccumulator(expr, calleeReg);
        }
        EmitCall(expr, calleeReg, signature);
    } else if (callee->IsMemberExpression()) {
        if (!isStatic) {
            callee->AsMemberExpression()->Object()->Compile(etsg);
            etsg->StoreAccumulator(expr, calleeReg);
        }
        EmitCall(expr, calleeReg, signature);
    } else if (callee->IsSuperExpression() || callee->IsThisExpression()) {
        ES2PANDA_ASSERT(expr->IsETSConstructorCall());
        callee->Compile(etsg);  // ctor is not a value!
        etsg->StoreAccumulator(expr, calleeReg);
        EmitCall(expr, calleeReg, signature);
    } else {
        ES2PANDA_UNREACHABLE();
    }
}

void ETSCompiler::Compile(const ir::ConditionalExpression *expr) const
{
    ETSGen *etsg = GetETSGen();

    auto *falseLabel = etsg->AllocLabel();
    auto *endLabel = etsg->AllocLabel();

    compiler::Condition::Compile(etsg, expr->Test(), falseLabel);

    auto ttctx = compiler::TargetTypeContext(etsg, expr->TsType());

    expr->Consequent()->Compile(etsg);
    etsg->ApplyConversion(expr->Consequent());
    etsg->Branch(expr, endLabel);

    etsg->SetLabel(expr, falseLabel);
    expr->Alternate()->Compile(etsg);
    etsg->ApplyConversion(expr->Alternate());

    etsg->SetLabel(expr, endLabel);
    etsg->ApplyConversion(expr, expr->TsType());
    etsg->SetAccumulatorType(expr->TsType());
}

void ETSCompiler::Compile(const ir::Identifier *expr) const
{
    ETSGen *etsg = GetETSGen();

    auto const *smartType = expr->TsType();
    ES2PANDA_ASSERT(smartType != nullptr);
    if (smartType->IsETSTypeParameter() || smartType->IsETSPartialTypeParameter() || smartType->IsETSNonNullishType()) {
        smartType = etsg->Checker()->GetApparentType(smartType);
    }
    auto ttctx = compiler::TargetTypeContext(etsg, smartType);

    ES2PANDA_ASSERT(expr->Variable() != nullptr);
    if (!expr->Variable()->HasFlag(varbinder::VariableFlags::TYPE_ALIAS)) {
        etsg->LoadVar(expr, expr->Variable());
    }

    if (smartType->IsETSReferenceType()) {
        //  In case when smart cast type of identifier differs from initial variable type perform cast if required
        if (!etsg->Checker()->AsETSChecker()->Relation()->IsSupertypeOf(smartType, etsg->GetAccumulatorType())) {
            etsg->CastToReftype(expr, smartType, false);
        }
    } else if (smartType->IsETSPrimitiveType()) {
        etsg->ApplyConversionCast(expr, smartType);
    }
    etsg->SetAccumulatorType(smartType);
}

<<<<<<< HEAD
static void LoadETSDynamicTypeFromMemberExpr(compiler::ETSGen *etsg, const ir::MemberExpression *expr,
                                             compiler::VReg objReg)
{
    if (etsg->Checker()->AsETSChecker()->Relation()->IsSupertypeOf(etsg->Checker()->GlobalBuiltinETSStringType(),
                                                                   expr->Property()->TsType())) {
        etsg->LoadPropertyDynamic(expr, expr->TsType(), objReg, expr->Property());
    } else {
        etsg->LoadElementDynamic(expr, objReg);
    }
=======
static void LoadETSAnyTypeFromMemberExpr(compiler::ETSGen *etsg, const ir::MemberExpression *expr,
                                         compiler::VReg objReg)
{
    if (expr->Property()->TsType()->HasTypeFlag(checker::TypeFlag::ETS_NUMERIC)) {
        etsg->LoadByIndexAny(expr, objReg);
    } else {
        etsg->LoadByValueAny(expr, objReg);
    }
    etsg->EmitAnyCheckCast(expr, expr->TsType());
>>>>>>> 494f8da8
}

bool ETSCompiler::CompileComputed(compiler::ETSGen *etsg, const ir::MemberExpression *expr)
{
    if (!expr->IsComputed()) {
        return false;
    }
    auto *const objectType = expr->Object()->TsType();

    auto ottctx = compiler::TargetTypeContext(etsg, objectType);
    etsg->CompileAndCheck(expr->Object());

    compiler::VReg objReg = etsg->AllocReg();
    etsg->StoreAccumulator(expr, objReg);

    auto pttctx = compiler::TargetTypeContext(etsg, expr->Property()->TsType());

    etsg->CompileAndCheck(expr->Property());
    etsg->ApplyConversion(expr->Property(), expr->Property()->TsType());

    auto ttctx = compiler::TargetTypeContext(etsg, expr->TsType());

    if (objectType->IsETSTupleType()) {
        ES2PANDA_ASSERT(expr->GetTupleIndexValue().has_value());
        auto indexValue = *expr->GetTupleIndexValue();
        auto *tupleElementType = objectType->AsETSTupleType()->GetTypeAtIndex(indexValue);
        etsg->LoadTupleElement(expr, objReg, tupleElementType, indexValue);
<<<<<<< HEAD
    } else if (objectType->IsETSDynamicType()) {
        LoadETSDynamicTypeFromMemberExpr(etsg, expr, objReg);
=======
    } else if (objectType->IsETSAnyType()) {
        LoadETSAnyTypeFromMemberExpr(etsg, expr, objReg);
>>>>>>> 494f8da8
    } else {
        ES2PANDA_ASSERT(objectType->IsETSArrayType());
        etsg->LoadArrayElement(expr, objReg);
    }

    etsg->GuardUncheckedType(expr, expr->UncheckedType(), expr->TsType());
    etsg->ApplyConversion(expr);

    ES2PANDA_ASSERT(etsg->Checker()->Relation()->IsIdenticalTo(etsg->GetAccumulatorType(), expr->TsType()));
    return true;
}

bool ETSCompiler::CompileAny(compiler::ETSGen *etsg, const ir::MemberExpression *expr) const
{
    if (!etsg->Checker()->GetApparentType(expr->Object()->TsType())->IsETSAnyType()) {
        return false;
    }
    auto ottctx = compiler::TargetTypeContext(etsg, expr->Object()->TsType());
    etsg->CompileAndCheck(expr->Object());

    compiler::VReg objReg = etsg->AllocReg();
    etsg->StoreAccumulator(expr, objReg);

    auto ttctx = compiler::TargetTypeContext(etsg, expr->TsType());
    etsg->LoadPropertyByNameAny(expr, objReg, expr->Property()->AsIdentifier()->Name());
    etsg->EmitAnyCheckCast(expr, expr->TsType());
    return true;
}

void ETSCompiler::Compile(const ir::MemberExpression *expr) const
{
    ETSGen *etsg = GetETSGen();

    compiler::RegScope rs(etsg);

    if (CompileComputed(etsg, expr)) {
        return;
    }

    if (CompileAny(etsg, expr)) {
        return;
    }

    if (HandleArrayTypeLengthProperty(expr, etsg)) {
        return;
    }

    if (HandleStaticProperties(expr, etsg)) {
        return;
    }

    auto *const objectType = etsg->Checker()->GetApparentType(expr->Object()->TsType());
    auto &propName = expr->Property()->AsIdentifier()->Name();

    auto ottctx = compiler::TargetTypeContext(etsg, expr->Object()->TsType());
    etsg->CompileAndCheck(expr->Object());

    etsg->ApplyConversion(expr->Object());
    compiler::VReg objReg = etsg->AllocReg();
    etsg->StoreAccumulator(expr, objReg);

    auto ttctx = compiler::TargetTypeContext(etsg, expr->TsType());
    ES2PANDA_ASSERT(expr->PropVar()->TsType() != nullptr);
    const checker::Type *const variableType = expr->PropVar()->TsType();
    if (variableType->HasTypeFlag(checker::TypeFlag::GETTER_SETTER)) {
        if (expr->Object()->IsSuperExpression()) {
            etsg->CallExact(expr, variableType->AsETSFunctionType()->FindGetter()->InternalName(), objReg);
        } else {
            etsg->CallVirtual(expr, variableType->AsETSFunctionType()->FindGetter(), objReg);
        }
    } else if (objectType->IsETSUnionType()) {
        etsg->LoadPropertyByName(expr, objReg, checker::ETSChecker::FormNamedAccessMetadata(expr->PropVar()));
    } else {
        const auto fullName = etsg->FormClassPropReference(objectType->AsETSObjectType(), propName);
        etsg->LoadProperty(expr, variableType, objReg, fullName);
    }
    etsg->GuardUncheckedType(expr, expr->UncheckedType(), expr->TsType());

    ES2PANDA_ASSERT(etsg->Checker()->Relation()->IsIdenticalTo(etsg->GetAccumulatorType(), expr->TsType()));
}

bool ETSCompiler::HandleArrayTypeLengthProperty(const ir::MemberExpression *expr, ETSGen *etsg) const
{
    auto *const objectType = etsg->Checker()->GetApparentType(expr->Object()->TsType());
    auto &propName = expr->Property()->AsIdentifier()->Name();
    if (objectType->IsETSArrayType() && propName.Is("length")) {
        auto ottctx = compiler::TargetTypeContext(etsg, objectType);
        etsg->CompileAndCheck(expr->Object());

        compiler::VReg objReg = etsg->AllocReg();
        etsg->StoreAccumulator(expr, objReg);

        auto ttctx = compiler::TargetTypeContext(etsg, expr->TsType());
        etsg->LoadArrayLength(expr, objReg);
        etsg->ApplyConversion(expr, expr->TsType());
        return true;
    }
    return false;
}

bool ETSCompiler::HandleStaticProperties(const ir::MemberExpression *expr, ETSGen *etsg) const
{
    if (auto const *const variable = expr->PropVar(); checker::ETSChecker::IsVariableStatic(variable)) {
        auto ttctx = compiler::TargetTypeContext(etsg, expr->TsType());

        if (auto const *const varType = variable->TsType(); varType->HasTypeFlag(checker::TypeFlag::GETTER_SETTER)) {
            checker::Signature *sig = varType->AsETSFunctionType()->FindGetter();
            etsg->CallExact(expr, sig->InternalName());
            etsg->SetAccumulatorType(expr->TsType());
        } else {
            util::StringView const fullName =
                etsg->FormClassPropReference(expr->Object()->TsType()->AsETSObjectType(), variable->Name());
            etsg->LoadStaticProperty(expr, varType, fullName);
            etsg->ApplyConversion(expr, expr->TsType());
        }

        ES2PANDA_ASSERT(etsg->Checker()->Relation()->IsIdenticalTo(etsg->GetAccumulatorType(), expr->TsType()));

        return true;
    }

    return false;
}

void ETSCompiler::Compile(const ir::ETSIntrinsicNode *expr) const
{
    ETSGen *etsg = GetETSGen();
    // Note (daizihan): #27074, make it more scalable when IntrinsicNodeType is extended.
    if (expr->Type() == ir::IntrinsicNodeType::TYPE_REFERENCE) {
        // Note (daizihan): #27086, we should not use stringLiteral as argument in ETSIntrinsicNode, should be TypeNode.
        etsg->EmitLdaType(expr, expr->Arguments()[0]->AsStringLiteral()->Str());
        etsg->SetAccumulatorType(expr->TsType());
        return;
    }
    ES2PANDA_UNREACHABLE();
}

void ETSCompiler::Compile(const ir::ObjectExpression *expr) const
{
    ETSGen *etsg = GetETSGen();
    compiler::RegScope rs {etsg};
    compiler::VReg objReg = etsg->AllocReg();

    auto *signatureInfo = etsg->Allocator()->New<checker::SignatureInfo>(etsg->Allocator());
    auto *createObjSig = etsg->Allocator()->New<checker::Signature>(signatureInfo, nullptr, nullptr);
    createObjSig->SetInternalName(compiler::Signatures::BUILTIN_JSRUNTIME_CREATE_OBJECT);
    compiler::VReg dummyReg = compiler::VReg::RegStart();
    etsg->CallDynamic(ETSGen::CallDynamicData {expr, dummyReg, dummyReg}, createObjSig,
                      ArenaVector<ir::Expression *>(etsg->Allocator()->Adapter()));

    etsg->SetAccumulatorType(expr->TsType());
    etsg->StoreAccumulator(expr, objReg);

    for (ir::Expression *propExpr : expr->Properties()) {
        ES2PANDA_ASSERT(propExpr->IsProperty());
        ir::Property *prop = propExpr->AsProperty();
        ir::Expression *key = prop->Key();
        ir::Expression *value = prop->Value();

        util::StringView pname;
        if (key->IsStringLiteral()) {
            pname = key->AsStringLiteral()->Str();
        } else if (key->IsIdentifier()) {
            pname = key->AsIdentifier()->Name();
        } else {
            ES2PANDA_UNREACHABLE();
        }

        value->Compile(etsg);
        etsg->ApplyConversion(value, key->TsType());
        etsg->StoreProperty(expr, key->TsType(), objReg, pname);
    }

    etsg->LoadAccumulator(expr, objReg);
    ES2PANDA_ASSERT(etsg->Checker()->Relation()->IsIdenticalTo(etsg->GetAccumulatorType(), expr->TsType()));
}

void ETSCompiler::Compile(const ir::SequenceExpression *expr) const
{
    ETSGen *etsg = GetETSGen();
    for (const auto *it : expr->Sequence()) {
        it->Compile(etsg);
    }
}

void ETSCompiler::Compile(const ir::SuperExpression *expr) const
{
    ETSGen *etsg = GetETSGen();
    etsg->LoadThis(expr);
    etsg->SetAccumulatorType(etsg->GetAccumulatorType()->AsETSObjectType()->SuperType());
    ES2PANDA_ASSERT(etsg->Checker()->Relation()->IsIdenticalTo(etsg->GetAccumulatorType(), expr->TsType()));
}

void ETSCompiler::Compile(const ir::TemplateLiteral *expr) const
{
    ETSGen *etsg = GetETSGen();
    etsg->BuildTemplateString(expr);
    ES2PANDA_ASSERT(etsg->Checker()->Relation()->IsIdenticalTo(etsg->GetAccumulatorType(), expr->TsType()));
}

void ETSCompiler::Compile(const ir::ThisExpression *expr) const
{
    ETSGen *etsg = GetETSGen();
    etsg->LoadThis(expr);
    ES2PANDA_ASSERT(etsg->Checker()->Relation()->IsIdenticalTo(etsg->GetAccumulatorType(), expr->TsType()));
}

void ETSCompiler::Compile([[maybe_unused]] const ir::TypeofExpression *expr) const
{
    ETSGen *etsg = GetETSGen();
    ir::Expression *arg = expr->Argument();
    arg->Compile(etsg);
    if (expr->TsType()->IsETSStringType() && expr->TsType()->HasTypeFlag(checker::TypeFlag::CONSTANT)) {
        etsg->LoadAccumulatorString(expr, expr->TsType()->AsETSStringType()->GetValue());
        return;
    }
    auto argReg = etsg->AllocReg();
    etsg->StoreAccumulator(expr, argReg);
    etsg->EmitEtsTypeof(expr, argReg);
    etsg->SetAccumulatorType(expr->TsType());
}

void ETSCompiler::Compile(const ir::UnaryExpression *expr) const
{
    ETSGen *etsg = GetETSGen();
    auto ttctx = compiler::TargetTypeContext(etsg, expr->Argument()->TsType());

    expr->Argument()->Compile(etsg);
    etsg->ApplyConversion(expr->Argument(), expr->Argument()->TsType());

    etsg->Unary(expr, expr->OperatorType());
    etsg->ApplyConversion(expr, expr->TsType());

    ES2PANDA_ASSERT(etsg->Checker()->Relation()->IsIdenticalTo(etsg->GetAccumulatorType(), expr->TsType()));
}

void ETSCompiler::Compile([[maybe_unused]] const ir::BigIntLiteral *expr) const
{
    ETSGen *etsg = GetETSGen();
    compiler::TargetTypeContext ttctx = compiler::TargetTypeContext(etsg, expr->TsType());
    compiler::RegScope rs {etsg};
    etsg->LoadAccumulatorBigInt(expr, expr->Str());
    const compiler::VReg value = etsg->AllocReg();
    etsg->StoreAccumulator(expr, value);
    etsg->CreateBigIntObject(expr, value);
    ES2PANDA_ASSERT(etsg->Checker()->Relation()->IsIdenticalTo(etsg->GetAccumulatorType(), expr->TsType()));
}

void ETSCompiler::Compile(const ir::BooleanLiteral *expr) const
{
    ETSGen *etsg = GetETSGen();
    etsg->LoadAccumulatorBoolean(expr, expr->Value());
    ES2PANDA_ASSERT(etsg->Checker()->Relation()->IsIdenticalTo(etsg->GetAccumulatorType(), expr->TsType()));
}

void ETSCompiler::Compile(const ir::CharLiteral *expr) const
{
    ETSGen *etsg = GetETSGen();
    etsg->LoadAccumulatorChar(expr, expr->Char());
    ES2PANDA_ASSERT(etsg->Checker()->Relation()->IsIdenticalTo(etsg->GetAccumulatorType(), expr->TsType()));
}

void ETSCompiler::Compile(const ir::NullLiteral *expr) const
{
    ETSGen *etsg = GetETSGen();
    etsg->LoadAccumulatorNull(expr);
}

void ETSCompiler::Compile(const ir::NumberLiteral *expr) const
{
    ETSGen *etsg = GetETSGen();
    auto ttctx = compiler::TargetTypeContext(etsg, expr->TsType());

    if (expr->Number().IsInt()) {
        if (util::Helpers::IsTargetFitInSourceRange<checker::ByteType::UType, checker::IntType::UType>(
                expr->Number().GetInt())) {  // CC-OFF(G.FMT.06-CPP) project code style
            etsg->LoadAccumulatorByte(expr, static_cast<int8_t>(expr->Number().GetInt()));
        } else if (util::Helpers::IsTargetFitInSourceRange<checker::ShortType::UType, checker::IntType::UType>(
                       expr->Number().GetInt())) {  // CC-OFF(G.FMT.06-CPP) project code style
            etsg->LoadAccumulatorShort(expr, static_cast<int16_t>(expr->Number().GetInt()));
        } else {
            etsg->LoadAccumulatorInt(expr, static_cast<int32_t>(expr->Number().GetInt()));
        }
    } else if (expr->Number().IsLong()) {
        etsg->LoadAccumulatorWideInt(expr, expr->Number().GetLong());
    } else if (expr->Number().IsFloat()) {
        etsg->LoadAccumulatorFloat(expr, expr->Number().GetFloat());
    } else {
        etsg->LoadAccumulatorDouble(expr, expr->Number().GetDouble());
    }

    ES2PANDA_ASSERT(etsg->Checker()->Relation()->IsIdenticalTo(etsg->GetAccumulatorType(), expr->TsType()));
}

void ETSCompiler::Compile(const ir::StringLiteral *expr) const
{
    ETSGen *etsg = GetETSGen();
    etsg->LoadAccumulatorString(expr, expr->Str());
    etsg->SetAccumulatorType(expr->TsType());
}

void ETSCompiler::Compile([[maybe_unused]] const ir::AssertStatement *st) const
{
    ES2PANDA_UNREACHABLE();
}

void ETSCompiler::Compile(const ir::BlockStatement *st) const
{
    ETSGen *etsg = GetETSGen();
    compiler::LocalRegScope lrs(etsg, st->Scope());

    etsg->CompileStatements(st->Statements());
}

template <typename CodeGen>
static void CompileImpl(const ir::BreakStatement *self, [[maybe_unused]] CodeGen *cg)
{
    compiler::Label *target = cg->ControlFlowChangeBreak(self->Ident());
    cg->Branch(self, target);
}

void ETSCompiler::Compile(const ir::BreakStatement *st) const
{
    ETSGen *etsg = GetETSGen();
    if (etsg->ExtendWithFinalizer(st->Parent(), st)) {
        return;
    }
    CompileImpl(st, etsg);
}

void ETSCompiler::Compile([[maybe_unused]] const ir::ClassDeclaration *st) const {}
void ETSCompiler::Compile([[maybe_unused]] const ir::AnnotationDeclaration *st) const {}
void ETSCompiler::Compile([[maybe_unused]] const ir::AnnotationUsage *st) const {}

static void CompileImpl(const ir::ContinueStatement *self, ETSGen *etsg)
{
    compiler::Label *target = etsg->ControlFlowChangeContinue(self->Ident());
    etsg->Branch(self, target);
}

void ETSCompiler::Compile(const ir::ContinueStatement *st) const
{
    ETSGen *etsg = GetETSGen();
    if (etsg->ExtendWithFinalizer(st->Parent(), st)) {
        return;
    }
    CompileImpl(st, etsg);
}

void CompileImpl(const ir::DoWhileStatement *self, ETSGen *etsg)
{
    auto *startLabel = etsg->AllocLabel();
    compiler::LabelTarget labelTarget(etsg);

    etsg->SetLabel(self, startLabel);

    {
        compiler::LocalRegScope regScope(etsg, self->Scope());
        compiler::LabelContext labelCtx(etsg, labelTarget);
        self->Body()->Compile(etsg);
    }

    etsg->SetLabel(self, labelTarget.ContinueTarget());
    compiler::Condition::Compile(etsg, self->Test(), labelTarget.BreakTarget());

    etsg->Branch(self, startLabel);
    etsg->SetLabel(self, labelTarget.BreakTarget());
}

void ETSCompiler::Compile(const ir::DoWhileStatement *st) const
{
    ETSGen *etsg = GetETSGen();
    CompileImpl(st, etsg);
}

void ETSCompiler::Compile([[maybe_unused]] const ir::EmptyStatement *st) const {}

void ETSCompiler::Compile(const ir::ExpressionStatement *st) const
{
    ETSGen *etsg = GetETSGen();
    st->GetExpression()->Compile(etsg);
}

void ETSCompiler::Compile(const ir::ForOfStatement *st) const
{
    ETSGen *etsg = GetETSGen();
    compiler::LocalRegScope declRegScope(etsg, st->Scope()->DeclScope()->InitScope());

    checker::Type const *const exprType = st->Right()->TsType();
    ES2PANDA_ASSERT(exprType->IsETSResizableArrayType() || exprType->IsETSArrayType() || exprType->IsETSStringType() ||
                    exprType->IsETSUnionType());

    st->Right()->Compile(etsg);
    compiler::VReg objReg = etsg->AllocReg();
    etsg->StoreAccumulator(st, objReg);

    GetSizeInForOf(etsg, exprType, st, objReg);

    compiler::VReg sizeReg = etsg->AllocReg();
    etsg->StoreAccumulator(st, sizeReg);

    compiler::LabelTarget labelTarget(etsg);
    auto labelCtx = compiler::LabelContext(etsg, labelTarget);

    etsg->BranchIfFalse(st, labelTarget.BreakTarget());

    compiler::VReg countReg = etsg->AllocReg();
    etsg->MoveImmediateToRegister(st, countReg, checker::TypeFlag::INT, static_cast<std::int32_t>(0));
    etsg->LoadAccumulatorInt(st, static_cast<std::int32_t>(0));

    auto *const startLabel = etsg->AllocLabel();
    etsg->SetLabel(st, startLabel);

    auto lref = compiler::ETSLReference::Create(etsg, st->Left(), false);

    if (exprType->IsETSArrayType()) {
        etsg->LoadArrayElement(st, objReg);
    } else if (exprType->IsETSUnionType()) {
        HandleUnionTypeInForOf(etsg, exprType, st, objReg, &countReg);
    } else {
        etsg->LoadStringChar(st, objReg, countReg);
    }

    lref.SetValue();
    st->Body()->Compile(etsg);

    etsg->SetLabel(st, labelTarget.ContinueTarget());

    etsg->IncrementImmediateRegister(st, countReg, checker::TypeFlag::INT, static_cast<std::int32_t>(1));
    etsg->LoadAccumulator(st, countReg);

    etsg->JumpCompareRegister<compiler::Jlt>(st, sizeReg, startLabel);
    etsg->SetLabel(st, labelTarget.BreakTarget());
}

void ETSCompiler::Compile(const ir::ForUpdateStatement *st) const
{
    ETSGen *etsg = GetETSGen();
    compiler::LocalRegScope declRegScope(etsg, st->Scope()->DeclScope()->InitScope());

    if (st->Init() != nullptr) {
        ES2PANDA_ASSERT(st->Init()->IsVariableDeclaration() || st->Init()->IsExpression());
        st->Init()->Compile(etsg);
    }

    auto *startLabel = etsg->AllocLabel();
    compiler::LabelTarget labelTarget(etsg);
    auto labelCtx = compiler::LabelContext(etsg, labelTarget);
    etsg->SetLabel(st, startLabel);

    {
        compiler::LocalRegScope regScope(etsg, st->Scope());

        if (st->Test() != nullptr) {
            compiler::Condition::Compile(etsg, st->Test(), labelTarget.BreakTarget());
        }

        st->Body()->Compile(etsg);
        etsg->SetLabel(st, labelTarget.ContinueTarget());
    }

    if (st->Update() != nullptr) {
        st->Update()->Compile(etsg);
    }

    etsg->Branch(st, startLabel);
    etsg->SetLabel(st, labelTarget.BreakTarget());
}

void ETSCompiler::Compile(const ir::IfStatement *st) const
{
    ETSGen *etsg = GetETSGen();

    auto *consequentEnd = etsg->AllocLabel();
    compiler::Label *statementEnd = consequentEnd;

    compiler::Condition::Compile(etsg, st->Test(), consequentEnd);

    st->Consequent()->Compile(etsg);

    if (st->Alternate() != nullptr) {
        statementEnd = etsg->AllocLabel();
        etsg->Branch(etsg->Insns().back()->Node(), statementEnd);

        etsg->SetLabel(st, consequentEnd);
        st->Alternate()->Compile(etsg);
    }

    etsg->SetLabel(st, statementEnd);
}

void CompileImpl(const ir::LabelledStatement *self, ETSGen *cg)
{
    compiler::LabelContext labelCtx(cg, self);
    self->Body()->Compile(cg);
}

void ETSCompiler::Compile(const ir::LabelledStatement *st) const
{
    ETSGen *etsg = GetETSGen();
    CompileImpl(st, etsg);
}

void ETSCompiler::Compile(const ir::ReturnStatement *st) const
{
    ETSGen *etsg = GetETSGen();

    bool isAsyncImpl = st->IsAsyncImplReturn();
    auto *const argument = st->Argument();

    if (argument == nullptr) {
        if (etsg->ExtendWithFinalizer(st->Parent(), st)) {
            return;
        }

        if (etsg->CheckControlFlowChange()) {
            etsg->ControlFlowChangeBreak();
        }

        if (isAsyncImpl) {
            etsg->LoadAccumulatorUndefined(st);
            etsg->ReturnAcc(st);
            return;
        }

        etsg->EmitReturnVoid(st);

        return;
    }

    if (argument->IsCallExpression() && argument->AsCallExpression()->Signature()->ReturnType()->IsETSVoidType()) {
        argument->Compile(etsg);

        if (etsg->ReturnType()->IsETSVoidType()) {
            if (isAsyncImpl) {
                etsg->LoadAccumulatorUndefined(st);
                etsg->ReturnAcc(st);
            } else {
                etsg->EmitReturnVoid(st);
            }
        } else {
            etsg->LoadDefaultValue(st, etsg->ReturnType());
            etsg->ReturnAcc(st);
        }
        return;
    }

<<<<<<< HEAD
    auto ttctx = compiler::TargetTypeContext(etsg, etsg->ReturnType());
    argument->Compile(etsg);
    etsg->ApplyConversion(argument, etsg->ReturnType());
=======
    auto ttctx = compiler::TargetTypeContext(etsg, st->ReturnType());
    argument->Compile(etsg);
    etsg->ApplyConversion(argument, st->ReturnType());
>>>>>>> 494f8da8

    if (etsg->ExtendWithFinalizer(st->Parent(), st)) {
        return;
    }

    if (etsg->CheckControlFlowChange()) {
        compiler::RegScope rs(etsg);
        compiler::VReg res = etsg->AllocReg();

        etsg->StoreAccumulator(st, res);
        etsg->ControlFlowChangeBreak();
        etsg->LoadAccumulator(st, res);
    }

    etsg->ReturnAcc(st);
}

static void CompileImpl(const ir::SwitchStatement *self, ETSGen *etsg)
{
    compiler::LocalRegScope lrs(etsg, self->Scope());
    compiler::SwitchBuilder builder(etsg, self);
    compiler::VReg tag = etsg->AllocReg();

    builder.CompileTagOfSwitch(tag);
    uint32_t defaultIndex = 0;

    for (size_t i = 0; i < self->Cases().size(); i++) {
        const auto *clause = self->Cases()[i];

        if (clause->Test() == nullptr) {
            defaultIndex = i;
            continue;
        }

        builder.JumpIfCase(tag, i);
    }

    if (defaultIndex > 0) {
        builder.JumpToDefault(defaultIndex);
    } else {
        builder.Break();
    }

    for (size_t i = 0; i < self->Cases().size(); i++) {
        builder.SetCaseTarget(i);
        builder.CompileCaseStatements(i);
    }
}

void ETSCompiler::Compile(const ir::SwitchStatement *st) const
{
    ETSGen *etsg = GetETSGen();
    CompileImpl(st, etsg);
}

void ETSCompiler::Compile(const ir::ThrowStatement *st) const
{
    ETSGen *etsg = GetETSGen();
    etsg->ThrowException(st->Argument());
}

void ETSCompiler::Compile(const ir::TryStatement *st) const
{
    ETSGen *etsg = GetETSGen();

    compiler::ETSTryContext tryCtx(etsg, etsg->Allocator(), st, st->FinallyBlock() != nullptr);

    compiler::LabelPair tryLabelPair(etsg->AllocLabel(), etsg->AllocLabel());

    for (ir::CatchClause *clause : st->CatchClauses()) {
        tryCtx.AddNewCathTable(clause->TsType()->AsETSObjectType()->AssemblerName(), tryLabelPair);
    }

    compiler::Label *statementEnd = etsg->AllocLabel();
    auto catchTables = tryCtx.GetETSCatchTable();

    etsg->SetLabel(st, tryLabelPair.Begin());
    st->Block()->Compile(etsg);
    etsg->Branch(st, statementEnd);
    etsg->SetLabel(st, tryLabelPair.End());

    ES2PANDA_ASSERT(st->CatchClauses().size() == catchTables.size());

    for (uint32_t i = 0; i < st->CatchClauses().size(); i++) {
        etsg->SetLabel(st, catchTables.at(i)->LabelSet().CatchBegin());

        st->CatchClauses().at(i)->Compile(etsg);

        etsg->Branch(st, statementEnd);
    }

    etsg->SetLabel(st, statementEnd);

    auto trycatchLabelPair = compiler::LabelPair(tryLabelPair.Begin(), statementEnd);

    tryCtx.EmitFinalizer(trycatchLabelPair, st->finalizerInsertions_);
}

void ETSCompiler::Compile(const ir::VariableDeclarator *st) const
{
    ETSGen *etsg = GetETSGen();
    auto lref = compiler::ETSLReference::Create(etsg, st->Id(), true);
    auto ttctx = compiler::TargetTypeContext(etsg, st->TsType());

    if (st->Init() != nullptr) {
        st->Init()->Compile(etsg);
        etsg->ApplyConversion(st->Init(), st->Id()->AsIdentifier()->Variable()->TsType());
    } else {
        etsg->LoadDefaultValue(st, st->Id()->AsIdentifier()->Variable()->TsType());
    }

    // ????????????????????????????????????? is this meaningfull????
    etsg->ApplyConversion(st, st->TsType());
    lref.SetValue();
}

void ETSCompiler::Compile(const ir::VariableDeclaration *st) const
{
    ETSGen *etsg = GetETSGen();
    for (const auto *it : st->Declarators()) {
        it->Compile(etsg);
    }
}

template <typename CodeGen>
void CompileImpl(const ir::WhileStatement *whileStmt, [[maybe_unused]] CodeGen *cg)
{
    compiler::LabelTarget labelTarget(cg);

    cg->SetLabel(whileStmt, labelTarget.ContinueTarget());
    compiler::Condition::Compile(cg, whileStmt->Test(), labelTarget.BreakTarget());

    {
        compiler::LocalRegScope regScope(cg, whileStmt->Scope());
        compiler::LabelContext labelCtx(cg, labelTarget);
        whileStmt->Body()->Compile(cg);
    }

    cg->Branch(whileStmt, labelTarget.ContinueTarget());
    cg->SetLabel(whileStmt, labelTarget.BreakTarget());
}

void ETSCompiler::Compile(const ir::WhileStatement *st) const
{
    ETSGen *etsg = GetETSGen();
    CompileImpl(st, etsg);
}

void ETSCompiler::Compile(const ir::TSArrayType *node) const
{
    ETSGen *etsg = GetETSGen();
    etsg->LoadAccumulatorPoison(node, node->TsType());
}

void ETSCompiler::CompileCastPrimitives(const ir::Expression *expr, checker::Type const *targetType) const
{
    ETSGen *etsg = GetETSGen();

    switch (checker::ETSChecker::TypeKind(targetType)) {
        case checker::TypeFlag::ETS_BOOLEAN: {
            etsg->CastToBoolean(expr);
            break;
        }
        case checker::TypeFlag::CHAR: {
            etsg->CastToChar(expr);
            break;
        }
        case checker::TypeFlag::BYTE: {
            etsg->CastToByte(expr);
            break;
        }
        case checker::TypeFlag::SHORT: {
            etsg->CastToShort(expr);
            break;
        }
        case checker::TypeFlag::INT: {
            etsg->CastToInt(expr);
            break;
        }
        case checker::TypeFlag::LONG: {
            etsg->CastToLong(expr);
            break;
        }
        case checker::TypeFlag::FLOAT: {
            etsg->CastToFloat(expr);
            break;
        }
        case checker::TypeFlag::DOUBLE: {
            etsg->CastToDouble(expr);
            break;
        }
        default: {
            ES2PANDA_UNREACHABLE();
        }
    }
    etsg->SetAccumulatorType(targetType);
}

// NOTE(gogabr): will be needed once we forbid as conversions
/*
static void CastIfDynamic(ETSGen *etsg, ir::Expression const *expr, checker::TypeFlag typeFlag)
{
    // CC-OFFNXT(redundant_code[C++]) tmp code
    if (checker::ETSChecker::TypeKind(expr->TsType()) == checker::TypeFlag::ETS_DYNAMIC_TYPE) {
        etsg->CastDynamicToe(expr, typeFlag);
        return;
    }
    ES2PANDA_UNREACHABLE();
}
*/

void ETSCompiler::CompileCast(const ir::TSAsExpression *expr, checker::Type const *targetType) const
{
    ETSGen *etsg = GetETSGen();

    switch (checker::ETSChecker::TypeKind(targetType)) {
        case checker::TypeFlag::ETS_ARRAY:
        case checker::TypeFlag::ETS_TUPLE:
        case checker::TypeFlag::FUNCTION:
        case checker::TypeFlag::ETS_OBJECT:
        case checker::TypeFlag::ETS_TYPE_PARAMETER:
        case checker::TypeFlag::ETS_NONNULLISH:
        case checker::TypeFlag::ETS_PARTIAL_TYPE_PARAMETER:
        case checker::TypeFlag::ETS_UNION:
        case checker::TypeFlag::ETS_ANY:
        case checker::TypeFlag::ETS_NULL:
        case checker::TypeFlag::ETS_UNDEFINED: {
            etsg->CastToReftype(expr, targetType, expr->isUncheckedCast_);
            break;
        }
        // NOTE(gogabr): will be needed once we forbid as conversion
        /*
        // CC-OFFNXT(redundant_code[C++]) tmp code
        case checker::TypeFlag::DOUBLE:
        case checker::TypeFlag::STRING:
        case checker::TypeFlag::ETS_BOOLEAN: {
            CastIfDynamic(etsg, expr->Expr(), targetType->TypeFlags());
            break;  // no further conversion
        }
        case checker::TypeFlag::BYTE:
        case checker::TypeFlag::SHORT:
        case checker::TypeFlag::INT:
        case checker::TypeFlag::LONG:
        case checker::TypeFlag::FLOAT:
        case checker::TypeFlag::CHAR: {
            CastIfDynamic(etsg, expr->Expr(), targetType->TypeFlags());
            CompileCastPrimitives(expr, targetType);
            break;
        }
        */
        default: {
            CompileCastPrimitives(expr, targetType);
            break;
        }
    }
}

void ETSCompiler::Compile(const ir::TSAsExpression *expr) const
{
    ETSGen *etsg = GetETSGen();
    expr->Expr()->Compile(etsg);

    const auto *const targetType = etsg->Checker()->GetApparentType(expr->TsType());

<<<<<<< HEAD
    auto ttctx = compiler::TargetTypeContext(etsg, nullptr);
    if ((expr->Expr()->GetBoxingUnboxingFlags() & ir::BoxingUnboxingFlags::UNBOXING_FLAG) != 0U) {
        etsg->ApplyUnboxingConversion(expr->Expr());
    }

    if (targetType->IsETSObjectType() &&
        ((expr->Expr()->GetBoxingUnboxingFlags() & ir::BoxingUnboxingFlags::UNBOXING_FLAG) != 0U ||
         (expr->Expr()->GetBoxingUnboxingFlags() & ir::BoxingUnboxingFlags::BOXING_FLAG) != 0U) &&
        checker::ETSChecker::TypeKind(etsg->GetAccumulatorType()) != checker::TypeFlag::ETS_OBJECT) {
        if (targetType->IsETSUnboxableObject()) {
            CompileCastUnboxable(expr);
        }
    }

    if ((expr->Expr()->GetBoxingUnboxingFlags() & ir::BoxingUnboxingFlags::BOXING_FLAG) != 0U) {
        etsg->ApplyBoxingConversion(expr->Expr());
=======
    if (!etsg->Checker()->Relation()->IsIdenticalTo(etsg->GetAccumulatorType(), targetType)) {
        auto ttctx = compiler::TargetTypeContext(etsg, nullptr);
        CompileCast(expr, targetType);
        ES2PANDA_ASSERT(etsg->Checker()->Relation()->IsIdenticalTo(etsg->GetAccumulatorType(), targetType));
>>>>>>> 494f8da8
    }
}

void ETSCompiler::Compile([[maybe_unused]] const ir::TSInterfaceDeclaration *st) const {}

void ETSCompiler::Compile(const ir::TSNonNullExpression *expr) const
{
    ETSGen *etsg = GetETSGen();
    compiler::RegScope rs(etsg);

    expr->Expr()->Compile(etsg);

    if (etsg->GetAccumulatorType()->PossiblyETSNullish()) {
        if (!etsg->GetAccumulatorType()->PossiblyETSNull()) {
            etsg->EmitNullcheck(expr);
            etsg->SetAccumulatorType(expr->OriginalType());
        } else {
            auto arg = etsg->AllocReg();
            etsg->StoreAccumulator(expr, arg);

            auto endLabel = etsg->AllocLabel();

            etsg->BranchIfNotNullish(expr, endLabel);
            etsg->EmitNullishException(expr);

            etsg->SetLabel(expr, endLabel);
            etsg->LoadAccumulator(expr, arg);
            etsg->AssumeNonNullish(expr, expr->OriginalType());
        }
    }

    ES2PANDA_ASSERT(etsg->Checker()->Relation()->IsIdenticalTo(etsg->GetAccumulatorType(), expr->OriginalType()));
}

void ETSCompiler::Compile([[maybe_unused]] const ir::TSTypeAliasDeclaration *st) const {}

void ETSCompiler::Compile(const ir::TSQualifiedName *expr) const
{
    ES2PANDA_ASSERT(expr->Left()->IsMemberExpression());

    ETSGen *etsg = GetETSGen();
    expr->Left()->Compile(etsg);

    compiler::VReg objReg = etsg->AllocReg();
    etsg->StoreAccumulator(expr->Left(), objReg);
    etsg->LoadPropertyByNameAny(expr->Left(), objReg, expr->Right()->AsIdentifier()->Name());
    etsg->EmitAnyCheckCast(expr, expr->Right()->AsIdentifier()->Variable()->TsType());
}

}  // namespace ark::es2panda::compiler<|MERGE_RESOLUTION|>--- conflicted
+++ resolved
@@ -61,10 +61,6 @@
     } else {
         st->Value()->Compile(etsg);
         etsg->ApplyConversion(st->Value(), st->TsType());
-<<<<<<< HEAD
-        st->Value()->SetBoxingUnboxingFlags(flags);
-=======
->>>>>>> 494f8da8
     }
 
     if (st->IsStatic()) {
@@ -841,17 +837,6 @@
     etsg->SetAccumulatorType(smartType);
 }
 
-<<<<<<< HEAD
-static void LoadETSDynamicTypeFromMemberExpr(compiler::ETSGen *etsg, const ir::MemberExpression *expr,
-                                             compiler::VReg objReg)
-{
-    if (etsg->Checker()->AsETSChecker()->Relation()->IsSupertypeOf(etsg->Checker()->GlobalBuiltinETSStringType(),
-                                                                   expr->Property()->TsType())) {
-        etsg->LoadPropertyDynamic(expr, expr->TsType(), objReg, expr->Property());
-    } else {
-        etsg->LoadElementDynamic(expr, objReg);
-    }
-=======
 static void LoadETSAnyTypeFromMemberExpr(compiler::ETSGen *etsg, const ir::MemberExpression *expr,
                                          compiler::VReg objReg)
 {
@@ -861,7 +846,6 @@
         etsg->LoadByValueAny(expr, objReg);
     }
     etsg->EmitAnyCheckCast(expr, expr->TsType());
->>>>>>> 494f8da8
 }
 
 bool ETSCompiler::CompileComputed(compiler::ETSGen *etsg, const ir::MemberExpression *expr)
@@ -889,13 +873,8 @@
         auto indexValue = *expr->GetTupleIndexValue();
         auto *tupleElementType = objectType->AsETSTupleType()->GetTypeAtIndex(indexValue);
         etsg->LoadTupleElement(expr, objReg, tupleElementType, indexValue);
-<<<<<<< HEAD
-    } else if (objectType->IsETSDynamicType()) {
-        LoadETSDynamicTypeFromMemberExpr(etsg, expr, objReg);
-=======
     } else if (objectType->IsETSAnyType()) {
         LoadETSAnyTypeFromMemberExpr(etsg, expr, objReg);
->>>>>>> 494f8da8
     } else {
         ES2PANDA_ASSERT(objectType->IsETSArrayType());
         etsg->LoadArrayElement(expr, objReg);
@@ -1443,15 +1422,9 @@
         return;
     }
 
-<<<<<<< HEAD
-    auto ttctx = compiler::TargetTypeContext(etsg, etsg->ReturnType());
-    argument->Compile(etsg);
-    etsg->ApplyConversion(argument, etsg->ReturnType());
-=======
     auto ttctx = compiler::TargetTypeContext(etsg, st->ReturnType());
     argument->Compile(etsg);
     etsg->ApplyConversion(argument, st->ReturnType());
->>>>>>> 494f8da8
 
     if (etsg->ExtendWithFinalizer(st->Parent(), st)) {
         return;
@@ -1716,29 +1689,10 @@
 
     const auto *const targetType = etsg->Checker()->GetApparentType(expr->TsType());
 
-<<<<<<< HEAD
-    auto ttctx = compiler::TargetTypeContext(etsg, nullptr);
-    if ((expr->Expr()->GetBoxingUnboxingFlags() & ir::BoxingUnboxingFlags::UNBOXING_FLAG) != 0U) {
-        etsg->ApplyUnboxingConversion(expr->Expr());
-    }
-
-    if (targetType->IsETSObjectType() &&
-        ((expr->Expr()->GetBoxingUnboxingFlags() & ir::BoxingUnboxingFlags::UNBOXING_FLAG) != 0U ||
-         (expr->Expr()->GetBoxingUnboxingFlags() & ir::BoxingUnboxingFlags::BOXING_FLAG) != 0U) &&
-        checker::ETSChecker::TypeKind(etsg->GetAccumulatorType()) != checker::TypeFlag::ETS_OBJECT) {
-        if (targetType->IsETSUnboxableObject()) {
-            CompileCastUnboxable(expr);
-        }
-    }
-
-    if ((expr->Expr()->GetBoxingUnboxingFlags() & ir::BoxingUnboxingFlags::BOXING_FLAG) != 0U) {
-        etsg->ApplyBoxingConversion(expr->Expr());
-=======
     if (!etsg->Checker()->Relation()->IsIdenticalTo(etsg->GetAccumulatorType(), targetType)) {
         auto ttctx = compiler::TargetTypeContext(etsg, nullptr);
         CompileCast(expr, targetType);
         ES2PANDA_ASSERT(etsg->Checker()->Relation()->IsIdenticalTo(etsg->GetAccumulatorType(), targetType));
->>>>>>> 494f8da8
     }
 }
 
