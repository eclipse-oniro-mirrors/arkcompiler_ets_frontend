/**
 * Copyright (c) 2021-2025 Huawei Device Co., Ltd.
 * Licensed under the Apache License, Version 2.0 (the "License");
 * you may not use this file except in compliance with the License.
 * You may obtain a copy of the License at
 *
 * http://www.apache.org/licenses/LICENSE-2.0
 *
 * Unless required by applicable law or agreed to in writing, software
 * distributed under the License is distributed on an "AS IS" BASIS,
 * WITHOUT WARRANTIES OR CONDITIONS OF ANY KIND, either express or implied.
 * See the License for the specific language governing permissions and
 * limitations under the License.
 */

#include "compilerImpl.h"
#include <string>

#include "es2panda.h"
#include "ast_verifier/ASTVerifier.h"
#include "checker/ETSAnalyzer.h"
#include "checker/TSAnalyzer.h"
#include "checker/TSchecker.h"
#include "checker/ETSchecker.h"
#include "checker/ASchecker.h"
#include "checker/JSchecker.h"
#include "compiler/core/compileQueue.h"
#include "compiler/core/compilerImpl.h"
#include "compiler/core/pandagen.h"
#include "compiler/core/ETSCompiler.h"
#include "compiler/core/ETSGen.h"
#include "compiler/core/JSCompiler.h"
#include "compiler/core/JSemitter.h"
#include "compiler/core/ETSemitter.h"
#include "compiler/lowering/phase.h"
#include "compiler/lowering/scopesInit/scopesInitPhase.h"
#include "compiler/lowering/checkerPhase.h"
#include "compiler/lowering/resolveIdentifiers.h"
#include "compiler/lowering/ets/insertOptionalParametersAnnotation.h"
#include "evaluate/scopedDebugInfoPlugin.h"
#include "generated/isa.h"
#include "parser/parserImpl.h"
#include "parser/JSparser.h"
#include "parser/ASparser.h"
#include "parser/TSparser.h"
#include "parser/ETSparser.h"
#include "parser/program/program.h"
#include "public/public.h"
#include "util/ustring.h"
#include "varbinder/JSBinder.h"
#include "varbinder/ASBinder.h"
#include "varbinder/TSBinder.h"
#include "varbinder/ETSBinder.h"

namespace ark::es2panda::compiler {

void CompilerImpl::HandleContextLiterals(public_lib::Context *context)
{
    auto *emitter = context->emitter;

    uint32_t index = 0;
    for (const auto &buff : context->contextLiterals) {
        emitter->AddLiteralBuffer(buff, index++);
    }

    emitter->LiteralBufferIndex() += context->contextLiterals.size();
}

ark::pandasm::Program *CompilerImpl::Emit(public_lib::Context *context)
{
    HandleContextLiterals(context);

    queue_.Schedule(context);

    /* Main thread can also be used instead of idling */
    queue_.Consume();
    auto *emitter = context->emitter;
    queue_.Wait([emitter](CompileJob *job) { emitter->AddProgramElement(job->GetProgramElement()); });

    return emitter->Finalize(context->config->options->IsDumpDebugInfo(), Signatures::ETS_GLOBAL);
}

template <typename CodeGen, typename RegSpiller, typename FunctionEmitter, typename Emitter, typename AstCompiler>
static public_lib::Context::CodeGenCb MakeCompileJob()
{
    return [](public_lib::Context *context, varbinder::FunctionScope *scope,
              compiler::ProgramElement *programElement) -> void {
        RegSpiller regSpiller;
        ArenaAllocator allocator(SpaceType::SPACE_TYPE_COMPILER, nullptr, true);
        AstCompiler astcompiler;
        CodeGen cg(&allocator, &regSpiller, context, std::make_tuple(scope, programElement, &astcompiler));
        FunctionEmitter funcEmitter(&cg, programElement);
        funcEmitter.Generate();
    };
}

static bool CheckOptionsBeforePhase(const util::Options &options, const parser::Program &program,
                                    const std::string &name)
{
    if (options.GetDumpBeforePhases().count(name) > 0U) {
        std::cout << "Before phase " << name << ":\n";
        std::cout << program.Dump() << std::endl;
    }

    if (options.GetDumpEtsSrcBeforePhases().count(name) > 0U) {
        std::cout << "Before phase " << name << " ets source:\n";
        std::cout << program.Ast()->DumpEtsSrc() << std::endl;
    }

    return options.GetExitBeforePhase() == name;
}

void HandleGenerateDecl(const parser::Program &program, util::DiagnosticEngine &diagnosticEngine,
                        const std::string &outputPath, bool isIsolatedDeclgen)
{
    std::ofstream outFile(outputPath);
    if (!outFile.is_open()) {
        diagnosticEngine.LogFatalError(diagnostic::OPEN_FAILED, util::DiagnosticMessageParams {outputPath},
                                       lexer::SourcePosition());
        return;
    }
    std::string result;
    if (!isIsolatedDeclgen) {
        result = program.Ast()->DumpDecl();
    } else {
        result = program.Ast()->IsolatedDumpDecl();
    }

    result.erase(0, result.find_first_not_of('\n'));

    outFile << result;
    outFile.close();
}

static bool CheckOptionsAfterPhase(const util::Options &options, const parser::Program &program,
                                   const std::string &name)
{
    if (options.GetDumpAfterPhases().count(name) > 0U) {
        std::cout << "After phase " << name << ":\n";
        std::cout << program.Dump() << std::endl;
    }

    if (options.GetDumpEtsSrcAfterPhases().count(name) > 0U) {
        std::cout << "After phase " << name << " ets source:\n";
        std::cout << program.Ast()->DumpEtsSrc() << std::endl;
    }

    return options.GetExitAfterPhase() == name;
}

<<<<<<< HEAD
static bool RunVerifierAndPhases(public_lib::Context &context, parser::Program &program)
=======
static bool DoIsolatedDeclgenCheck(const util::Options &options, const std::string &phaseName,
                                   checker::IsolatedDeclgenChecker &isolatedDeclgenChecker,
                                   public_lib::Context &context)
>>>>>>> 58c46612
{
    if (!options.IsGenerateDeclEnableIsolated()) {
        return true;
    }
    if (phaseName == compiler::ResolveIdentifiers::NAME) {
        isolatedDeclgenChecker.CheckBeforeChecker();
        if (context.diagnosticEngine->IsAnyError()) {
            return false;
        }
    }

    if (phaseName == compiler::CheckerPhase::NAME) {
        isolatedDeclgenChecker.CheckAfterChecker();
        if (context.diagnosticEngine->IsAnyError()) {
            return false;
        }
    }

    return true;
}

static bool RunVerifierAndPhases(public_lib::Context &context, parser::Program &program)
{
    auto &options = const_cast<util::Options &>(*context.config->options);
    const auto verifierEachPhase = options.IsAstVerifierEachPhase();

    ast_verifier::ASTVerifier verifier(context, program);
    checker::IsolatedDeclgenChecker isolatedDeclgenChecker(*context.diagnosticEngine, program);
    if (options.IsGenerateDeclEnableIsolated()) {
        options.SetGenerateDeclEnabled(true);
    }

<<<<<<< HEAD
=======
    bool skipPhase = false;
>>>>>>> 58c46612
    while (auto phase = context.phaseManager->NextPhase()) {
        const auto name = std::string {phase->Name()};
        skipPhase = options.GetSkipPhases().count(name) > 0 ||
                    (options.IsGenerateDeclEnableIsolated() &&
                     phase->Name() == compiler::InsertOptionalParametersAnnotation::NAME);
        if (skipPhase) {
            continue;
        }

<<<<<<< HEAD
=======
        if (options.IsGenerateDeclEnableIsolated() && name == "plugins-after-check") {
            return false;
        }

>>>>>>> 58c46612
        if (CheckOptionsBeforePhase(options, program, name) || !phase->Apply(&context, &program) ||
            CheckOptionsAfterPhase(options, program, name)) {
            return false;
        }

<<<<<<< HEAD
        if (verifier.IntroduceNewInvariants(phase->Name());
            verifierEachPhase || options.HasVerifierPhase(phase->Name())) {
            verifier.Verify(phase->Name());
        }
=======
        if (!DoIsolatedDeclgenCheck(options, name, isolatedDeclgenChecker, context)) {
            return false;
        }

        if (!options.IsGenerateDeclEnableIsolated()) {
            verifier.IntroduceNewInvariants(phase->Name());
        }
        if (verifierEachPhase || options.HasVerifierPhase(phase->Name())) {
            verifier.Verify(phase->Name());
        }
>>>>>>> 58c46612

        // Stop lowerings processing after Checker phase if any error happened.
        if (phase->Name() == compiler::CheckerPhase::NAME && context.diagnosticEngine->IsAnyError()) {
            return false;
        }

        if (options.IsGenerateDeclEnabled() && name == compiler::CheckerPhase::NAME) {
            std::string path;
            if (!options.WasSetGenerateDeclPath()) {
                path = ark::os::RemoveExtension(util::BaseName(options.SourceFileName())).append(".d.ets");
            } else {
                path = options.GetGenerateDeclPath();
            }
            HandleGenerateDecl(program, *context.diagnosticEngine, path, options.IsGenerateDeclEnableIsolated());
        }
    }

    return true;
}

static bool RunPhases(public_lib::Context &context, parser::Program &program)
{
    const auto &options = *context.config->options;

    while (auto phase = context.phaseManager->NextPhase()) {
        const auto name = std::string {phase->Name()};
        if (options.GetSkipPhases().count(name) > 0) {
            continue;
        }

        if (CheckOptionsBeforePhase(options, program, name)) {
            return false;
        }

        if (!phase->Apply(&context, &program)) {
            return false;
        }

        if (CheckOptionsAfterPhase(options, program, name)) {
            return false;
        }
    }

    return true;
}

static void CreateDebuggerEvaluationPlugin(checker::ETSChecker &checker, ArenaAllocator &allocator,
                                           parser::Program *program, const util::Options &options)
{
    // Sometimes evaluation mode might work without project context.
    // In this case, users might omit context files.
    if (options.IsDebuggerEval() && !options.GetDebuggerEvalPandaFiles().empty()) {
        auto *plugin = allocator.New<evaluate::ScopedDebugInfoPlugin>(program, &checker, options);
        checker.SetDebugInfoPlugin(plugin);
    }
}

<<<<<<< HEAD
template <typename Parser, typename VarBinder, typename Checker, typename Analyzer, typename AstCompiler,
          typename CodeGen, typename RegSpiller, typename FunctionEmitter, typename Emitter>
// CC-OFFNXT(huge_method, G.FUN.01-CPP) solid logic
static pandasm::Program *Compile(const CompilationUnit &unit, CompilerImpl *compilerImpl)
{
    ArenaAllocator allocator(SpaceType::SPACE_TYPE_COMPILER, nullptr, true);
    auto program = parser::Program::NewProgram<VarBinder>(&allocator);
    auto parser =
        Parser(&program, unit.options, unit.diagnosticEngine, static_cast<parser::ParserStatus>(unit.rawParserStatus));
    auto checker = Checker(unit.diagnosticEngine);
    auto analyzer = Analyzer(&checker);
    auto phaseManager = compiler::PhaseManager(unit.ext, &allocator);
    checker.SetAnalyzer(&analyzer);
=======
using EmitCb = std::function<pandasm::Program *(public_lib::Context *)>;
using PhaseListGetter = std::function<std::vector<compiler::Phase *>(ScriptExtension)>;

static void AddExternalPrograms(public_lib::Context *ctx, const CompilationUnit &unit, parser::Program *program)
{
    auto &extSources = program->ExternalSources();
    for (const auto &[moduleName, extPrograms] : ctx->externalSources) {
        for (auto *const extProg : extPrograms) {
            if (extProg->SourceFilePath() == unit.input.filePath) {
                continue;
            }
            if (extSources.count(moduleName) == 0) {
                extSources.emplace(moduleName, program->Allocator()->Adapter());
            }
            extSources.at(moduleName).emplace_back(extProg);
        }
    }
    auto varbinder = static_cast<varbinder::ETSBinder *>(ctx->transitionMemory->VarBinder());
    auto externalRecordTable = varbinder->GetExternalRecordTable();
    for (auto [extProg, recordTable] : externalRecordTable) {
        if (program->SourceFilePath() == extProg->SourceFilePath()) {
            externalRecordTable.erase(externalRecordTable.find(extProg));
            break;
        }
    }
    auto &prevGlobalTypes = ctx->transitionMemory->GlobalTypes()->GlobalTypes();
    for (auto *gt : prevGlobalTypes) {
        if (gt != nullptr && gt->IsETSObjectType()) {
            auto *relation = gt->AsETSObjectType()->GetRelation();
            if (relation != nullptr) {
                relation->SetChecker(ctx->checker);
            }
        }
    }
}
>>>>>>> 58c46612

static void EmplaceProgram(public_lib::Context *ctx, util::StringView moduleName, parser::Program *extProg)
{
    auto &extSources = ctx->externalSources;
    if (extSources.count(moduleName) == 0) {
        extSources.emplace(moduleName, ctx->transitionMemory->PermanentAllocator()->Adapter());
    }
    bool found = false;
    for (auto extSrc : extSources.at(moduleName)) {
        if (extSrc->SourceFilePath() == extProg->SourceFilePath()) {
            found = true;
            break;
        }
    }
    if (!found) {
        extSources.at(moduleName).emplace_back(extProg);
    }
}

static void SavePermanents(public_lib::Context *ctx, parser::Program *program)
{
    for (const auto &[moduleName, extPrograms] : program->ExternalSources()) {
        for (auto *const extProg : extPrograms) {
            EmplaceProgram(ctx, moduleName, extProg);
        }
    }
    ctx->transitionMemory->SetVarBinder(program->VarBinder());
    auto *topScope = ctx->transitionMemory->VarBinder()->TopScope();
    ES2PANDA_ASSERT(topScope->IsGlobalScope());
    auto decls = topScope->Decls();
    auto path = program->SourceFilePath();
    // clang-format off
    decls.erase(std::remove_if(decls.begin(), decls.end(),
        [path](varbinder::Decl *d) -> bool {
            auto *n = d->Node();
            if (n == nullptr || n->Start().Program() == nullptr) {
                return true;
            }
            auto sourceFile = n->Start().Program()->SourceFilePath();
            return sourceFile == "" || sourceFile == path;
        }),
        decls.end());
    // clang-format on

    auto res = topScope->Find(util::StringView("ETSGLOBAL"));
    auto *var = res.variable;
    var->SetTsType(nullptr);
    auto moduleName = std::string(program->ModuleName());
    auto globalClassName = moduleName.substr(moduleName.find_last_of('.') + 1);
    topScope->EraseBinding(util::StringView(globalClassName));

    std::vector<util::StringView> declaredKeys;
    for (auto &&it : topScope->Bindings()) {
        var = it.second;
        if (var->Declaration() != nullptr && var->Declaration()->Node() != nullptr) {
            auto *node = var->Declaration()->Node();
            if (node->Range().start.Program() == program) {
                declaredKeys.emplace_back(it.first);
            }
        }
    }
    for (auto &&key : declaredKeys) {
        topScope->EraseBinding(key);
    }

    auto *varbinder = static_cast<varbinder::ETSBinder *>(program->VarBinder());
    varbinder->GetGlobalRecordTable()->CleanUp();
    varbinder->Functions().clear();

<<<<<<< HEAD
    auto config = public_lib::ConfigImpl {};
    context.config = &config;
    context.config->options = &unit.options;
    context.sourceFile = &unit.input;
    context.allocator = &allocator;
    context.queue = compilerImpl->Queue();
    context.plugins = &compilerImpl->Plugins();
    context.parser = &parser;
    context.checker = &checker;
    context.analyzer = checker.GetAnalyzer();
    context.parserProgram = &program;
    context.codeGenCb = MakeCompileJob<CodeGen, RegSpiller, FunctionEmitter, Emitter, AstCompiler>();
    context.diagnosticEngine = &unit.diagnosticEngine;
    context.phaseManager = &phaseManager;

    auto emitter = Emitter(&context);
    context.emitter = &emitter;

    varbinder->SetContext(&context);
    context.checker->Initialize(varbinder);

    parser.ParseScript(unit.input, unit.options.GetCompilationMode() == CompilationMode::GEN_STD_LIB);
=======
    ctx->transitionMemory->SetGlobalTypes(ctx->checker->GetGlobalTypesHolder());
    ctx->transitionMemory->SetCachechedComputedAbstracts(ctx->checker->AsETSChecker()->GetCachedComputedAbstracts());
    ctx->transitionMemory->AddCompiledProgram(ctx->parserProgram);
}

static pandasm::Program *EmitProgram(CompilerImpl *compilerImpl, public_lib::Context *context,
                                     const CompilationUnit &unit)
{
    context->emitter->GenAnnotation();
    auto result = compilerImpl->Emit(context);
    if (unit.ext == ScriptExtension::ETS && context->compilingState != public_lib::CompilingState::SINGLE_COMPILING) {
        SavePermanents(context, context->parserProgram);
    }
    return result;
}

static bool ExecuteParsingAndCompiling(const CompilationUnit &unit, public_lib::Context *context)
{
    parser::Program *program = context->parserProgram;
    if (unit.ext == ScriptExtension::ETS &&
        context->compilingState == public_lib::CompilingState::MULTI_COMPILING_FOLLOW) {
        AddExternalPrograms(context, unit, program);
    }

    context->parser->ParseScript(unit.input, unit.options.GetCompilationMode() == CompilationMode::GEN_STD_LIB);
>>>>>>> 58c46612

    //  We have to check the return status of 'RunVerifierAndPhase` and 'RunPhases` separately because there can be
    //  some internal errors (say, in Post-Conditional check) or terminate options (say in 'CheckOptionsAfterPhase')
    //  that were not reported to the log.
    if (unit.ext == ScriptExtension::ETS) {
<<<<<<< HEAD
        if (!RunVerifierAndPhases(context, program)) {
            return nullptr;
=======
        if (!RunVerifierAndPhases(*context, *program)) {
            return false;
>>>>>>> 58c46612
        }
    } else if (context->diagnosticEngine->IsAnyError()) {
        if (unit.options.IsDumpAst()) {
            std::cout << program->Dump() << std::endl;
        }
<<<<<<< HEAD
    } else if (!RunPhases(context, program)) {
        return nullptr;
=======
    } else if (!RunPhases(*context, *program)) {
        return false;
>>>>>>> 58c46612
    }

    return !context->diagnosticEngine->IsAnyError();
}

template <typename Parser, typename VarBinder, typename Checker, typename Analyzer, typename AstCompiler,
          typename CodeGen, typename RegSpiller, typename FunctionEmitter, typename Emitter>
static pandasm::Program *Compile(const CompilationUnit &unit, CompilerImpl *compilerImpl,
                                 [[maybe_unused]] public_lib::Context *context)
{
    auto config = public_lib::ConfigImpl {};
    context->config = &config;
    context->config->options = &unit.options;
    context->sourceFile = &unit.input;
    context->queue = compilerImpl->Queue();
    context->plugins = &compilerImpl->Plugins();
    auto program = parser::Program::NewProgram<VarBinder>(
        context->allocator, context->compilingState == public_lib::CompilingState::MULTI_COMPILING_FOLLOW
                                ? context->transitionMemory->VarBinder()
                                : nullptr);
    auto parser =
        Parser(&program, unit.options, unit.diagnosticEngine, static_cast<parser::ParserStatus>(unit.rawParserStatus));
    context->parser = &parser;
    auto checker = Checker(unit.diagnosticEngine, context->allocator);
    context->checker = &checker;
    auto analyzer = Analyzer(&checker);
    auto phaseManager = compiler::PhaseManager(unit.ext, context->allocator);
    checker.SetAnalyzer(&analyzer);
    context->analyzer = checker.GetAnalyzer();
    context->parserProgram = &program;
    context->codeGenCb = MakeCompileJob<CodeGen, RegSpiller, FunctionEmitter, Emitter, AstCompiler>();
    context->diagnosticEngine = &unit.diagnosticEngine;
    context->phaseManager = &phaseManager;

    if constexpr (std::is_same_v<Checker, checker::ETSChecker>) {
        CreateDebuggerEvaluationPlugin(checker, *context->allocator, &program, unit.options);
        if (context->compilingState == public_lib::CompilingState::MULTI_COMPILING_FOLLOW) {
            checker.SetCachedComputedAbstracts(context->transitionMemory->CachedComputedAbstracts());
            checker.SetGlobalTypes(context->transitionMemory->GlobalTypes());
            checker.AddStatus(ark::es2panda::checker::CheckerStatus::BUILTINS_INITIALIZED);
        } else {
            checker.InitCachedComputedAbstracts();
        }
    }
    auto emitter = Emitter(context);
    context->emitter = &emitter;
    auto *varbinder = program.VarBinder();
    varbinder->SetProgram(&program);
    varbinder->SetContext(context);
    context->checker->Initialize(varbinder);

    if (!ExecuteParsingAndCompiling(unit, context)) {
        return nullptr;
    }
    return EmitProgram(compilerImpl, context, unit);
}

pandasm::Program *CompilerImpl::Compile(const CompilationUnit &unit, public_lib::Context *context)
{
    switch (unit.ext) {
        case ScriptExtension::TS: {
            return compiler::Compile<parser::TSParser, varbinder::TSBinder, checker::TSChecker, checker::TSAnalyzer,
                                     compiler::JSCompiler, compiler::PandaGen, compiler::DynamicRegSpiller,
<<<<<<< HEAD
                                     compiler::JSFunctionEmitter, compiler::JSEmitter>(unit, this);
=======
                                     compiler::JSFunctionEmitter, compiler::JSEmitter>(unit, this, context);
>>>>>>> 58c46612
        }
        case ScriptExtension::AS: {
            return compiler::Compile<parser::ASParser, varbinder::ASBinder, checker::ASChecker, checker::TSAnalyzer,
                                     compiler::JSCompiler, compiler::PandaGen, compiler::DynamicRegSpiller,
<<<<<<< HEAD
                                     compiler::JSFunctionEmitter, compiler::JSEmitter>(unit, this);
=======
                                     compiler::JSFunctionEmitter, compiler::JSEmitter>(unit, this, context);
>>>>>>> 58c46612
        }
        case ScriptExtension::ETS: {
            return compiler::Compile<parser::ETSParser, varbinder::ETSBinder, checker::ETSChecker, checker::ETSAnalyzer,
                                     compiler::ETSCompiler, compiler::ETSGen, compiler::StaticRegSpiller,
<<<<<<< HEAD
                                     compiler::ETSFunctionEmitter, compiler::ETSEmitter>(unit, this);
=======
                                     compiler::ETSFunctionEmitter, compiler::ETSEmitter>(unit, this, context);
>>>>>>> 58c46612
        }
        case ScriptExtension::JS: {
            return compiler::Compile<parser::JSParser, varbinder::JSBinder, checker::JSChecker, checker::TSAnalyzer,
                                     compiler::JSCompiler, compiler::PandaGen, compiler::DynamicRegSpiller,
<<<<<<< HEAD
                                     compiler::JSFunctionEmitter, compiler::JSEmitter>(unit, this);
=======
                                     compiler::JSFunctionEmitter, compiler::JSEmitter>(unit, this, context);
>>>>>>> 58c46612
        }
        default: {
            ES2PANDA_UNREACHABLE();
            return nullptr;
        }
    }
}

void CompilerImpl::DumpAsm(const ark::pandasm::Program *prog)
{
    Emitter::DumpAsm(prog);
}

std::string CompilerImpl::GetPhasesList(const ScriptExtension ext)
{
    std::stringstream ss;
    auto phaseManager = compiler::PhaseManager(ext, nullptr);
    while (auto phase = phaseManager.NextPhase()) {
        ss << " " << phase->Name() << std::endl;
    }
    return ss.str();
}

}  // namespace ark::es2panda::compiler<|MERGE_RESOLUTION|>--- conflicted
+++ resolved
@@ -148,13 +148,9 @@
     return options.GetExitAfterPhase() == name;
 }
 
-<<<<<<< HEAD
-static bool RunVerifierAndPhases(public_lib::Context &context, parser::Program &program)
-=======
 static bool DoIsolatedDeclgenCheck(const util::Options &options, const std::string &phaseName,
                                    checker::IsolatedDeclgenChecker &isolatedDeclgenChecker,
                                    public_lib::Context &context)
->>>>>>> 58c46612
 {
     if (!options.IsGenerateDeclEnableIsolated()) {
         return true;
@@ -187,10 +183,7 @@
         options.SetGenerateDeclEnabled(true);
     }
 
-<<<<<<< HEAD
-=======
     bool skipPhase = false;
->>>>>>> 58c46612
     while (auto phase = context.phaseManager->NextPhase()) {
         const auto name = std::string {phase->Name()};
         skipPhase = options.GetSkipPhases().count(name) > 0 ||
@@ -200,24 +193,15 @@
             continue;
         }
 
-<<<<<<< HEAD
-=======
         if (options.IsGenerateDeclEnableIsolated() && name == "plugins-after-check") {
             return false;
         }
 
->>>>>>> 58c46612
         if (CheckOptionsBeforePhase(options, program, name) || !phase->Apply(&context, &program) ||
             CheckOptionsAfterPhase(options, program, name)) {
             return false;
         }
 
-<<<<<<< HEAD
-        if (verifier.IntroduceNewInvariants(phase->Name());
-            verifierEachPhase || options.HasVerifierPhase(phase->Name())) {
-            verifier.Verify(phase->Name());
-        }
-=======
         if (!DoIsolatedDeclgenCheck(options, name, isolatedDeclgenChecker, context)) {
             return false;
         }
@@ -228,7 +212,6 @@
         if (verifierEachPhase || options.HasVerifierPhase(phase->Name())) {
             verifier.Verify(phase->Name());
         }
->>>>>>> 58c46612
 
         // Stop lowerings processing after Checker phase if any error happened.
         if (phase->Name() == compiler::CheckerPhase::NAME && context.diagnosticEngine->IsAnyError()) {
@@ -286,21 +269,6 @@
     }
 }
 
-<<<<<<< HEAD
-template <typename Parser, typename VarBinder, typename Checker, typename Analyzer, typename AstCompiler,
-          typename CodeGen, typename RegSpiller, typename FunctionEmitter, typename Emitter>
-// CC-OFFNXT(huge_method, G.FUN.01-CPP) solid logic
-static pandasm::Program *Compile(const CompilationUnit &unit, CompilerImpl *compilerImpl)
-{
-    ArenaAllocator allocator(SpaceType::SPACE_TYPE_COMPILER, nullptr, true);
-    auto program = parser::Program::NewProgram<VarBinder>(&allocator);
-    auto parser =
-        Parser(&program, unit.options, unit.diagnosticEngine, static_cast<parser::ParserStatus>(unit.rawParserStatus));
-    auto checker = Checker(unit.diagnosticEngine);
-    auto analyzer = Analyzer(&checker);
-    auto phaseManager = compiler::PhaseManager(unit.ext, &allocator);
-    checker.SetAnalyzer(&analyzer);
-=======
 using EmitCb = std::function<pandasm::Program *(public_lib::Context *)>;
 using PhaseListGetter = std::function<std::vector<compiler::Phase *>(ScriptExtension)>;
 
@@ -336,7 +304,6 @@
         }
     }
 }
->>>>>>> 58c46612
 
 static void EmplaceProgram(public_lib::Context *ctx, util::StringView moduleName, parser::Program *extProg)
 {
@@ -406,30 +373,6 @@
     varbinder->GetGlobalRecordTable()->CleanUp();
     varbinder->Functions().clear();
 
-<<<<<<< HEAD
-    auto config = public_lib::ConfigImpl {};
-    context.config = &config;
-    context.config->options = &unit.options;
-    context.sourceFile = &unit.input;
-    context.allocator = &allocator;
-    context.queue = compilerImpl->Queue();
-    context.plugins = &compilerImpl->Plugins();
-    context.parser = &parser;
-    context.checker = &checker;
-    context.analyzer = checker.GetAnalyzer();
-    context.parserProgram = &program;
-    context.codeGenCb = MakeCompileJob<CodeGen, RegSpiller, FunctionEmitter, Emitter, AstCompiler>();
-    context.diagnosticEngine = &unit.diagnosticEngine;
-    context.phaseManager = &phaseManager;
-
-    auto emitter = Emitter(&context);
-    context.emitter = &emitter;
-
-    varbinder->SetContext(&context);
-    context.checker->Initialize(varbinder);
-
-    parser.ParseScript(unit.input, unit.options.GetCompilationMode() == CompilationMode::GEN_STD_LIB);
-=======
     ctx->transitionMemory->SetGlobalTypes(ctx->checker->GetGlobalTypesHolder());
     ctx->transitionMemory->SetCachechedComputedAbstracts(ctx->checker->AsETSChecker()->GetCachedComputedAbstracts());
     ctx->transitionMemory->AddCompiledProgram(ctx->parserProgram);
@@ -455,31 +398,20 @@
     }
 
     context->parser->ParseScript(unit.input, unit.options.GetCompilationMode() == CompilationMode::GEN_STD_LIB);
->>>>>>> 58c46612
 
     //  We have to check the return status of 'RunVerifierAndPhase` and 'RunPhases` separately because there can be
     //  some internal errors (say, in Post-Conditional check) or terminate options (say in 'CheckOptionsAfterPhase')
     //  that were not reported to the log.
     if (unit.ext == ScriptExtension::ETS) {
-<<<<<<< HEAD
-        if (!RunVerifierAndPhases(context, program)) {
-            return nullptr;
-=======
         if (!RunVerifierAndPhases(*context, *program)) {
             return false;
->>>>>>> 58c46612
         }
     } else if (context->diagnosticEngine->IsAnyError()) {
         if (unit.options.IsDumpAst()) {
             std::cout << program->Dump() << std::endl;
         }
-<<<<<<< HEAD
-    } else if (!RunPhases(context, program)) {
-        return nullptr;
-=======
     } else if (!RunPhases(*context, *program)) {
         return false;
->>>>>>> 58c46612
     }
 
     return !context->diagnosticEngine->IsAnyError();
@@ -543,38 +475,22 @@
         case ScriptExtension::TS: {
             return compiler::Compile<parser::TSParser, varbinder::TSBinder, checker::TSChecker, checker::TSAnalyzer,
                                      compiler::JSCompiler, compiler::PandaGen, compiler::DynamicRegSpiller,
-<<<<<<< HEAD
-                                     compiler::JSFunctionEmitter, compiler::JSEmitter>(unit, this);
-=======
                                      compiler::JSFunctionEmitter, compiler::JSEmitter>(unit, this, context);
->>>>>>> 58c46612
         }
         case ScriptExtension::AS: {
             return compiler::Compile<parser::ASParser, varbinder::ASBinder, checker::ASChecker, checker::TSAnalyzer,
                                      compiler::JSCompiler, compiler::PandaGen, compiler::DynamicRegSpiller,
-<<<<<<< HEAD
-                                     compiler::JSFunctionEmitter, compiler::JSEmitter>(unit, this);
-=======
                                      compiler::JSFunctionEmitter, compiler::JSEmitter>(unit, this, context);
->>>>>>> 58c46612
         }
         case ScriptExtension::ETS: {
             return compiler::Compile<parser::ETSParser, varbinder::ETSBinder, checker::ETSChecker, checker::ETSAnalyzer,
                                      compiler::ETSCompiler, compiler::ETSGen, compiler::StaticRegSpiller,
-<<<<<<< HEAD
-                                     compiler::ETSFunctionEmitter, compiler::ETSEmitter>(unit, this);
-=======
                                      compiler::ETSFunctionEmitter, compiler::ETSEmitter>(unit, this, context);
->>>>>>> 58c46612
         }
         case ScriptExtension::JS: {
             return compiler::Compile<parser::JSParser, varbinder::JSBinder, checker::JSChecker, checker::TSAnalyzer,
                                      compiler::JSCompiler, compiler::PandaGen, compiler::DynamicRegSpiller,
-<<<<<<< HEAD
-                                     compiler::JSFunctionEmitter, compiler::JSEmitter>(unit, this);
-=======
                                      compiler::JSFunctionEmitter, compiler::JSEmitter>(unit, this, context);
->>>>>>> 58c46612
         }
         default: {
             ES2PANDA_UNREACHABLE();
