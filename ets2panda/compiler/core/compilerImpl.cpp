/**
 * Copyright (c) 2021-2025 Huawei Device Co., Ltd.
 * Licensed under the Apache License, Version 2.0 (the "License");
 * you may not use this file except in compliance with the License.
 * You may obtain a copy of the License at
 *
 * http://www.apache.org/licenses/LICENSE-2.0
 *
 * Unless required by applicable law or agreed to in writing, software
 * distributed under the License is distributed on an "AS IS" BASIS,
 * WITHOUT WARRANTIES OR CONDITIONS OF ANY KIND, either express or implied.
 * See the License for the specific language governing permissions and
 * limitations under the License.
 */

#include "compilerImpl.h"
#include <string>

#include "es2panda.h"
#include "ast_verifier/ASTVerifier.h"
#include "checker/ETSAnalyzer.h"
#include "checker/TSAnalyzer.h"
#include "checker/TSchecker.h"
#include "checker/ETSchecker.h"
#include "checker/ASchecker.h"
#include "checker/JSchecker.h"
#include "compiler/core/compileQueue.h"
#include "compiler/core/compilerImpl.h"
#include "compiler/core/pandagen.h"
#include "compiler/core/ETSCompiler.h"
#include "compiler/core/ETSGen.h"
#include "compiler/core/JSCompiler.h"
#include "compiler/core/JSemitter.h"
#include "compiler/core/ETSemitter.h"
#include "compiler/lowering/phase.h"
#include "compiler/lowering/scopesInit/scopesInitPhase.h"
#include "compiler/lowering/checkerPhase.h"
#include "compiler/lowering/resolveIdentifiers.h"
#include "compiler/lowering/ets/insertOptionalParametersAnnotation.h"
#include "evaluate/scopedDebugInfoPlugin.h"
#include "generated/isa.h"
#include "parser/parserImpl.h"
#include "parser/JSparser.h"
#include "parser/ASparser.h"
#include "parser/TSparser.h"
#include "parser/ETSparser.h"
#include "parser/program/program.h"
#include "public/public.h"
#include "util/ustring.h"
<<<<<<< HEAD
=======
#include "util/perfMetrics.h"
>>>>>>> 6d813986
#include "varbinder/JSBinder.h"
#include "varbinder/ASBinder.h"
#include "varbinder/TSBinder.h"
#include "varbinder/ETSBinder.h"

namespace ark::es2panda::compiler {

void CompilerImpl::HandleContextLiterals(public_lib::Context *context)
{
    auto *emitter = context->emitter;

    uint32_t index = 0;
    for (const auto &buff : context->contextLiterals) {
        emitter->AddLiteralBuffer(buff, index++);
    }

    emitter->LiteralBufferIndex() += context->contextLiterals.size();
}

ark::pandasm::Program *CompilerImpl::Emit(public_lib::Context *context)
{
    HandleContextLiterals(context);

    queue_.Schedule(context);

    /* Main thread can also be used instead of idling */
    queue_.Consume();
    auto *emitter = context->emitter;
    queue_.Wait([emitter](CompileJob *job) { emitter->AddProgramElement(job->GetProgramElement()); });

    return emitter->Finalize(context->config->options->IsDumpDebugInfo(), Signatures::ETS_GLOBAL);
}

template <typename CodeGen, typename RegSpiller, typename FunctionEmitter, typename Emitter, typename AstCompiler>
static public_lib::Context::CodeGenCb MakeCompileJob()
{
    return [](public_lib::Context *context, varbinder::FunctionScope *scope,
              compiler::ProgramElement *programElement) -> void {
        RegSpiller regSpiller;
        ArenaAllocator allocator(SpaceType::SPACE_TYPE_COMPILER, nullptr, true);
        AstCompiler astcompiler;
        compiler::SetPhaseManager(context->phaseManager);
        CodeGen cg(&allocator, &regSpiller, context, std::make_tuple(scope, programElement, &astcompiler));
        FunctionEmitter funcEmitter(&cg, programElement);
        funcEmitter.Generate();
    };
}

static bool CheckOptionsBeforePhase(const util::Options &options, const parser::Program &program,
                                    const std::string &name)
{
    if (options.GetDumpBeforePhases().count(name) > 0U) {
        std::cout << "Before phase " << name << ":\n";
        std::cout << program.Dump() << std::endl;
    }

    if (options.GetDumpEtsSrcBeforePhases().count(name) > 0U) {
        std::cout << "Before phase " << name << " ets source:\n";
        std::cout << program.Ast()->DumpEtsSrc() << std::endl;
    }

    return options.GetExitBeforePhase() == name;
}

void HandleGenerateDecl(const parser::Program &program, util::DiagnosticEngine &diagnosticEngine,
<<<<<<< HEAD
                        const std::string &outputPath, bool isIsolatedDeclgen)
=======
                        const std::string &outputPath)
>>>>>>> 6d813986
{
    std::ofstream outFile(outputPath);
    if (!outFile.is_open()) {
        diagnosticEngine.LogFatalError(diagnostic::OPEN_FAILED, util::DiagnosticMessageParams {outputPath},
                                       lexer::SourcePosition());
        return;
    }
<<<<<<< HEAD
    std::string result;
    if (!isIsolatedDeclgen) {
        result = program.Ast()->DumpDecl();
    } else {
        result = program.Ast()->IsolatedDumpDecl();
    }

    result.erase(0, result.find_first_not_of('\n'));
=======
    std::string result = program.Ast()->DumpDecl();
    result.erase(0, result.find_first_not_of('\n'));
    result = "'use static'\n" + result;
>>>>>>> 6d813986

    outFile << result;
    outFile.close();
}

static bool CheckOptionsAfterPhase(const util::Options &options, const parser::Program &program,
                                   const std::string &name)
{
    if (options.GetDumpAfterPhases().count(name) > 0U) {
        std::cout << "After phase " << name << ":\n";
        std::cout << program.Dump() << std::endl;
    }

    if (options.GetDumpEtsSrcAfterPhases().count(name) > 0U) {
        std::cout << "After phase " << name << " ets source:\n";
        std::cout << program.Ast()->DumpEtsSrc() << std::endl;
    }

    return options.GetExitAfterPhase() == name;
}

<<<<<<< HEAD
static bool DoIsolatedDeclgenCheck(const util::Options &options, const std::string &phaseName,
                                   checker::IsolatedDeclgenChecker &isolatedDeclgenChecker,
                                   public_lib::Context &context)
{
    if (!options.IsGenerateDeclEnableIsolated()) {
        return true;
    }
    if (phaseName == compiler::ResolveIdentifiers::NAME) {
        isolatedDeclgenChecker.CheckBeforeChecker();
        if (context.diagnosticEngine->IsAnyError()) {
            return false;
        }
    }

    if (phaseName == compiler::CheckerPhase::NAME) {
        isolatedDeclgenChecker.CheckAfterChecker();
        if (context.diagnosticEngine->IsAnyError()) {
            return false;
        }
    }

    return true;
}

=======
// CC-OFFNXT(huge_method[C++], G.FUN.01-CPP, G.FUD.05) solid logic
>>>>>>> 6d813986
static bool RunVerifierAndPhases(public_lib::Context &context, parser::Program &program)
{
    auto &options = const_cast<util::Options &>(*context.config->options);
    const auto verifierEachPhase = options.IsAstVerifierEachPhase();

    ast_verifier::ASTVerifier verifier(context, program);
    verifier.Before();
<<<<<<< HEAD
    checker::IsolatedDeclgenChecker isolatedDeclgenChecker(*context.diagnosticEngine, program);
    if (options.IsGenerateDeclEnableIsolated()) {
        options.SetGenerateDeclEnabled(true);
    }

    bool skipPhase = false;
    while (auto phase = context.phaseManager->NextPhase()) {
        const auto name = std::string {phase->Name()};
        skipPhase = options.GetSkipPhases().count(name) > 0 ||
                    (options.IsGenerateDeclEnableIsolated() &&
                     phase->Name() == compiler::InsertOptionalParametersAnnotation::NAME);
        if (skipPhase) {
=======

    bool afterCheckerPhase = false;
    while (auto phase = context.phaseManager->NextPhase()) {
        const auto name = std::string {phase->Name()};
        if (name == "plugins-after-check") {
            afterCheckerPhase = true;
        }
        ES2PANDA_PERF_EVENT_SCOPE("@phases/" + name);

        if (options.GetSkipPhases().count(name) > 0) {
>>>>>>> 6d813986
            continue;
        }

        if (options.IsGenerateDeclEnableIsolated() && name == "plugins-after-check") {
            return false;
        }

        if (CheckOptionsBeforePhase(options, program, name) || !phase->Apply(&context, &program) ||
            CheckOptionsAfterPhase(options, program, name)) {
            return false;
        }

        if (!DoIsolatedDeclgenCheck(options, name, isolatedDeclgenChecker, context)) {
            return false;
        }

        if (!options.IsGenerateDeclEnableIsolated()) {
            verifier.IntroduceNewInvariants(phase->Name());
        }
        if (verifierEachPhase || options.HasVerifierPhase(phase->Name())) {
            verifier.Verify(phase->Name());
        }

        // Stop lowerings processing after Checker phase if any error happened.
<<<<<<< HEAD
        if (name == "plugins-after-check" && context.diagnosticEngine->IsAnyError()) {
=======
        if (afterCheckerPhase && context.diagnosticEngine->IsAnyError()) {
>>>>>>> 6d813986
            return false;
        }

        if (options.IsGenerateDeclEnabled() && name == compiler::CheckerPhase::NAME) {
            std::string path;
            if (!options.WasSetGenerateDeclPath()) {
                path = ark::os::RemoveExtension(util::BaseName(options.SourceFileName())).append(".d.ets");
            } else {
                path = options.GetGenerateDeclPath();
            }
            HandleGenerateDecl(program, *context.diagnosticEngine, path, options.IsGenerateDeclEnableIsolated());
        }
    }

    verifier.After();
    return true;
}

static bool RunPhases(public_lib::Context &context, parser::Program &program)
{
    const auto &options = *context.config->options;

    while (auto phase = context.phaseManager->NextPhase()) {
        const auto name = std::string {phase->Name()};
        if (options.GetSkipPhases().count(name) > 0) {
            continue;
        }

        if (CheckOptionsBeforePhase(options, program, name)) {
            return false;
        }

        if (!phase->Apply(&context, &program)) {
            return false;
        }

        if (CheckOptionsAfterPhase(options, program, name)) {
            return false;
        }
    }

    return true;
}

static void CreateDebuggerEvaluationPlugin(checker::ETSChecker &checker, ArenaAllocator &allocator,
                                           parser::Program *program, const util::Options &options)
{
    // Sometimes evaluation mode might work without project context.
    // In this case, users might omit context files.
    if (options.IsDebuggerEval() && !options.GetDebuggerEvalPandaFiles().empty()) {
        auto *plugin = allocator.New<evaluate::ScopedDebugInfoPlugin>(program, &checker, options);
        checker.SetDebugInfoPlugin(plugin);
    }
}

using EmitCb = std::function<pandasm::Program *(public_lib::Context *)>;
using PhaseListGetter = std::function<std::vector<compiler::Phase *>(ScriptExtension)>;

static void AddExternalPrograms(public_lib::Context *ctx, const CompilationUnit &unit, parser::Program *program)
{
    auto &extSources = program->ExternalSources();
    for (const auto &[moduleName, extPrograms] : ctx->externalSources) {
        for (auto *const extProg : extPrograms) {
            if (extProg->SourceFilePath() == unit.input.filePath) {
                continue;
            }
            if (extSources.count(moduleName) == 0) {
                extSources.emplace(moduleName, program->Allocator()->Adapter());
            }
            extSources.at(moduleName).emplace_back(extProg);
        }
    }
    auto varbinder = static_cast<varbinder::ETSBinder *>(ctx->transitionMemory->VarBinder());
    auto externalRecordTable = varbinder->GetExternalRecordTable();
    for (auto [extProg, recordTable] : externalRecordTable) {
        if (program->SourceFilePath() == extProg->SourceFilePath()) {
            externalRecordTable.erase(externalRecordTable.find(extProg));
            break;
        }
    }
    auto &prevGlobalTypes = ctx->transitionMemory->GlobalTypes()->GlobalTypes();
    for (auto *gt : prevGlobalTypes) {
        if (gt != nullptr && gt->IsETSObjectType()) {
            auto *relation = gt->AsETSObjectType()->GetRelation();
            if (relation != nullptr) {
<<<<<<< HEAD
                relation->SetChecker(ctx->checker);
            }
        }
    }
}

static void EmplaceProgram(public_lib::Context *ctx, util::StringView moduleName, parser::Program *extProg)
{
    auto &extSources = ctx->externalSources;
    if (extSources.count(moduleName) == 0) {
        extSources.emplace(moduleName, ctx->transitionMemory->PermanentAllocator()->Adapter());
    }
    bool found = false;
    for (auto extSrc : extSources.at(moduleName)) {
        if (extSrc->SourceFilePath() == extProg->SourceFilePath()) {
            found = true;
            break;
        }
    }
    if (!found) {
        extSources.at(moduleName).emplace_back(extProg);
    }
}

static void SavePermanents(public_lib::Context *ctx, parser::Program *program)
{
    for (const auto &[moduleName, extPrograms] : program->ExternalSources()) {
        for (auto *const extProg : extPrograms) {
            EmplaceProgram(ctx, moduleName, extProg);
        }
    }
    ctx->transitionMemory->SetVarBinder(program->VarBinder());
    auto *topScope = ctx->transitionMemory->VarBinder()->TopScope();
    ES2PANDA_ASSERT(topScope->IsGlobalScope());
    auto decls = topScope->Decls();
    auto path = program->SourceFilePath();
    // clang-format off
    decls.erase(std::remove_if(decls.begin(), decls.end(),
        [path](varbinder::Decl *d) -> bool {
            auto *n = d->Node();
            if (n == nullptr || n->Start().Program() == nullptr) {
                return true;
            }
            auto sourceFile = n->Start().Program()->SourceFilePath();
            return sourceFile == "" || sourceFile == path;
        }),
        decls.end());
    // clang-format on

    auto res = topScope->Find(util::StringView("ETSGLOBAL"));
    auto *var = res.variable;
    var->SetTsType(nullptr);
    auto moduleName = std::string(program->ModuleName());
    auto globalClassName = moduleName.substr(moduleName.find_last_of('.') + 1);
    topScope->EraseBinding(util::StringView(globalClassName));

    std::vector<util::StringView> declaredKeys;
    for (auto &&it : topScope->Bindings()) {
        var = it.second;
        if (var->Declaration() != nullptr && var->Declaration()->Node() != nullptr) {
            auto *node = var->Declaration()->Node();
            if (node->Range().start.Program() == program) {
                declaredKeys.emplace_back(it.first);
            }
        }
    }
    for (auto &&key : declaredKeys) {
        topScope->EraseBinding(key);
=======
                relation->SetChecker(ctx->GetChecker());
            }
        }
    }
}

[[maybe_unused]] static void MarkAsLowered(parser::Program &program)
{
    for (auto &[name, extPrograms] : program.ExternalSources()) {
        for (auto &extProgram : extPrograms) {
            if (!extProgram->IsASTLowered()) {
                extProgram->MarkASTAsLowered();
            }
        }
    }
}

static void EmplaceProgram(public_lib::Context *ctx, util::StringView moduleName, parser::Program *extProg)
{
    auto &extSources = ctx->externalSources;
    if (extSources.count(moduleName) == 0) {
        extSources.emplace(moduleName, ctx->transitionMemory->PermanentAllocator()->Adapter());
    }
    bool found = false;
    for (auto extSrc : extSources.at(moduleName)) {
        if (extSrc->SourceFilePath() == extProg->SourceFilePath()) {
            found = true;
            break;
        }
>>>>>>> 6d813986
    }
    if (!found) {
        extSources.at(moduleName).emplace_back(extProg);
    }
}

<<<<<<< HEAD
    auto *varbinder = static_cast<varbinder::ETSBinder *>(program->VarBinder());
    varbinder->GetGlobalRecordTable()->CleanUp();
    varbinder->Functions().clear();

    ctx->transitionMemory->SetGlobalTypes(ctx->checker->GetGlobalTypesHolder());
    ctx->transitionMemory->SetCachechedComputedAbstracts(ctx->checker->AsETSChecker()->GetCachedComputedAbstracts());
=======
static void SavePermanents(public_lib::Context *ctx, parser::Program *program)
{
    for (const auto &[moduleName, extPrograms] : program->ExternalSources()) {
        for (auto *const extProg : extPrograms) {
            EmplaceProgram(ctx, moduleName, extProg);
        }
    }
    ctx->transitionMemory->SetVarBinder(program->VarBinder());
    auto *topScope = ctx->transitionMemory->VarBinder()->TopScope();
    ES2PANDA_ASSERT(topScope->IsGlobalScope());
    auto decls = topScope->Decls();
    auto path = program->SourceFilePath();
    // clang-format off
    decls.erase(std::remove_if(decls.begin(), decls.end(),
        [path](varbinder::Decl *d) -> bool {
            auto *n = d->Node();
            if (n == nullptr || n->Start().Program() == nullptr) {
                return true;
            }
            auto sourceFile = n->Start().Program()->SourceFilePath();
            return sourceFile == "" || sourceFile == path;
        }),
        decls.end());
    // clang-format on

    auto res = topScope->Find(util::StringView("ETSGLOBAL"));
    auto *var = res.variable;
    var->SetTsType(nullptr);
    auto moduleName = std::string(program->ModuleName());
    auto globalClassName = moduleName.substr(moduleName.find_last_of('.') + 1);
    topScope->EraseBinding(util::StringView(globalClassName));

    std::vector<util::StringView> declaredKeys;
    for (auto &&it : topScope->Bindings()) {
        var = it.second;
        if (var->Declaration() != nullptr && var->Declaration()->Node() != nullptr) {
            auto *node = var->Declaration()->Node();
            if (node->Range().start.Program() == program) {
                declaredKeys.emplace_back(it.first);
            }
        }
    }
    for (auto &&key : declaredKeys) {
        topScope->EraseBinding(key);
    }

    auto *varbinder = static_cast<varbinder::ETSBinder *>(program->VarBinder());
    varbinder->GetGlobalRecordTable()->CleanUp();
    varbinder->Functions().clear();

    ctx->transitionMemory->SetGlobalTypes(ctx->GetChecker()->GetGlobalTypesHolder());
    ctx->transitionMemory->SetCachechedComputedAbstracts(
        ctx->GetChecker()->AsETSChecker()->GetCachedComputedAbstracts());
>>>>>>> 6d813986
    ctx->transitionMemory->AddCompiledProgram(ctx->parserProgram);
}

static pandasm::Program *EmitProgram(CompilerImpl *compilerImpl, public_lib::Context *context,
                                     const CompilationUnit &unit)
{
<<<<<<< HEAD
=======
    ES2PANDA_PERF_SCOPE("@EmitProgram");
>>>>>>> 6d813986
    context->emitter->GenAnnotation();
    auto result = compilerImpl->Emit(context);
    if (unit.ext == ScriptExtension::ETS && context->compilingState != public_lib::CompilingState::SINGLE_COMPILING) {
        SavePermanents(context, context->parserProgram);
    }
    return result;
}

static bool ExecuteParsingAndCompiling(const CompilationUnit &unit, public_lib::Context *context)
{
<<<<<<< HEAD
=======
    ES2PANDA_PERF_SCOPE("@phases");
>>>>>>> 6d813986
    parser::Program *program = context->parserProgram;
    if (unit.ext == ScriptExtension::ETS &&
        context->compilingState == public_lib::CompilingState::MULTI_COMPILING_FOLLOW) {
        AddExternalPrograms(context, unit, program);
    }

    if (context->config->options->GetCompilationMode() == CompilationMode::GEN_ABC_FOR_EXTERNAL_SOURCE &&
        context->config->options->GetExtension() == ScriptExtension::ETS) {
        std::unordered_set<std::string> sourceFileNamesSet;
        util::UString absolutePath(os::GetAbsolutePath(context->sourceFile->filePath), context->allocator);
        sourceFileNamesSet.insert(absolutePath.View().Mutf8());
        context->sourceFileNames.emplace_back(absolutePath.View().Utf8());
        parser::ETSParser::AddGenExtenralSourceToParseList(context);
        context->MarkGenAbcForExternal(sourceFileNamesSet, context->parserProgram->ExternalSources());
    } else {
        context->parser->ParseScript(unit.input, unit.options.GetCompilationMode() == CompilationMode::GEN_STD_LIB);
    }

    //  We have to check the return status of 'RunVerifierAndPhase` and 'RunPhases` separately because there can be
    //  some internal errors (say, in Post-Conditional check) or terminate options (say in 'CheckOptionsAfterPhase')
    //  that were not reported to the log.
    if (unit.ext == ScriptExtension::ETS) {
        if (!RunVerifierAndPhases(*context, *program)) {
            return false;
        }
    } else if (context->diagnosticEngine->IsAnyError()) {
        if (unit.options.IsDumpAst()) {
            std::cout << program->Dump() << std::endl;
        }
    } else if (!RunPhases(*context, *program)) {
        return false;
    }

    return !context->diagnosticEngine->IsAnyError();
}

static pandasm::Program *ClearContextAndReturnProgam(public_lib::Context *context, pandasm::Program *program)
{
    context->config = nullptr;
    context->parser = nullptr;
<<<<<<< HEAD
    context->checker->SetAnalyzer(nullptr);
    context->checker = nullptr;
    context->analyzer = nullptr;
=======
    context->ClearCheckers();
    context->ClearAnalyzers();
>>>>>>> 6d813986
    context->phaseManager = nullptr;
    context->parserProgram = nullptr;
    context->emitter = nullptr;
    return program;
}

template <typename Parser, typename VarBinder, typename Checker, typename Analyzer, typename AstCompiler,
          typename CodeGen, typename RegSpiller, typename FunctionEmitter, typename Emitter>
static pandasm::Program *Compile(const CompilationUnit &unit, CompilerImpl *compilerImpl, public_lib::Context *context)
{
<<<<<<< HEAD
    auto config = public_lib::ConfigImpl {};
=======
    ir::DisableContextHistory();
    auto config = public_lib::ConfigImpl {};
    auto phaseManager = compiler::PhaseManager(context, unit.ext, context->allocator);
>>>>>>> 6d813986
    context->config = &config;
    context->config->options = &unit.options;
    context->sourceFile = &unit.input;
    context->queue = compilerImpl->Queue();
    context->plugins = &compilerImpl->Plugins();
    auto program = parser::Program::NewProgram<VarBinder>(
        context->allocator, context->compilingState == public_lib::CompilingState::MULTI_COMPILING_FOLLOW
                                ? context->transitionMemory->VarBinder()
                                : nullptr);
    auto parser =
        Parser(&program, unit.options, unit.diagnosticEngine, static_cast<parser::ParserStatus>(unit.rawParserStatus));
<<<<<<< HEAD
    parser.SetContext(context);
    context->parser = &parser;
    auto checker = Checker(unit.diagnosticEngine, context->allocator);
    context->checker = &checker;
    auto analyzer = Analyzer(&checker);
    auto phaseManager = compiler::PhaseManager(unit.ext, context->allocator);
    checker.SetAnalyzer(&analyzer);
    context->analyzer = checker.GetAnalyzer();
    context->parserProgram = &program;
=======
    context->parser = &parser;
    parser.SetContext(context);
    auto checker = Checker(context->allocator, unit.diagnosticEngine, context->allocator);
    context->parserProgram = &program;
    context->PushChecker(&checker);
    auto analyzer = Analyzer(&checker);
    checker.SetAnalyzer(&analyzer);
    context->PushAnalyzer(checker.GetAnalyzer());
>>>>>>> 6d813986
    context->codeGenCb = MakeCompileJob<CodeGen, RegSpiller, FunctionEmitter, Emitter, AstCompiler>();
    context->diagnosticEngine = &unit.diagnosticEngine;
    context->phaseManager = &phaseManager;

    if constexpr (std::is_same_v<Checker, checker::ETSChecker>) {
        CreateDebuggerEvaluationPlugin(checker, *context->allocator, &program, unit.options);
        if (context->compilingState == public_lib::CompilingState::MULTI_COMPILING_FOLLOW) {
            checker.SetCachedComputedAbstracts(context->transitionMemory->CachedComputedAbstracts());
<<<<<<< HEAD
            checker.SetGlobalTypes(context->transitionMemory->GlobalTypes());
=======
            checker.SetGlobalTypesHolder(context->transitionMemory->GlobalTypes());
>>>>>>> 6d813986
            checker.AddStatus(ark::es2panda::checker::CheckerStatus::BUILTINS_INITIALIZED);
        } else {
            checker.InitCachedComputedAbstracts();
        }
<<<<<<< HEAD
=======
    }
    auto emitter = Emitter(context);
    context->emitter = &emitter;
    auto *varbinder = program.VarBinder();
    varbinder->SetProgram(&program);
    varbinder->SetContext(context);
    context->GetChecker()->Initialize(varbinder);

    if (!ExecuteParsingAndCompiling(unit, context)) {
        return ClearContextAndReturnProgam(context, nullptr);
>>>>>>> 6d813986
    }
    auto emitter = Emitter(context);
    context->emitter = &emitter;
    auto *varbinder = program.VarBinder();
    varbinder->SetProgram(&program);
    varbinder->SetContext(context);
    context->checker->Initialize(varbinder);

<<<<<<< HEAD
    if (!ExecuteParsingAndCompiling(unit, context)) {
        return ClearContextAndReturnProgam(context, nullptr);
    }
=======
    MarkAsLowered(program);
>>>>>>> 6d813986
    return ClearContextAndReturnProgam(context, EmitProgram(compilerImpl, context, unit));
}

pandasm::Program *CompilerImpl::Compile(const CompilationUnit &unit, public_lib::Context *context)
{
    switch (unit.ext) {
        case ScriptExtension::TS: {
            return compiler::Compile<parser::TSParser, varbinder::TSBinder, checker::TSChecker, checker::TSAnalyzer,
                                     compiler::JSCompiler, compiler::PandaGen, compiler::DynamicRegSpiller,
                                     compiler::JSFunctionEmitter, compiler::JSEmitter>(unit, this, context);
        }
        case ScriptExtension::AS: {
            return compiler::Compile<parser::ASParser, varbinder::ASBinder, checker::ASChecker, checker::TSAnalyzer,
                                     compiler::JSCompiler, compiler::PandaGen, compiler::DynamicRegSpiller,
                                     compiler::JSFunctionEmitter, compiler::JSEmitter>(unit, this, context);
        }
        case ScriptExtension::ETS: {
            return compiler::Compile<parser::ETSParser, varbinder::ETSBinder, checker::ETSChecker, checker::ETSAnalyzer,
                                     compiler::ETSCompiler, compiler::ETSGen, compiler::StaticRegSpiller,
                                     compiler::ETSFunctionEmitter, compiler::ETSEmitter>(unit, this, context);
        }
        case ScriptExtension::JS: {
            return compiler::Compile<parser::JSParser, varbinder::JSBinder, checker::JSChecker, checker::TSAnalyzer,
                                     compiler::JSCompiler, compiler::PandaGen, compiler::DynamicRegSpiller,
                                     compiler::JSFunctionEmitter, compiler::JSEmitter>(unit, this, context);
        }
        default: {
            ES2PANDA_UNREACHABLE();
            return nullptr;
        }
    }
}

void CompilerImpl::DumpAsm(const ark::pandasm::Program *prog)
{
    Emitter::DumpAsm(prog);
}

std::string CompilerImpl::GetPhasesList(const ScriptExtension ext)
{
    std::stringstream ss;
    auto phaseManager = compiler::PhaseManager(ext, nullptr);
    while (auto phase = phaseManager.NextPhase()) {
        ss << " " << phase->Name() << std::endl;
    }
    return ss.str();
}

}  // namespace ark::es2panda::compiler<|MERGE_RESOLUTION|>--- conflicted
+++ resolved
@@ -14,7 +14,6 @@
  */
 
 #include "compilerImpl.h"
-#include <string>
 
 #include "es2panda.h"
 #include "ast_verifier/ASTVerifier.h"
@@ -35,10 +34,7 @@
 #include "compiler/lowering/phase.h"
 #include "compiler/lowering/scopesInit/scopesInitPhase.h"
 #include "compiler/lowering/checkerPhase.h"
-#include "compiler/lowering/resolveIdentifiers.h"
-#include "compiler/lowering/ets/insertOptionalParametersAnnotation.h"
 #include "evaluate/scopedDebugInfoPlugin.h"
-#include "generated/isa.h"
 #include "parser/parserImpl.h"
 #include "parser/JSparser.h"
 #include "parser/ASparser.h"
@@ -47,10 +43,7 @@
 #include "parser/program/program.h"
 #include "public/public.h"
 #include "util/ustring.h"
-<<<<<<< HEAD
-=======
 #include "util/perfMetrics.h"
->>>>>>> 6d813986
 #include "varbinder/JSBinder.h"
 #include "varbinder/ASBinder.h"
 #include "varbinder/TSBinder.h"
@@ -116,11 +109,7 @@
 }
 
 void HandleGenerateDecl(const parser::Program &program, util::DiagnosticEngine &diagnosticEngine,
-<<<<<<< HEAD
-                        const std::string &outputPath, bool isIsolatedDeclgen)
-=======
                         const std::string &outputPath)
->>>>>>> 6d813986
 {
     std::ofstream outFile(outputPath);
     if (!outFile.is_open()) {
@@ -128,20 +117,9 @@
                                        lexer::SourcePosition());
         return;
     }
-<<<<<<< HEAD
-    std::string result;
-    if (!isIsolatedDeclgen) {
-        result = program.Ast()->DumpDecl();
-    } else {
-        result = program.Ast()->IsolatedDumpDecl();
-    }
-
-    result.erase(0, result.find_first_not_of('\n'));
-=======
     std::string result = program.Ast()->DumpDecl();
     result.erase(0, result.find_first_not_of('\n'));
     result = "'use static'\n" + result;
->>>>>>> 6d813986
 
     outFile << result;
     outFile.close();
@@ -163,55 +141,14 @@
     return options.GetExitAfterPhase() == name;
 }
 
-<<<<<<< HEAD
-static bool DoIsolatedDeclgenCheck(const util::Options &options, const std::string &phaseName,
-                                   checker::IsolatedDeclgenChecker &isolatedDeclgenChecker,
-                                   public_lib::Context &context)
-{
-    if (!options.IsGenerateDeclEnableIsolated()) {
-        return true;
-    }
-    if (phaseName == compiler::ResolveIdentifiers::NAME) {
-        isolatedDeclgenChecker.CheckBeforeChecker();
-        if (context.diagnosticEngine->IsAnyError()) {
-            return false;
-        }
-    }
-
-    if (phaseName == compiler::CheckerPhase::NAME) {
-        isolatedDeclgenChecker.CheckAfterChecker();
-        if (context.diagnosticEngine->IsAnyError()) {
-            return false;
-        }
-    }
-
-    return true;
-}
-
-=======
 // CC-OFFNXT(huge_method[C++], G.FUN.01-CPP, G.FUD.05) solid logic
->>>>>>> 6d813986
 static bool RunVerifierAndPhases(public_lib::Context &context, parser::Program &program)
 {
-    auto &options = const_cast<util::Options &>(*context.config->options);
+    const auto &options = *context.config->options;
     const auto verifierEachPhase = options.IsAstVerifierEachPhase();
 
     ast_verifier::ASTVerifier verifier(context, program);
     verifier.Before();
-<<<<<<< HEAD
-    checker::IsolatedDeclgenChecker isolatedDeclgenChecker(*context.diagnosticEngine, program);
-    if (options.IsGenerateDeclEnableIsolated()) {
-        options.SetGenerateDeclEnabled(true);
-    }
-
-    bool skipPhase = false;
-    while (auto phase = context.phaseManager->NextPhase()) {
-        const auto name = std::string {phase->Name()};
-        skipPhase = options.GetSkipPhases().count(name) > 0 ||
-                    (options.IsGenerateDeclEnableIsolated() &&
-                     phase->Name() == compiler::InsertOptionalParametersAnnotation::NAME);
-        if (skipPhase) {
-=======
 
     bool afterCheckerPhase = false;
     while (auto phase = context.phaseManager->NextPhase()) {
@@ -222,12 +159,7 @@
         ES2PANDA_PERF_EVENT_SCOPE("@phases/" + name);
 
         if (options.GetSkipPhases().count(name) > 0) {
->>>>>>> 6d813986
             continue;
-        }
-
-        if (options.IsGenerateDeclEnableIsolated() && name == "plugins-after-check") {
-            return false;
         }
 
         if (CheckOptionsBeforePhase(options, program, name) || !phase->Apply(&context, &program) ||
@@ -235,34 +167,14 @@
             return false;
         }
 
-        if (!DoIsolatedDeclgenCheck(options, name, isolatedDeclgenChecker, context)) {
+        if (verifier.IntroduceNewInvariants(phase->Name());
+            verifierEachPhase || options.HasVerifierPhase(phase->Name())) {
+            verifier.Verify(phase->Name());
+        }
+
+        // Stop lowerings processing after Checker phase if any error happened.
+        if (afterCheckerPhase && context.diagnosticEngine->IsAnyError()) {
             return false;
-        }
-
-        if (!options.IsGenerateDeclEnableIsolated()) {
-            verifier.IntroduceNewInvariants(phase->Name());
-        }
-        if (verifierEachPhase || options.HasVerifierPhase(phase->Name())) {
-            verifier.Verify(phase->Name());
-        }
-
-        // Stop lowerings processing after Checker phase if any error happened.
-<<<<<<< HEAD
-        if (name == "plugins-after-check" && context.diagnosticEngine->IsAnyError()) {
-=======
-        if (afterCheckerPhase && context.diagnosticEngine->IsAnyError()) {
->>>>>>> 6d813986
-            return false;
-        }
-
-        if (options.IsGenerateDeclEnabled() && name == compiler::CheckerPhase::NAME) {
-            std::string path;
-            if (!options.WasSetGenerateDeclPath()) {
-                path = ark::os::RemoveExtension(util::BaseName(options.SourceFileName())).append(".d.ets");
-            } else {
-                path = options.GetGenerateDeclPath();
-            }
-            HandleGenerateDecl(program, *context.diagnosticEngine, path, options.IsGenerateDeclEnableIsolated());
         }
     }
 
@@ -337,8 +249,18 @@
         if (gt != nullptr && gt->IsETSObjectType()) {
             auto *relation = gt->AsETSObjectType()->GetRelation();
             if (relation != nullptr) {
-<<<<<<< HEAD
-                relation->SetChecker(ctx->checker);
+                relation->SetChecker(ctx->GetChecker());
+            }
+        }
+    }
+}
+
+[[maybe_unused]] static void MarkAsLowered(parser::Program &program)
+{
+    for (auto &[name, extPrograms] : program.ExternalSources()) {
+        for (auto &extProgram : extPrograms) {
+            if (!extProgram->IsASTLowered()) {
+                extProgram->MarkASTAsLowered();
             }
         }
     }
@@ -406,115 +328,22 @@
     }
     for (auto &&key : declaredKeys) {
         topScope->EraseBinding(key);
-=======
-                relation->SetChecker(ctx->GetChecker());
-            }
-        }
-    }
-}
-
-[[maybe_unused]] static void MarkAsLowered(parser::Program &program)
-{
-    for (auto &[name, extPrograms] : program.ExternalSources()) {
-        for (auto &extProgram : extPrograms) {
-            if (!extProgram->IsASTLowered()) {
-                extProgram->MarkASTAsLowered();
-            }
-        }
-    }
-}
-
-static void EmplaceProgram(public_lib::Context *ctx, util::StringView moduleName, parser::Program *extProg)
-{
-    auto &extSources = ctx->externalSources;
-    if (extSources.count(moduleName) == 0) {
-        extSources.emplace(moduleName, ctx->transitionMemory->PermanentAllocator()->Adapter());
-    }
-    bool found = false;
-    for (auto extSrc : extSources.at(moduleName)) {
-        if (extSrc->SourceFilePath() == extProg->SourceFilePath()) {
-            found = true;
-            break;
-        }
->>>>>>> 6d813986
-    }
-    if (!found) {
-        extSources.at(moduleName).emplace_back(extProg);
-    }
-}
-
-<<<<<<< HEAD
+    }
+
     auto *varbinder = static_cast<varbinder::ETSBinder *>(program->VarBinder());
     varbinder->GetGlobalRecordTable()->CleanUp();
     varbinder->Functions().clear();
 
-    ctx->transitionMemory->SetGlobalTypes(ctx->checker->GetGlobalTypesHolder());
-    ctx->transitionMemory->SetCachechedComputedAbstracts(ctx->checker->AsETSChecker()->GetCachedComputedAbstracts());
-=======
-static void SavePermanents(public_lib::Context *ctx, parser::Program *program)
-{
-    for (const auto &[moduleName, extPrograms] : program->ExternalSources()) {
-        for (auto *const extProg : extPrograms) {
-            EmplaceProgram(ctx, moduleName, extProg);
-        }
-    }
-    ctx->transitionMemory->SetVarBinder(program->VarBinder());
-    auto *topScope = ctx->transitionMemory->VarBinder()->TopScope();
-    ES2PANDA_ASSERT(topScope->IsGlobalScope());
-    auto decls = topScope->Decls();
-    auto path = program->SourceFilePath();
-    // clang-format off
-    decls.erase(std::remove_if(decls.begin(), decls.end(),
-        [path](varbinder::Decl *d) -> bool {
-            auto *n = d->Node();
-            if (n == nullptr || n->Start().Program() == nullptr) {
-                return true;
-            }
-            auto sourceFile = n->Start().Program()->SourceFilePath();
-            return sourceFile == "" || sourceFile == path;
-        }),
-        decls.end());
-    // clang-format on
-
-    auto res = topScope->Find(util::StringView("ETSGLOBAL"));
-    auto *var = res.variable;
-    var->SetTsType(nullptr);
-    auto moduleName = std::string(program->ModuleName());
-    auto globalClassName = moduleName.substr(moduleName.find_last_of('.') + 1);
-    topScope->EraseBinding(util::StringView(globalClassName));
-
-    std::vector<util::StringView> declaredKeys;
-    for (auto &&it : topScope->Bindings()) {
-        var = it.second;
-        if (var->Declaration() != nullptr && var->Declaration()->Node() != nullptr) {
-            auto *node = var->Declaration()->Node();
-            if (node->Range().start.Program() == program) {
-                declaredKeys.emplace_back(it.first);
-            }
-        }
-    }
-    for (auto &&key : declaredKeys) {
-        topScope->EraseBinding(key);
-    }
-
-    auto *varbinder = static_cast<varbinder::ETSBinder *>(program->VarBinder());
-    varbinder->GetGlobalRecordTable()->CleanUp();
-    varbinder->Functions().clear();
-
     ctx->transitionMemory->SetGlobalTypes(ctx->GetChecker()->GetGlobalTypesHolder());
     ctx->transitionMemory->SetCachechedComputedAbstracts(
         ctx->GetChecker()->AsETSChecker()->GetCachedComputedAbstracts());
->>>>>>> 6d813986
     ctx->transitionMemory->AddCompiledProgram(ctx->parserProgram);
 }
 
 static pandasm::Program *EmitProgram(CompilerImpl *compilerImpl, public_lib::Context *context,
                                      const CompilationUnit &unit)
 {
-<<<<<<< HEAD
-=======
     ES2PANDA_PERF_SCOPE("@EmitProgram");
->>>>>>> 6d813986
     context->emitter->GenAnnotation();
     auto result = compilerImpl->Emit(context);
     if (unit.ext == ScriptExtension::ETS && context->compilingState != public_lib::CompilingState::SINGLE_COMPILING) {
@@ -525,10 +354,7 @@
 
 static bool ExecuteParsingAndCompiling(const CompilationUnit &unit, public_lib::Context *context)
 {
-<<<<<<< HEAD
-=======
     ES2PANDA_PERF_SCOPE("@phases");
->>>>>>> 6d813986
     parser::Program *program = context->parserProgram;
     if (unit.ext == ScriptExtension::ETS &&
         context->compilingState == public_lib::CompilingState::MULTI_COMPILING_FOLLOW) {
@@ -569,14 +395,8 @@
 {
     context->config = nullptr;
     context->parser = nullptr;
-<<<<<<< HEAD
-    context->checker->SetAnalyzer(nullptr);
-    context->checker = nullptr;
-    context->analyzer = nullptr;
-=======
     context->ClearCheckers();
     context->ClearAnalyzers();
->>>>>>> 6d813986
     context->phaseManager = nullptr;
     context->parserProgram = nullptr;
     context->emitter = nullptr;
@@ -587,13 +407,9 @@
           typename CodeGen, typename RegSpiller, typename FunctionEmitter, typename Emitter>
 static pandasm::Program *Compile(const CompilationUnit &unit, CompilerImpl *compilerImpl, public_lib::Context *context)
 {
-<<<<<<< HEAD
-    auto config = public_lib::ConfigImpl {};
-=======
     ir::DisableContextHistory();
     auto config = public_lib::ConfigImpl {};
     auto phaseManager = compiler::PhaseManager(context, unit.ext, context->allocator);
->>>>>>> 6d813986
     context->config = &config;
     context->config->options = &unit.options;
     context->sourceFile = &unit.input;
@@ -605,17 +421,7 @@
                                 : nullptr);
     auto parser =
         Parser(&program, unit.options, unit.diagnosticEngine, static_cast<parser::ParserStatus>(unit.rawParserStatus));
-<<<<<<< HEAD
     parser.SetContext(context);
-    context->parser = &parser;
-    auto checker = Checker(unit.diagnosticEngine, context->allocator);
-    context->checker = &checker;
-    auto analyzer = Analyzer(&checker);
-    auto phaseManager = compiler::PhaseManager(unit.ext, context->allocator);
-    checker.SetAnalyzer(&analyzer);
-    context->analyzer = checker.GetAnalyzer();
-    context->parserProgram = &program;
-=======
     context->parser = &parser;
     parser.SetContext(context);
     auto checker = Checker(context->allocator, unit.diagnosticEngine, context->allocator);
@@ -624,7 +430,6 @@
     auto analyzer = Analyzer(&checker);
     checker.SetAnalyzer(&analyzer);
     context->PushAnalyzer(checker.GetAnalyzer());
->>>>>>> 6d813986
     context->codeGenCb = MakeCompileJob<CodeGen, RegSpiller, FunctionEmitter, Emitter, AstCompiler>();
     context->diagnosticEngine = &unit.diagnosticEngine;
     context->phaseManager = &phaseManager;
@@ -633,17 +438,11 @@
         CreateDebuggerEvaluationPlugin(checker, *context->allocator, &program, unit.options);
         if (context->compilingState == public_lib::CompilingState::MULTI_COMPILING_FOLLOW) {
             checker.SetCachedComputedAbstracts(context->transitionMemory->CachedComputedAbstracts());
-<<<<<<< HEAD
-            checker.SetGlobalTypes(context->transitionMemory->GlobalTypes());
-=======
             checker.SetGlobalTypesHolder(context->transitionMemory->GlobalTypes());
->>>>>>> 6d813986
             checker.AddStatus(ark::es2panda::checker::CheckerStatus::BUILTINS_INITIALIZED);
         } else {
             checker.InitCachedComputedAbstracts();
         }
-<<<<<<< HEAD
-=======
     }
     auto emitter = Emitter(context);
     context->emitter = &emitter;
@@ -654,22 +453,9 @@
 
     if (!ExecuteParsingAndCompiling(unit, context)) {
         return ClearContextAndReturnProgam(context, nullptr);
->>>>>>> 6d813986
-    }
-    auto emitter = Emitter(context);
-    context->emitter = &emitter;
-    auto *varbinder = program.VarBinder();
-    varbinder->SetProgram(&program);
-    varbinder->SetContext(context);
-    context->checker->Initialize(varbinder);
-
-<<<<<<< HEAD
-    if (!ExecuteParsingAndCompiling(unit, context)) {
-        return ClearContextAndReturnProgam(context, nullptr);
-    }
-=======
+    }
+
     MarkAsLowered(program);
->>>>>>> 6d813986
     return ClearContextAndReturnProgam(context, EmitProgram(compilerImpl, context, unit));
 }
 
