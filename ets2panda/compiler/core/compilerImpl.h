/**
 * Copyright (c) 2021-2025 Huawei Device Co., Ltd.
 * Licensed under the Apache License, Version 2.0 (the "License");
 * you may not use this file except in compliance with the License.
 * You may obtain a copy of the License at
 *
 * http://www.apache.org/licenses/LICENSE-2.0
 *
 * Unless required by applicable law or agreed to in writing, software
 * distributed under the License is distributed on an "AS IS" BASIS,
 * WITHOUT WARRANTIES OR CONDITIONS OF ANY KIND, either express or implied.
 * See the License for the specific language governing permissions and
 * limitations under the License.
 */

#ifndef ES2PANDA_COMPILER_INCLUDE_COMPILER_IMPL_H
#define ES2PANDA_COMPILER_INCLUDE_COMPILER_IMPL_H

#include "compiler/core/compileQueue.h"

namespace ark::pandasm {
struct Program;
}  // namespace ark::pandasm

namespace ark::es2panda::compiler {
class CompileQueue;

void HandleGenerateDecl(const parser::Program &program, util::DiagnosticEngine &diagnosticEngine,
<<<<<<< HEAD
                        const std::string &outputPath, bool isIsolatedDeclgen);
=======
                        const std::string &outputPath);
>>>>>>> 6d813986

class CompilationUnit {
public:
    explicit CompilationUnit(const SourceFile &i, const util::Options &o, uint32_t s, ScriptExtension e,
                             util::DiagnosticEngine &de)
        : input(i), options(o), rawParserStatus(s), ext(e), diagnosticEngine(de)
    {
    }

    // NOLINTBEGIN(misc-non-private-member-variables-in-classes)
    const SourceFile &input;
    const util::Options &options;
    uint32_t rawParserStatus;
    ScriptExtension ext;
    util::DiagnosticEngine &diagnosticEngine;
    // NOLINTEND(misc-non-private-member-variables-in-classes)
};

class CompilerImpl {
public:
    explicit CompilerImpl(size_t threadCount, std::vector<util::Plugin> const *plugins)
        : queue_(threadCount), plugins_(plugins)
    {
    }
    NO_COPY_SEMANTIC(CompilerImpl);
    NO_MOVE_SEMANTIC(CompilerImpl);
    ~CompilerImpl() = default;

    pandasm::Program *Compile(const CompilationUnit &unit, public_lib::Context *context);

    std::vector<util::Plugin> const &Plugins()
    {
        return *plugins_;
    }

    static void DumpAsm(const ark::pandasm::Program *prog);
    static std::string GetPhasesList(ScriptExtension ext);

    ark::pandasm::Program *Emit(public_lib::Context *context);

    CompileQueue *Queue()
    {
        return &queue_;
    }

private:
    static void HandleContextLiterals(public_lib::Context *context);

    CompileQueue queue_;
    std::vector<util::Plugin> const *plugins_;
};
}  // namespace ark::es2panda::compiler

#endif<|MERGE_RESOLUTION|>--- conflicted
+++ resolved
@@ -26,11 +26,7 @@
 class CompileQueue;
 
 void HandleGenerateDecl(const parser::Program &program, util::DiagnosticEngine &diagnosticEngine,
-<<<<<<< HEAD
-                        const std::string &outputPath, bool isIsolatedDeclgen);
-=======
                         const std::string &outputPath);
->>>>>>> 6d813986
 
 class CompilationUnit {
 public:
