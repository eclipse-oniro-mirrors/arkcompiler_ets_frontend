--- conflicted
+++ resolved
@@ -35,10 +35,7 @@
 
         for (const auto *decl : decls) {
             varbinder::Variable *v = scope->FindLocal(decl->LocalName(), varbinder::ResolveBindingOptions::BINDINGS);
-<<<<<<< HEAD
-=======
 
->>>>>>> 6d813986
             ES2PANDA_ASSERT(v != nullptr);
             if (!v->IsModuleVariable()) {
                 ES2PANDA_ASSERT(decl->ImportName() == "*");
