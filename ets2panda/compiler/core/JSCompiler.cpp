--- conflicted
+++ resolved
@@ -260,12 +260,7 @@
             prop->Value()->Compile(pg);
         }
 
-<<<<<<< HEAD
-        if (prop->IsPrivateElement()) {
-            ES2PANDA_ASSERT(prop->Id() != nullptr);
-=======
         if (prop->IsPrivateElement() && prop->Id() != nullptr) {
->>>>>>> 6d813986
             pg->ClassPrivateFieldAdd(prop, classReg, classReg, prop->Id()->Name());
             continue;
         }
