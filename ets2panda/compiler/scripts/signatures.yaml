--- conflicted
+++ resolved
@@ -106,15 +106,12 @@
   - name: ets/annotation/Module
     ref: ETS_ANNOTATION_MODULE
     comment: Ets record
-<<<<<<< HEAD
-=======
   - name: ets/annotation/FunctionalReference
     ref: ETS_ANNOTATION_FUNCTIONAL_REFERENCE
     comment: Ets record
   - name: ets/annotation/FunctionOverload
     ref: ETS_ANNOTATION_FUNCTION_OVERLOAD
     comment: Ets record
->>>>>>> 494f8da8
   - name: ets/coroutine/Async
     ref: ETS_COROUTINE_ASYNC
   - name: ets/annotation/DynamicCall
@@ -217,8 +214,6 @@
     ref: FROM
   - name: 'Numeric'
     ref: NUMERIC
-<<<<<<< HEAD
-=======
   - name: 'functions'
     ref: DEFAULT_ANNO_QUALIFIED_LEFT
   - name: 'OptionalParametersAnnotation'
@@ -260,7 +255,6 @@
     ref: CONSTRUCTOR_NAME
   - name: 'gensym%%_constructor_overload_declaration'
     ref: CONSTRUCTOR_OVERLOAD_DEFINITION_NAME
->>>>>>> 494f8da8
 
 packages:
   - name: 'std.core'
