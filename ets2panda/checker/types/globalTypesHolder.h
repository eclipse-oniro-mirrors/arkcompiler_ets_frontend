--- conflicted
+++ resolved
@@ -58,10 +58,7 @@
     ETS_UNDEFINED,
     ETS_UNION_UNDEFINED_NULL,
     ETS_ANY,
-<<<<<<< HEAD
-=======
     ETS_RELAXED_ANY,
->>>>>>> 6d813986
     ETS_NEVER,
     ETS_UNION_UNDEFINED_NULL_OBJECT,
     ETS_WILDCARD,
@@ -104,7 +101,6 @@
     ETS_FUNCTION_BUILTIN,
     ETS_REGEXP_BUILTIN,
     ETS_ARRAY_BUILTIN,
-    ETS_ARRAY,
     ETS_INTEROP_JSRUNTIME_BUILTIN,
     ETS_INTEROP_JSVALUE_BUILTIN,
     ETS_BOX_BUILTIN,
@@ -276,10 +272,7 @@
     Type *GlobalETSNullType();
     Type *GlobalETSUndefinedType();
     Type *GlobalETSAnyType();
-<<<<<<< HEAD
-=======
     Type *GlobalETSRelaxedAnyType();
->>>>>>> 6d813986
     Type *GlobalETSNeverType();
     Type *GlobalETSUnionUndefinedNull();
     Type *GlobalETSUnionUndefinedNullObject();
