/**
 * Copyright (c) 2021-2025 Huawei Device Co., Ltd.
 * Licensed under the Apache License, Version 2.0 (the "License");
 * you may not use this file except in compliance with the License.
 * You may obtain a copy of the License at
 *
 * http://www.apache.org/licenses/LICENSE-2.0
 *
 * Unless required by applicable law or agreed to in writing, software
 * distributed under the License is distributed on an "AS IS" BASIS,
 * WITHOUT WARRANTIES OR CONDITIONS OF ANY KIND, either express or implied.
 * See the License for the specific language governing permissions and
 * limitations under the License.
 */

#include "typeRelation.h"

#include "checker/checker.h"
#include "checker/ETSchecker.h"
#include "checker/types/ts/indexInfo.h"
#include "checker/types/signature.h"

namespace ark::es2panda::checker {
ArenaAllocator *TypeRelation::Allocator()
{
    return checker_->ProgramAllocator();
}

RelationResult TypeRelation::CacheLookup(const Type *source, const Type *target, const RelationHolder &holder,
                                         RelationType type) const
{
    ES2PANDA_ASSERT(source != nullptr);
    ES2PANDA_ASSERT(target != nullptr);

<<<<<<< HEAD
    ES2PANDA_ASSERT(source != nullptr);
    ES2PANDA_ASSERT(target != nullptr);

    RelationKey relationKey {source->Id(), target->Id()};
    auto res = holder.cached.find(relationKey);
    if (res == holder.cached.end()) {
=======
    auto key = RelationHolder::MakeKey(source->Id(), target->Id());
    auto res = holder.Find(key);
    if (res == nullptr) {
>>>>>>> 494f8da8
        return RelationResult::CACHE_MISS;
    }

    if (res->type >= type && res->result == RelationResult::TRUE) {
        return RelationResult::TRUE;
    }

    if (res->type <= type && res->result == RelationResult::FALSE) {
        return RelationResult::FALSE;
    }

    return RelationResult::CACHE_MISS;
}

bool TypeRelation::IsIdenticalTo(Type *source, Type *target)
{
    if (source == nullptr || target == nullptr) {
        return Result(false);
    }

    if (source == target) {
        return Result(true);
    }

    result_ = CacheLookup(source, target, checker_->IdenticalResults(), RelationType::IDENTICAL);
    if (result_ == RelationResult::CACHE_MISS) {
        checker_->ResolveStructuredTypeMembers(source);
        checker_->ResolveStructuredTypeMembers(target);
        result_ = RelationResult::FALSE;
        target->Identical(this, source);
        auto key = RelationHolder::MakeKey(source->Id(), target->Id());
        checker_->IdenticalResults().Insert(key, {result_, RelationType::IDENTICAL});
    }

    return IsTrue();
}

bool TypeRelation::SignatureIsIdenticalTo(Signature *source, Signature *target)
{
    if (source == target) {
        return Result(true);
    }

    Result(false);
    if (target->IsSubtypeOf(this, source), IsTrue()) {
        if (source->IsSubtypeOf(this, target), IsTrue()) {
            return Result(true);
        }
    }
    return Result(false);
}

bool TypeRelation::SignatureIsSupertypeOf(Signature *super, Signature *sub)
{
    if (super == sub) {
        return Result(true);
    }

    Result(false);
    sub->IsSubtypeOf(this, super);
    return IsTrue();
}

bool TypeRelation::IsIdenticalTo(IndexInfo *source, IndexInfo *target)
{
    if (source == target) {
        Result(true);
        return true;
    }

    result_ = RelationResult::FALSE;
    target->Identical(this, source);

    return result_ == RelationResult::TRUE;
}

bool TypeRelation::IsAssignableTo(Type *source, Type *target)
{
    if (source == target) {
        return Result(true);
    }

    result_ = CacheLookup(source, target, checker_->AssignableResults(), RelationType::ASSIGNABLE);
    if (result_ == RelationResult::CACHE_MISS) {
        // NOTE: we support assigning T to Readonly<T>, but do not support assigning Readonly<T> to T
        // more details in spec
        if (source->HasTypeFlag(TypeFlag::READONLY) && !target->HasTypeFlag(TypeFlag::READONLY)) {
            result_ = RelationResult::FALSE;
        }

        auto key = RelationHolder::MakeKey(source->Id(), target->Id());
        if (result_ != RelationResult::FALSE && IsIdenticalTo(source, target)) {
            checker_->AssignableResults().Insert(key, {result_, RelationType::ASSIGNABLE});
            return true;
        }

        if (result_ == RelationResult::ERROR) {
            // Return early to prevent logging same errors again
            return false;
        }

        result_ = RelationResult::FALSE;
        if (!source->AssignmentSource(this, target)) {
            target->AssignmentTarget(this, source);
        }

        if (flags_ == TypeRelationFlag::NONE) {
            checker_->AssignableResults().Insert(key, {result_, RelationType::ASSIGNABLE});
        }
    }

    return result_ == RelationResult::TRUE;
}

bool TypeRelation::IsComparableTo(Type *source, Type *target)
{
    result_ = CacheLookup(source, target, checker_->ComparableResults(), RelationType::COMPARABLE);
    if (result_ == RelationResult::CACHE_MISS) {
        if (IsAssignableTo(source, target)) {
            return true;
        }

        result_ = RelationResult::FALSE;
        target->Compare(this, source);
        auto key = RelationHolder::MakeKey(source->Id(), target->Id());
        checker_->ComparableResults().Insert(key, {result_, RelationType::COMPARABLE});
    }

    return result_ == RelationResult::TRUE;
}

bool TypeRelation::IsCastableTo(Type *const source, Type *const target)
{
    result_ = CacheLookup(source, target, checker_->UncheckedCastableResult(), RelationType::UNCHECKED_CASTABLE);
    if (result_ == RelationResult::CACHE_MISS) {
        result_ = RelationResult::FALSE;
        flags_ |= TypeRelationFlag::UNCHECKED_CAST;

        source->Cast(this, target);
        if (!IsTrue()) {
            target->CastTarget(this, source);
        }

        if (!IsTrue()) {
            return false;
        }

        if (UncheckedCast() && !node_->HasAstNodeFlags(ir::AstNodeFlags::GENERATE_VALUE_OF)) {
            auto key = RelationHolder::MakeKey(source->Id(), target->Id());
            checker_->UncheckedCastableResult().Insert(key, {result_, RelationType::UNCHECKED_CASTABLE});
        }

        return true;
    }

    return result_ == RelationResult::TRUE;
}

bool TypeRelation::IsLegalBoxedPrimitiveConversion(Type *target, Type *source)
{
    ETSChecker *checker = this->GetChecker()->AsETSChecker();

    if (target == nullptr || source == nullptr) {
        return false;
    }

    if (target->IsETSUnionType() && source->IsETSObjectType()) {
        Type *sourceUnboxedType = checker->MaybeUnboxType(source);
        if (sourceUnboxedType == nullptr || !sourceUnboxedType->IsETSPrimitiveType()) {
            return false;
        }
        Type *boxedUnionTarget = target->AsETSUnionType()->FindUnboxableType();
        if (boxedUnionTarget == nullptr) {
            return false;
        }
        Type *targetUnboxedType = checker->MaybeUnboxType(boxedUnionTarget);
        if (targetUnboxedType == nullptr || !targetUnboxedType->IsETSPrimitiveType()) {
            return false;
        }
        bool res = this->Result(this->IsAssignableTo(sourceUnboxedType, target));
        return res;
    }

    if (!target->IsETSObjectType() || !source->IsETSObjectType()) {
        return false;
    }

    if (!target->AsETSObjectType()->IsBoxedPrimitive() && !source->AsETSObjectType()->IsBoxedPrimitive()) {
        return false;
    }

    Type *targetUnboxedType = checker->MaybeUnboxType(target);
    Type *sourceUnboxedType = checker->MaybeUnboxType(source);

    if (source->IsETSIntEnumType()) {
        targetUnboxedType = checker->GlobalIntType();
    }

    if (targetUnboxedType == nullptr || sourceUnboxedType == nullptr) {
        return false;
    }
    if (!targetUnboxedType->IsETSPrimitiveType() || !sourceUnboxedType->IsETSPrimitiveType()) {
        return false;
    }

    bool res = this->Result(this->IsAssignableTo(sourceUnboxedType, targetUnboxedType));
    return res;
}

bool TypeRelation::IsSupertypeOf(Type *super, Type *sub)
{
    if (LIKELY(super == sub)) {
        return Result(true);
    }
    if (sub == nullptr) {
        return false;
    }
    if (super->IsETSPrimitiveType() != sub->IsETSPrimitiveType()) {
        return false;
    }

    if (sub == nullptr) {
        return false;
    }

    result_ = CacheLookup(super, sub, checker_->SupertypeResults(), RelationType::SUPERTYPE);
    if (result_ == RelationResult::CACHE_MISS) {
        if (!IsIdenticalTo(super, sub)) {
            result_ = RelationResult::FALSE;
            if (super->IsSupertypeOf(this, sub), !IsTrue()) {
                sub->IsSubtypeOf(this, super);
            }
        }

        auto key = RelationHolder::MakeKey(super->Id(), sub->Id());
        checker_->SupertypeResults().Insert(key, {result_, RelationType::SUPERTYPE});
    }

    return result_ == RelationResult::TRUE;
}

bool TypeRelation::CheckVarianceRecursively(Type *type, VarianceFlag varianceFlag)
{
    type->CheckVarianceRecursively(this, varianceFlag);
    return result_ == RelationResult::TRUE;
}

VarianceFlag TypeRelation::TransferVariant(VarianceFlag variance, VarianceFlag posVariance)
{
    if (posVariance == VarianceFlag::INVARIANT || variance == VarianceFlag::INVARIANT) {
        return VarianceFlag::INVARIANT;
    }

    if (posVariance == VarianceFlag::COVARIANT) {
        return variance;
    }

    return variance == VarianceFlag::CONTRAVARIANT ? VarianceFlag::COVARIANT : VarianceFlag::CONTRAVARIANT;
}

void TypeRelation::RaiseError(const diagnostic::DiagnosticKind &kind, const lexer::SourcePosition &loc) const
{
    RaiseError(kind, {}, loc);
}

void TypeRelation::RaiseError(const diagnostic::DiagnosticKind &kind, const util::DiagnosticMessageParams &list,
                              const lexer::SourcePosition &loc) const
{
    checker_->LogError(kind, list, loc);
}
}  // namespace ark::es2panda::checker<|MERGE_RESOLUTION|>--- conflicted
+++ resolved
@@ -32,18 +32,9 @@
     ES2PANDA_ASSERT(source != nullptr);
     ES2PANDA_ASSERT(target != nullptr);
 
-<<<<<<< HEAD
-    ES2PANDA_ASSERT(source != nullptr);
-    ES2PANDA_ASSERT(target != nullptr);
-
-    RelationKey relationKey {source->Id(), target->Id()};
-    auto res = holder.cached.find(relationKey);
-    if (res == holder.cached.end()) {
-=======
     auto key = RelationHolder::MakeKey(source->Id(), target->Id());
     auto res = holder.Find(key);
     if (res == nullptr) {
->>>>>>> 494f8da8
         return RelationResult::CACHE_MISS;
     }
 
@@ -265,10 +256,6 @@
         return false;
     }
 
-    if (sub == nullptr) {
-        return false;
-    }
-
     result_ = CacheLookup(super, sub, checker_->SupertypeResults(), RelationType::SUPERTYPE);
     if (result_ == RelationResult::CACHE_MISS) {
         if (!IsIdenticalTo(super, sub)) {
