--- conflicted
+++ resolved
@@ -54,44 +54,9 @@
         return;
     }
 
-<<<<<<< HEAD
-    if (target->HasTypeFlag(TypeFlag::BYTE | TypeFlag::SHORT)) {
-        conversion::NarrowingPrimitive(relation, this, target);
-        return;
-    }
-
-    if (target->HasTypeFlag(TypeFlag::INT | TypeFlag::LONG | TypeFlag::FLOAT | TypeFlag::DOUBLE)) {
-        conversion::WideningPrimitive(relation, this, target);
-        return;
-    }
-
-    if (target->HasTypeFlag(TypeFlag::ETS_OBJECT)) {
-        if (target->AsETSObjectType()->HasObjectFlag(ETSObjectFlags::BUILTIN_CHAR)) {
-            conversion::Boxing(relation, this);
-            return;
-        }
-
-        if (target->AsETSObjectType()->HasObjectFlag(ETSObjectFlags::BUILTIN_TYPE)) {
-            auto unboxedTarget = relation->GetChecker()->AsETSChecker()->MaybeUnboxInRelation(target);
-            if (unboxedTarget == nullptr) {
-                conversion::Forbidden(relation);
-                return;
-            }
-            Cast(relation, unboxedTarget);
-            if (relation->IsTrue()) {
-                conversion::Boxing(relation, unboxedTarget);
-                return;
-            }
-            conversion::Forbidden(relation);
-            return;
-        }
-
-        conversion::BoxingWideningReference(relation, this, target->AsETSObjectType());
-=======
     if (target->HasTypeFlag(TypeFlag::ETS_OBJECT) &&
         target->AsETSObjectType()->HasObjectFlag(ETSObjectFlags::BUILTIN_CHAR)) {
         conversion::Boxing(relation, this);
->>>>>>> 6d813986
         return;
     }
 
