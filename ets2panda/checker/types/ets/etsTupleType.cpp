--- conflicted
+++ resolved
@@ -131,11 +131,7 @@
         newTypeList.emplace_back(tupleTypeListElement->Substitute(relation, substitution));
     }
 
-<<<<<<< HEAD
-    return checker->Allocator()->New<ETSTupleType>(checker, std::move(newTypeList));
-=======
     return checker->ProgramAllocator()->New<ETSTupleType>(checker, std::move(newTypeList));
->>>>>>> 494f8da8
 }
 
 void ETSTupleType::IsSubtypeOf(TypeRelation *const relation, Type *target)
