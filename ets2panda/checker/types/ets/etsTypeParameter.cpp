/*
 * Copyright (c) 2021-2025 Huawei Device Co., Ltd.
 * Licensed under the Apache License, Version 2.0 (the "License");
 * you may not use this file except in compliance with the License.
 * You may obtain a copy of the License at
 *
 * http://www.apache.org/licenses/LICENSE-2.0
 *
 * Unless required by applicable law or agreed to in writing, software
 * distributed under the License is distributed on an "AS IS" BASIS,
 * WITHOUT WARRANTIES OR CONDITIONS OF ANY KIND, either express or implied.
 * See the License for the specific language governing permissions and
 * limitations under the License.
 */

#include "etsTypeParameter.h"
#include "ir/expressions/identifier.h"
#include "ir/ts/tsTypeParameter.h"
#include "checker/ETSchecker.h"

namespace ark::es2panda::checker {

void ETSTypeParameter::ToString(std::stringstream &ss, bool precise) const
{
    if (precise) {
        ss << std::to_string(id_) << ".";
    }
    ss << declNode_->Name()->Name();
}

void ETSTypeParameter::Identical(TypeRelation *relation, Type *other)
{
    relation->Result(false);
    if (other->IsETSTypeParameter() && other->AsETSTypeParameter()->GetOriginal() == GetOriginal()) {
        relation->Result(true);
    }
}

bool ETSTypeParameter::AssignmentSource(TypeRelation *relation, [[maybe_unused]] Type *target)
{
    return relation->IsAssignableTo(this->GetConstraintType(), target);
}

void ETSTypeParameter::AssignmentTarget(TypeRelation *relation, Type *source)
{
    if (source->IsETSTypeParameter() && source->AsETSTypeParameter()->GetOriginal() == GetOriginal()) {
        relation->Result(true);
        return;
    }

    relation->IsSupertypeOf(this, source);
}

void ETSTypeParameter::Cast(TypeRelation *relation, Type *target)
{
    if (relation->IsSupertypeOf(target, this)) {
        relation->RemoveFlags(TypeRelationFlag::UNCHECKED_CAST);
        return;
    }

    // NOTE(vpukhov): adjust UNCHECKED_CAST flags
    if (target->IsETSReferenceType()) {
        relation->Result(relation->InCastingContext());
    }
}

void ETSTypeParameter::CastTarget(TypeRelation *relation, Type *source)
{
    if (relation->IsSupertypeOf(this, source)) {
        relation->RemoveFlags(TypeRelationFlag::UNCHECKED_CAST);
        return;
    }

    relation->Result(relation->InCastingContext());
}

void ETSTypeParameter::IsSupertypeOf(TypeRelation *relation, [[maybe_unused]] Type *source)
{
    relation->Result(false);
}

void ETSTypeParameter::IsSubtypeOf(TypeRelation *relation, Type *target)
{
    if (relation->IsSupertypeOf(target, GetConstraintType())) {
        return;
    }

    relation->Result(false);
}

void ETSTypeParameter::CheckVarianceRecursively([[maybe_unused]] TypeRelation *relation, VarianceFlag varianceFlag)
{
    if (!declNode_->IsIn() && !declNode_->IsOut()) {
        return;
    }
    auto classTypeParameters = relation->GetChecker()->Context().ContainingClass()->TypeArguments();
    if (std::all_of(classTypeParameters.begin(), classTypeParameters.end(), [this](Type *param) {
            return this->GetDeclNode()->Name()->Name() != param->AsETSTypeParameter()->Name();
        })) {
        return;
    }

    if (varianceFlag == VarianceFlag::INVARIANT) {
        relation->GetChecker()->LogError(diagnostic::VARIANT_PARAM_INVARIAN_USE,
                                         {declNode_->Name()->Name(), declNode_->IsOut() ? " 'out'" : " 'in'"},
                                         relation->GetNode()->Start());
        relation->Result(false);
        return;
    }

    if (varianceFlag == VarianceFlag::COVARIANT && !declNode_->IsOut()) {
        relation->GetChecker()->LogError(diagnostic::VARIANCE_TPARAM_IN_OUT, {declNode_->Name()->Name()},
                                         relation->GetNode()->Start());
        relation->Result(false);
    }

    if (varianceFlag == VarianceFlag::CONTRAVARIANT && !declNode_->IsIn()) {
        relation->GetChecker()->LogError(diagnostic::VARIANCE_TPARAM_OUT_IN, {declNode_->Name()->Name()},
                                         relation->GetNode()->Start());
        relation->Result(false);
    }
}

Type *ETSTypeParameter::Instantiate([[maybe_unused]] ArenaAllocator *allocator, [[maybe_unused]] TypeRelation *relation,
                                    [[maybe_unused]] GlobalTypesHolder *globalTypes)
{
    auto *const checker = relation->GetChecker()->AsETSChecker();

    auto *const copiedType = checker->CreateTypeParameter();
    ES2PANDA_ASSERT(copiedType != nullptr);
    copiedType->AddTypeFlag(TypeFlag::GENERIC);
    copiedType->SetDeclNode(GetDeclNode());
    copiedType->SetDefaultType(GetDefaultType());
    copiedType->SetConstraintType(GetConstraintType());
    copiedType->SetVariable(Variable());
    return copiedType;
}

Type *ETSTypeParameter::Substitute([[maybe_unused]] TypeRelation *relation, const Substitution *substitution)
{
    if (substitution == nullptr || substitution->empty()) {
        return this;
    }

    auto *type = GetDeclNode()->Name()->Variable()->TsType();
    if (type->IsTypeError()) {
        return this;
    }

    if (auto repl = substitution->find(type->AsETSTypeParameter()); repl != substitution->end()) {
<<<<<<< HEAD
        // 22955: The result is sometimes primitve. Can be reproduced for type aliases
=======
        ES2PANDA_ASSERT(repl->second->IsETSReferenceType());
>>>>>>> 6d813986
        return repl->second;
    }
    return this;
}

void ETSTypeParameter::ToAssemblerType(std::stringstream &ss) const
{
    GetConstraintType()->ToAssemblerTypeWithRank(ss);
}

void ETSTypeParameter::ToDebugInfoType(std::stringstream &ss) const
{
    GetConstraintType()->ToDebugInfoType(ss);
}

ETSTypeParameter *ETSTypeParameter::GetOriginal() const
{
    return GetDeclNode()->Name()->Variable()->TsType()->AsETSTypeParameter();
}

util::StringView const &ETSTypeParameter::Name() const noexcept
{
    return GetDeclNode()->Name()->Name();
}
}  // namespace ark::es2panda::checker<|MERGE_RESOLUTION|>--- conflicted
+++ resolved
@@ -148,11 +148,7 @@
     }
 
     if (auto repl = substitution->find(type->AsETSTypeParameter()); repl != substitution->end()) {
-<<<<<<< HEAD
-        // 22955: The result is sometimes primitve. Can be reproduced for type aliases
-=======
         ES2PANDA_ASSERT(repl->second->IsETSReferenceType());
->>>>>>> 6d813986
         return repl->second;
     }
     return this;
