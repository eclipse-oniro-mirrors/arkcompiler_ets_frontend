--- conflicted
+++ resolved
@@ -59,10 +59,6 @@
 // #22951: proper this type implementation
 static void HackThisParameterInExtensionFunctionInvoke(ETSObjectType *interface, std::string &invokeName)
 {
-<<<<<<< HEAD
-    auto invokeName = FunctionalInterfaceInvokeName(arity, false);
-=======
->>>>>>> 6d813986
     auto *property = interface->AsETSObjectType()->GetOwnProperty<checker::PropertyType::INSTANCE_METHOD>(
         util::StringView(invokeName));
     ES2PANDA_ASSERT(property != nullptr);
@@ -83,14 +79,6 @@
         auto sigParamsSize = signature->Params().size();
         auto nPosParams = arity < sigParamsSize ? arity : sigParamsSize;
         auto *functionN = checker->GlobalBuiltinFunctionType(nPosParams, true);
-<<<<<<< HEAD
-        auto *substitution = checker->NewSubstitution();
-        ES2PANDA_ASSERT(functionN != nullptr && nPosParams <= functionN->TypeArguments().size());
-        ES2PANDA_ASSERT(substitution != nullptr);
-        for (size_t i = 0; i < nPosParams; i++) {
-            substitution->emplace(functionN->TypeArguments()[i]->AsETSTypeParameter(),
-                                  checker->MaybeBoxType(signature->Params()[i]->TsType()));
-=======
 
         if (nPosParams >= checker->GetGlobalTypesHolder()->VariadicFunctionTypeThreshold()) {
             return functionN;
@@ -101,15 +89,10 @@
         for (size_t i = 0; i < nPosParams; i++) {
             substitution.emplace(functionN->TypeArguments()[i]->AsETSTypeParameter(),
                                  checker->MaybeBoxType(signature->Params()[i]->TsType()));
->>>>>>> 6d813986
         }
         auto *elementType = !signature->RestVar()->TsType()->IsETSTupleType()
                                 ? checker->GetElementTypeOfArray(signature->RestVar()->TsType())
                                 : checker->GlobalETSAnyType();
-<<<<<<< HEAD
-        substitution->emplace(functionN->TypeArguments()[0]->AsETSTypeParameter(), checker->MaybeBoxType(elementType));
-        return functionN->Substitute(checker->Relation(), substitution, true, isExtensionHack);
-=======
         substitution.emplace(functionN->TypeArguments()[nPosParams]->AsETSTypeParameter(),
                              checker->MaybeBoxType(elementType));
         substitution.emplace(functionN->TypeArguments()[nPosParams + 1]->AsETSTypeParameter(),
@@ -117,7 +100,6 @@
         auto result = functionN->Substitute(checker->Relation(), &substitution, true, isExtensionHack);
         result->AddObjectFlag(checker::ETSObjectFlags::FUNCTIONAL);
         return result;
->>>>>>> 6d813986
     }
 
     ES2PANDA_ASSERT(arity >= signature->MinArgCount() && arity <= signature->ArgCount());
@@ -127,15 +109,7 @@
         return funcIface;
     }
 
-<<<<<<< HEAD
-    auto *funcIface = checker->GlobalBuiltinFunctionType(arity, false);
-    auto *substitution = checker->NewSubstitution();
-
-    ES2PANDA_ASSERT(funcIface != nullptr);
-    ES2PANDA_ASSERT(substitution != nullptr);
-=======
     auto substitution = Substitution {};
->>>>>>> 6d813986
     for (size_t i = 0; i < arity; i++) {
         substitution.emplace(funcIface->TypeArguments()[i]->AsETSTypeParameter(),
                              checker->MaybeBoxType(signature->Params()[i]->TsType()));
