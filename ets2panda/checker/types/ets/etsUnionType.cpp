/*
 * Copyright (c) 2021-2025 Huawei Device Co., Ltd.
 * Licensed under the Apache License, Version 2.0 (the "License");
 * you may not use this file except in compliance with the License.
 * You may obtain a copy of the License at
 *
 * http://www.apache.org/licenses/LICENSE-2.0
 *
 * Unless required by applicable law or agreed to in writing, software
 * distributed under the License is distributed on an "AS IS" BASIS,
 * WITHOUT WARRANTIES OR CONDITIONS OF ANY KIND, either express or implied.
 * See the License for the specific language governing permissions and
 * limitations under the License.
 */

#include <numeric>
#include "etsObjectType.h"
#include "etsUnionType.h"
#include "checker/ets/conversion.h"
#include "checker/types/ets/etsTupleType.h"
#include "checker/types/globalTypesHolder.h"
#include "checker/ETSchecker.h"

namespace ark::es2panda::checker {
void ETSUnionType::ToString(std::stringstream &ss, bool precise) const
{
    for (auto it = constituentTypes_.begin(); it != constituentTypes_.end(); it++) {
        (*it)->ToString(ss, precise);
        if (std::next(it) != constituentTypes_.end()) {
            ss << "|";
        }
    }
}

void ETSUnionType::ToAssemblerType(std::stringstream &ss) const
{
    assemblerLub_->ToAssemblerTypeWithRank(ss);
}

void ETSUnionType::ToDebugInfoType(std::stringstream &ss) const
{
    assemblerLub_->ToDebugInfoType(ss);
}

ETSUnionType::ETSUnionType(ETSChecker *checker, ArenaVector<Type *> &&constituentTypes)
    : Type(TypeFlag::ETS_UNION), constituentTypes_(std::move(constituentTypes))
{
    ES2PANDA_ASSERT(constituentTypes_.size() > 1);
    assemblerLub_ = ComputeAssemblerLUB(checker, this);
}

bool ETSUnionType::EachTypeRelatedToSomeType(TypeRelation *relation, ETSUnionType *source, ETSUnionType *target)
{
    return std::all_of(source->constituentTypes_.begin(), source->constituentTypes_.end(),
                       [relation, target](auto *s) { return TypeRelatedToSomeType(relation, s, target); });
}

bool ETSUnionType::TypeRelatedToSomeType(TypeRelation *relation, Type *source, ETSUnionType *target)
{
    return std::any_of(target->constituentTypes_.begin(), target->constituentTypes_.end(),
                       [relation, source](auto *t) { return relation->IsIdenticalTo(source, t); });
}

// This function computes effective runtime representation of union type
Type *ETSUnionType::ComputeAssemblerLUB(ETSChecker *checker, ETSUnionType *un)
{
    auto *const apparent = checker->GetApparentType(un);
    if (!apparent->IsETSUnionType()) {
        return apparent;
    }
    if (apparent != un) {
        return apparent->AsETSUnionType()->assemblerLub_;
    }
    un = apparent->AsETSUnionType();

    Type *lub = nullptr;
    for (auto *t : un->ConstituentTypes()) {
        if (t->IsTypeError()) {
            return checker->GlobalTypeError();
        }
        // NOTE(vpukhov): #19701 void refactoring
        ES2PANDA_ASSERT(t->IsETSReferenceType() || t->IsETSVoidType());
        t = t->IsETSVoidType() ? checker->GlobalETSUndefinedType() : t;

        if (lub == nullptr || lub->IsETSUndefinedType()) {
            lub = t;
            continue;
        }
        if (lub == t || t->IsETSUndefinedType()) {
            continue;
        }
        if (t->IsETSNullType()) {
            return checker->GetGlobalTypesHolder()->GlobalETSObjectType();
        }
        if (t->IsETSObjectType() && lub->IsETSObjectType()) {
            lub = checker->GetClosestCommonAncestor(lub->AsETSObjectType(), t->AsETSObjectType());
        } else if (t->IsETSArrayType() && lub->IsETSArrayType()) {
            // NOTE: can compute "common(lub, t)[]"
            return checker->GetGlobalTypesHolder()->GlobalETSObjectType();
        } else {
            return checker->GetGlobalTypesHolder()->GlobalETSObjectType();
        }
    }
    return checker->GetNonConstantType(lub);
}

void ETSUnionType::Identical(TypeRelation *relation, Type *other)
{
    if (other->IsETSUnionType()) {
        if (EachTypeRelatedToSomeType(relation, this, other->AsETSUnionType()) &&
            EachTypeRelatedToSomeType(relation, other->AsETSUnionType(), this)) {
            relation->Result(true);
            return;
        }
    }

    relation->Result(false);
}

static void AmbiguousUnionOperation(TypeRelation *relation)
{
    auto checker = relation->GetChecker()->AsETSChecker();
    if (!relation->NoThrow()) {
        checker->LogError(diagnostic::AMBIGUOUS_UNION_TYPE_OP, {}, relation->GetNode()->Start());
    }
    conversion::Forbidden(relation);
}

template <typename RelFN>
void ETSUnionType::RelationTarget(TypeRelation *relation, Type *source, RelFN const &relFn)
{
    auto *const checker = relation->GetChecker()->AsETSChecker();
    auto *const refsource = checker->MaybeBoxType(source);

    relation->Result(false);

    if (refsource != source && !relation->ApplyBoxing()) {
        return;
    }

<<<<<<< HEAD
    if (std::any_of(constituentTypes_.begin(), constituentTypes_.end(),
                    [relation, refsource, relFn](auto *t) { return relFn(relation, refsource, t); })) {
        if (refsource != source) {
            // Some nodes can have both boxing and unboxing flags set. When applying them, first the unboxing happens
            // (then a possible primitive conversion), and boxing at last.
            // NOTE (smartin): when boxing/unboxing is moved to a lowering, review this part of the code
            const auto mergedBoxingFlags =
                relation->GetNode()->GetBoxingUnboxingFlags() | checker->GetBoxingFlag(refsource);
            relation->GetNode()->SetBoxingUnboxingFlags(mergedBoxingFlags);
        }
=======
    if (AnyOfConstituentTypes([relation, refsource, relFn](auto *t) { return relFn(relation, refsource, t); })) {
>>>>>>> 494f8da8
        relation->Result(true);
        return;
    }

    if (refsource == source) {
        relation->IsSupertypeOf(this, refsource);
        return;
    }

    bool related = false;
    for (auto *ct : ConstituentTypes()) {
        if (relFn(relation, source, checker->MaybeUnboxType(ct))) {
            if (related) {
                AmbiguousUnionOperation(relation);
                return;
            }
            related = true;
        }
    }

    relation->Result(related);
}

bool ETSUnionType::AssignmentSource(TypeRelation *relation, Type *target)
{
    ES2PANDA_ASSERT(!target->IsETSPrimitiveType());
    return relation->Result(
        AllOfConstituentTypes([relation, target](auto *t) { return relation->IsAssignableTo(t, target); }));
}

void ETSUnionType::AssignmentTarget(TypeRelation *relation, Type *source)
{
    auto const relFn = [](TypeRelation *rel, Type *src, Type *tgt) { return rel->IsAssignableTo(src, tgt); };
    RelationTarget(relation, source, relFn);
}

void ETSUnionType::Cast(TypeRelation *relation, Type *target)
{
    ES2PANDA_ASSERT(!target->IsETSPrimitiveType());

    if (relation->InCastingContext()) {
        relation->Result(
            AnyOfConstituentTypes([relation, target](auto *t) { return relation->IsCastableTo(t, target); }));
        return;
    }

    relation->Result(AllOfConstituentTypes([relation, target](auto *t) { return relation->IsCastableTo(t, target); }));
}

void ETSUnionType::CastTarget(TypeRelation *relation, Type *source)
{
    auto const relFn = [](TypeRelation *rel, Type *src, Type *tgt) -> bool { return rel->IsCastableTo(src, tgt); };
    RelationTarget(relation, source, relFn);
}

static std::optional<Type *> TryMergeTypes(TypeRelation *relation, Type *const t1, Type *const t2)
{
    auto *const checker = relation->GetChecker()->AsETSChecker();
    auto *const never = checker->GetGlobalTypesHolder()->GlobalETSNeverType();

    if (relation->IsSupertypeOf(t1, t2) || t2 == never) {
        return t1;
    }
    if (relation->IsSupertypeOf(t2, t1) || t1 == never) {
        return t2;
    }
    return std::nullopt;
}

void ETSUnionType::LinearizeAndEraseIdentical(TypeRelation *relation, ArenaVector<Type *> &types)
{
    // Linearize
    std::size_t const initialSz = types.size();
    for (std::size_t i = 0U; i < initialSz; ++i) {
        auto ct = types[i];
        ES2PANDA_ASSERT(ct != nullptr);
        if (ct->IsETSUnionType()) {
            auto const &otherTypes = ct->AsETSUnionType()->ConstituentTypes();
            types.insert(types.end(), otherTypes.begin(), otherTypes.end());
            types[i] = nullptr;
        } else if (ct->IsNeverType()) {
            types[i] = nullptr;
        }
    }

    // Remove nullptrs
    types.erase(std::remove_if(types.begin(), types.end(), [](Type *ct) { return ct == nullptr; }), types.end());

    // Reduce subtypes
    for (auto cmpIt = types.begin(); cmpIt != types.end(); ++cmpIt) {
        auto it = std::next(cmpIt);
        while (it != types.end()) {
            if (auto merged = TryMergeTypes(relation, *cmpIt, *it); !merged) {
                ++it;
            } else if (*merged == *cmpIt) {
                it = types.erase(it);
            } else {
                cmpIt = types.erase(cmpIt);
                it = cmpIt != types.end() ? std::next(cmpIt) : cmpIt;
            }
        }
    }
}

void ETSUnionType::NormalizeTypes(TypeRelation *relation, ArenaVector<Type *> &types)
{
    if (types.size() == 1U) {
        return;
    }

    LinearizeAndEraseIdentical(relation, types);
}

Type *ETSUnionType::Instantiate(ArenaAllocator *allocator, TypeRelation *relation, GlobalTypesHolder *globalTypes)
{
    auto *const checker = relation->GetChecker()->AsETSChecker();
    ArenaVector<Type *> copiedConstituents(allocator->Adapter());
    for (auto *it : constituentTypes_) {
        copiedConstituents.emplace_back(it->Instantiate(allocator, relation, globalTypes));
    }
    return checker->CreateETSUnionType(std::move(copiedConstituents));
}

Type *ETSUnionType::Substitute(TypeRelation *relation, const Substitution *substitution)
{
    auto *const checker = relation->GetChecker()->AsETSChecker();
    ArenaVector<Type *> substitutedConstituents(checker->Allocator()->Adapter());
    for (auto *ctype : constituentTypes_) {
        substitutedConstituents.emplace_back(ctype->Substitute(relation, substitution));
    }
    return checker->CreateETSUnionType(std::move(substitutedConstituents));
}

void ETSUnionType::IsSupertypeOf(TypeRelation *relation, Type *source)
{
    for (auto const *ctype : ConstituentTypes()) {
        if (relation->IsSupertypeOf(ctype, source)) {
            return;
        }
    }
}

void ETSUnionType::IsSubtypeOf(TypeRelation *relation, Type *target)
{
    for (auto const *ctype : ConstituentTypes()) {
        if (!relation->IsSupertypeOf(target, ctype)) {
            return;
        }
    }
}

void ETSUnionType::CheckVarianceRecursively(TypeRelation *relation, VarianceFlag varianceFlag)
{
    for (auto *ctype : ConstituentTypes()) {
        relation->CheckVarianceRecursively(ctype, relation->TransferVariant(varianceFlag, VarianceFlag::COVARIANT));
    }
}

//  ATTENTION! When calling this method we assume that 'AssignmentTarget(...)' check was passes successfully,
//  thus the required assignable type (or corresponding supertype) always exists.
checker::Type *ETSUnionType::GetAssignableType(checker::ETSChecker *checker, checker::Type *sourceType,
                                               [[maybe_unused]] std::optional<double> value) const noexcept
{
<<<<<<< HEAD
    if (sourceType->IsETSTypeParameter() || sourceType->IsTypeError()) {
        return true;
    }

    if (sourceType->IsETSUnionType() || sourceType->IsETSArrayType() || sourceType->IsETSFunctionType()) {
        return true;
    }

    return false;
}

checker::Type *ETSUnionType::HandleNumericPrecedence(
    checker::ETSChecker *checker, checker::ETSObjectType *objectType, checker::Type *sourceType,
    std::map<std::uint32_t, checker::Type *> &numericTypes) const noexcept
{
    auto const sourceId =
        (objectType != nullptr) ? ETSObjectType::GetPrecedence(checker, objectType) : Type::GetPrecedence(sourceType);
    if (sourceId > 0U) {
        for (auto const [id, type] : numericTypes) {
            if (id >= sourceId) {
                return type;
            }
        }
        if (sourceType->IsConstantType() && !numericTypes.empty()) {
            return numericTypes.begin()->second;
        }
    }
    return nullptr;
}

//  NOTE! When calling this method we assume that 'AssignmentTarget(...)' check was passes successfully,
//  thus the required assignable type always exists.
checker::Type *ETSUnionType::GetAssignableType(checker::ETSChecker *checker, checker::Type *sourceType) const noexcept
{
    if (IsAssignableType(sourceType)) {
        return sourceType;
    }

    auto *objectType = sourceType->IsETSObjectType()  ? sourceType->AsETSObjectType()
                       : sourceType->IsETSTupleType() ? sourceType->AsETSTupleType()->GetWrapperType()
                                                      : nullptr;
    std::map<std::uint32_t, checker::Type *> numericTypes {};
    bool const isBool = objectType != nullptr ? objectType->HasObjectFlag(ETSObjectFlags::BUILTIN_BOOLEAN)
                                              : sourceType->HasTypeFlag(TypeFlag::ETS_BOOLEAN);
    bool const isChar = objectType != nullptr ? objectType->HasObjectFlag(ETSObjectFlags::BUILTIN_CHAR)
                                              : sourceType->HasTypeFlag(TypeFlag::CHAR);

    if (objectType != nullptr) {
        if (objectType->IsETSResizableArrayType() || sourceType->IsETSTupleType()) {
            checker::Type *assignableType = GetAssignableBuiltinType(checker, objectType, isBool, isChar, numericTypes);
            //  NOTE: For array and tuple types, they may be readonly, so we cannot simply use the it
            if (assignableType != nullptr && assignableType->HasTypeFlag(TypeFlag::READONLY)) {
                return assignableType;
            }
        }
        if ((!objectType->HasObjectFlag(ETSObjectFlags::BUILTIN_TYPE) ||
             objectType->HasObjectFlag(ETSObjectFlags::BUILTIN_STRING))) {
            //  NOTE: here wo don't cast the actual type to possible base type using in the union, but use it as is!
            return sourceType;
        }
    }

    if (checker::Type *assignableType = GetAssignableBuiltinType(checker, objectType, isBool, isChar, numericTypes);
        assignableType != nullptr) {
        return assignableType;
    }

    if (auto *assignableType = HandleNumericPrecedence(checker, objectType, sourceType, numericTypes)) {
        return assignableType;
=======
    for (auto *ctype : ConstituentTypes()) {
        if (checker->Relation()->IsSupertypeOf(ctype, sourceType)) {
            return ctype;
        }
    }

    if (!sourceType->IsBuiltinNumeric()) {
        return nullptr;
    }

    // NOTE (DZ): we still keep 'numericTypes` collection for possible processing cases like 'let x: short|double = 1`
    //            Waiting for complete clearness in spec - now return the highest type in such a case or type itself.
    //            Maybe 'value' will be used for this purpose
    std::map<std::uint32_t, checker::ETSObjectType *> numericTypes {};
    auto *objectType = sourceType->AsETSObjectType();
    if (auto *assignableType = GetAssignableBuiltinType(checker, objectType, numericTypes); assignableType != nullptr) {
        return assignableType;
    }

    if (!numericTypes.empty()) {
        return (*std::prev(numericTypes.end())).second;
>>>>>>> 494f8da8
    }
    return nullptr;
}

checker::Type *ETSUnionType::GetAssignableBuiltinType(
    checker::ETSChecker *checker, checker::ETSObjectType *sourceType,
    std::map<std::uint32_t, checker::ETSObjectType *> &numericTypes) const noexcept
{
    for (auto *constituentType : constituentTypes_) {
        if (!constituentType->IsETSObjectType() && !constituentType->IsETSTupleType()) {
            continue;
        }

<<<<<<< HEAD
        auto *const type = constituentType->IsETSTupleType() ? constituentType->AsETSTupleType()->GetWrapperType()
                                                             : constituentType->AsETSObjectType();
        if (type->HasObjectFlag(ETSObjectFlags::BUILTIN_BOOLEAN)) {
            if (isBool) {
                assignableType = constituentType;
                break;
            }
        } else if (type->HasObjectFlag(ETSObjectFlags::BUILTIN_CHAR)) {
            if (isChar) {
                assignableType = constituentType;
                break;
            }
        } else if (auto const id = ETSObjectType::GetPrecedence(checker, type); id > 0U) {
            numericTypes.emplace(id, constituentType);
        } else if (assignableType == nullptr && sourceType != nullptr &&
                   checker->Relation()->IsSupertypeOf(type, sourceType)) {
            assignableType = constituentType;
=======
        ETSObjectType *objectType = constituentType->AsETSObjectType();
        if (!objectType->IsBuiltinNumeric()) {
            continue;
>>>>>>> 494f8da8
        }

        if (checker->Relation()->IsIdenticalTo(objectType, sourceType)) {
            return sourceType;
        }

        numericTypes.emplace(ETSObjectType::GetPrecedence(checker, objectType), objectType);
    }

    return nullptr;
}

bool ETSUnionType::ExtractType(checker::ETSChecker *checker, checker::Type *source,
                               ArenaVector<Type *> &unionTypes) noexcept
{
    std::map<std::uint32_t, ArenaVector<checker::Type *>::const_iterator> numericTypes {};
    source = checker->GetNonConstantType(source);

    bool rc = false;
    auto it = unionTypes.cbegin();
    while (it != unionTypes.cend()) {
        auto *constituentType = (*it)->MaybeBaseTypeOfGradualType();
        //  Because 'instanceof' expression does not check for type parameters, then for generic types we should
        //  consider that expressions like 'SomeType<U...>' and 'SomeType<T...>' are identical for smart casting.
        //  We also have to pass through all the union to process cases like 'C<T>|A|B|C<U>|undefined`
        if (constituentType->IsETSTypeParameter()) {
            constituentType = constituentType->AsETSTypeParameter()->GetConstraintType();
        } else if (constituentType->HasTypeFlag(checker::TypeFlag::GENERIC)) {
            constituentType = constituentType->Clone(checker);
            constituentType->RemoveTypeFlag(checker::TypeFlag::GENERIC);
        }

        if (checker->Relation()->IsIdenticalTo(constituentType, source)) {
            rc = true;
            if (!(*it)->IsETSTypeParameter()) {
                it = unionTypes.erase(it);
            }
            continue;
        }

        if (checker->Relation()->IsSupertypeOf(constituentType, source)) {
            rc = true;
        } else if (!rc && constituentType->IsBuiltinNumeric()) {
            if (auto const id = ETSObjectType::GetPrecedence(checker, constituentType->AsETSObjectType()); id > 0U) {
                numericTypes.emplace(id, it);
            }
        }

        ++it;
    }

    if (rc) {
        return true;
    }

    if (source->IsBuiltinNumeric() && !numericTypes.empty()) {
        unionTypes.erase((*std::prev(numericTypes.end())).second);
        return true;
    }

    return false;
}

std::pair<checker::Type *, checker::Type *> ETSUnionType::GetComplimentaryType(ETSChecker *const checker,
                                                                               checker::Type *sourceType)
{
    ArenaVector<Type *> unionTypes(checker->Allocator()->Adapter());
    for (auto *ct : constituentTypes_) {
        unionTypes.emplace_back(ct->Clone(checker));
    }

    auto const extractType = [checker, &unionTypes](Type *&type) -> bool {
        ES2PANDA_ASSERT(!type->IsETSPrimitiveType());
        if (type->IsETSEnumType()) {
            return true;
        }
        if (type->HasTypeFlag(checker::TypeFlag::GENERIC)) {
            //  Because 'instanceof' expression does not check for type parameters, then for generic types we should
            //  consider that expressions like 'SomeType<U>' and 'SomeType<T>' are identical for smart casting.
            type = type->Clone(checker);
            type->RemoveTypeFlag(checker::TypeFlag::GENERIC);
        }
        return ExtractType(checker, type, unionTypes);
    };

    bool ok = true;

    if (sourceType->IsETSUnionType()) {
        for (auto *constituentType : sourceType->AsETSUnionType()->ConstituentTypes()) {
            if (ok = extractType(constituentType); !ok) {
                break;
            }
        }
    } else {
        ok = extractType(sourceType);
    }

    if (!ok) {
        return std::make_pair(checker->GetGlobalTypesHolder()->GlobalETSNeverType(), this);
    }

    checker::Type *complimentaryType;
    if (auto const size = unionTypes.size(); size == 0U) {
        complimentaryType = checker->GetGlobalTypesHolder()->GlobalETSNeverType();
    } else if (size == 1U) {
        complimentaryType = unionTypes.front();
    } else {
        complimentaryType = checker->CreateETSUnionType(std::move(unionTypes));
    }

    return std::make_pair(sourceType, complimentaryType);
}

Type *ETSUnionType::FindUnboxableType() const noexcept
{
    return FindSpecificType([](Type *t) { return t->IsETSUnboxableObject(); });
}

bool ETSUnionType::IsOverlapWith(TypeRelation *relation, Type const *type) const noexcept
{
    // NOTE(aakmaev): replace this func with intersection type when it will be implemented
    for (auto *ct : constituentTypes_) {
        if (type->IsETSUnionType() && type->AsETSUnionType()->IsOverlapWith(relation, ct)) {
            return true;
        }
        if (type->IsETSObjectType() && ct->IsETSObjectType()) {
            if (type->AsETSObjectType()->HasObjectFlag(ETSObjectFlags::BUILTIN_NUMERIC) &&
                ct->AsETSObjectType()->HasObjectFlag(ETSObjectFlags::BUILTIN_NUMERIC)) {
                return true;
            }
        }
        if (relation->IsSupertypeOf(ct, type) || relation->IsSupertypeOf(type, ct)) {
            return true;
        }
    }
    return false;
}

ArenaVector<Type *> ETSUnionType::GetNonConstantTypes(ETSChecker *checker) const noexcept
{
    ArenaVector<Type *> nonConstTypes(checker->Allocator()->Adapter());
    for (auto *ct : constituentTypes_) {
        nonConstTypes.emplace_back(checker->GetNonConstantType(ct));
    }
    return nonConstTypes;
}

}  // namespace ark::es2panda::checker<|MERGE_RESOLUTION|>--- conflicted
+++ resolved
@@ -138,20 +138,7 @@
         return;
     }
 
-<<<<<<< HEAD
-    if (std::any_of(constituentTypes_.begin(), constituentTypes_.end(),
-                    [relation, refsource, relFn](auto *t) { return relFn(relation, refsource, t); })) {
-        if (refsource != source) {
-            // Some nodes can have both boxing and unboxing flags set. When applying them, first the unboxing happens
-            // (then a possible primitive conversion), and boxing at last.
-            // NOTE (smartin): when boxing/unboxing is moved to a lowering, review this part of the code
-            const auto mergedBoxingFlags =
-                relation->GetNode()->GetBoxingUnboxingFlags() | checker->GetBoxingFlag(refsource);
-            relation->GetNode()->SetBoxingUnboxingFlags(mergedBoxingFlags);
-        }
-=======
     if (AnyOfConstituentTypes([relation, refsource, relFn](auto *t) { return relFn(relation, refsource, t); })) {
->>>>>>> 494f8da8
         relation->Result(true);
         return;
     }
@@ -315,77 +302,6 @@
 checker::Type *ETSUnionType::GetAssignableType(checker::ETSChecker *checker, checker::Type *sourceType,
                                                [[maybe_unused]] std::optional<double> value) const noexcept
 {
-<<<<<<< HEAD
-    if (sourceType->IsETSTypeParameter() || sourceType->IsTypeError()) {
-        return true;
-    }
-
-    if (sourceType->IsETSUnionType() || sourceType->IsETSArrayType() || sourceType->IsETSFunctionType()) {
-        return true;
-    }
-
-    return false;
-}
-
-checker::Type *ETSUnionType::HandleNumericPrecedence(
-    checker::ETSChecker *checker, checker::ETSObjectType *objectType, checker::Type *sourceType,
-    std::map<std::uint32_t, checker::Type *> &numericTypes) const noexcept
-{
-    auto const sourceId =
-        (objectType != nullptr) ? ETSObjectType::GetPrecedence(checker, objectType) : Type::GetPrecedence(sourceType);
-    if (sourceId > 0U) {
-        for (auto const [id, type] : numericTypes) {
-            if (id >= sourceId) {
-                return type;
-            }
-        }
-        if (sourceType->IsConstantType() && !numericTypes.empty()) {
-            return numericTypes.begin()->second;
-        }
-    }
-    return nullptr;
-}
-
-//  NOTE! When calling this method we assume that 'AssignmentTarget(...)' check was passes successfully,
-//  thus the required assignable type always exists.
-checker::Type *ETSUnionType::GetAssignableType(checker::ETSChecker *checker, checker::Type *sourceType) const noexcept
-{
-    if (IsAssignableType(sourceType)) {
-        return sourceType;
-    }
-
-    auto *objectType = sourceType->IsETSObjectType()  ? sourceType->AsETSObjectType()
-                       : sourceType->IsETSTupleType() ? sourceType->AsETSTupleType()->GetWrapperType()
-                                                      : nullptr;
-    std::map<std::uint32_t, checker::Type *> numericTypes {};
-    bool const isBool = objectType != nullptr ? objectType->HasObjectFlag(ETSObjectFlags::BUILTIN_BOOLEAN)
-                                              : sourceType->HasTypeFlag(TypeFlag::ETS_BOOLEAN);
-    bool const isChar = objectType != nullptr ? objectType->HasObjectFlag(ETSObjectFlags::BUILTIN_CHAR)
-                                              : sourceType->HasTypeFlag(TypeFlag::CHAR);
-
-    if (objectType != nullptr) {
-        if (objectType->IsETSResizableArrayType() || sourceType->IsETSTupleType()) {
-            checker::Type *assignableType = GetAssignableBuiltinType(checker, objectType, isBool, isChar, numericTypes);
-            //  NOTE: For array and tuple types, they may be readonly, so we cannot simply use the it
-            if (assignableType != nullptr && assignableType->HasTypeFlag(TypeFlag::READONLY)) {
-                return assignableType;
-            }
-        }
-        if ((!objectType->HasObjectFlag(ETSObjectFlags::BUILTIN_TYPE) ||
-             objectType->HasObjectFlag(ETSObjectFlags::BUILTIN_STRING))) {
-            //  NOTE: here wo don't cast the actual type to possible base type using in the union, but use it as is!
-            return sourceType;
-        }
-    }
-
-    if (checker::Type *assignableType = GetAssignableBuiltinType(checker, objectType, isBool, isChar, numericTypes);
-        assignableType != nullptr) {
-        return assignableType;
-    }
-
-    if (auto *assignableType = HandleNumericPrecedence(checker, objectType, sourceType, numericTypes)) {
-        return assignableType;
-=======
     for (auto *ctype : ConstituentTypes()) {
         if (checker->Relation()->IsSupertypeOf(ctype, sourceType)) {
             return ctype;
@@ -407,7 +323,6 @@
 
     if (!numericTypes.empty()) {
         return (*std::prev(numericTypes.end())).second;
->>>>>>> 494f8da8
     }
     return nullptr;
 }
@@ -421,29 +336,9 @@
             continue;
         }
 
-<<<<<<< HEAD
-        auto *const type = constituentType->IsETSTupleType() ? constituentType->AsETSTupleType()->GetWrapperType()
-                                                             : constituentType->AsETSObjectType();
-        if (type->HasObjectFlag(ETSObjectFlags::BUILTIN_BOOLEAN)) {
-            if (isBool) {
-                assignableType = constituentType;
-                break;
-            }
-        } else if (type->HasObjectFlag(ETSObjectFlags::BUILTIN_CHAR)) {
-            if (isChar) {
-                assignableType = constituentType;
-                break;
-            }
-        } else if (auto const id = ETSObjectType::GetPrecedence(checker, type); id > 0U) {
-            numericTypes.emplace(id, constituentType);
-        } else if (assignableType == nullptr && sourceType != nullptr &&
-                   checker->Relation()->IsSupertypeOf(type, sourceType)) {
-            assignableType = constituentType;
-=======
         ETSObjectType *objectType = constituentType->AsETSObjectType();
         if (!objectType->IsBuiltinNumeric()) {
             continue;
->>>>>>> 494f8da8
         }
 
         if (checker->Relation()->IsIdenticalTo(objectType, sourceType)) {
