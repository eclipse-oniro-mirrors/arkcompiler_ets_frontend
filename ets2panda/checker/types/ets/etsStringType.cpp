/*
 * Copyright (c) 2021 - 2025 Huawei Device Co., Ltd.
 * Licensed under the Apache License, Version 2.0 (the "License");
 * you may not use this file except in compliance with the License.
 * You may obtain a copy of the License at
 *
 * http://www.apache.org/licenses/LICENSE-2.0
 *
 * Unless required by applicable law or agreed to in writing, software
 * distributed under the License is distributed on an "AS IS" BASIS,
 * WITHOUT WARRANTIES OR CONDITIONS OF ANY KIND, either express or implied.
 * See the License for the specific language governing permissions and
 * limitations under the License.
 */

#include "etsStringType.h"

#include "checker/ETSchecker.h"
#include "varbinder/ETSBinder.h"

namespace ark::es2panda::checker {
bool AreStringTypesAssignable(Type *source, Type *target)
{
    if (target->IsConstantType()) {
        return source->IsConstantType() &&
               source->AsETSStringType()->GetValue() == target->AsETSStringType()->GetValue();
    }
    return true;
}

void ETSStringType::Identical(TypeRelation *relation, Type *other)
{
    if (!other->IsETSStringType() || (IsConstantType() != other->IsConstantType())) {
        return;
    }
    if (!IsConstantType() || (IsConstantType() && value_ == other->AsETSStringType()->value_)) {
        relation->Result(true);
    }
}

bool ETSStringType::AssignmentSource(TypeRelation *relation, Type *target)
{
    relation->Result(target->IsETSStringType() && AreStringTypesAssignable(this, target));
    return relation->IsTrue();
}

void ETSStringType::AssignmentTarget(TypeRelation *relation, Type *source)
{
    relation->Result(source->IsETSStringType() && AreStringTypesAssignable(source, this));
}

Type *ETSStringType::Instantiate([[maybe_unused]] ArenaAllocator *allocator, [[maybe_unused]] TypeRelation *relation,
                                 [[maybe_unused]] GlobalTypesHolder *globalTypes)
{
    return this;
}

void ETSStringType::IsSupertypeOf(TypeRelation *relation, Type *source)
{
    if (IsConstantType()) {
        Identical(relation, source);
        return;
    }
    auto *const checker = relation->GetChecker()->AsETSChecker();
    relation->IsSupertypeOf(checker->GlobalBuiltinETSStringType(), source);
}

void ETSStringType::IsSubtypeOf(TypeRelation *relation, Type *source)
{
    if (source->IsConstantType()) {
        Identical(relation, source);
        return;
    }
    auto *const checker = relation->GetChecker()->AsETSChecker();
    relation->IsSupertypeOf(source, checker->GlobalBuiltinETSStringType());
}
<<<<<<< HEAD

=======
>>>>>>> 6d813986
}  // namespace ark::es2panda::checker<|MERGE_RESOLUTION|>--- conflicted
+++ resolved
@@ -74,8 +74,4 @@
     auto *const checker = relation->GetChecker()->AsETSChecker();
     relation->IsSupertypeOf(source, checker->GlobalBuiltinETSStringType());
 }
-<<<<<<< HEAD
-
-=======
->>>>>>> 6d813986
 }  // namespace ark::es2panda::checker