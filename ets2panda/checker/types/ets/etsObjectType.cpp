--- conflicted
+++ resolved
@@ -252,10 +252,6 @@
     return GetRelation()->GetChecker()->AsETSChecker()->CreateETSMethodType(name, {{}, Allocator()->Adapter()});
 }
 
-<<<<<<< HEAD
-static void AddSignature(std::vector<Signature *> &signatures, PropertySearchFlags flags, ETSChecker *checker,
-                         varbinder::LocalVariable *found)
-=======
 bool ETSObjectType::ReplaceArgumentInSignature(std::vector<Signature *> &signatures, Signature *sigToInsert,
                                                TypeRelation *relation) const
 {
@@ -280,7 +276,6 @@
 
 void ETSObjectType::AddSignatureFromFunction(std::vector<Signature *> &signatures, PropertySearchFlags flags,
                                              ETSChecker *checker, varbinder::LocalVariable *found) const
->>>>>>> 494f8da8
 {
     for (auto *it : found->TsType()->AsETSFunctionType()->CallSignatures()) {
         if (std::find(signatures.begin(), signatures.end(), it) != signatures.end()) {
@@ -289,28 +284,13 @@
         if (((flags & PropertySearchFlags::IGNORE_ABSTRACT) != 0) && it->HasSignatureFlag(SignatureFlags::ABSTRACT)) {
             continue;
         }
-<<<<<<< HEAD
-        if (std::any_of(signatures.begin(), signatures.end(), [&it, &checker](auto sig) {
-                return checker->AreOverrideCompatible(sig, it) &&
-                       it->Owner()->HasObjectFlag(ETSObjectFlags::INTERFACE) &&
-                       (checker->Relation()->IsSupertypeOf(it->Owner(), sig->Owner()) ||
-                        !sig->Owner()->HasObjectFlag(ETSObjectFlags::INTERFACE));
-            })) {
-            continue;
-        }
-        // Issue: #18720
-        // NOLINTNEXTLINE(clang-analyzer-core.CallAndMessage)
-=======
         if (ReplaceArgumentInSignature(signatures, it, checker->Relation())) {
             continue;
         }
->>>>>>> 494f8da8
         signatures.emplace_back(it);
     }
 }
 
-<<<<<<< HEAD
-=======
 void ETSObjectType::AddSignatureFromOverload(std::vector<Signature *> &signatures, PropertySearchFlags flags,
                                              varbinder::LocalVariable *found, bool &overloadDeclarationCall) const
 {
@@ -371,7 +351,6 @@
     }
 }
 
->>>>>>> 494f8da8
 varbinder::LocalVariable *ETSObjectType::CollectSignaturesForSyntheticType(std::vector<Signature *> &signatures,
                                                                            const util::StringView &name,
                                                                            PropertySearchFlags flags,
@@ -380,25 +359,6 @@
     auto *checker = GetRelation()->GetChecker()->AsETSChecker();
 
     if ((flags & PropertySearchFlags::SEARCH_STATIC_METHOD) != 0) {
-<<<<<<< HEAD
-        if (auto *found = GetOwnProperty<PropertyType::STATIC_METHOD>(name);
-            found != nullptr && !found->TsType()->IsTypeError()) {
-            ES2PANDA_ASSERT(found->TsType()->IsETSFunctionType());
-            AddSignature(signatures, flags, checker, found);
-        }
-    }
-
-    if ((flags & PropertySearchFlags::SEARCH_INSTANCE_METHOD) != 0) {
-        if (auto *found = GetOwnProperty<PropertyType::INSTANCE_METHOD>(name);
-            found != nullptr && !found->TsType()->IsTypeError()) {
-            ES2PANDA_ASSERT(found->TsType()->IsETSFunctionType());
-            AddSignature(signatures, flags, checker, found);
-        }
-    }
-
-    if (superType_ != nullptr && ((flags & PropertySearchFlags::SEARCH_IN_BASE) != 0)) {
-        superType_->CollectSignaturesForSyntheticType(signatures, name, flags);
-=======
         auto *found = GetOwnProperty<PropertyType::STATIC_METHOD>(name);
         AddSignature(signatures, flags, checker, found, overloadDeclarationCall);
     }
@@ -420,23 +380,8 @@
         for (auto *interface : Interfaces()) {
             interface->CollectSignaturesForSyntheticType(signatures, name, flags, overloadDeclarationCall);
         }
->>>>>>> 494f8da8
-    }
-
-    ArenaVector<ETSObjectType *> interfaces(Allocator()->Adapter());
-    checker->GetInterfacesOfClass(const_cast<ETSObjectType *>(this), interfaces);
-
-    for (auto *const &interface : interfaces) {
-        if (interface != nullptr && ((flags & PropertySearchFlags::SEARCH_IN_INTERFACES) != 0) &&
-            !this->IsPartial()) {  // NOTE: issue 24548
-            if (auto *found =
-                    interface->GetProperty(name, flags | PropertySearchFlags::DISALLOW_SYNTHETIC_METHOD_CREATION);
-                found != nullptr && !found->TsType()->IsTypeError()) {
-                ES2PANDA_ASSERT(found->TsType()->IsETSFunctionType());
-                AddSignature(signatures, flags, checker, found);
-            }
-        }
-    }
+    }
+
     return nullptr;
 }
 
@@ -560,43 +505,6 @@
 std::vector<const varbinder::LocalVariable *> ETSObjectType::ForeignProperties() const
 {
     std::vector<const varbinder::LocalVariable *> foreignProps;
-<<<<<<< HEAD
-
-    // spec 9.3: all names in static and, separately, non-static class declaration scopes must be unique.
-    std::unordered_set<util::StringView> ownInstanceProps;
-    std::unordered_set<util::StringView> ownStaticProps;
-
-    EnsurePropertiesInstantiated();
-    ownInstanceProps.reserve(properties_.size());
-    ownStaticProps.reserve(properties_.size());
-
-    for (const auto *prop : GetAllProperties()) {
-        if (prop->HasFlag(varbinder::VariableFlags::STATIC)) {
-            ownStaticProps.insert(prop->Name());
-        } else {
-            ownInstanceProps.insert(prop->Name());
-        }
-    }
-
-    std::map<util::StringView, const varbinder::LocalVariable *> allInstanceProps {};
-    std::map<util::StringView, const varbinder::LocalVariable *> allStaticProps {};
-    Iterate([&allInstanceProps, &allStaticProps](const varbinder::LocalVariable *var) {
-        if (var->HasFlag(varbinder::VariableFlags::STATIC)) {
-            allStaticProps.emplace(var->Name(), var);
-        } else {
-            allInstanceProps.emplace(var->Name(), var);
-        }
-    });
-
-    for (const auto &[name, var] : allInstanceProps) {
-        if (ownInstanceProps.find(name) == ownInstanceProps.end()) {
-            foreignProps.push_back(var);
-        }
-    }
-    for (const auto &[name, var] : allStaticProps) {
-        if (ownStaticProps.find(name) == ownStaticProps.end()) {
-            foreignProps.push_back(var);
-=======
 
     // spec 9.3: all names in static and, separately, non-static class declaration scopes must be unique.
     std::unordered_set<util::StringView> ownInstanceProps;
@@ -611,7 +519,6 @@
             ownStaticProps.insert(prop->Name());
         } else {
             ownInstanceProps.insert(prop->Name());
->>>>>>> 494f8da8
         }
     });
     ForEachAllNonOwnProperties([&](const varbinder::LocalVariable *var) {
