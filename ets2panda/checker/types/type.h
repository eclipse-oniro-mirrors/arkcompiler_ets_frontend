/**
 * Copyright (c) 2021-2025 Huawei Device Co., Ltd.
 * Licensed under the Apache License, Version 2.0 (the "License");
 * you may not use this file except in compliance with the License.
 * You may obtain a copy of the License at
 *
 * http://www.apache.org/licenses/LICENSE-2.0
 *
 * Unless required by applicable law or agreed to in writing, software
 * distributed under the License is distributed on an "AS IS" BASIS,
 * WITHOUT WARRANTIES OR CONDITIONS OF ANY KIND, either express or implied.
 * See the License for the specific language governing permissions and
 * limitations under the License.
 */

#ifndef ES2PANDA_COMPILER_CHECKER_TYPES_TYPE_H
#define ES2PANDA_COMPILER_CHECKER_TYPES_TYPE_H

#include <mutex>
#include "generated/signatures.h"
#include "checker/types/typeMapping.h"
#include "checker/types/typeRelation.h"
#include "checker/types/typeFacts.h"

namespace ark::es2panda::varbinder {
class Variable;
}  // namespace ark::es2panda::varbinder

namespace ark::es2panda::checker {
class ObjectDescriptor;
class GlobalTypesHolder;
class ETSAsyncFuncReturnType;
class ETSChecker;
class ETSTypeParameter;
class ETSEnumType;
class GradualType;

// CC-OFFNXT(G.PRE.02) name part
// NOLINTNEXTLINE(cppcoreguidelines-macro-usage)
#define DECLARE_TYPENAMES(typeFlag, typeName) class typeName;  // CC-OFF(G.PRE.09) code gen
TYPE_MAPPING(DECLARE_TYPENAMES)
#undef DECLARE_TYPENAMES
class ETSStringType;
class ETSBigIntType;
class ETSResizableArrayType;

using Substitution = std::map<ETSTypeParameter *, Type *>;
using ArenaSubstitution = ArenaMap<ETSTypeParameter *, Type *>;

class Type {
public:
    explicit Type(TypeFlag flag) : typeFlags_(flag)
    {
        std::lock_guard<std::mutex> lock(idLock_);
        static uint32_t typeId = 0;
        ES2PANDA_ASSERT(typeId < std::numeric_limits<uint32_t>::max());
        id_ = ++typeId;
    }

    NO_COPY_SEMANTIC(Type);
    NO_MOVE_SEMANTIC(Type);

    virtual ~Type() = default;
    static std::mutex idLock_;

// NOLINTNEXTLINE(cppcoreguidelines-macro-usage)
#define TYPE_IS_CHECKS(typeFlag, typeName)                                                  \
    bool Is##typeName() const noexcept                                                      \
    {                                                                                       \
        /* CC-OFFNXT(G.PRE.05) The macro is used to generate a function. Return is needed*/ \
        return HasTypeFlag(typeFlag);                                                       \
    }
    TYPE_MAPPING(TYPE_IS_CHECKS)
#undef DECLARE_IS_CHECKS

/* CC-OFFNXT(G.PRE.06,G.PRE.02) solid logic, name part */
// NOLINTNEXTLINE(cppcoreguidelines-macro-usage)
#define TYPE_AS_CASTS(typeFlag, typeName)                                                   \
    /* CC-OFFNXT(G.PRE.02) name part*/                                                      \
    typeName *As##typeName()                                                                \
    {                                                                                       \
        if (IsTypeError()) {                                                                \
            LOG(INFO, ES2PANDA) << "Erroneous cast to '" << #typeName << "' type.";         \
            throw std::exception();                                                         \
        }                                                                                   \
        ES2PANDA_ASSERT(Is##typeName());                                                    \
        /* CC-OFFNXT(G.PRE.05) The macro is used to generate a function. Return is needed*/ \
        return reinterpret_cast<typeName *>(this); /* CC-OFF(G.PRE.02) name part*/          \
    }                                                                                       \
    const typeName *As##typeName() const                                                    \
    {                                                                                       \
        if (IsTypeError()) {                                                                \
            LOG(INFO, ES2PANDA) << "Erroneous cast to '" << #typeName << "' type.";         \
            throw std::exception();                                                         \
        }                                                                                   \
        ES2PANDA_ASSERT(Is##typeName());                                                    \
        /* CC-OFFNXT(G.PRE.05) The macro is used to generate a function. Return is needed*/ \
        return reinterpret_cast<const typeName *>(this);                                    \
    }
    TYPE_MAPPING(TYPE_AS_CASTS)
#undef TYPE_AS_CASTS

    bool IsETSResizableArrayType() const;
<<<<<<< HEAD
=======
    bool IsETSReadonlyArrayType() const;
>>>>>>> 6d813986
    bool IsETSStringType() const;
    bool IsETSCharType() const;
    bool IsETSBigIntType() const;
    bool IsETSArrowType() const;
    bool IsETSMethodType() const;
    bool IsETSPrimitiveType() const;
    bool IsETSReferenceType() const;
    bool IsETSAsyncFuncReturnType() const;
    bool IsETSUnboxableObject() const;
    bool IsETSPrimitiveOrEnumType() const;

    bool PossiblyETSNull() const;
    bool PossiblyETSUndefined() const;
    bool PossiblyETSNullish() const;
    bool DefinitelyETSNullish() const;
    bool DefinitelyNotETSNullish() const;

    bool PossiblyETSString() const;
    bool PossiblyETSValueTyped() const;
    bool PossiblyETSValueTypedExceptNullish() const;

    bool PossiblyInForeignDomain() const;

    ETSStringType *AsETSStringType()
    {
        ES2PANDA_ASSERT(IsETSObjectType());
        return reinterpret_cast<ETSStringType *>(this);
    }

    const ETSStringType *AsETSStringType() const
    {
        ES2PANDA_ASSERT(IsETSObjectType());
        return reinterpret_cast<const ETSStringType *>(this);
    }

    const ETSBigIntType *AsETSBigIntType() const
    {
        ES2PANDA_ASSERT(IsETSObjectType());
        return reinterpret_cast<const ETSBigIntType *>(this);
    }

    ETSResizableArrayType *AsETSResizableArrayType()
<<<<<<< HEAD
    {
        ES2PANDA_ASSERT(IsETSResizableArrayType());
        return reinterpret_cast<ETSResizableArrayType *>(this);
    }

    const ETSResizableArrayType *AsETSResizableArrayType() const
    {
        ES2PANDA_ASSERT(IsETSResizableArrayType());
        return reinterpret_cast<const ETSResizableArrayType *>(this);
    }

    bool IsETSDynamicType() const
=======
>>>>>>> 6d813986
    {
        ES2PANDA_ASSERT(IsETSResizableArrayType());
        return reinterpret_cast<ETSResizableArrayType *>(this);
    }

    const ETSResizableArrayType *AsETSResizableArrayType() const
    {
        ES2PANDA_ASSERT(IsETSResizableArrayType());
        return reinterpret_cast<const ETSResizableArrayType *>(this);
    }

    [[nodiscard]] bool IsBuiltinNumeric() const noexcept;

    ETSAsyncFuncReturnType *AsETSAsyncFuncReturnType()
    {
        ES2PANDA_ASSERT(IsETSAsyncFuncReturnType());
        return reinterpret_cast<ETSAsyncFuncReturnType *>(this);
    }

    const ETSAsyncFuncReturnType *AsETSAsyncFuncReturnType() const
    {
        ES2PANDA_ASSERT(IsETSAsyncFuncReturnType());
        return reinterpret_cast<const ETSAsyncFuncReturnType *>(this);
    }

    bool IsConstantType() const
    {
        return HasTypeFlag(checker::TypeFlag::CONSTANT);
    }

<<<<<<< HEAD
    bool IsConstantType() const
    {
        return HasTypeFlag(checker::TypeFlag::CONSTANT);
    }
=======
    bool IsAnyETSArrayOrTupleType() const
    {
        return IsETSArrayType() || IsETSResizableArrayType() || IsETSReadonlyArrayType() || IsETSTupleType();
    }

    Type *MaybeBaseTypeOfGradualType();
>>>>>>> 6d813986

    TypeFlag TypeFlags() const
    {
        return typeFlags_;
    }

    bool HasTypeFlag(TypeFlag typeFlag) const
    {
        return (typeFlags_ & typeFlag) != 0;
    }

    void AddTypeFlag(TypeFlag typeFlag)
    {
        typeFlags_ |= typeFlag;
    }

    void RemoveTypeFlag(TypeFlag typeFlag)
    {
        typeFlags_ &= ~typeFlag;
    }

    uint32_t Id() const
    {
        return id_;
    }

    void SetVariable(varbinder::Variable *variable)
    {
        variable_ = variable;
    }

    varbinder::Variable *Variable()
    {
        return variable_;
    }

    const varbinder::Variable *Variable() const
    {
        return variable_;
    }

    util::StringView ToAssemblerTypeView(ArenaAllocator *allocator) const
    {
        std::stringstream ss;
        ToAssemblerType(ss);
        return util::UString(ss.str(), allocator).View();
    }

    std::stringstream ToAssemblerName() const
    {
        std::stringstream ss;
        ToAssemblerType(ss);
        return ss;
    }

    bool IsLambdaObject() const;
    virtual void ToString(std::stringstream &ss, bool precise) const = 0;
    void ToString(std::stringstream &ss) const;
    [[nodiscard]] std::string ToString() const;
    [[nodiscard]] std::string ToStringPrecise() const;

    virtual void ToStringAsSrc(std::stringstream &ss) const;
    std::string ToStringAsSrc() const;

    virtual TypeFacts GetTypeFacts() const;
    virtual void ToAssemblerType([[maybe_unused]] std::stringstream &ss) const {};
    virtual void ToDebugInfoType([[maybe_unused]] std::stringstream &ss) const {};
    virtual void ToAssemblerTypeWithRank([[maybe_unused]] std::stringstream &ss) const
    {
        ToAssemblerType(ss);
    }

    std::string ToAssemblerType() const
    {
        std::stringstream ss;
        ToAssemblerType(ss);
        return ss.str();
    }

    std::string ToAssemblerTypeWithRank() const
    {
        std::stringstream ss;
        ToAssemblerTypeWithRank(ss);
        return ss.str();
    }

    virtual uint32_t Rank() const
    {
        return 0;
    }

    virtual void Identical(TypeRelation *relation, Type *other);
    virtual void AssignmentTarget(TypeRelation *relation, Type *source) = 0;
    virtual bool AssignmentSource(TypeRelation *relation, Type *target);
    virtual void Compare(TypeRelation *relation, Type *other);
    virtual void Cast(TypeRelation *relation, Type *target);
    virtual void CastTarget(TypeRelation *relation, Type *source);
    virtual void IsSupertypeOf(TypeRelation *relation, Type *source);
    virtual void IsSubtypeOf(TypeRelation *relation, Type *target);
    virtual Type *AsSuper(Checker *checker, varbinder::Variable *sourceVar);
    virtual void CheckVarianceRecursively([[maybe_unused]] TypeRelation *relation,
                                          [[maybe_unused]] VarianceFlag varianceFlag)
    {
    }

    virtual Type *Instantiate(ArenaAllocator *allocator, TypeRelation *relation, GlobalTypesHolder *globalTypes);
    [[nodiscard]] virtual Type *Clone(Checker *checker);
    virtual Type *Substitute(TypeRelation *relation, const Substitution *substitution);

protected:
    // NOLINTBEGIN(misc-non-private-member-variables-in-classes)
    TypeFlag typeFlags_;
    varbinder::Variable *variable_ {};  // Variable associated with the type if any
    uint32_t id_;
    // NOLINTEND(misc-non-private-member-variables-in-classes)
};

// NOLINTBEGIN(readability-redundant-declaration)
// To avoid including type.h from variable.h, astNode.h
bool IsTypeError(Type const *tp);
// NOLINTEND(readability-redundant-declaration)

}  // namespace ark::es2panda::checker

#endif /* TYPESCRIPT_TYPES_TYPE_H */<|MERGE_RESOLUTION|>--- conflicted
+++ resolved
@@ -101,10 +101,7 @@
 #undef TYPE_AS_CASTS
 
     bool IsETSResizableArrayType() const;
-<<<<<<< HEAD
-=======
     bool IsETSReadonlyArrayType() const;
->>>>>>> 6d813986
     bool IsETSStringType() const;
     bool IsETSCharType() const;
     bool IsETSBigIntType() const;
@@ -147,7 +144,6 @@
     }
 
     ETSResizableArrayType *AsETSResizableArrayType()
-<<<<<<< HEAD
     {
         ES2PANDA_ASSERT(IsETSResizableArrayType());
         return reinterpret_cast<ETSResizableArrayType *>(this);
@@ -159,20 +155,6 @@
         return reinterpret_cast<const ETSResizableArrayType *>(this);
     }
 
-    bool IsETSDynamicType() const
-=======
->>>>>>> 6d813986
-    {
-        ES2PANDA_ASSERT(IsETSResizableArrayType());
-        return reinterpret_cast<ETSResizableArrayType *>(this);
-    }
-
-    const ETSResizableArrayType *AsETSResizableArrayType() const
-    {
-        ES2PANDA_ASSERT(IsETSResizableArrayType());
-        return reinterpret_cast<const ETSResizableArrayType *>(this);
-    }
-
     [[nodiscard]] bool IsBuiltinNumeric() const noexcept;
 
     ETSAsyncFuncReturnType *AsETSAsyncFuncReturnType()
@@ -192,19 +174,12 @@
         return HasTypeFlag(checker::TypeFlag::CONSTANT);
     }
 
-<<<<<<< HEAD
-    bool IsConstantType() const
-    {
-        return HasTypeFlag(checker::TypeFlag::CONSTANT);
-    }
-=======
     bool IsAnyETSArrayOrTupleType() const
     {
         return IsETSArrayType() || IsETSResizableArrayType() || IsETSReadonlyArrayType() || IsETSTupleType();
     }
 
     Type *MaybeBaseTypeOfGradualType();
->>>>>>> 6d813986
 
     TypeFlag TypeFlags() const
     {
