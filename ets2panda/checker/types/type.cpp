/**
 * Copyright (c) 2021-2025 Huawei Device Co., Ltd.
 * Licensed under the Apache License, Version 2.0 (the "License");
 * you may not use this file except in compliance with the License.
 * You may obtain a copy of the License at
 *
 * http://www.apache.org/licenses/LICENSE-2.0
 *
 * Unless required by applicable law or agreed to in writing, software
 * distributed under the License is distributed on an "AS IS" BASIS,
 * WITHOUT WARRANTIES OR CONDITIONS OF ANY KIND, either express or implied.
 * See the License for the specific language governing permissions and
 * limitations under the License.
 */

#include "type.h"

#include "checker/types/typeFlag.h"
#include "checker/types/typeRelation.h"
#include "checker/types/ets/etsObjectType.h"
#include "checker/types/gradualType.h"
#include "checker/checker.h"

namespace ark::es2panda::checker {

<<<<<<< HEAD
=======
std::mutex Type::idLock_ {};

>>>>>>> 6d813986
bool Type::IsETSResizableArrayType() const
{
    return IsETSObjectType() && AsETSObjectType()->HasObjectFlag(ETSObjectFlags::BUILTIN_ARRAY);
}

<<<<<<< HEAD
=======
bool Type::IsETSReadonlyArrayType() const
{
    return IsETSObjectType() && AsETSObjectType()->HasObjectFlag(ETSObjectFlags::BUILTIN_READONLY_ARRAY);
}

>>>>>>> 6d813986
bool Type::IsETSStringType() const
{
    return IsETSObjectType() && AsETSObjectType()->HasObjectFlag(ETSObjectFlags::STRING);
}

bool Type::IsETSCharType() const
{
    return IsETSObjectType() && AsETSObjectType()->HasObjectFlag(ETSObjectFlags::BUILTIN_CHAR);
}

bool Type::IsETSBigIntType() const
{
    return IsETSObjectType() && AsETSObjectType()->HasObjectFlag(ETSObjectFlags::BUILTIN_BIGINT);
}

bool Type::IsETSAsyncFuncReturnType() const
{
    return IsETSObjectType() && AsETSObjectType()->HasObjectFlag(ETSObjectFlags::ASYNC_FUNC_RETURN_TYPE);
}

bool Type::IsBuiltinNumeric() const noexcept
{
    return IsETSObjectType() && AsETSObjectType()->HasObjectFlag(ETSObjectFlags::BUILTIN_NUMERIC);
}

bool Type::IsLambdaObject() const
{
    if (IsETSObjectType() && (AsETSObjectType()->HasObjectFlag(checker::ETSObjectFlags::FUNCTIONAL_INTERFACE) ||
                              AsETSObjectType()->HasObjectFlag(checker::ETSObjectFlags::CLASS))) {
        auto *invoke = AsETSObjectType()->GetOwnProperty<checker::PropertyType::INSTANCE_METHOD>(
            compiler::Signatures::STATIC_INVOKE_METHOD);
        if (invoke != nullptr && invoke->TsType() != nullptr && invoke->TsType()->IsETSFunctionType()) {
            return true;
        }
    }
    return false;
}

void Type::ToString(std::stringstream &ss) const
{
    ToString(ss, false);
}

void Type::ToStringAsSrc(std::stringstream &ss) const
{
    ToString(ss);
}

std::string Type::ToString() const
{
    std::stringstream ss {};
    ToString(ss);
    return ss.str();
}

std::string Type::ToStringAsSrc() const
{
    std::stringstream ss;
    ToStringAsSrc(ss);
    return ss.str();
}

std::string Type::ToStringPrecise() const
{
    std::stringstream ss;
    ToString(ss, true);
    return ss.str();
}

void Type::Identical(TypeRelation *relation, Type *other)
{
    relation->Result(typeFlags_ == other->TypeFlags());
}

bool Type::AssignmentSource([[maybe_unused]] TypeRelation *relation, [[maybe_unused]] Type *target)
{
    return false;
}

TypeFacts Type::GetTypeFacts() const
{
    return TypeFacts::NONE;
}

void Type::Compare([[maybe_unused]] TypeRelation *relation, [[maybe_unused]] Type *other) {}

void Type::Cast(TypeRelation *const relation, [[maybe_unused]] Type *target)
{
    relation->Result(false);
}

void Type::CastTarget(TypeRelation *const relation, [[maybe_unused]] Type *source)
{
    relation->Result(false);
}

void Type::IsSupertypeOf(TypeRelation *const relation, [[maybe_unused]] Type *source)
{
    relation->Result(false);
}

void Type::IsSubtypeOf(TypeRelation *const relation, [[maybe_unused]] Type *target)
{
    relation->Result(false);
}

Type *Type::AsSuper([[maybe_unused]] Checker *checker, [[maybe_unused]] varbinder::Variable *sourceVar)
{
    return nullptr;
}

Type *Type::Instantiate([[maybe_unused]] ArenaAllocator *allocator, [[maybe_unused]] TypeRelation *relation,
                        [[maybe_unused]] GlobalTypesHolder *globalTypes)
{
    return nullptr;
}

Type *Type::Clone(Checker *const checker)
{
    return Instantiate(checker->ProgramAllocator(), checker->Relation(), checker->GetGlobalTypesHolder());
}

Type *Type::Substitute([[maybe_unused]] TypeRelation *relation, [[maybe_unused]] const Substitution *substitution)
{
    return this;
}

bool IsTypeError(Type const *tp)
{
    return tp != nullptr && tp->IsTypeError();
}

Type *Type::MaybeBaseTypeOfGradualType()
{
    auto res = this;
    while (res->IsGradualType()) {
        res = res->AsGradualType()->GetBaseType();
    }
    return res;
}

}  // namespace ark::es2panda::checker<|MERGE_RESOLUTION|>--- conflicted
+++ resolved
@@ -23,24 +23,18 @@
 
 namespace ark::es2panda::checker {
 
-<<<<<<< HEAD
-=======
 std::mutex Type::idLock_ {};
 
->>>>>>> 6d813986
 bool Type::IsETSResizableArrayType() const
 {
     return IsETSObjectType() && AsETSObjectType()->HasObjectFlag(ETSObjectFlags::BUILTIN_ARRAY);
 }
 
-<<<<<<< HEAD
-=======
 bool Type::IsETSReadonlyArrayType() const
 {
     return IsETSObjectType() && AsETSObjectType()->HasObjectFlag(ETSObjectFlags::BUILTIN_READONLY_ARRAY);
 }
 
->>>>>>> 6d813986
 bool Type::IsETSStringType() const
 {
     return IsETSObjectType() && AsETSObjectType()->HasObjectFlag(ETSObjectFlags::STRING);
