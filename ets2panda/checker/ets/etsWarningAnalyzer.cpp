
/**
 * Copyright (c) 2024-2025 Huawei Device Co., Ltd.
 * Licensed under the Apache License, Version 2.0 (the "License");
 * you may not use this file except in compliance with the License.
 * You may obtain a copy of the License at
 *
 * http://www.apache.org/licenses/LICENSE-2.0
 *
 * Unless required by applicable law or agreed to in writing, software
 * distributed under the License is distributed on an "AS IS" BASIS,
 * WITHOUT WARRANTIES OR CONDITIONS OF ANY KIND, either express or implied.
 * See the License for the specific language governing permissions and
 * limitations under the License.
 */

#include "etsWarningAnalyzer.h"

#include "generated/diagnostic.h"
#include "parser/program/program.h"
#include "util/options.h"
#include "ir/expressions/binaryExpression.h"
#include "ir/base/methodDefinition.h"
#include "ir/base/scriptFunction.h"
#include "ir/statements/classDeclaration.h"
#include "ir/statements/expressionStatement.h"
#include "ir/statements/blockStatement.h"
#include "ir/expressions/assignmentExpression.h"
#include "ir/expressions/callExpression.h"
#include "ir/expressions/identifier.h"
#include "ir/expressions/memberExpression.h"
#include "ir/ets/etsTypeReferencePart.h"
#include "ir/ets/etsTypeReference.h"
#include "ir/base/classDefinition.h"
#include "ir/statements/forOfStatement.h"
#include "ir/statements/variableDeclarator.h"

namespace ark::es2panda::checker {

void ETSWarningAnalyzer::AnalyzeClassDefForFinalModifier(const ir::ClassDefinition *classDef)
{
    ES2PANDA_ASSERT(classDef != nullptr);

    if (program_ == nullptr || classDef->IsFinal() || classDef->IsAbstract() || classDef->IsStatic() ||
        classDef->IsGlobal() || classDef->IsExported() || classDef->HasExportAlias()) {
        return;
    }

    const auto statements = program_->Ast()->Statements();
    for (const auto *it : statements) {
        if (!it->IsClassDeclaration() ||
            classDef->Ident()->Name() == it->AsClassDeclaration()->Definition()->Ident()->Name()) {
            continue;
        }

        const auto *itAsClassDef = it->AsClassDeclaration()->Definition();

        if (!itAsClassDef->IsGlobal()) {
            const auto *superClass = itAsClassDef->Super();

            if (superClass == nullptr) {
                continue;
            }

            if (superClass->IsETSTypeReference() &&
                superClass->AsETSTypeReference()->Part()->GetIdent()->Name() == classDef->Ident()->Name()) {
                return;
            }
        }
    }

    LogWarning(diagnostic::SUGGEST_FINAL_MODIFIER_FOR_CLASS, classDef->Ident()->Start());
}

void ETSWarningAnalyzer::AnalyzeClassMethodForFinalModifier(const ir::MethodDefinition *methodDef,
                                                            const ir::ClassDefinition *classDef)
{
    ES2PANDA_ASSERT(methodDef != nullptr && classDef != nullptr);

    if (methodDef->IsAbstract() || methodDef->IsStatic() || classDef->IsFinal() || program_ == nullptr ||
        methodDef->IsFinal() || methodDef->IsConstructor() || classDef->IsGlobal()) {
        return;
    }

    bool suggestFinal = true;

    const auto statements = program_->Ast()->Statements();
    for (const auto *it : statements) {
        if (!it->IsClassDeclaration() || it->AsClassDeclaration()->Definition()->IsGlobal() ||
            classDef->Ident()->Name() == it->AsClassDeclaration()->Definition()->Ident()->Name()) {
            continue;
        }

        const auto *statementDef = it->AsClassDeclaration()->Definition();
        for (const auto *bodyPart : statementDef->Body()) {
            if (!bodyPart->IsMethodDefinition()) {
                continue;
            }
            static auto classAsETSObject = classDef->TsType()->AsETSObjectType();
            static auto potentialDescendant = statementDef->TsType()->AsETSObjectType();
            if (!potentialDescendant->IsDescendantOf(classAsETSObject)) {
                continue;
            }
            auto signature = ETSChecker::GetSignatureFromMethodDefinition(bodyPart->AsMethodDefinition());
            ES2PANDA_ASSERT(signature != nullptr);
            const util::StringView bodyMethodName = signature->Function()->Id()->Name();
            const auto *func = methodDef->Function();
            ES2PANDA_ASSERT(func != nullptr);
            if (bodyPart->IsOverride() && bodyMethodName != compiler::Signatures::CTOR &&
                bodyMethodName == func->Id()->Name()) {
                suggestFinal = false;
                break;
            }
        }
    }

    if (suggestFinal) {
        LogWarning(diagnostic::SUGGEST_FINAL_MODIFIER_FOR_METHOD, classDef->Ident()->Start());
    }
}

void ETSWarningAnalyzer::ETSWarningSuggestFinal(const ir::AstNode *node)
{
    if (node->IsClassDeclaration() && !program_->NodeContainsETSNolint(node, ETSWarnings::ETS_SUGGEST_FINAL)) {
        if (node->AsClassDeclaration()->Definition()->IsClassDefinition()) {
            AnalyzeClassDefForFinalModifier(node->AsClassDeclaration()->Definition());
        }

        const auto classBody = node->AsClassDeclaration()->Definition()->Body();
        for (const auto *it : classBody) {
            if (it->IsMethodDefinition()) {
                AnalyzeClassMethodForFinalModifier(it->AsMethodDefinition(), node->AsClassDeclaration()->Definition());
            }
        }
    }
    node->Iterate([&](auto *childNode) { ETSWarningSuggestFinal(childNode); });
}

void ETSWarningAnalyzer::CheckTopLevelExpressions(const ir::Expression *expression)
{
    if (expression->IsCallExpression()) {
        const auto exprCallee = expression->AsCallExpression()->Callee();
        lexer::SourcePosition pos = exprCallee->Start();
        if (exprCallee->IsMemberExpression()) {
            pos = exprCallee->AsMemberExpression()->Object()->Start();
            LogWarning(diagnostic::PROHIBIT_TOP_LEVEL_STATEMENTS, pos);
        }
    } else if (expression->IsAssignmentExpression()) {
        const auto assignmentExpr = expression->AsAssignmentExpression();
        LogWarning(diagnostic::PROHIBIT_TOP_LEVEL_STATEMENTS, assignmentExpr->Left()->Start());
    }
}

void ETSWarningAnalyzer::CheckProhibitedTopLevelStatements(const ir::Statement *statement)
{
    switch (statement->Type()) {
        case ir::AstNodeType::ARROW_FUNCTION_EXPRESSION:
        case ir::AstNodeType::FUNCTION_DECLARATION:
        case ir::AstNodeType::SCRIPT_FUNCTION:
        case ir::AstNodeType::ETS_FUNCTION_TYPE:
        case ir::AstNodeType::IMPORT_NAMESPACE_SPECIFIER:
        case ir::AstNodeType::CLASS_DECLARATION:
        case ir::AstNodeType::CLASS_EXPRESSION:
        case ir::AstNodeType::VARIABLE_DECLARATION:
        case ir::AstNodeType::CLASS_DEFINITION:
        case ir::AstNodeType::CLASS_PROPERTY:
            break;
        default:
            LogWarning(diagnostic::PROHIBIT_TOP_LEVEL_STATEMENTS, statement->Start());
            break;
    }
}

void ETSWarningAnalyzer::ETSWarningAnnotationUnusedGenericAliasWarn(const ir::AstNode *node)
{
    if (!node->IsTSTypeAliasDeclaration()) {
        node->Iterate([&](auto *childNode) { ETSWarningAnnotationUnusedGenericAliasWarn(childNode); });
        return;
    }

    auto st = node->AsTSTypeAliasDeclaration();
    for (auto *const param : st->TypeParams()->Params()) {
        const auto *const res = st->TypeAnnotation()->FindChild([&param](const ir::AstNode *const astNode) {
            if (!astNode->IsIdentifier()) {
                return false;
            }

            return param->Name()->AsIdentifier()->Variable() == astNode->AsIdentifier()->Variable();
        });

        if (res == nullptr) {
            util::DiagnosticMessageParams diagnosticParams = {param->Name()->Name()};
            LogWarning(diagnostic::ANNOTATION_UNUSED_GENERIC_ALIAS_WARN, diagnosticParams, param->Start());
            return;
        }
    }
}

void ETSWarningAnalyzer::ETSWarningsProhibitTopLevelStatements(const ir::AstNode *node)
{
    if (!node->IsClassDeclaration() ||
        program_->NodeContainsETSNolint(node, ETSWarnings::ETS_PROHIBIT_TOP_LEVEL_STATEMENTS)) {
        node->Iterate([&](auto *childNode) { ETSWarningsProhibitTopLevelStatements(childNode); });
        return;
    }

    const auto *classDef = node->AsClassDeclaration()->Definition();
    if (!classDef->IsGlobal()) {
        node->Iterate([&](auto *childNode) { ETSWarningsProhibitTopLevelStatements(childNode); });
        return;
    }

    for (const auto *itBody : classDef->Body()) {
        if (!itBody->IsMethodDefinition() || itBody->AsMethodDefinition()->Id() == nullptr ||
            itBody->AsMethodDefinition()->Id()->Name() != compiler::Signatures::INIT_METHOD) {
            continue;
        }
        const auto *func = itBody->AsMethodDefinition()->Function();
        ES2PANDA_ASSERT(func != nullptr);
        for (const auto *statement : func->Body()->AsBlockStatement()->Statements()) {
            if (program_->NodeContainsETSNolint(statement, ETSWarnings::ETS_PROHIBIT_TOP_LEVEL_STATEMENTS)) {
                continue;
            }

            if (!statement->IsExpressionStatement()) {
                CheckProhibitedTopLevelStatements(statement);
                continue;
            }

            // Rewrite this part after fixing AST issue about tiop-level
            CheckTopLevelExpressions(statement->AsExpressionStatement()->GetExpression());
        }
    }
}

void ETSWarningAnalyzer::ETSWarningBoostEqualityStatement(const ir::AstNode *node)
{
    ES2PANDA_ASSERT(node != nullptr);

    if (node->IsBinaryExpression() &&
        !program_->NodeContainsETSNolint(node, ETSWarnings::ETS_BOOST_EQUALITY_STATEMENT)) {
        const auto binExpr = node->AsBinaryExpression();
        if (binExpr->OperatorType() == lexer::TokenType::PUNCTUATOR_EQUAL ||
            binExpr->OperatorType() == lexer::TokenType::PUNCTUATOR_NOT_EQUAL) {
            if (binExpr->Right()->IsNullLiteral() && !binExpr->Left()->IsNullLiteral()) {
                LogWarning(diagnostic::BOOST_EQUALITY_STATEMENT, node->Start());
            }
        }
    }
    node->Iterate([&](auto *childNode) { ETSWarningBoostEqualityStatement(childNode); });
}

void ETSWarningAnalyzer::ETSWarningRemoveAsync(const ir::AstNode *node)
{
    if (node->IsMethodDefinition() && !program_->NodeContainsETSNolint(node, ETSWarnings::ETS_REMOVE_ASYNC)) {
        const auto methodDefinition = node->AsMethodDefinition();
        if (methodDefinition->IsAsync()) {
            LogWarning(diagnostic::REPLACE_ASYNC_FUNCTION_WITH_COROUTINE, methodDefinition->Start());
        }
    }
    node->Iterate([&](auto *childNode) { ETSWarningRemoveAsync(childNode); });
}

void ETSWarningAnalyzer::ETSWarningRemoveLambda(const ir::AstNode *node)
{
    ES2PANDA_ASSERT(node != nullptr);

    if (node->IsArrowFunctionExpression() && !program_->NodeContainsETSNolint(node, ETSWarnings::ETS_REMOVE_LAMBDA)) {
        LogWarning(diagnostic::REPLACE_LAMBDA_FUNCTION_WITH_REGULAR_FUNCTION, node->Start());
    }
    node->Iterate([&](auto *childNode) { ETSWarningRemoveLambda(childNode); });
}

<<<<<<< HEAD
void ETSWarningAnalyzer::CheckTypeOfBoxing(const ir::AstNode *node)
{
    ES2PANDA_ASSERT(node != nullptr);
    const auto flags = node->GetBoxingUnboxingFlags();
    if ((flags & ir::BoxingUnboxingFlags::BOXING_FLAG) != 0) {
        std::string diagnosticParam;
        switch (static_cast<ir::BoxingUnboxingFlags>(flags & ir::BoxingUnboxingFlags::BOXING_FLAG)) {
            case ir::BoxingUnboxingFlags::BOX_TO_INT:
                diagnosticParam = "Int";
                break;
            case ir::BoxingUnboxingFlags::BOX_TO_BOOLEAN:
                diagnosticParam = "Boolean";
                break;
            case ir::BoxingUnboxingFlags::BOX_TO_BYTE:
                diagnosticParam = "Byte";
                break;
            case ir::BoxingUnboxingFlags::BOX_TO_CHAR:
                diagnosticParam = "Char";
                break;
            case ir::BoxingUnboxingFlags::BOX_TO_DOUBLE:
                diagnosticParam = "Double";
                break;
            case ir::BoxingUnboxingFlags::BOX_TO_FLOAT:
                diagnosticParam = "Float";
                break;
            case ir::BoxingUnboxingFlags::BOX_TO_LONG:
                diagnosticParam = "Long";
                break;
            case ir::BoxingUnboxingFlags::BOX_TO_SHORT:
                diagnosticParam = "Short";
                break;
            default:
                break;
        }

        if (!diagnosticParam.empty()) {
            util::DiagnosticMessageParams diagnosticParams = {diagnosticParam, GetBoxingUnboxingType(node)};
            LogWarning(diagnostic::IMPLICIT_BOXING_TO, diagnosticParams, node->Start());
        }
    }
}

void ETSWarningAnalyzer::CheckTypeOfUnboxing(const ir::AstNode *node)
{
    ES2PANDA_ASSERT(node != nullptr);
    const auto flags = node->GetBoxingUnboxingFlags();
    if ((flags & ir::BoxingUnboxingFlags::UNBOXING_FLAG) != 0) {
        std::string diagnosticParam;
        switch (static_cast<ir::BoxingUnboxingFlags>(flags & ir::BoxingUnboxingFlags::UNBOXING_FLAG)) {
            case ir::BoxingUnboxingFlags::UNBOX_TO_INT:
                diagnosticParam = "Int";
                break;
            case ir::BoxingUnboxingFlags::UNBOX_TO_BOOLEAN:
                diagnosticParam = "Boolean";
                break;
            case ir::BoxingUnboxingFlags::UNBOX_TO_BYTE:
                diagnosticParam = "Byte";
                break;
            case ir::BoxingUnboxingFlags::UNBOX_TO_CHAR:
                diagnosticParam = "Char";
                break;
            case ir::BoxingUnboxingFlags::UNBOX_TO_DOUBLE:
                diagnosticParam = "Double";
                break;
            case ir::BoxingUnboxingFlags::UNBOX_TO_FLOAT:
                diagnosticParam = "Float";
                break;
            case ir::BoxingUnboxingFlags::UNBOX_TO_LONG:
                diagnosticParam = "Long";
                break;
            case ir::BoxingUnboxingFlags::UNBOX_TO_SHORT:
                diagnosticParam = "Short";
                break;
            default:
                break;
        }

        if (!diagnosticParam.empty()) {
            util::DiagnosticMessageParams diagnosticParams = {diagnosticParam, GetBoxingUnboxingType(node)};
            LogWarning(diagnostic::IMPLICIT_BOXING_TO, diagnosticParams, node->Start());
        }
    }
}

void ETSWarningAnalyzer::CheckTypeOfBoxingUnboxing(const ir::AstNode *node)
{
    ES2PANDA_ASSERT(node != nullptr);

    CheckTypeOfBoxing(node);
    CheckTypeOfUnboxing(node);
}

std::string ETSWarningAnalyzer::GetBoxingUnboxingType(const ir::AstNode *node)
{
    ES2PANDA_ASSERT(node->Parent() != nullptr);
    switch (node->Parent()->Type()) {
        case ir::AstNodeType::VARIABLE_DECLARATOR: {
            return " in Variable Declaration";
        }
        case ir::AstNodeType::CALL_EXPRESSION: {
            return " in Call Method/Function";
        }
        case ir::AstNodeType::SWITCH_STATEMENT: {
            return " in Switch-case Statement";
        }
        case ir::AstNodeType::ASSIGNMENT_EXPRESSION: {
            return " in Assignment Expression";
        }
        case ir::AstNodeType::BINARY_EXPRESSION: {
            return " in Binary Expression";
        }
        case ir::AstNodeType::UNARY_EXPRESSION: {
            return " in Unary Expression";
        }
        case ir::AstNodeType::UPDATE_EXPRESSION: {
            return " in Update Expression";
        }
        case ir::AstNodeType::MEMBER_EXPRESSION: {
            return " in Member Expression";
        }
        default:
            return "";
    }
}

void ETSWarningAnalyzer::ETSWarningImplicitBoxingUnboxing(const ir::AstNode *node)
{
    ES2PANDA_ASSERT(node != nullptr);

    switch (node->Type()) {
        case ir::AstNodeType::VARIABLE_DECLARATOR:
        case ir::AstNodeType::SWITCH_STATEMENT:
        case ir::AstNodeType::CALL_EXPRESSION:
        case ir::AstNodeType::BINARY_EXPRESSION:
        case ir::AstNodeType::ASSIGNMENT_EXPRESSION:
        case ir::AstNodeType::UNARY_EXPRESSION:
        case ir::AstNodeType::UPDATE_EXPRESSION:
        case ir::AstNodeType::MEMBER_EXPRESSION: {
            if (!program_->NodeContainsETSNolint(node, ETSWarnings::ETS_IMPLICIT_BOXING_UNBOXING)) {
                node->Iterate([this](auto *childNode) { CheckTypeOfBoxingUnboxing(childNode); });
            }
            break;
        }
        default: {
            break;
        }
    }

    node->Iterate([&](auto *childNode) { ETSWarningImplicitBoxingUnboxing(childNode); });
}

=======
>>>>>>> 6d813986
void ETSWarningAnalyzer::LogWarning(const diagnostic::DiagnosticKind &diagnostic,
                                    const lexer::SourcePosition &position) const
{
    this->LogWarning(diagnostic, {}, position);
}

void ETSWarningAnalyzer::LogWarning(const diagnostic::DiagnosticKind &diagnostic,
                                    const util::DiagnosticMessageParams &diagnosticParams,
                                    const lexer::SourcePosition &position) const
{
    diagnosticEngine_.LogDiagnostic(diagnostic, diagnosticParams, position);
}

}  // namespace ark::es2panda::checker<|MERGE_RESOLUTION|>--- conflicted
+++ resolved
@@ -271,160 +271,6 @@
     node->Iterate([&](auto *childNode) { ETSWarningRemoveLambda(childNode); });
 }
 
-<<<<<<< HEAD
-void ETSWarningAnalyzer::CheckTypeOfBoxing(const ir::AstNode *node)
-{
-    ES2PANDA_ASSERT(node != nullptr);
-    const auto flags = node->GetBoxingUnboxingFlags();
-    if ((flags & ir::BoxingUnboxingFlags::BOXING_FLAG) != 0) {
-        std::string diagnosticParam;
-        switch (static_cast<ir::BoxingUnboxingFlags>(flags & ir::BoxingUnboxingFlags::BOXING_FLAG)) {
-            case ir::BoxingUnboxingFlags::BOX_TO_INT:
-                diagnosticParam = "Int";
-                break;
-            case ir::BoxingUnboxingFlags::BOX_TO_BOOLEAN:
-                diagnosticParam = "Boolean";
-                break;
-            case ir::BoxingUnboxingFlags::BOX_TO_BYTE:
-                diagnosticParam = "Byte";
-                break;
-            case ir::BoxingUnboxingFlags::BOX_TO_CHAR:
-                diagnosticParam = "Char";
-                break;
-            case ir::BoxingUnboxingFlags::BOX_TO_DOUBLE:
-                diagnosticParam = "Double";
-                break;
-            case ir::BoxingUnboxingFlags::BOX_TO_FLOAT:
-                diagnosticParam = "Float";
-                break;
-            case ir::BoxingUnboxingFlags::BOX_TO_LONG:
-                diagnosticParam = "Long";
-                break;
-            case ir::BoxingUnboxingFlags::BOX_TO_SHORT:
-                diagnosticParam = "Short";
-                break;
-            default:
-                break;
-        }
-
-        if (!diagnosticParam.empty()) {
-            util::DiagnosticMessageParams diagnosticParams = {diagnosticParam, GetBoxingUnboxingType(node)};
-            LogWarning(diagnostic::IMPLICIT_BOXING_TO, diagnosticParams, node->Start());
-        }
-    }
-}
-
-void ETSWarningAnalyzer::CheckTypeOfUnboxing(const ir::AstNode *node)
-{
-    ES2PANDA_ASSERT(node != nullptr);
-    const auto flags = node->GetBoxingUnboxingFlags();
-    if ((flags & ir::BoxingUnboxingFlags::UNBOXING_FLAG) != 0) {
-        std::string diagnosticParam;
-        switch (static_cast<ir::BoxingUnboxingFlags>(flags & ir::BoxingUnboxingFlags::UNBOXING_FLAG)) {
-            case ir::BoxingUnboxingFlags::UNBOX_TO_INT:
-                diagnosticParam = "Int";
-                break;
-            case ir::BoxingUnboxingFlags::UNBOX_TO_BOOLEAN:
-                diagnosticParam = "Boolean";
-                break;
-            case ir::BoxingUnboxingFlags::UNBOX_TO_BYTE:
-                diagnosticParam = "Byte";
-                break;
-            case ir::BoxingUnboxingFlags::UNBOX_TO_CHAR:
-                diagnosticParam = "Char";
-                break;
-            case ir::BoxingUnboxingFlags::UNBOX_TO_DOUBLE:
-                diagnosticParam = "Double";
-                break;
-            case ir::BoxingUnboxingFlags::UNBOX_TO_FLOAT:
-                diagnosticParam = "Float";
-                break;
-            case ir::BoxingUnboxingFlags::UNBOX_TO_LONG:
-                diagnosticParam = "Long";
-                break;
-            case ir::BoxingUnboxingFlags::UNBOX_TO_SHORT:
-                diagnosticParam = "Short";
-                break;
-            default:
-                break;
-        }
-
-        if (!diagnosticParam.empty()) {
-            util::DiagnosticMessageParams diagnosticParams = {diagnosticParam, GetBoxingUnboxingType(node)};
-            LogWarning(diagnostic::IMPLICIT_BOXING_TO, diagnosticParams, node->Start());
-        }
-    }
-}
-
-void ETSWarningAnalyzer::CheckTypeOfBoxingUnboxing(const ir::AstNode *node)
-{
-    ES2PANDA_ASSERT(node != nullptr);
-
-    CheckTypeOfBoxing(node);
-    CheckTypeOfUnboxing(node);
-}
-
-std::string ETSWarningAnalyzer::GetBoxingUnboxingType(const ir::AstNode *node)
-{
-    ES2PANDA_ASSERT(node->Parent() != nullptr);
-    switch (node->Parent()->Type()) {
-        case ir::AstNodeType::VARIABLE_DECLARATOR: {
-            return " in Variable Declaration";
-        }
-        case ir::AstNodeType::CALL_EXPRESSION: {
-            return " in Call Method/Function";
-        }
-        case ir::AstNodeType::SWITCH_STATEMENT: {
-            return " in Switch-case Statement";
-        }
-        case ir::AstNodeType::ASSIGNMENT_EXPRESSION: {
-            return " in Assignment Expression";
-        }
-        case ir::AstNodeType::BINARY_EXPRESSION: {
-            return " in Binary Expression";
-        }
-        case ir::AstNodeType::UNARY_EXPRESSION: {
-            return " in Unary Expression";
-        }
-        case ir::AstNodeType::UPDATE_EXPRESSION: {
-            return " in Update Expression";
-        }
-        case ir::AstNodeType::MEMBER_EXPRESSION: {
-            return " in Member Expression";
-        }
-        default:
-            return "";
-    }
-}
-
-void ETSWarningAnalyzer::ETSWarningImplicitBoxingUnboxing(const ir::AstNode *node)
-{
-    ES2PANDA_ASSERT(node != nullptr);
-
-    switch (node->Type()) {
-        case ir::AstNodeType::VARIABLE_DECLARATOR:
-        case ir::AstNodeType::SWITCH_STATEMENT:
-        case ir::AstNodeType::CALL_EXPRESSION:
-        case ir::AstNodeType::BINARY_EXPRESSION:
-        case ir::AstNodeType::ASSIGNMENT_EXPRESSION:
-        case ir::AstNodeType::UNARY_EXPRESSION:
-        case ir::AstNodeType::UPDATE_EXPRESSION:
-        case ir::AstNodeType::MEMBER_EXPRESSION: {
-            if (!program_->NodeContainsETSNolint(node, ETSWarnings::ETS_IMPLICIT_BOXING_UNBOXING)) {
-                node->Iterate([this](auto *childNode) { CheckTypeOfBoxingUnboxing(childNode); });
-            }
-            break;
-        }
-        default: {
-            break;
-        }
-    }
-
-    node->Iterate([&](auto *childNode) { ETSWarningImplicitBoxingUnboxing(childNode); });
-}
-
-=======
->>>>>>> 6d813986
 void ETSWarningAnalyzer::LogWarning(const diagnostic::DiagnosticKind &diagnostic,
                                     const lexer::SourcePosition &position) const
 {
