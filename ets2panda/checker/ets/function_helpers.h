--- conflicted
+++ resolved
@@ -143,21 +143,12 @@
             }
         }
     }
-<<<<<<< HEAD
-    if (substitution->size() != sigParams.size() &&
-        (signature->Function()->ReturnTypeAnnotation() == nullptr ||
-         !checker->EnhanceSubstitutionForType(sigInfo->typeParams,
-                                              signature->Function()->ReturnTypeAnnotation()->TsType(),
-                                              signature->ReturnType(), substitution))) {
-        return nullptr;
-=======
     if (substitution.size() != sigParams.size() &&
         (signature->Function()->ReturnTypeAnnotation() == nullptr ||
          !checker->EnhanceSubstitutionForType(sigInfo->typeParams,
                                               signature->Function()->ReturnTypeAnnotation()->TsType(),
                                               signature->ReturnType(), &substitution))) {
         return std::nullopt;
->>>>>>> 6d813986
     }
 
     return substitution;
