/*
 * Copyright (c) 2021-2025 Huawei Device Co., Ltd.
 * Licensed under the Apache License, Version 2.0 (the "License");
 * you may not use this file except in compliance with the License.
 * You may obtain a copy of the License at
 *
 * http://www.apache.org/licenses/LICENSE-2.0
 *
 * Unless required by applicable law or agreed to in writing, software
 * distributed under the License is distributed on an "AS IS" BASIS,
 * WITHOUT WARRANTIES OR CONDITIONS OF ANY KIND, either express or implied.
 * See the License for the specific language governing permissions and
 * limitations under the License.
 */

#include "aliveAnalyzer.h"
#include <cstddef>

#include "checker/types/ets/etsAsyncFuncReturnType.h"
#include "ir/base/classDefinition.h"
#include "ir/base/classProperty.h"
#include "ir/base/methodDefinition.h"
#include "ir/base/scriptFunction.h"
#include "ir/statements/classDeclaration.h"
#include "ir/statements/variableDeclaration.h"
#include "ir/statements/doWhileStatement.h"
#include "ir/statements/expressionStatement.h"
#include "ir/statements/whileStatement.h"
#include "ir/statements/forUpdateStatement.h"
#include "ir/statements/labelledStatement.h"
#include "ir/statements/forOfStatement.h"
#include "ir/statements/blockStatement.h"
#include "ir/statements/ifStatement.h"
#include "ir/statements/switchStatement.h"
#include "ir/statements/variableDeclarator.h"
#include "ir/statements/throwStatement.h"
#include "ir/statements/switchCaseStatement.h"
#include "ir/statements/breakStatement.h"
#include "ir/statements/continueStatement.h"
#include "ir/statements/returnStatement.h"
#include "ir/statements/tryStatement.h"
#include "ir/expressions/callExpression.h"
#include "ir/expressions/identifier.h"
#include "ir/ets/etsNewClassInstanceExpression.h"
#include "ir/ets/etsStructDeclaration.h"
#include "ir/ts/tsInterfaceDeclaration.h"
#include "checker/ETSAnalyzerHelpers.h"
#include "checker/types/globalTypesHolder.h"
#include "varbinder/variable.h"
#include "varbinder/declaration.h"
#include "checker/ETSchecker.h"
#include "ir/base/catchClause.h"

namespace ark::es2panda::checker {

void AliveAnalyzer::AnalyzeNodes(const ir::AstNode *node)
{
    node->Iterate([this](auto *childNode) { AnalyzeNode(childNode); });
}

void AliveAnalyzer::AnalyzeNode(const ir::AstNode *node)
{
    if (node == nullptr) {
        return;
    }

    switch (node->Type()) {
        case ir::AstNodeType::EXPRESSION_STATEMENT: {
            AnalyzeNode(node->AsExpressionStatement()->GetExpression());
            break;
        }
        case ir::AstNodeType::STRUCT_DECLARATION: {
            AnalyzeStructDecl(node->AsETSStructDeclaration());
            break;
        }
        case ir::AstNodeType::CLASS_DECLARATION: {
            AnalyzeClassDecl(node->AsClassDeclaration());
            break;
        }
        case ir::AstNodeType::METHOD_DEFINITION: {
            AnalyzeMethodDef(node->AsMethodDefinition());
            break;
        }
        case ir::AstNodeType::VARIABLE_DECLARATION: {
            AnalyzeVarDef(node->AsVariableDeclaration());
            break;
        }
        case ir::AstNodeType::BLOCK_STATEMENT: {
            AnalyzeStats(node->AsBlockStatement()->Statements());
            break;
        }
        case ir::AstNodeType::DO_WHILE_STATEMENT: {
            AnalyzeDoLoop(node->AsDoWhileStatement());
            break;
        }
        default: {
            break;
        }
    }

    // Helpers to reduce function size and pass code checker
    AnalyzeNodeHelper1(node);
    AnalyzeNodeHelper2(node);
}

// Helper function to reduce AnalyzeNode size and pass code checker
void AliveAnalyzer::AnalyzeNodeHelper1(const ir::AstNode *node)
{
    switch (node->Type()) {
        case ir::AstNodeType::WHILE_STATEMENT: {
            AnalyzeWhileLoop(node->AsWhileStatement());
            break;
        }
        case ir::AstNodeType::FOR_UPDATE_STATEMENT: {
            AnalyzeForLoop(node->AsForUpdateStatement());
            break;
        }
        case ir::AstNodeType::FOR_OF_STATEMENT: {
            AnalyzeForOfLoop(node->AsForOfStatement());
            break;
        }
        case ir::AstNodeType::IF_STATEMENT: {
            AnalyzeIf(node->AsIfStatement());
            break;
        }
        case ir::AstNodeType::LABELLED_STATEMENT: {
            AnalyzeLabelled(node->AsLabelledStatement());
            break;
        }
        case ir::AstNodeType::ETS_NEW_CLASS_INSTANCE_EXPRESSION: {
            AnalyzeNewClass(node->AsETSNewClassInstanceExpression());
            break;
        }
        case ir::AstNodeType::CALL_EXPRESSION: {
            AnalyzeCall(node->AsCallExpression());
            break;
        }
        case ir::AstNodeType::THROW_STATEMENT: {
            AnalyzeThrow(node->AsThrowStatement());
            break;
        }
        case ir::AstNodeType::SWITCH_STATEMENT: {
            AnalyzeSwitch(node->AsSwitchStatement());
            break;
        }
        default: {
            break;
        }
    }
}

// Helper function to reduce AnalyzeNode size and pass code checker
void AliveAnalyzer::AnalyzeNodeHelper2(const ir::AstNode *node)
{
    switch (node->Type()) {
        case ir::AstNodeType::TRY_STATEMENT: {
            AnalyzeTry(node->AsTryStatement());
            break;
        }
        case ir::AstNodeType::BREAK_STATEMENT: {
            AnalyzeBreak(node->AsBreakStatement());
            break;
        }
        case ir::AstNodeType::CONTINUE_STATEMENT: {
            AnalyzeContinue(node->AsContinueStatement());
            break;
        }
        case ir::AstNodeType::RETURN_STATEMENT: {
            AnalyzeReturn(node->AsReturnStatement());
            break;
        }
        default: {
            break;
        }
    }
}

void AliveAnalyzer::AnalyzeDef(const ir::AstNode *node)
{
    AnalyzeStat(node);
    if (node != nullptr && node->IsClassStaticBlock() && status_ == LivenessStatus::DEAD) {
        checker_->LogError(diagnostic::INIT_DOESNT_COMPLETE, {}, node->Start());
    }
}

void AliveAnalyzer::AnalyzeStat(const ir::AstNode *node)
{
    if (node == nullptr) {
        return;
    }

    if (status_ == LivenessStatus::DEAD) {
        checker_->LogDiagnostic(diagnostic::UNREACHABLE_STMT, node->Start());
        return;
    }

    if (node->IsClassStaticBlock()) {
        AnalyzeNodes(node);
        return;
    }

    AnalyzeNode(node);
}

void AliveAnalyzer::AnalyzeStats(const ArenaVector<ir::Statement *> &stats)
{
    for (const auto *it : stats) {
        AnalyzeStat(it);
    }
}

void AliveAnalyzer::AnalyzeStructDecl(const ir::ETSStructDeclaration *structDecl)
{
    for (const auto *it : structDecl->Definition()->Body()) {
        AnalyzeNode(it);
    }
}

void AliveAnalyzer::AnalyzeClassDecl(const ir::ClassDeclaration *classDecl)
{
    LivenessStatus prevStatus = status_;

    for (const auto *it : classDecl->Definition()->Body()) {
        AnalyzeNode(it);
    }

    status_ = prevStatus;
}

void AliveAnalyzer::AnalyzeMethodDef(const ir::MethodDefinition *methodDef)
{
    for (ir::MethodDefinition *overload : methodDef->Overloads()) {
        AnalyzeNode(overload);
    }

    auto *func = methodDef->Function();

    ES2PANDA_ASSERT(func != nullptr);
    if (func->Body() == nullptr || func->IsProxy()) {
        return;
    }

    status_ = LivenessStatus::ALIVE;
    AnalyzeStat(func->Body());
    ES2PANDA_ASSERT(methodDef->TsType() && methodDef->TsType()->IsETSFunctionType());
    const auto *signature = methodDef->TsType()->AsETSFunctionType()->FindSignature(func);
    ES2PANDA_ASSERT(signature != nullptr);
    const auto *returnType = signature->ReturnType();
    const auto isVoid = returnType->IsETSVoidType() || returnType == checker_->GlobalVoidType();

    auto isPromiseVoid = false;

    if (returnType->IsETSObjectType() &&
        returnType->AsETSObjectType()->AssemblerName() == compiler::Signatures::BUILTIN_PROMISE) {
        const auto *asAsync = returnType->AsETSObjectType();
        isPromiseVoid = asAsync->TypeArguments().front() == checker_->GlobalETSUndefinedType() ||
                        asAsync->TypeArguments().front() == checker_->GlobalVoidType();
    }

    if (status_ == LivenessStatus::ALIVE && !isVoid && !isPromiseVoid) {
<<<<<<< HEAD
        auto *fuction = methodDef->Function();
        ES2PANDA_ASSERT(fuction != nullptr);
        if (!fuction->HasReturnStatement()) {
=======
        ES2PANDA_ASSERT(methodDef->Function() != nullptr);
        if (!methodDef->Function()->HasReturnStatement()) {
>>>>>>> 6d813986
            if (!util::Helpers::IsAsyncMethod(methodDef)) {
                checker_->LogError(diagnostic::MISSING_RETURN_STMT, {}, func->Start());
                ClearPendingExits();
            }
            return;
        }

        checker_->LogError(diagnostic::NONRETURNING_PATHS, {}, func->Start());
    }

    ClearPendingExits();
}

void AliveAnalyzer::AnalyzeVarDef(const ir::VariableDeclaration *varDef)
{
    for (auto *it : varDef->Declarators()) {
        if (it->Init() == nullptr) {
            continue;
        }

        AnalyzeNode(it->Init());
    }
}

void AliveAnalyzer::AnalyzeDoLoop(const ir::DoWhileStatement *doWhile)
{
    SetOldPendingExits(PendingExits());
    AnalyzeStat(doWhile->Body());
    status_ = Or(status_, ResolveContinues(doWhile));
    AnalyzeNode(doWhile->Test());
    ES2PANDA_ASSERT(doWhile->Test()->TsType());
<<<<<<< HEAD
    const auto exprRes = doWhile->Test()->TsType()->ResolveConditionExpr();
=======
    const auto exprRes = IsConstantTestValue(doWhile->Test());
>>>>>>> 6d813986
    status_ = And(status_, static_cast<LivenessStatus>(!std::get<0>(exprRes) || !std::get<1>(exprRes)));
    status_ = Or(status_, ResolveBreaks(doWhile));
}

void AliveAnalyzer::AnalyzeWhileLoop(const ir::WhileStatement *whileStmt)
{
    SetOldPendingExits(PendingExits());
    AnalyzeNode(whileStmt->Test());
    ES2PANDA_ASSERT(whileStmt->Test()->TsType());
<<<<<<< HEAD
    const auto exprRes = whileStmt->Test()->TsType()->ResolveConditionExpr();
=======
    const auto exprRes = IsConstantTestValue(whileStmt->Test());
>>>>>>> 6d813986
    status_ = And(status_, static_cast<LivenessStatus>(!std::get<0>(exprRes) || std::get<1>(exprRes)));
    AnalyzeStat(whileStmt->Body());
    status_ = Or(status_, ResolveContinues(whileStmt));
    status_ = Or(ResolveBreaks(whileStmt), From(!std::get<0>(exprRes) || !std::get<1>(exprRes)));
}

void AliveAnalyzer::AnalyzeForLoop(const ir::ForUpdateStatement *forStmt)
{
    AnalyzeNode(forStmt->Init());
    SetOldPendingExits(PendingExits());
    const Type *condType {};
    bool resolveType = false;
    bool res = false;

    if (forStmt->Test() != nullptr) {
        AnalyzeNode(forStmt->Test());
        ES2PANDA_ASSERT(forStmt->Test()->TsType());
        condType = forStmt->Test()->TsType();
        std::tie(resolveType, res) = IsConstantTestValue(forStmt->Test());
        status_ = From(!resolveType || res);
    } else {
        status_ = LivenessStatus::ALIVE;
    }

    AnalyzeStat(forStmt->Body());
    status_ = Or(status_, ResolveContinues(forStmt));
    AnalyzeNode(forStmt->Update());
    status_ = Or(ResolveBreaks(forStmt), From(condType != nullptr && (!resolveType || !res)));
}

void AliveAnalyzer::AnalyzeForOfLoop(const ir::ForOfStatement *forOfStmt)
{
    //  Note: iterator definition can be a reference to variable defined in outer scope!
    if (forOfStmt->Left()->IsVariableDeclaration()) {
        AnalyzeVarDef(forOfStmt->Left()->AsVariableDeclaration());
    } else {
        AnalyzeNode(forOfStmt->Left());
    }
    AnalyzeNode(forOfStmt->Right());
    SetOldPendingExits(PendingExits());

    AnalyzeStat(forOfStmt->Body());
    status_ = Or(status_, ResolveContinues(forOfStmt));
    ResolveBreaks(forOfStmt);
    status_ = LivenessStatus::ALIVE;
}

void AliveAnalyzer::AnalyzeIf(const ir::IfStatement *ifStmt)
{
    AnalyzeNode(ifStmt->Test());
    AnalyzeStat(ifStmt->Consequent());
    if (ifStmt->Alternate() != nullptr) {
        LivenessStatus prevStatus = status_;
        status_ = LivenessStatus::ALIVE;
        AnalyzeStat(ifStmt->Alternate());
        status_ = Or(status_, prevStatus);
    } else {
        status_ = LivenessStatus::ALIVE;
    }
}

void AliveAnalyzer::AnalyzeLabelled(const ir::LabelledStatement *labelledStmt)
{
    SetOldPendingExits(PendingExits());
    AnalyzeStat(labelledStmt->Body());
    status_ = Or(status_, ResolveBreaks(labelledStmt));
}

void AliveAnalyzer::AnalyzeNewClass(const ir::ETSNewClassInstanceExpression *newClass)
{
    for (const auto *it : newClass->GetArguments()) {
        AnalyzeNode(it);
    }
}

void AliveAnalyzer::AnalyzeCall(const ir::CallExpression *callExpr)
{
    AnalyzeNode(callExpr->Callee());
    for (const auto *it : callExpr->Arguments()) {
        AnalyzeNode(it);
    }
    if (callExpr->Signature()->ReturnType() == checker_->GetGlobalTypesHolder()->GlobalETSNeverType()) {
        MarkDead();
    }
}

void AliveAnalyzer::AnalyzeThrow(const ir::ThrowStatement *throwStmt)
{
    AnalyzeNode(throwStmt->Argument());
    MarkDead();
}

void AliveAnalyzer::AnalyzeSwitch(const ir::SwitchStatement *switchStmt)
{
    SetOldPendingExits(PendingExits());

    AnalyzeNode(switchStmt->Discriminant());

    bool hasDefault = false;
    for (std::size_t i = 0, size = switchStmt->Cases().size(); i < size; i++) {
        const auto *caseClause = switchStmt->Cases()[i];
        status_ = LivenessStatus::ALIVE;

        if (caseClause->Test() == nullptr) {
            hasDefault = true;
        } else {
            AnalyzeNode(caseClause->Test());
        }

        AnalyzeStats(caseClause->Consequent());

        if (status_ == LivenessStatus::ALIVE && !caseClause->Consequent().empty() && i < size - 1) {
            // NOTE(user) Add lint categories and option to enable/disable compiler warnings
            checker_->LogDiagnostic(diagnostic::MAYBE_FALLTHROUGH, caseClause->Start());
        }
    }

    if (!hasDefault) {
        status_ = LivenessStatus::ALIVE;
    }

    status_ = Or(status_, ResolveBreaks(switchStmt));
}

void AliveAnalyzer::AnalyzeBreak(const ir::BreakStatement *breakStmt)
{
    RecordExit(PendingExit(breakStmt));
}

void AliveAnalyzer::AnalyzeContinue(const ir::ContinueStatement *contStmt)
{
    RecordExit(PendingExit(contStmt));
}

void AliveAnalyzer::AnalyzeReturn(const ir::ReturnStatement *retStmt)
{
    AnalyzeNode(retStmt->Argument());
    RecordExit(PendingExit(retStmt));
}

void AliveAnalyzer::AnalyzeTry(const ir::TryStatement *tryStmt)
{
    status_ = LivenessStatus::ALIVE;
    bool isAlive = false;
    AnalyzeStats(tryStmt->Block()->Statements());

    if (status_ != LivenessStatus::DEAD) {
        isAlive = true;
    }

    for (const auto &it : tryStmt->CatchClauses()) {
        status_ = LivenessStatus::ALIVE;
        AnalyzeStats(it->Body()->Statements());
        if (status_ == LivenessStatus::ALIVE) {
            isAlive = true;
        }
    }

    if (tryStmt->FinallyBlock() != nullptr) {
        status_ = LivenessStatus::ALIVE;
        AnalyzeStats(tryStmt->FinallyBlock()->Statements());
        const_cast<ir::TryStatement *>(tryStmt)->SetFinallyCanCompleteNormally(status_ == LivenessStatus::ALIVE);
        if (status_ == LivenessStatus::DEAD) {
            isAlive = false;
            // NOTE(user) Add lint categories and option to enable/disable compiler warnings
            checker_->LogDiagnostic(diagnostic::FINALLY_CANT_COMPLETE, tryStmt->FinallyBlock()->Start());
        }
    }

    status_ = isAlive ? LivenessStatus::ALIVE : LivenessStatus::DEAD;
}
}  // namespace ark::es2panda::checker<|MERGE_RESOLUTION|>--- conflicted
+++ resolved
@@ -258,14 +258,8 @@
     }
 
     if (status_ == LivenessStatus::ALIVE && !isVoid && !isPromiseVoid) {
-<<<<<<< HEAD
-        auto *fuction = methodDef->Function();
-        ES2PANDA_ASSERT(fuction != nullptr);
-        if (!fuction->HasReturnStatement()) {
-=======
         ES2PANDA_ASSERT(methodDef->Function() != nullptr);
         if (!methodDef->Function()->HasReturnStatement()) {
->>>>>>> 6d813986
             if (!util::Helpers::IsAsyncMethod(methodDef)) {
                 checker_->LogError(diagnostic::MISSING_RETURN_STMT, {}, func->Start());
                 ClearPendingExits();
@@ -297,11 +291,7 @@
     status_ = Or(status_, ResolveContinues(doWhile));
     AnalyzeNode(doWhile->Test());
     ES2PANDA_ASSERT(doWhile->Test()->TsType());
-<<<<<<< HEAD
-    const auto exprRes = doWhile->Test()->TsType()->ResolveConditionExpr();
-=======
     const auto exprRes = IsConstantTestValue(doWhile->Test());
->>>>>>> 6d813986
     status_ = And(status_, static_cast<LivenessStatus>(!std::get<0>(exprRes) || !std::get<1>(exprRes)));
     status_ = Or(status_, ResolveBreaks(doWhile));
 }
@@ -311,11 +301,7 @@
     SetOldPendingExits(PendingExits());
     AnalyzeNode(whileStmt->Test());
     ES2PANDA_ASSERT(whileStmt->Test()->TsType());
-<<<<<<< HEAD
-    const auto exprRes = whileStmt->Test()->TsType()->ResolveConditionExpr();
-=======
     const auto exprRes = IsConstantTestValue(whileStmt->Test());
->>>>>>> 6d813986
     status_ = And(status_, static_cast<LivenessStatus>(!std::get<0>(exprRes) || std::get<1>(exprRes)));
     AnalyzeStat(whileStmt->Body());
     status_ = Or(status_, ResolveContinues(whileStmt));
