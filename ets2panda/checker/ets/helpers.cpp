/**
 * Copyright (c) 2021-2025 Huawei Device Co., Ltd.
 * Licensed under the Apache License, Version 2.0 (the "License");
 * you may not use this file except in compliance with the License.
 * You may obtain a copy of the License at
 *
 * http://www.apache.org/licenses/LICENSE-2.0
 *
 * Unless required by applicable law or agreed to in writing, software
 * distributed under the License is distributed on an "AS IS" BASIS,
 * WITHOUT WARRANTIES OR CONDITIONS OF ANY KIND, either express or implied.
 * See the License for the specific language governing permissions and
 * limitations under the License.
 */

#include "checker/ETSchecker.h"

#include "checker/types/globalTypesHolder.h"
#include "checker/types/ets/etsTupleType.h"
#include "checker/ets/typeRelationContext.h"
#include "checker/ets/typeConverter.h"
#include "evaluate/scopedDebugInfoPlugin.h"
#include "compiler/lowering/scopesInit/scopesInitPhase.h"
#include "compiler/lowering/util.h"

namespace ark::es2panda::checker {

varbinder::Variable *ETSChecker::FindVariableInFunctionScope(const util::StringView name)
{
    return Scope() != nullptr ? Scope()->FindInFunctionScope(name, varbinder::ResolveBindingOptions::ALL).variable
                              : nullptr;
}

std::pair<varbinder::Variable *, const ETSObjectType *> ETSChecker::FindVariableInClassOrEnclosing(
    const util::StringView name, const ETSObjectType *classType)
{
    // For Annotation, it doesnot have containing class, so classType will be nullptr.
    if (classType == nullptr) {
        return {nullptr, nullptr};
    }
    const auto searchFlags = PropertySearchFlags::SEARCH_ALL | PropertySearchFlags::SEARCH_IN_BASE |
                             PropertySearchFlags::SEARCH_IN_INTERFACES;
    auto *resolved = classType->GetProperty(name, searchFlags);
    while (classType->EnclosingType() != nullptr && resolved == nullptr) {
        classType = classType->EnclosingType();
        resolved = classType->GetProperty(name, searchFlags);
    }

    return {resolved, classType};
}

varbinder::Variable *ETSChecker::FindVariableInGlobal(const ir::Identifier *const identifier)
{
    return Scope() != nullptr
               ? Scope()->FindInGlobal(identifier->Name(), varbinder::ResolveBindingOptions::ALL).variable
               : nullptr;
}

bool ETSChecker::IsVariableStatic(const varbinder::Variable *var)
{
    if (var->HasFlag(varbinder::VariableFlags::METHOD)) {
        return var->TsType()->AsETSFunctionType()->CallSignatures()[0]->HasSignatureFlag(SignatureFlags::STATIC);
    }
    return var->HasFlag(varbinder::VariableFlags::STATIC);
}

bool ETSChecker::IsVariableGetterSetter(const varbinder::Variable *var)
{
    return var != nullptr && var->TsType() != nullptr && var->TsType()->HasTypeFlag(TypeFlag::GETTER_SETTER);
}

bool ETSChecker::IsVariableExtensionAccessor(const varbinder::Variable *var)
{
    return var != nullptr && var->TsType() != nullptr && var->TsType()->IsETSFunctionType() &&
           var->TsType()->AsETSFunctionType()->IsExtensionAccessorType();
}

void ETSChecker::LogUnresolvedReferenceError(ir::Identifier *const ident)
{
    if (!ident->IsErrorPlaceHolder()) {
        LogError(diagnostic::UNRESOLVED_REF, {ident->Name()}, ident->Start());
    }
}

void ETSChecker::WrongContextErrorClassifyByType(ir::Identifier *ident)
{
    if (ident->IsErrorPlaceHolder()) {
        return;
    }

    std::string identCategoryName {};
    switch (static_cast<varbinder::VariableFlags>(
        ident->Variable()->Flags() &
        (varbinder::VariableFlags::CLASS_OR_INTERFACE_OR_ENUM | varbinder::VariableFlags::METHOD |
         varbinder::VariableFlags::NAMESPACE | varbinder::VariableFlags::ANNOTATIONDECL |
         varbinder::VariableFlags::ANNOTATIONUSAGE | varbinder::VariableFlags::TYPE_ALIAS |
         varbinder::VariableFlags::TYPE))) {
        case varbinder::VariableFlags::CLASS:
            identCategoryName = "Class";
            break;

        case varbinder::VariableFlags::NAMESPACE:
            identCategoryName = "Namespace";
            break;

        case varbinder::VariableFlags::METHOD:
            identCategoryName = "Function";
            break;

        case varbinder::VariableFlags::INTERFACE:
            identCategoryName = "Interface";
            break;

        case varbinder::VariableFlags::ENUM_LITERAL:
            identCategoryName = "Enum";
            break;

        case varbinder::VariableFlags::ANNOTATIONDECL:
            [[fallthrough]];
        case varbinder::VariableFlags::ANNOTATIONUSAGE:
            identCategoryName = "Annotation";
            break;

        case varbinder::VariableFlags::TYPE:
            [[fallthrough]];
        case varbinder::VariableFlags::TYPE_ALIAS:
            identCategoryName = "Type";
            break;

        default:
            LogError(diagnostic::ID_WRONG_CTX, {ident->Name()}, ident->Start());
            return;
    }
    LogError(diagnostic::ID_IN_WRONG_CTX, {identCategoryName.c_str(), ident->Name()}, ident->Start());
}

void ETSChecker::NotResolvedError(ir::Identifier *const ident, const varbinder::Variable *classVar,
                                  const ETSObjectType *classType)
{
    if (classVar == nullptr) {
        LogUnresolvedReferenceError(ident);
        return;
    }

    if (IsVariableStatic(classVar)) {
        LogError(diagnostic::STATIC_PROP_INVALID_CTX, {ident->Name(), classType}, ident->Start());
    } else {
        LogError(diagnostic::PROP_ACCESS_WITHOUT_THIS, {ident->Name()}, ident->Start());
    }
}

std::pair<const ir::Identifier *, ir::TypeNode *> ETSChecker::GetTargetIdentifierAndType(ir::Identifier *const ident)
{
    if (ident->Parent()->IsClassProperty()) {
        const auto *const classProp = ident->Parent()->AsClassProperty();
        ES2PANDA_ASSERT(classProp->Value() && classProp->Value() == ident);
        return std::make_pair(classProp->Key()->AsIdentifier(), classProp->TypeAnnotation());
    }
    const auto *const variableDecl = ident->Parent()->AsVariableDeclarator();
    ES2PANDA_ASSERT(variableDecl->Init() && variableDecl->Init() == ident);
    return std::make_pair(variableDecl->Id()->AsIdentifier(), variableDecl->Id()->AsIdentifier()->TypeAnnotation());
}

varbinder::Variable *ETSChecker::ExtraCheckForResolvedError(ir::Identifier *const ident)
{
    const auto [class_var, class_type] = FindVariableInClassOrEnclosing(ident->Name(), Context().ContainingClass());
    auto *parentClass = FindAncestorGivenByType(ident, ir::AstNodeType::CLASS_DEFINITION);
    if (parentClass != nullptr && parentClass->AsClassDefinition()->IsLocal()) {
        if (parentClass != class_type->GetDeclNode()) {
            LogError(diagnostic::PROPERTY_CAPTURE,
                     {ident->Name(), class_type->Name(), parentClass->AsClassDefinition()->Ident()->Name()},
                     ident->Start());
        }
    }
    NotResolvedError(ident, class_var, class_type);
    return class_var;
}

bool ETSChecker::SaveCapturedVariableInLocalClass(varbinder::Variable *const var, ir::Identifier *ident)
{
    const auto &pos = ident->Start();

    if (!HasStatus(CheckerStatus::IN_LOCAL_CLASS)) {
        return false;
    }

    if (!var->HasFlag(varbinder::VariableFlags::LOCAL)) {
        return false;
    }

    LOG(DEBUG, ES2PANDA) << "Checking variable (line:" << pos.line << "): " << var->Name();
    auto *scopeIter = Scope();
    bool inStaticMethod = false;

    auto captureVariable = [this, var, ident, &scopeIter, &inStaticMethod, &pos]() {
        if (inStaticMethod) {
            LogError(diagnostic::PROPERTY_CAPTURE_IN_STATIC, {var->Name()}, pos);
            return false;
        }
        if (scopeIter->Node()->AsClassDefinition()->CaptureVariable(var)) {
            LOG(DEBUG, ES2PANDA) << "  Captured in class:" << scopeIter->Node()->AsClassDefinition()->Ident()->Name();
        }

        auto *parent = ident->Parent();

        if (parent->IsVariableDeclarator()) {
            parent = parent->Parent()->Parent();
        }

        if (!(parent->IsUpdateExpression() ||
              (parent->IsAssignmentExpression() && parent->AsAssignmentExpression()->Left() == ident)) ||
            var->Declaration() == nullptr) {
            return false;
        }

        if (var->Declaration()->IsParameterDecl()) {
            LOG(DEBUG, ES2PANDA) << "    - Modified parameter ";
            scopeIter->Node()->AsClassDefinition()->AddToLocalVariableIsNeeded(var);
        }
        return true;
    };

    while (scopeIter != var->GetScope()) {
        if (scopeIter->Node() != nullptr) {
            if (scopeIter->Node()->IsScriptFunction() && scopeIter->Node()->AsScriptFunction()->IsStatic()) {
                inStaticMethod = true;
            }

            if (scopeIter->Node()->IsClassDefinition()) {
                captureVariable();
                return true;
            }
        }
        scopeIter = scopeIter->Parent();
    }

    return false;
}

void ETSChecker::SaveCapturedVariable(varbinder::Variable *const var, ir::Identifier *ident)
{
    const auto &pos = ident->Start();

    if (!HasStatus(CheckerStatus::IN_LAMBDA)) {
        return;
    }

    if (var->HasFlag(varbinder::VariableFlags::PROPERTY)) {
        Context().AddCapturedVar(var, pos);
        return;
    }

    if ((!var->HasFlag(varbinder::VariableFlags::LOCAL) && !var->HasFlag(varbinder::VariableFlags::METHOD)) ||
        Context().ContainingLambda()->IsVarFromSubscope(var)) {
        return;
    }

    const auto *scopeIter = Scope();
    while (scopeIter != var->GetScope()) {
        if (scopeIter->IsFunctionScope()) {
            Context().AddCapturedVar(var, pos);
            return;
        }
        scopeIter = scopeIter->Parent();
    }
}

Type *ETSChecker::ResolveIdentifier(ir::Identifier *ident)
{
    if (ident->Variable() != nullptr) {
        auto *const resolved = ident->Variable();
        SaveCapturedVariable(resolved, ident);
        return GetTypeOfVariable(resolved);
    }

    auto *resolved = FindVariableInFunctionScope(ident->Name());
    if (resolved == nullptr) {
        // If the reference is not found already in the current class, then it is not bound to the class, so we have to
        // find the reference in the global class first, then in the global scope
        resolved = FindVariableInGlobal(ident);
        if (UNLIKELY(resolved == nullptr && debugInfoPlugin_ != nullptr)) {
            // SUPPRESS_CSA_NEXTLINE(alpha.core.AllocatorETSCheckerHint)
            resolved = debugInfoPlugin_->FindIdentifier(ident);
        }
    }

    if (resolved == nullptr) {
        resolved = ExtraCheckForResolvedError(ident);
        if (resolved == nullptr) {
            if (VarBinder()->GetScope()->IsClassScope() && this->IsAnyError()) {
                return ident->SetTsType(GlobalTypeError());
            }
            auto [decl, var] = VarBinder()->NewVarDecl<varbinder::LetDecl>(
                ident->Start(),
                !ident->IsErrorPlaceHolder() ? ident->Name() : compiler::GenName(ProgramAllocator()).View());
            var->SetScope(VarBinder()->GetScope());
            ident->SetVariable(var);
            decl->BindNode(ident);
            return ident->SetTsType(var->SetTsType(GlobalTypeError()));
        }
        ident->SetVariable(resolved);
        return GetTypeOfVariable(resolved);
    }

    ident->SetVariable(resolved);
    // SUPPRESS_CSA_NEXTLINE(alpha.core.AllocatorETSCheckerHint)
    ValidateResolvedIdentifier(ident);

    ValidatePropertyAccess(resolved, Context().ContainingClass(), ident->Start());
    SaveCapturedVariable(resolved, ident);

    return GetTypeOfVariable(resolved);
}

std::optional<checker::Type *> CheckLeftRightType(checker::ETSChecker *checker, checker::Type *unboxedL,
                                                  checker::Type *unboxedR)
{
    if (unboxedL->IsDoubleType() || unboxedR->IsDoubleType()) {
        return checker->GlobalDoubleType();
    }
    if (unboxedL->IsFloatType() || unboxedR->IsFloatType()) {
        return checker->GlobalFloatType();
    }
    if (unboxedL->IsLongType() || unboxedR->IsLongType()) {
        return checker->GlobalLongType();
    }
    if (unboxedL->IsIntType() || unboxedR->IsIntType() || unboxedL->IsCharType() || unboxedR->IsCharType()) {
        return checker->GlobalIntType();
    }
    if (unboxedL->IsShortType() || unboxedR->IsShortType()) {
        return checker->GlobalShortType();
    }
    if (unboxedL->IsByteType() || unboxedR->IsByteType()) {
        return checker->GlobalByteType();
    }
    return std::nullopt;
}
checker::Type *ETSChecker::ApplyConditionalOperatorPromotion(checker::ETSChecker *checker, checker::Type *unboxedL,
                                                             checker::Type *unboxedR)
{
    if ((unboxedL->HasTypeFlag(checker::TypeFlag::CONSTANT) && unboxedL->IsIntType()) ||
        (unboxedR->HasTypeFlag(checker::TypeFlag::CONSTANT) && unboxedR->IsIntType())) {
        int value = unboxedL->IsIntType() ? unboxedL->AsIntType()->GetValue() : unboxedR->AsIntType()->GetValue();
        checker::Type *otherType = !unboxedL->IsIntType() ? unboxedL : unboxedR;

        switch (checker::ETSChecker::ETSType(otherType)) {
            case checker::TypeFlag::BYTE:
            case checker::TypeFlag::CHAR: {
                if (value <= static_cast<int>(std::numeric_limits<char>::max()) &&
                    value >= static_cast<int>(std::numeric_limits<char>::min())) {
                    return checker->GetNonConstantType(otherType);
                }
                break;
            }
            case checker::TypeFlag::SHORT: {
                if (value <= std::numeric_limits<int16_t>::max() && value >= std::numeric_limits<int16_t>::min()) {
                    return checker->GlobalShortType();
                }
                break;
            }
            default: {
                return otherType;
            }
        }
        return checker->GlobalIntType();
    }

    auto checkLeftRight = CheckLeftRightType(checker, unboxedL, unboxedR);
    if (checkLeftRight.has_value()) {
        return checkLeftRight.value();
    }
    ES2PANDA_UNREACHABLE();
}

Type *ETSChecker::ApplyUnaryOperatorPromotion(Type *type, const bool createConst, const bool doPromotion,
                                              const bool isCondExpr)
{
    Type *unboxedType = isCondExpr ? MaybeUnboxConditionalInRelation(type) : MaybeUnboxInRelation(type);

    if (unboxedType == nullptr) {
        return nullptr;
    }
    if (doPromotion) {
        switch (ETSType(unboxedType)) {
            case TypeFlag::BYTE:
            case TypeFlag::SHORT:
            case TypeFlag::CHAR: {
                if (!createConst) {
                    return GlobalIntType();
                }

                return CreateIntTypeFromType(unboxedType);
            }
            default: {
                break;
            }
        }
    }
    return unboxedType;
}

bool ETSChecker::IsNullLikeOrVoidExpression(const ir::Expression *expr) const
{
    // NOTE(vpukhov): #19701 void refactoring
    return expr->TsType()->DefinitelyETSNullish() || expr->TsType()->IsETSVoidType();
}

std::tuple<bool, bool> ETSChecker::IsResolvedAndValue(const ir::Expression *expr, Type *type) const
{
    auto [isResolve, isValue] =
        IsNullLikeOrVoidExpression(expr) ? std::make_tuple(true, false) : type->ResolveConditionExpr();

    const Type *tsType = expr->TsType();
    if (tsType->DefinitelyNotETSNullish() && !type->IsETSPrimitiveOrEnumType()) {
        isResolve = true;
        isValue = true;
    }
    return std::make_tuple(isResolve, isValue);
}

Type *ETSChecker::HandleBooleanLogicalOperators(Type *leftType, Type *rightType, lexer::TokenType tokenType)
{
    using UType = typename ETSBooleanType::UType;
    ES2PANDA_ASSERT(leftType->IsETSBooleanType() && rightType->IsETSBooleanType());

    if (!leftType->HasTypeFlag(checker::TypeFlag::CONSTANT) || !rightType->HasTypeFlag(checker::TypeFlag::CONSTANT)) {
        return GlobalETSBooleanType();
    }

    UType leftValue = leftType->AsETSBooleanType()->GetValue();
    UType rightValue = rightType->AsETSBooleanType()->GetValue();

    switch (tokenType) {
        case lexer::TokenType::PUNCTUATOR_BITWISE_XOR: {
            return CreateETSBooleanType(leftValue ^ rightValue);
        }
        case lexer::TokenType::PUNCTUATOR_BITWISE_AND: {
            return CreateETSBooleanType((static_cast<uint8_t>(leftValue) & static_cast<uint8_t>(rightValue)) != 0);
        }
        case lexer::TokenType::PUNCTUATOR_BITWISE_OR: {
            return CreateETSBooleanType((static_cast<uint8_t>(leftValue) | static_cast<uint8_t>(rightValue)) != 0);
        }
        case lexer::TokenType::PUNCTUATOR_LOGICAL_OR: {
            return CreateETSBooleanType(leftValue || rightValue);
        }
        case lexer::TokenType::PUNCTUATOR_LOGICAL_AND: {
            return CreateETSBooleanType(leftValue && rightValue);
        }
        default: {
            break;
        }
    }

    ES2PANDA_UNREACHABLE();
    return nullptr;
}

bool ETSChecker::HandleLogicalPotentialResult(ir::Expression *left, ir::Expression *right, ir::BinaryExpression *expr,
                                              checker::Type *leftType)
{
    if (leftType->IsConstantType() && leftType->IsETSBooleanType()) {
        if (expr->OperatorType() == lexer::TokenType::PUNCTUATOR_LOGICAL_AND) {
            expr->SetResult(leftType->AsETSBooleanType()->GetValue() ? right : left);
            return true;
        }
        expr->SetResult(leftType->AsETSBooleanType()->GetValue() ? left : right);
        return true;
    }

    if (!leftType->IsETSPrimitiveType() && !leftType->PossiblyETSValueTyped()) {
        expr->SetResult(expr->OperatorType() == lexer::TokenType::PUNCTUATOR_LOGICAL_AND ? right : left);
        return true;
    }
    if (leftType->IsETSNullType() || leftType->IsETSUndefinedType()) {
        expr->SetResult(expr->OperatorType() == lexer::TokenType::PUNCTUATOR_LOGICAL_AND ? left : right);
        return true;
    }

    return false;
}

void ETSChecker::ResolveReturnStatement(checker::Type *funcReturnType, checker::Type *argumentType,
                                        ir::ScriptFunction *containingFunc, ir::ReturnStatement *st)
{
    if (funcReturnType->IsETSPrimitiveOrEnumType() && argumentType->IsETSPrimitiveOrEnumType()) {
        // function return type is of primitive type (including enums):
        Relation()->SetFlags(checker::TypeRelationFlag::DIRECT_RETURN |
                             checker::TypeRelationFlag::IN_ASSIGNMENT_CONTEXT |
                             checker::TypeRelationFlag::ASSIGNMENT_CONTEXT);
        if (Relation()->IsAssignableTo(funcReturnType, argumentType)) {
            funcReturnType = argumentType;
            containingFunc->Signature()->SetReturnType(funcReturnType);
            containingFunc->Signature()->AddSignatureFlag(checker::SignatureFlags::INFERRED_RETURN_TYPE);
            st->Argument()->SetTsType(funcReturnType);
        } else if (!Relation()->IsAssignableTo(argumentType, funcReturnType)) {
            LogError(diagnostic::RETURN_DIFFERENT_PRIM, {funcReturnType, argumentType}, st->Argument()->Start());
        }
    } else if (funcReturnType->IsETSReferenceType() || argumentType->IsETSReferenceType()) {
        // function return type should be of reference (object) type
        Relation()->SetFlags(checker::TypeRelationFlag::NONE);

        if (!argumentType->IsETSReferenceType()) {
            argumentType = MaybeBoxInRelation(argumentType);
            if (argumentType == nullptr) {
                LogError(diagnostic::INVALID_EXPR_IN_RETURN, {}, st->Argument()->Start());
            } else {
                st->Argument()->AddBoxingUnboxingFlags(GetBoxingFlag(argumentType));
            }
        }

        if (!funcReturnType->IsETSReferenceType()) {
            funcReturnType = MaybeBoxInRelation(funcReturnType);
            if (funcReturnType == nullptr) {
                LogError(diagnostic::INVALID_RETURN_FUNC_EXPR, {}, st->Start());
            }
        }
        if (argumentType != nullptr && funcReturnType != nullptr) {
            funcReturnType = CreateETSUnionType({funcReturnType, argumentType});
            containingFunc->Signature()->SetReturnType(funcReturnType);
            containingFunc->Signature()->AddSignatureFlag(checker::SignatureFlags::INFERRED_RETURN_TYPE);
        }
    } else {
        // Should never in this branch.
        ES2PANDA_UNREACHABLE();
        return;
    }
}

checker::Type *ETSChecker::CheckArrayElements(ir::ArrayExpression *init)
{
<<<<<<< HEAD
    ArenaVector<checker::Type *> elementTypes(Allocator()->Adapter());
=======
    ArenaVector<checker::Type *> elementTypes(ProgramAllocator()->Adapter());
>>>>>>> 58c46612
    for (auto *elementNode : init->AsArrayExpression()->Elements()) {
        Type *elementType = elementNode->Check(this);
        if (elementType->IsTypeError()) {
            return elementType;
<<<<<<< HEAD
        }

        if (elementNode->IsSpreadElement() && elementType->IsETSTupleType()) {
            for (auto *typeFromTuple : elementType->AsETSTupleType()->GetTupleTypesList()) {
                elementTypes.emplace_back(typeFromTuple);
            }

            continue;
        }

=======
        }

        if (elementNode->IsSpreadElement() && elementType->IsETSTupleType()) {
            for (auto *typeFromTuple : elementType->AsETSTupleType()->GetTupleTypesList()) {
                elementTypes.emplace_back(typeFromTuple);
            }

            continue;
        }

>>>>>>> 58c46612
        if (elementNode->IsSpreadElement() && elementType->IsETSArrayType()) {
            elementType = elementType->AsETSArrayType()->ElementType();
        }

        elementTypes.push_back(GetNonConstantType(elementType));
    }

    if (elementTypes.empty()) {
        // SUPPRESS_CSA_NEXTLINE(alpha.core.AllocatorETSCheckerHint)
        return ProgramAllocator()->New<ETSArrayType>(GlobalETSObjectType());
    }
    auto const isNumeric = [](checker::Type *ct) { return ct->HasTypeFlag(TypeFlag::ETS_CONVERTIBLE_TO_NUMERIC); };
    auto const isChar = [](checker::Type *ct) { return ct->HasTypeFlag(TypeFlag::CHAR); };
    auto *const arrayElementType =
        std::all_of(elementTypes.begin(), elementTypes.end(), isNumeric)
            ? std::all_of(elementTypes.begin(), elementTypes.end(), isChar) ? GlobalCharType() : GlobalDoubleType()
            : CreateETSUnionType(std::move(elementTypes));

    // SUPPRESS_CSA_NEXTLINE(alpha.core.AllocatorETSCheckerHint)
<<<<<<< HEAD
    return Allocator()->New<ETSArrayType>(arrayElementType);
=======
    return CreateETSResizableArrayType(arrayElementType);
>>>>>>> 58c46612
}

void ETSChecker::InferAliasLambdaType(ir::TypeNode *localTypeAnnotation, ir::ArrowFunctionExpression *init)
{
    ES2PANDA_ASSERT(localTypeAnnotation != nullptr);

    if (localTypeAnnotation->IsETSTypeReference()) {
        bool isAnnotationTypeAlias = true;
        while (localTypeAnnotation->IsETSTypeReference() && isAnnotationTypeAlias) {
            auto *nodeVar = localTypeAnnotation->AsETSTypeReference()->Part()->GetIdent()->Variable();
            if (nodeVar == nullptr) {
                break;
            }

            auto *node = nodeVar->Declaration()->Node();

            isAnnotationTypeAlias = node->IsTSTypeAliasDeclaration();
            if (isAnnotationTypeAlias) {
                localTypeAnnotation = node->AsTSTypeAliasDeclaration()->TypeAnnotation();
            }
        }
    }

    if (localTypeAnnotation->IsETSFunctionType()) {
        auto *const arrowFuncExpr = init;
        ir::ScriptFunction *const lambda = arrowFuncExpr->Function();
        if (lambda->Params().size() == localTypeAnnotation->AsETSFunctionType()->Params().size() &&
            NeedTypeInference(lambda)) {
            // SUPPRESS_CSA_NEXTLINE(alpha.core.AllocatorETSCheckerHint)
            InferTypesForLambda(lambda, localTypeAnnotation->AsETSFunctionType());
        }
    }
}

checker::Type *ETSChecker::FixOptionalVariableType(varbinder::Variable *const bindingVar, ir::ModifierFlags flags,
                                                   ir::Expression *init)
{
    if ((flags & ir::ModifierFlags::OPTIONAL) != 0) {
        if (init != nullptr && bindingVar->TsType()->IsETSPrimitiveType()) {
            init->SetBoxingUnboxingFlags(GetBoxingFlag(bindingVar->TsType()));
        }
        auto *variableType = bindingVar->TsType() != nullptr ? bindingVar->TsType() : GlobalTypeError();
        bindingVar->SetTsType(CreateETSUnionType({GlobalETSUndefinedType(), variableType}));
    }
    return bindingVar->TsType();
}

checker::Type *PreferredObjectTypeFromAnnotation(checker::Type *annotationType)
{
    if (!annotationType->IsETSUnionType()) {
        return annotationType;
    }

    checker::Type *resolvedType = nullptr;
    int objectTypeCount = 0;
    for (auto constituentType : annotationType->AsETSUnionType()->ConstituentTypes()) {
        if (constituentType->IsETSObjectType()) {
            objectTypeCount++;
            if (resolvedType == nullptr) {
                resolvedType = constituentType;
            }
        }
    }

    // If there's exactly one object type, return it
    if (objectTypeCount == 1) {
        return resolvedType;
    }

    // If there are multiple object types, return the union type itself
    // so that our union resolution logic can handle it
    if (objectTypeCount > 1) {
        return annotationType;
    }

    // If there are no object types, return nullptr
    return nullptr;
}

bool SetPreferredTypeForExpression(ETSChecker *checker, ir::Identifier *ident, ir::TypeNode *typeAnnotation,
                                   ir::Expression *init, checker::Type *annotationType)
{
    if (init->IsMemberExpression() && init->AsMemberExpression()->Object()->IsObjectExpression()) {
        checker->LogError(diagnostic::MEMBER_OF_OBJECT_LIT, {}, ident->Start());
    }

    if (annotationType != nullptr && annotationType->HasTypeFlag(TypeFlag::TYPE_ERROR)) {
        return false;
    }

    if ((init->IsMemberExpression()) && (annotationType != nullptr)) {
        checker->SetArrayPreferredTypeForNestedMemberExpressions(init->AsMemberExpression(), annotationType);
    }

    if (init->IsArrayExpression() && (annotationType != nullptr) && !annotationType->IsETSDynamicType()) {
        if (annotationType->IsETSTupleType() &&
            !checker->IsArrayExprSizeValidForTuple(init->AsArrayExpression(), annotationType->AsETSTupleType())) {
            return false;
        }

        init->AsArrayExpression()->SetPreferredType(annotationType);
    }

    if (init->IsObjectExpression() && annotationType != nullptr) {
        init->AsObjectExpression()->SetPreferredType(PreferredObjectTypeFromAnnotation(annotationType));
    }

    if (init->IsETSNewArrayInstanceExpression() && annotationType != nullptr) {
        init->AsETSNewArrayInstanceExpression()->SetPreferredType(annotationType);
    }
    if (init->IsETSNewMultiDimArrayInstanceExpression() && annotationType != nullptr) {
        init->AsETSNewMultiDimArrayInstanceExpression()->SetPreferredType(annotationType);
    }

    if (typeAnnotation != nullptr && init->IsArrowFunctionExpression()) {
        // SUPPRESS_CSA_NEXTLINE(alpha.core.AllocatorETSCheckerHint)
        checker->InferAliasLambdaType(typeAnnotation, init->AsArrowFunctionExpression());
    }

    return true;
}

bool ETSChecker::CheckInit(ir::Identifier *ident, ir::TypeNode *typeAnnotation, ir::Expression *init,
                           checker::Type *annotationType, varbinder::Variable *const bindingVar)
{
    if (typeAnnotation == nullptr) {
        if (init->IsArrayExpression()) {
            annotationType = CheckArrayElements(init->AsArrayExpression());
        } else if (init->IsETSNewArrayInstanceExpression()) {
            annotationType = init->AsETSNewArrayInstanceExpression()->TypeReference()->GetType(this);
            annotationType = CreateETSResizableArrayType(annotationType);
        } else if (init->IsETSNewMultiDimArrayInstanceExpression()) {
            auto multiArray = init->AsETSNewMultiDimArrayInstanceExpression();
            annotationType = multiArray->TypeReference()->GetType(this);
            annotationType = CreateETSMultiDimResizableArrayType(annotationType, multiArray->Dimensions().size());
        } else if (init->IsObjectExpression()) {
            LogError(diagnostic::CANNOT_INFER_OBJ_LIT, {ident->Name()}, ident->Start());
            return false;
        }
        if (bindingVar != nullptr) {
            bindingVar->SetTsType(annotationType);
        }
    }
    return SetPreferredTypeForExpression(this, ident, typeAnnotation, init, annotationType);
}

void ETSChecker::CheckEnumType(ir::Expression *init, checker::Type *initType, const util::StringView &varName)
{
    if (initType->IsETSObjectType() && initType->AsETSObjectType()->HasObjectFlag(ETSObjectFlags::ENUM) &&
        !init->IsMemberExpression()) {
        LogError(diagnostic::TYPE_MISMATCH_ENUM, {initType->AsETSObjectType()->Name(), varName}, init->Start());
    }
}

static bool IsOmitConstInit(ir::ModifierFlags const flags)
{
    return ((flags & ir::ModifierFlags::CONST) != 0) ||
           (((flags & ir::ModifierFlags::READONLY) != 0) && ((flags & ir::ModifierFlags::STATIC) != 0));
}

static bool NeedWidening(ir::Expression *e)
{
    // NOTE: need to be done by smart casts. Return true if we need to infer wider type.
    if (e->IsUnaryExpression()) {
        return NeedWidening(e->AsUnaryExpression()->Argument());
    }
    const bool isConstInit = e->IsIdentifier() && e->Variable()->Declaration()->IsConstDecl();

    return e->IsConditionalExpression() || e->IsLiteral() || isConstInit || e->IsTemplateLiteral();
}

// Isolated until 'constant' types are tracked in some cases
static bool ShouldPreserveConstantTypeInVariableDeclaration(Type *annotation, Type *init)
{
    auto const isNumericWithConstTracking = [](Type *type) {
        return type->HasTypeFlag(TypeFlag::ETS_NUMERIC) || type->IsCharType();
    };

    return ((isNumericWithConstTracking(init) && isNumericWithConstTracking(annotation)) ||
            (init->IsETSStringType() && annotation->IsETSStringType()));
}

static void CheckAssignForDeclare(ir::Identifier *ident, ir::TypeNode *typeAnnotation, ir::Expression *init,
                                  ir::ModifierFlags const flags, ETSChecker *check)
{
    const bool isDeclare = (flags & ir::ModifierFlags::DECLARE) != 0;
    const bool isAbstract = (flags & ir::ModifierFlags::ABSTRACT) != 0;
    if (!isDeclare || isAbstract) {
        return;
    }
    if (typeAnnotation != nullptr && init != nullptr && !init->IsUndefinedLiteral()) {
        check->LogError(diagnostic::INIT_IN_AMBIENT, {ident->Name()}, init->Start());
        return;
    }
    const bool isConst = (flags & ir::ModifierFlags::CONST) != 0;
    bool numberLiteralButNotBigInt = init->IsNumberLiteral() && !init->IsBigIntLiteral();
    bool multilineLiteralWithNoEmbedding =
        init->IsTemplateLiteral() && init->AsTemplateLiteral()->Expressions().empty();
    if (isConst && !numberLiteralButNotBigInt && !init->IsStringLiteral() && !multilineLiteralWithNoEmbedding) {
        check->LogError(diagnostic::AMBIENT_CONST_INVALID_LIT, {ident->Name()}, init->Start());
    }
}

static void CheckRecordType(ir::Expression *init, checker::Type *annotationType, ETSChecker *checker)
{
    if (!annotationType->IsETSObjectType() || !init->IsObjectExpression()) {
        return;
    }

    std::stringstream ss;
    init->TsType()->ToAssemblerType(ss);
    if (ss.str() != "escompat.Record" && ss.str() != "escompat.Map") {
        return;
    }

    auto objectExpr = init->AsObjectExpression();
    auto typeArguments = annotationType->AsETSObjectType()->TypeArguments();
    auto properties = objectExpr->Properties();

    for (const auto &property : properties) {
        if (!property->IsProperty()) {
            checker->LogError(diagnostic::IMPROPER_NESTING_INTERFACE, {}, property->Start());
            continue;
        }
        ES2PANDA_ASSERT(property->IsProperty());
        auto p = property->AsProperty();

        ETSChecker::SetPreferredTypeIfPossible(p->Key(), typeArguments[0]);
        ETSChecker::SetPreferredTypeIfPossible(p->Value(), typeArguments[1]);

        Type *keyType = p->Key()->Check(checker);
        Type *valueType = p->Value()->Check(checker);

        checker::AssignmentContext(
            checker->Relation(), p->Key(), keyType, typeArguments[0], p->Key()->Start(),
            util::DiagnosticWithParams {diagnostic::TYPE_MISMATCH_AT_IDX, {keyType, typeArguments[0], size_t(1)}});
        checker::AssignmentContext(
            checker->Relation(), p->Value(), valueType, typeArguments[1], p->Value()->Start(),
            util::DiagnosticWithParams {diagnostic::TYPE_MISMATCH_AT_IDX, {valueType, typeArguments[1], size_t(2)}});
    }
}

// CC-OFFNXT(huge_method,huge_cca_cyclomatic_complexity,huge_cyclomatic_complexity,G.FUN.01-CPP) solid logic
checker::Type *ETSChecker::CheckVariableDeclaration(ir::Identifier *ident, ir::TypeNode *typeAnnotation,
                                                    ir::Expression *init, ir::ModifierFlags const flags)
{
    varbinder::Variable *const bindingVar = ident->Variable();
    checker::Type *annotationType = nullptr;

    // We have to process possible parser errors when variable was not created and bind:
    if (bindingVar != nullptr) {
        if (typeAnnotation != nullptr) {
            annotationType = typeAnnotation->GetType(this);
            bindingVar->SetTsType(annotationType);
        }

        if (init == nullptr) {
            return FixOptionalVariableType(bindingVar, flags, init);
        }
        CheckAssignForDeclare(ident, typeAnnotation, init, flags, this);
    } else {
        ES2PANDA_ASSERT(IsAnyError());
    }

    checker::Type *initType = nullptr;
    if (init != nullptr) {
        // SUPPRESS_CSA_NEXTLINE(alpha.core.AllocatorETSCheckerHint)
        if (!CheckInit(ident, typeAnnotation, init, annotationType, bindingVar)) {
            init->SetTsType(GlobalTypeError());
        } else {
            initType = init->Check(this);
        }
    } else {
        ES2PANDA_ASSERT(IsAnyError());
    }

    // initType should not be nullptr. If an error occurs during check, set it to GlobalTypeError().
    if (bindingVar == nullptr || initType == nullptr || initType->IsTypeError()) {
        return annotationType != nullptr ? annotationType : GlobalTypeError();
    }

    if (typeAnnotation == nullptr && initType->IsETSFunctionType()) {
        annotationType = initType->AsETSFunctionType();
        bindingVar->SetTsType(annotationType);
    }

    if (annotationType != nullptr) {
        if (typeAnnotation != nullptr) {
            CheckRecordType(init, annotationType, this);
            AssignmentContext(Relation(), init, initType, annotationType, init->Start(),
                              {{diagnostic::INVALID_ASSIGNMNENT, {initType, annotationType}}});
            if (!Relation()->IsTrue()) {
                return annotationType;
            }
        }

        if (IsOmitConstInit(flags) && ShouldPreserveConstantTypeInVariableDeclaration(annotationType, initType)) {
            VariableTypeFromInitializer(bindingVar, MaybeUnboxType(annotationType), initType);
        }
    } else {
        CheckEnumType(init, initType, ident->Name());

        // NOTE: need to be done by smart casts
        auto needWidening = !IsOmitConstInit(flags) && typeAnnotation == nullptr && NeedWidening(init);
        bindingVar->SetTsType(needWidening ? GetNonConstantType(initType) : initType);
    }

    return FixOptionalVariableType(bindingVar, flags, init);
}

void ETSChecker::VariableTypeFromInitializer(varbinder::Variable *variable, Type *annotationType, Type *initType)
{
    if (!initType->IsConstantType()) {
        return;
    }

    if (!initType->IsETSPrimitiveType()) {
        variable->SetTsType(initType);
        return;
    }

    ES2PANDA_ASSERT(annotationType->IsETSPrimitiveType());
    //  We suppose here that all required checks were passed and correct conversion is possible without accuracy loss
<<<<<<< HEAD
    variable->SetTsType(TypeConverter::ConvertConstantTypes(initType, annotationType, Allocator()));
=======
    variable->SetTsType(TypeConverter::ConvertConstantTypes(initType, annotationType, ProgramAllocator()));
>>>>>>> 58c46612
}

static checker::Type *ResolveGetter(checker::ETSChecker *checker, ir::MemberExpression *const expr,
                                    ETSFunctionType *funcType)
{
    // SUPPRESS_CSA_NEXTLINE(alpha.core.AllocatorETSCheckerHint)
    auto signature = checker->FindRelativeExtensionGetter(expr, funcType);
    if (signature != nullptr) {
        return signature->ReturnType();
    }

    PropertySearchFlags flags = PropertySearchFlags::SEARCH_INSTANCE_METHOD | PropertySearchFlags::SEARCH_IN_BASE |
                                PropertySearchFlags::SEARCH_IN_INTERFACES | PropertySearchFlags::IS_GETTER;
    auto objType = expr->ObjType();
    auto searchName = objType->GetReExportAliasValue(expr->Property()->AsIdentifier()->Name());
    auto *prop = objType->GetProperty(searchName, flags);
    if (prop == nullptr || prop->TsType() == nullptr ||
        !prop->TsType()->HasTypeFlag(checker::TypeFlag::GETTER_SETTER)) {
        return nullptr;
    }
    auto *propType = prop->TsType()->AsETSFunctionType();
    auto originalGetter = propType->FindGetter();
    if (originalGetter == nullptr) {
        return nullptr;
    }

    checker->ValidateSignatureAccessibility(objType, originalGetter, expr->Start());
    return originalGetter->ReturnType();
}

Signature *ETSChecker::FindRelativeExtensionGetter(ir::MemberExpression *const expr, ETSFunctionType *funcType)
{
    ES2PANDA_ASSERT(expr->ObjType() != nullptr);
    ES2PANDA_ASSERT(funcType != nullptr && funcType->IsExtensionAccessorType());
    ES2PANDA_ASSERT(expr->Property()->AsIdentifier()->Name() == funcType->Name());
    if (auto sig = FindExtensionGetterInMap(funcType->Name(), expr->ObjType()); sig != nullptr) {
        return sig;
    }

    ArenaVector<ir::Expression *> arguments(ProgramAllocator()->Adapter());
    arguments.insert(arguments.begin(), expr->Object());
    // SUPPRESS_CSA_NEXTLINE(alpha.core.AllocatorETSCheckerHint)
    Signature *signature = ValidateSignatures(funcType->GetExtensionAccessorSigs(), nullptr, arguments, expr->Start(),
                                              "call", TypeRelationFlag::NO_THROW);
    if (signature != nullptr) {
        InsertExtensionGetterToMap(funcType->Name(), expr->ObjType(), signature);
    }
    return signature;
}

Signature *ETSChecker::FindRelativeExtensionSetter(ir::MemberExpression *expr, ETSFunctionType *funcType)
{
    ES2PANDA_ASSERT(expr->ObjType() != nullptr);
    ES2PANDA_ASSERT(funcType != nullptr && funcType->IsExtensionAccessorType());
    ES2PANDA_ASSERT(expr->Property()->AsIdentifier()->Name() == funcType->Name());
    ES2PANDA_ASSERT(expr->Parent()->IsAssignmentExpression() || expr->Parent()->IsUpdateExpression());
    if (auto const sig = FindExtensionSetterInMap(funcType->Name(), expr->ObjType()); sig != nullptr) {
        return sig;
    }

    Signature *signature = nullptr;
    ArenaVector<ir::Expression *> arguments(ProgramAllocator()->Adapter());
    arguments.insert(arguments.begin(), expr->Object());
    if (expr->Parent()->IsAssignmentExpression()) {
        arguments.emplace_back(expr->Parent()->AsAssignmentExpression()->Right());
        // SUPPRESS_CSA_NEXTLINE(alpha.core.AllocatorETSCheckerHint)
        signature = ValidateSignatures(funcType->GetExtensionAccessorSigs(), nullptr, arguments, expr->Start(), "call",
                                       TypeRelationFlag::NO_THROW);
    } else {
        // When handle ++a.m, a.m++, is mean to check whether a.m(xx, 1) existed.
        // SUPPRESS_CSA_NEXTLINE(alpha.core.AllocatorETSCheckerHint)
        Type *getterReturnType = ResolveGetter(this, expr, funcType);
        expr->SetTsType(getterReturnType);
        arguments.emplace_back(expr);
        signature = ValidateSignatures(funcType->GetExtensionAccessorSigs(), nullptr, arguments, expr->Start(), "call",
                                       TypeRelationFlag::NO_THROW);
    }

    if (signature == nullptr) {
        return nullptr;
    }
    InsertExtensionSetterToMap(funcType->Name(), expr->ObjType(), signature);
    return signature;
}

// Note: extension accessor looks same as member expression in checker phase, but its return type is FunctionType,
// we need to get type of extension accessor in checker. For getter, its type is the return type of the function.
// and for setter, it was a member expression set as left child of an assignment expression, we temporarily set its
// type the same as the right child type. Further work will be done in lowering.
checker::Type *ETSChecker::GetExtensionAccessorReturnType(ir::MemberExpression *expr)
{
    ES2PANDA_ASSERT(IsExtensionETSFunctionType(expr->TsType()));

    auto eAccType = expr->TsType()->AsETSFunctionType();
    auto assignExpr = expr->Parent();
    bool isExtensionSetterLike =
        assignExpr->IsAssignmentExpression() && (assignExpr->AsAssignmentExpression()->Left() == expr);
    if (isExtensionSetterLike) {
        if (!assignExpr->Parent()->IsExpressionStatement()) {
            LogError(diagnostic::EXTENSION_GETTER_INVALID_CTX, {}, assignExpr->Start());
            return GlobalTypeError();
        }
        // SUPPRESS_CSA_NEXTLINE(alpha.core.AllocatorETSCheckerHint)
        auto signature = FindRelativeExtensionSetter(expr, eAccType);
        if (signature != nullptr && !expr->Parent()->IsUpdateExpression()) {
            // for a.m += otherExpr, we need to validateSignature again.
            ArenaVector<ir::Expression *> arguments(ProgramAllocator()->Adapter());
            ArenaVector<Signature *> candidateSig(ProgramAllocator()->Adapter());
            candidateSig.emplace_back(signature);
            arguments.emplace_back(expr->Object());
            arguments.emplace_back(expr->Parent()->AsAssignmentExpression()->Right());
            signature =
                // SUPPRESS_CSA_NEXTLINE(alpha.core.AllocatorETSCheckerHint)
                ValidateSignatures(candidateSig, nullptr, arguments, expr->Start(), "call", TypeRelationFlag::NO_THROW);
        }

        if (signature == nullptr) {
            LogError(diagnostic::MISSING_EXTENSION_ACCESSOR, {}, expr->Start());
            return GlobalTypeError();
        }
    }
    expr->SetExtensionAccessorType(eAccType);
    // SUPPRESS_CSA_NEXTLINE(alpha.core.AllocatorETSCheckerHint)
    return ResolveGetter(this, expr, eAccType);
}

//==============================================================================//
// Smart cast support
//==============================================================================//

checker::Type *ETSChecker::ResolveSmartType(checker::Type *sourceType, checker::Type *targetType)
{
    //  For left-hand variable of primitive type leave it as is.
    if (targetType->IsETSPrimitiveType()) {
        return targetType;
    }

    //  For left-hand variable of tuple type leave it as is.
    if (targetType->IsETSTupleType()) {
        return targetType;
    }

    //  For left-hand invalid variable set smart type to right-hand type.
    if (targetType->IsTypeError()) {
        return sourceType;
    }

    //  For left-hand variable of builtin type leave it as is.
    if (targetType->IsETSObjectType() && targetType->AsETSObjectType()->HasObjectFlag(ETSObjectFlags::BUILTIN_TYPE)) {
        return targetType;
    }

    // Nothing to do with identical types:
    auto *nonConstSourceType = GetNonConstantType(sourceType);
    auto *nonConstTargetType = GetNonConstantType(targetType);

    if (Relation()->IsIdenticalTo(nonConstSourceType, nonConstTargetType) ||
        Relation()->IsIdenticalTo(GlobalBuiltinJSValueType(), nonConstTargetType)) {
        return targetType;
    }

    //  For type parameter, null or undefined source type return it as is.
    if (sourceType->IsETSTypeParameter() || sourceType->DefinitelyETSNullish()) {
        return sourceType;
    }

    //  In case of Union left-hand type we have to select the proper type from the Union
    //  Because now we have logging of errors we have to continue analyze incorrect program, for
    //  this case we change typeError to source type.
    if (targetType->IsETSUnionType()) {
        auto component = targetType->AsETSUnionType()->GetAssignableType(this, sourceType);
        return component->IsTypeError() ? MaybeBoxType(sourceType) : component;
    }

    //  If source is reference type, set it as the current and use it for identifier smart cast
    if (sourceType->IsETSReferenceType()) {
        return sourceType;
    }

    //  For right-hand variable of primitive type apply boxing conversion (case: 'let x: Object = 5', then x => Int).
    if (sourceType->IsETSPrimitiveType() && !sourceType->IsETSVoidType() && targetType->IsETSObjectType()) {
        return MaybeBoxInRelation(sourceType);
    }

    //  NOTE - it seems that all the other possible cases are assignments like:
    //  'Object = ObjectLiteral' or smth similar ???
    //  thus for such cases also leave the target type as is.
    //  Possible errors in tests should clarify this hypothesis sooner or later :)
    return targetType;
}

// Auxiliary method to reduce the size of common 'CheckTestSmartCastConditions' function.
std::pair<Type *, Type *> ETSChecker::CheckTestNullishCondition(Type *testedType, Type *actualType, bool const strict)
{
    if (!strict) {
        return RemoveNullishTypes(actualType);
    }

    if (testedType->IsETSNullType()) {
        return {GlobalETSNullType(), RemoveNullType(actualType)};
    }

    if (testedType->IsETSUndefinedType()) {
        return {GlobalETSUndefinedType(), RemoveUndefinedType(actualType)};
    }

    return {GlobalETSNullishType(), GetNonNullishType(actualType)};
}

// Auxiliary method to reduce the size of common 'CheckTestSmartCastConditions' function.
std::pair<Type *, Type *> ETSChecker::CheckTestObjectCondition(ETSArrayType *testedType, Type *actualType)
{
    if (actualType->IsETSUnionType()) {
        return actualType->AsETSUnionType()->GetComplimentaryType(this, testedType);
    }

    // Both testing and actual (smart) types are arrays. Set types according to their relation.
    // NOTE: probably the rules of type extraction should be modified later on!
    if (actualType->IsETSArrayType()) {
        auto *const arrayType = actualType->AsETSArrayType();

        if (Relation()->IsIdenticalTo(arrayType, testedType)) {
            return {testedType, GetGlobalTypesHolder()->GlobalETSNeverType()};
        }

        if (Relation()->IsSupertypeOf(arrayType, testedType)) {
            return {testedType, actualType};
        }

        if (Relation()->IsSupertypeOf(testedType, arrayType)) {
            return {testedType, actualType};
        }
    } else if (actualType->IsETSObjectType() && actualType->AsETSObjectType()->IsGlobalETSObjectType()) {
        return {testedType, actualType};
    }

    return {GetGlobalTypesHolder()->GlobalETSNeverType(), actualType};
}

// Auxiliary method to reduce the size of common 'CheckTestSmartCastConditions' function.
std::pair<Type *, Type *> ETSChecker::CheckTestObjectCondition(ETSObjectType *testedType, Type *actualType,
                                                               bool const strict)
{
    if (actualType->IsETSUnionType()) {
        return actualType->AsETSUnionType()->GetComplimentaryType(this, testedType);
    }

    // Both testing and actual (smart) types are objects. Set types according to their relation.
    // NOTE: probably the rules of type extraction should be modified later on!
    if (actualType->IsETSObjectType()) {
        auto *const objectType = actualType->AsETSObjectType();

        if (Relation()->IsIdenticalTo(objectType, testedType) ||
            objectType->AssemblerName() == testedType->AssemblerName()) {
            return {testedType, strict ? GetGlobalTypesHolder()->GlobalETSNeverType() : actualType};
        }

        if (Relation()->IsSupertypeOf(objectType, testedType)) {
            return {testedType, actualType};
        }

        if (Relation()->IsSupertypeOf(testedType, objectType)) {
            return {testedType, actualType};
        }

        return {GetGlobalTypesHolder()->GlobalETSNeverType(), actualType};
    }

    return {testedType, actualType};
}

// Simple and conservative implementation unless smartcasts are not rewritten completely
static std::pair<Type *, Type *> ComputeConditionalSubtypes(TypeRelation *relation, Type *condition, Type *actual)
{
    if (relation->IsSupertypeOf(condition, actual)) {
        if (relation->IsIdenticalTo(condition, actual)) {
            return {condition, relation->GetChecker()->GetGlobalTypesHolder()->GlobalETSNeverType()};
        }
        return {actual, actual};
    }
    return {condition, actual};
}

checker::Type *CheckerContext::GetUnionOfTypes(checker::Type *const type1, checker::Type *const type2) const noexcept
{
    if (type1 == nullptr || type2 == nullptr) {
        return type1 == nullptr ? type2 : type1;
    }

    const auto never = parent_->AsETSChecker()->GlobalETSNeverType();
    if (type1 == never || type2 == never) {
        return type1 == never ? type2 : type1;
    }

    return parent_->AsETSChecker()->CreateETSUnionType({type1, type2});
}

static std::optional<checker::Type *> GetIntersectionOfTypeAndTypeSetIfExist(ETSChecker *checker, checker::Type *type,
                                                                             const ArenaVector<Type *> &typeSet)
{
    for (auto *const typeOfTypeSet : typeSet) {
        if (checker->Relation()->IsSupertypeOf(type, typeOfTypeSet)) {
            return std::make_optional(typeOfTypeSet);
        }

        if (checker->Relation()->IsSupertypeOf(typeOfTypeSet, type)) {
            return std::make_optional(type);
        }
    }

    return std::nullopt;
}

// The method name 'intersection' may be misleading. The function does not create a theoretically correct
// intersection type from 2 arbitrary types, instead does an intersection operation on the type set of 2 (possibly)
// union types. Currently this is good enough, and the correct implementation with type algebra will be in the complete
// smart type rework with CFG.
checker::Type *CheckerContext::GetIntersectionOfTypes(checker::Type *const type1,
                                                      checker::Type *const type2) const noexcept
{
    if (type1 == nullptr || type2 == nullptr) {
        return type1 == nullptr ? type2 : type1;
    }

    auto *const checker = parent_->AsETSChecker();

    if (checker->Relation()->IsIdenticalTo(type1, type2)) {
        return type1;
    }

    ArenaVector<Type *> typeSet1(checker->ProgramAllocator()->Adapter());
    ArenaVector<Type *> typeSet2(checker->ProgramAllocator()->Adapter());
    ArenaVector<Type *> intersection(checker->ProgramAllocator()->Adapter());

    if (type1->IsETSUnionType()) {
        typeSet1 = type1->AsETSUnionType()->ConstituentTypes();
    } else {
        typeSet1.push_back(type1);
    }

    if (type2->IsETSUnionType()) {
        typeSet2 = type2->AsETSUnionType()->ConstituentTypes();
    } else {
        typeSet2.push_back(type2);
    }

    for (auto *const typeOfTypeSet1 : typeSet1) {
        auto possibleIntersectionType = GetIntersectionOfTypeAndTypeSetIfExist(checker, typeOfTypeSet1, typeSet2);
        if (possibleIntersectionType.has_value()) {
            intersection.emplace_back(*possibleIntersectionType);
        }
    }

    return checker->CreateETSUnionType(std::move(intersection));
}

static constexpr std::size_t const VARIABLE_POSITION = 0UL;
static constexpr std::size_t const CONSEQUENT_TYPE_POSITION = 1UL;
static constexpr std::size_t const ALTERNATE_TYPE_POSITION = 2UL;

void CheckerContext::MergeSmartTypesForLogicalAnd(SmartCastTuple &newSmartCastTypes)
{
    auto const &variable = std::get<VARIABLE_POSITION>(newSmartCastTypes);

    if (testSmartCasts_.find(variable) == testSmartCasts_.end()) {
        testSmartCasts_.emplace(
            variable, std::make_pair(std::get<CONSEQUENT_TYPE_POSITION>(newSmartCastTypes), variable->TsType()));
        return;
    }

    auto *newConsequentType = std::get<CONSEQUENT_TYPE_POSITION>(newSmartCastTypes);
    auto *newAlternateType = std::get<ALTERNATE_TYPE_POSITION>(newSmartCastTypes);
    auto [currentConsequentType, currentAlternateType] = testSmartCasts_.at(variable);
    auto *const mergedConsequentType = GetIntersectionOfTypes(currentConsequentType, newConsequentType);
    auto *const mergedAlternateType = GetUnionOfTypes(currentAlternateType, newAlternateType);
    testSmartCasts_[variable] = {mergedConsequentType, mergedAlternateType};
}

void CheckerContext::InvalidateNecessarySmartCastsInLogicalAnd(std::optional<SmartCastTuple> &newSmartCastTypes)
{
    // If there is no new smart casts in the checked expression, then invalidate all smart casts for the alternate
    // branch.
    // Eg. if(x == null && false) -> we didn't get a new smart cast from 'false', so in the alternate branch 'x'
    // can also be 'null'

    if (!newSmartCastTypes.has_value()) {
        for (auto &smartCast : testSmartCasts_) {
            smartCast.second.second = nullptr;
        }

        return;
    }

    // If there is already exist a smart cast for a variable, that isn't checked in the current expression for the
    // logical and, it means that in the alternate branch it's smart type will not be valid.
    //
    // Example 1:
    // cond: x != null && y != null
    // Here the new smart cast will only contain smart type for 'y', but it's unrelated to the type of 'x', so both
    // smart type needs to by invalidated in the alternate branch.
    //
    // Example 2:
    // let x: null|undefined|A  <- A is an arbitrary type
    // cond: x != null && x != undefined
    // Here the new smart type will contain further check for 'x', so it's still checking the same variable. In this
    // case the alternate type will contain the already computed union type 'null|undefined' , and not needed to be
    // restored to 'null|undefined|A'.

    auto const &variable = std::get<VARIABLE_POSITION>(*newSmartCastTypes);
    bool anyOtherSmartCastCleared = false;

    for (auto existingSmartCast : testSmartCasts_) {
        if (existingSmartCast.first != variable) {
            // If there is a smart cast that doesn't include the current variable, then we need to invalidate the
            // consequent types, because from now on these are unrelated restrictions
            testSmartCasts_[existingSmartCast.first].second = nullptr;
            anyOtherSmartCastCleared = true;
        }
    }

    if (anyOtherSmartCastCleared) {
        testSmartCasts_[variable].second = nullptr;
    }
}

ReassignedVariableMap CheckerContext::GetReassignedVariablesInNode(const ir::AstNode *const node) const
{
    ReassignedVariableMap changedVariables {};
    node->Iterate([this, &changedVariables](ir::AstNode *childNode) { CheckAssignments(childNode, changedVariables); });
    return changedVariables;
}

void CheckerContext::CheckTestSmartCastCondition(lexer::TokenType operatorType)
{
    if (operatorType != lexer::TokenType::EOS && operatorType != lexer::TokenType::PUNCTUATOR_LOGICAL_AND &&
        operatorType != lexer::TokenType::PUNCTUATOR_LOGICAL_OR) {
        return;
    }

    auto types = ResolveSmartCastTypes();

    if (operatorType_ == lexer::TokenType::PUNCTUATOR_LOGICAL_AND) {
        if (types.has_value()) {
            MergeSmartTypesForLogicalAnd(*types);
        }
        InvalidateNecessarySmartCastsInLogicalAnd(types);
    } else if (operatorType_ == lexer::TokenType::PUNCTUATOR_LOGICAL_OR) {
        if (!types.has_value() || CheckTestOrSmartCastCondition(*types)) {
            //  Clear consequent types, because now they become indefinite
            for (auto &smartCast : testSmartCasts_) {
                smartCast.second.first = nullptr;
            }
        }
    } else if (types.has_value()) {
        testSmartCasts_.emplace(
            std::get<VARIABLE_POSITION>(*types),
            std::make_pair(std::get<CONSEQUENT_TYPE_POSITION>(*types), std::get<ALTERNATE_TYPE_POSITION>(*types)));
    }

    testCondition_ = {};
    operatorType_ = operatorType;
}

std::optional<SmartCastTuple> CheckerContext::ResolveSmartCastTypes()
{
    if (testCondition_.variable == nullptr) {
        return std::nullopt;
    }

    // Exclude processing of global variables and those captured in lambdas and modified there
    auto const *const variableScope = testCondition_.variable->GetScope();
    auto const topLevelVariable =
        variableScope != nullptr ? variableScope->IsGlobalScope() ||
                                       (variableScope->Parent() != nullptr && variableScope->Parent()->IsGlobalScope())
                                 : false;
    if (topLevelVariable) {
        return std::nullopt;
    }

    ES2PANDA_ASSERT(testCondition_.testedType != nullptr);
    if (!testCondition_.testedType->IsETSReferenceType()) {
        return std::nullopt;
    }

    auto *smartType = GetSmartCast(testCondition_.variable);
    if (smartType == nullptr) {
        smartType = testCondition_.variable->TsType();
        if (smartType == nullptr) {
            return std::nullopt;
        }
    }

    auto *const checker = parent_->AsETSChecker();
    Type *consequentType = nullptr;
    Type *alternateType = nullptr;

    if (testCondition_.testedType->DefinitelyETSNullish()) {
        // In case of testing for 'null' and/or 'undefined' remove corresponding null-like types.
        std::tie(consequentType, alternateType) =
            checker->CheckTestNullishCondition(testCondition_.testedType, smartType, testCondition_.strict);
    } else if (testCondition_.testedType->IsETSObjectType()) {
        auto *const testedType = testCondition_.testedType->AsETSObjectType();
        std::tie(consequentType, alternateType) =
            checker->CheckTestObjectCondition(testedType, smartType, testCondition_.strict);
    } else if (testCondition_.testedType->IsETSArrayType()) {
        auto *const testedType = testCondition_.testedType->AsETSArrayType();
        std::tie(consequentType, alternateType) = checker->CheckTestObjectCondition(testedType, smartType);
    } else if (testCondition_.strict) {
        std::tie(consequentType, alternateType) =
            ComputeConditionalSubtypes(checker->Relation(), testCondition_.testedType, smartType);
    }

    return !testCondition_.negate
               ? std::make_optional(std::make_tuple(testCondition_.variable, consequentType, alternateType))
               : std::make_optional(std::make_tuple(testCondition_.variable, alternateType, consequentType));
}
bool ETSChecker::CheckVoidAnnotation(const ir::ETSPrimitiveType *typeAnnotation)
{
    // Void annotation is valid only when used as 'return type' , 'type parameter instantiation', 'default type'.
    if (typeAnnotation->GetPrimitiveType() != ir::PrimitiveType::VOID) {
        return true;
    }

    auto parent = typeAnnotation->Parent();
    if (parent->IsScriptFunction() && parent->AsScriptFunction()->ReturnTypeAnnotation() == typeAnnotation) {
        return true;
    }
    if (parent->IsETSFunctionType() && parent->AsETSFunctionType()->ReturnType() == typeAnnotation) {
        return true;
    }
    if (parent->IsTSTypeParameterInstantiation() || parent->IsTSTypeParameter()) {
        return true;
    }
    LogError(diagnostic::ANNOT_IS_VOID, {}, typeAnnotation->Start());
    return false;
}
void ETSChecker::ApplySmartCast(varbinder::Variable const *const variable, checker::Type *const smartType) noexcept
{
    ES2PANDA_ASSERT(variable != nullptr);
    if (smartType != nullptr) {
        auto *variableType = variable->TsType();

        if (Relation()->IsIdenticalTo(variableType, smartType)) {
            Context().RemoveSmartCast(variable);
        } else {
            Context().SetSmartCast(variable, smartType);
        }
    }
}

bool CheckerContext::CheckTestOrSmartCastCondition(SmartCastTuple const &types)
{
    auto *const &variable = std::get<VARIABLE_POSITION>(types);
    auto *const &consequentTypeNew = std::get<CONSEQUENT_TYPE_POSITION>(types);
    auto *const &alternateTypeNew = std::get<ALTERNATE_TYPE_POSITION>(types);

    if (auto const it = testSmartCasts_.find(variable); it != testSmartCasts_.end()) {
        auto *const consequentTypeOld = it->second.first;
        if (consequentTypeOld == nullptr) {
            return true;
        }

        if (consequentTypeNew != nullptr && !parent_->Relation()->IsIdenticalTo(consequentTypeOld, consequentTypeNew)) {
            it->second.first = parent_->AsETSChecker()->CreateETSUnionType({consequentTypeOld, consequentTypeNew});
        }

        if (auto *const alternateTypeOld = it->second.second; alternateTypeOld != nullptr) {
            if (alternateTypeNew != nullptr &&
                !parent_->Relation()->IsIdenticalTo(alternateTypeOld, alternateTypeNew)) {
                it->second.second = parent_->AsETSChecker()->CreateETSUnionType({alternateTypeOld, alternateTypeNew});
            }
        } else {
            it->second.second = alternateTypeNew;
        }

        return false;
    }

    //  NOTE: now we support only cases like 'if (x != null || y != null)' or 'if (x instanceof A || x instanceof B)'
    //  although it seems that the resulting variable type in the second case isn't used in subsequent code directly.
    //  More complex conditions can be implemented later on if the need arises.
    testSmartCasts_.emplace(variable, std::make_pair(consequentTypeNew, alternateTypeNew));
    return true;
}

//==============================================================================//

void ETSChecker::SetArrayPreferredTypeForNestedMemberExpressions(ir::MemberExpression *expr, Type *annotationType)
{
    if ((expr == nullptr) || (annotationType == nullptr)) {
        return;
    }

    if (expr->Kind() != ir::MemberExpressionKind::ELEMENT_ACCESS) {
        return;
    }

    // Expand all member expressions
    Type *elementType = annotationType;
    ir::Expression *object = expr->Object();
    while ((object != nullptr) && (object->IsMemberExpression())) {
        ir::MemberExpression *memberExpr = object->AsMemberExpression();
        if (memberExpr->Kind() != ir::MemberExpressionKind::ELEMENT_ACCESS) {
            return;
        }

        object = memberExpr->Object();
        elementType = CreateETSArrayType(elementType);
    }

    // Set explicit target type for array
    if ((object != nullptr) && (object->IsArrayExpression())) {
        ir::ArrayExpression *array = object->AsArrayExpression();
        array->SetPreferredType(CreateETSArrayType(elementType));
    }
}

// 22955: type alias should be instantiated with Substitute
static void CollectAliasParametersForBoxing(Type *expandedAliasType, std::set<Type *> &parametersNeedToBeBoxed,
                                            bool needToBeBoxed)
{
    if (expandedAliasType->IsETSTypeParameter() && needToBeBoxed) {
        parametersNeedToBeBoxed.insert(expandedAliasType);
    } else if (expandedAliasType->IsETSObjectType()) {
        auto objectType = expandedAliasType->AsETSObjectType();
        needToBeBoxed =
            objectType->GetDeclNode()->IsClassDefinition() || objectType->GetDeclNode()->IsTSInterfaceDeclaration();
        for (const auto typeArgument : objectType->TypeArguments()) {
            CollectAliasParametersForBoxing(typeArgument, parametersNeedToBeBoxed, needToBeBoxed);
        }
    } else if (expandedAliasType->IsETSTupleType()) {
        auto tupleType = expandedAliasType->AsETSTupleType();
        needToBeBoxed = false;
        for (auto type : tupleType->GetTupleTypesList()) {
            CollectAliasParametersForBoxing(type, parametersNeedToBeBoxed, needToBeBoxed);
        }
    } else if (expandedAliasType->IsETSArrayType()) {
        auto arrayType = expandedAliasType->AsETSArrayType();
        needToBeBoxed = false;
        auto elementType = arrayType->ElementType();
        CollectAliasParametersForBoxing(elementType, parametersNeedToBeBoxed, needToBeBoxed);
    } else if (expandedAliasType->IsETSUnionType()) {
        auto unionType = expandedAliasType->AsETSUnionType();
        needToBeBoxed = false;
        for (auto type : unionType->ConstituentTypes()) {
            CollectAliasParametersForBoxing(type, parametersNeedToBeBoxed, needToBeBoxed);
        }
    } else if (expandedAliasType->IsETSFunctionType()) {
        auto functionType = expandedAliasType->AsETSFunctionType();
        needToBeBoxed = true;
        for (auto param : functionType->ArrowSignature()->Params()) {
            CollectAliasParametersForBoxing(param->TsType(), parametersNeedToBeBoxed, needToBeBoxed);
        }
        CollectAliasParametersForBoxing(functionType->ArrowSignature()->ReturnType(), parametersNeedToBeBoxed,
                                        needToBeBoxed);
    }
}

bool ETSChecker::CheckMinimumTypeArgsPresent(const ir::TSTypeAliasDeclaration *typeAliasNode,
                                             const ir::TSTypeParameterInstantiation *typeParams)
{
    size_t minNumberOfTypeParams =
        std::count_if(typeAliasNode->TypeParams()->Params().begin(), typeAliasNode->TypeParams()->Params().end(),
                      [](const ir::TSTypeParameter *param) { return param->DefaultType() == nullptr; });
    if (minNumberOfTypeParams > typeParams->Params().size() ||
        typeParams->Params().size() > typeAliasNode->TypeParams()->Params().size()) {
        LogError(diagnostic::EXPECTED_TYPE_ARGUMENTS, {minNumberOfTypeParams, typeParams->Params().size()},
                 typeParams->Start());
        return true;
    }

    return false;
}

ir::TypeNode *ETSChecker::ResolveTypeNodeForTypeArg(const ir::TSTypeAliasDeclaration *typeAliasNode,
                                                    const ir::TSTypeParameterInstantiation *typeParams, size_t idx)
{
    if (typeParams->Params().size() > idx) {
        return typeParams->Params().at(idx);
    }

    return typeAliasNode->TypeParams()->Params().at(idx)->DefaultType();
}

Type *ETSChecker::HandleTypeAlias(ir::Expression *const name, const ir::TSTypeParameterInstantiation *const typeParams,
                                  ir::TSTypeAliasDeclaration *const typeAliasNode)
{
    // NOTE (mmartin): modify for default params
    if ((typeParams == nullptr) != (typeAliasNode->TypeParams() == nullptr)) {
        if (typeParams == nullptr) {
            LogError(diagnostic::GENERIC_ALIAS_WITHOUT_PARAMS, {}, name->Start());
            return GlobalTypeError();
        }

        LogError(diagnostic::NON_GENERIC_ALIAS_WITH_PARAMS, {}, typeParams->Start());
        return GlobalTypeError();
    }

    if (typeParams == nullptr) {
        // SUPPRESS_CSA_NEXTLINE(alpha.core.AllocatorETSCheckerHint)
        return GetReferencedTypeBase(name);
    }

    for (auto *const origTypeParam : typeParams->Params()) {
        origTypeParam->Check(this);
    }

    // SUPPRESS_CSA_NEXTLINE(alpha.core.AllocatorETSCheckerHint)
    Type *const aliasType = GetReferencedTypeBase(name);
    auto *substitution = NewSubstitution();

    if (CheckMinimumTypeArgsPresent(typeAliasNode, typeParams)) {
        return GlobalTypeError();
    }

    std::set<Type *> parametersNeedToBeBoxed;
    auto expandedAliasType = aliasType->Substitute(Relation(), substitution);
    CollectAliasParametersForBoxing(expandedAliasType, parametersNeedToBeBoxed, false);

    for (std::size_t idx = 0; idx < typeAliasNode->TypeParams()->Params().size(); ++idx) {
        auto *typeAliasTypeName = typeAliasNode->TypeParams()->Params().at(idx)->Name();
        auto *typeAliasType = typeAliasTypeName->Variable()->TsType();
        if (!typeAliasType->IsETSTypeParameter()) {
            continue;
        }

        ir::TypeNode *typeNode = ResolveTypeNodeForTypeArg(typeAliasNode, typeParams, idx);
        auto paramType = typeNode->GetType(this);

        if (parametersNeedToBeBoxed.find(typeAliasType) != parametersNeedToBeBoxed.end()) {
            if (const auto boxedType = MaybeBoxInRelation(typeNode->GetType(this)); boxedType != nullptr) {
                paramType = boxedType;
            }
        }
        substitution->insert({typeAliasType->AsETSTypeParameter(), paramType});  // #21835: type argument is not boxed
    }

    // SUPPRESS_CSA_NEXTLINE(alpha.core.AllocatorETSCheckerHint)
    ValidateGenericTypeAliasForClonedNode(typeAliasNode->AsTSTypeAliasDeclaration(), typeParams);

    return aliasType->Substitute(Relation(), substitution);
}

std::vector<util::StringView> ETSChecker::GetNameForSynteticObjectType(const util::StringView &source)
{
    const std::string str = source.Mutf8();
    std::istringstream ss {str};
    const char delimiter = '.';
    std::string token;

    std::vector<util::StringView> syntheticName {};

    while (std::getline(ss, token, delimiter)) {
        if (!token.empty()) {
            util::UString sV(token, ProgramAllocator());
            syntheticName.emplace_back(sV.View());
        }
    }

    return syntheticName;
}

std::pair<bool, util::StringView> FindSpecifierForModuleObject(ir::ETSImportDeclaration *importDecl,
                                                               util::StringView const &name)
{
    if (importDecl == nullptr) {
        return std::make_pair(true, util::StringView());
    }

    for (auto item : importDecl->Specifiers()) {
        if (item->IsImportSpecifier() && item->AsImportSpecifier()->Imported()->Name().Is(name.Mutf8())) {
            if (!item->AsImportSpecifier()->Imported()->Name().Is(item->AsImportSpecifier()->Local()->Name().Mutf8())) {
                return std::make_pair(true, item->AsImportSpecifier()->Local()->Name());
            }
            return std::make_pair(true, util::StringView());
        }
    }
    return std::make_pair(false, util::StringView());
}

template <checker::PropertyType TYPE>
void ETSChecker::BindingsModuleObjectAddProperty(checker::ETSObjectType *moduleObjType,
                                                 ir::ETSImportDeclaration *importDecl,
                                                 const varbinder::Scope::VariableMap &bindings,
                                                 const util::StringView &importPath)
{
    for (auto [_, var] : bindings) {
        (void)_;
        auto [found, aliasedName] = FindSpecifierForModuleObject(importDecl, var->AsLocalVariable()->Name());
        if ((var->AsLocalVariable()->Declaration()->Node()->IsExported()) && found) {
            if (!aliasedName.Empty()) {
                moduleObjType->AddReExportAlias(var->Declaration()->Name(), aliasedName);
            }
            moduleObjType->AddProperty<TYPE>(
                var->AsLocalVariable(), FindPropNameForNamespaceImport(var->AsLocalVariable()->Name(), importPath));
        }
    }
}

util::StringView ETSChecker::FindPropNameForNamespaceImport(const util::StringView &originalName,
                                                            const util::StringView &importPath)
{
    auto exportAliases = VarBinder()->AsETSBinder()->GetSelectiveExportAliasMultimap();
    auto relatedMapItem = exportAliases.find(importPath);
    if (relatedMapItem != exportAliases.end()) {
        if (auto result = std::find_if(relatedMapItem->second.begin(), relatedMapItem->second.end(),
                                       [originalName](const auto &item) { return item.second.first == originalName; });
            result != relatedMapItem->second.end()) {
            return result->first;
        }
    }

    return originalName;
}

// Helps to prevent searching for the imported file among external sources if it is the entry program
static parser::Program *SelectEntryOrExternalProgram(varbinder::ETSBinder *etsBinder,
                                                     const util::StringView &importPath)
{
    if (importPath.Is(etsBinder->GetGlobalRecordTable()->Program()->AbsoluteName().Mutf8())) {
        return etsBinder->GetGlobalRecordTable()->Program();
    }

    auto programList = etsBinder->GetProgramList(importPath);
    return !programList.empty() ? programList.front() : nullptr;
}

void ETSChecker::SetPropertiesForModuleObject(checker::ETSObjectType *moduleObjType, const util::StringView &importPath,
                                              ir::ETSImportDeclaration *importDecl)
{
    parser::Program *program =
        SelectEntryOrExternalProgram(static_cast<varbinder::ETSBinder *>(VarBinder()), importPath);
    // Check imported properties before assigning them to module object
    if (!program->IsASTChecked()) {
        // NOTE: helps to avoid endless loop in case of recursive imports that uses all bindings
        program->SetASTChecked();
        program->Ast()->Check(this);
    }

    BindingsModuleObjectAddProperty<checker::PropertyType::STATIC_FIELD>(
        moduleObjType, importDecl, program->GlobalClassScope()->StaticFieldScope()->Bindings(), importPath);

    BindingsModuleObjectAddProperty<checker::PropertyType::STATIC_METHOD>(
        moduleObjType, importDecl, program->GlobalClassScope()->StaticMethodScope()->Bindings(), importPath);

    BindingsModuleObjectAddProperty<checker::PropertyType::STATIC_DECL>(
        moduleObjType, importDecl, program->GlobalClassScope()->StaticDeclScope()->Bindings(), importPath);

    BindingsModuleObjectAddProperty<checker::PropertyType::STATIC_DECL>(
        moduleObjType, importDecl, program->GlobalClassScope()->InstanceDeclScope()->Bindings(), importPath);

    BindingsModuleObjectAddProperty<checker::PropertyType::STATIC_DECL>(
        moduleObjType, importDecl, program->GlobalClassScope()->TypeAliasScope()->Bindings(), importPath);
}

void ETSChecker::SetrModuleObjectTsType(ir::Identifier *local, checker::ETSObjectType *moduleObjType)
{
    auto *etsBinder = static_cast<varbinder::ETSBinder *>(VarBinder());

    for (auto [bindingName, var] : etsBinder->TopScope()->Bindings()) {
        if (bindingName.Is(local->Name().Mutf8())) {
            var->SetTsType(moduleObjType);
        }
    }
}

Type *ETSChecker::GetReferencedTypeFromBase([[maybe_unused]] Type *baseType, [[maybe_unused]] ir::Expression *name)
{
    return TypeError(name, diagnostic::INVALID_TYPE_REF, name->Start());
}

Type *ETSChecker::GetReferencedTypeBase(ir::Expression *name)
{
    if (name->IsTSQualifiedName()) {
        return name->Check(this);
    }

    ES2PANDA_ASSERT(name->IsIdentifier());

    auto *const var = name->AsIdentifier()->Variable();
    ES2PANDA_ASSERT(var != nullptr);

    if (var->TsType() != nullptr && var->TsType()->IsTypeError()) {
        return name->SetTsType(GlobalTypeError());
    }

    auto *importData = VarBinder()->AsETSBinder()->DynamicImportDataForVar(var);
    if (importData != nullptr && importData->import->IsPureDynamic()) {
        return name->SetTsType(GlobalBuiltinDynamicType(importData->import->Language()));
    }

    return name->SetTsType(ResolveReferencedType(var->AsLocalVariable(), name));
}

Type *ETSChecker::ResolveReferencedType(varbinder::LocalVariable *refVar, const ir::Expression *name)
{
    switch (refVar->Declaration()->Node()->Type()) {
        case ir::AstNodeType::TS_INTERFACE_DECLARATION:
            return GetTypeFromInterfaceReference(refVar);
        case ir::AstNodeType::TS_ENUM_DECLARATION:
            return GlobalTypeError();
        case ir::AstNodeType::CLASS_DECLARATION:
        case ir::AstNodeType::STRUCT_DECLARATION:
        case ir::AstNodeType::CLASS_DEFINITION:
            if (refVar->Declaration()->Node()->AsClassDefinition()->IsNamespaceTransformed()) {
                LogError(diagnostic::NAMESPACE_AS_TYPE, {refVar->Name()}, name->Start());
                return GlobalTypeError();
            }
            return GetTypeFromClassReference(refVar);
        case ir::AstNodeType::TS_TYPE_PARAMETER:
            return GetTypeFromTypeParameterReference(refVar, name->Start());
        case ir::AstNodeType::TS_TYPE_ALIAS_DECLARATION:
            return GetTypeFromTypeAliasReference(refVar);
        case ir::AstNodeType::ANNOTATION_DECLARATION:
            LogError(diagnostic::ANNOTATION_AS_TYPE, {}, name->Start());
            return GlobalTypeError();

        default:
            ES2PANDA_UNREACHABLE();
    }
}

checker::Type *ETSChecker::GetElementTypeOfArray(checker::Type *type)
{
    if (type->IsTypeError()) {
        return GlobalTypeError();
    }
    if (type->IsETSArrayType()) {
        return type->AsETSArrayType()->ElementType();
    }

    ES2PANDA_ASSERT(type->IsETSResizableArrayType());
    return type->AsETSResizableArrayType()->ElementType();
}

const checker::Type *ETSChecker::GetElementTypeOfArray(const checker::Type *type) const
{
    if (type->IsETSArrayType()) {
        return type->AsETSArrayType()->ElementType();
    }

    ES2PANDA_ASSERT(type->IsETSResizableArrayType());
    return type->AsETSResizableArrayType()->ElementType();
}

void ETSChecker::ConcatConstantString(util::UString &target, Type *type)
{
    switch (ETSType(type)) {
        case TypeFlag::ETS_OBJECT: {
            ES2PANDA_ASSERT(type->IsETSStringType());
            target.Append(type->AsETSStringType()->GetValue());
            break;
        }
        case TypeFlag::ETS_BOOLEAN: {
            target.Append(type->AsETSBooleanType()->GetValue() ? "true" : "false");
            break;
        }
        case TypeFlag::BYTE: {
            target.Append(std::to_string(type->AsByteType()->GetValue()));
            break;
        }
        case TypeFlag::CHAR: {
            std::string s(1, type->AsCharType()->GetValue());
            target.Append(s);
            break;
        }
        case TypeFlag::SHORT: {
            target.Append(std::to_string(type->AsShortType()->GetValue()));
            break;
        }
        case TypeFlag::INT: {
            target.Append(std::to_string(type->AsIntType()->GetValue()));
            break;
        }
        case TypeFlag::LONG: {
            target.Append(std::to_string(type->AsLongType()->GetValue()));
            break;
        }
        case TypeFlag::FLOAT: {
            target.Append(std::to_string(type->AsFloatType()->GetValue()));
            break;
        }
        case TypeFlag::DOUBLE: {
            target.Append(std::to_string(type->AsDoubleType()->GetValue()));
            break;
        }
        default: {
            ES2PANDA_UNREACHABLE();
        }
    }
}

Type *ETSChecker::HandleStringConcatenation(Type *leftType, Type *rightType)
{
    ES2PANDA_ASSERT(leftType->IsETSStringType() || rightType->IsETSStringType());

    if (!leftType->HasTypeFlag(checker::TypeFlag::CONSTANT) || !rightType->HasTypeFlag(checker::TypeFlag::CONSTANT) ||
        leftType->IsETSBigIntType() || rightType->IsETSBigIntType()) {
        return GlobalETSStringLiteralType();
    }

    util::UString concatenated(ProgramAllocator());
    ConcatConstantString(concatenated, leftType);
    ConcatConstantString(concatenated, rightType);

    return CreateETSStringLiteralType(concatenated.View());
}

checker::ETSFunctionType *ETSChecker::FindFunctionInVectorGivenByName(util::StringView name,
                                                                      ArenaVector<checker::ETSFunctionType *> &list)
{
    for (auto *it : list) {
        if (it->Name() == name) {
            return it;
        }
    }

    return nullptr;
}

bool ETSChecker::IsFunctionContainsSignature(checker::ETSFunctionType *funcType, Signature *signature)
{
    for (auto *it : funcType->CallSignatures()) {
        Relation()->SignatureIsSupertypeOf(it, signature);
        if (Relation()->IsTrue()) {
            return true;
        }
    }

    return false;
}

bool ETSChecker::CheckFunctionContainsClashingSignature(const checker::ETSFunctionType *funcType, Signature *signature)
{
    for (auto *it : funcType->CallSignatures()) {
        SavedTypeRelationFlagsContext strfCtx(Relation(), TypeRelationFlag::NONE);
        Relation()->SignatureIsSupertypeOf(it, signature);
        if (Relation()->IsTrue() && it->Function()->Id()->Name() == signature->Function()->Id()->Name()) {
            std::stringstream ss;
            it->ToString(ss, nullptr, true);
            auto sigStr1 = ss.str();
            ss.str(std::string {});  // Clear buffer
            signature->ToString(ss, nullptr, true);
            auto sigStr2 = ss.str();
            LogError(
                diagnostic::FUNCTION_REDECLERATION,
                {it->Function()->Id()->Name(), sigStr1.c_str(), signature->Function()->Id()->Name(), sigStr2.c_str()},
                signature->Function()->ReturnTypeAnnotation()->Start());
            return false;
        }
    }
    return true;
}

void ETSChecker::MergeSignatures(checker::ETSFunctionType *target, checker::ETSFunctionType *source)
{
    for (auto *s : source->CallSignatures()) {
        if (IsFunctionContainsSignature(target, s)) {
            continue;
        }

        if (!CheckFunctionContainsClashingSignature(target, s)) {
            continue;
        }
        target->AddCallSignature(s);
    }
}

void ETSChecker::MergeComputedAbstracts(ArenaVector<checker::ETSFunctionType *> &merged,
                                        ArenaVector<checker::ETSFunctionType *> &current)
{
    for (auto *curr : current) {
        auto name = curr->Name();
        auto *found = FindFunctionInVectorGivenByName(name, merged);
        if (found != nullptr) {
            MergeSignatures(found, curr);
            continue;
        }

        merged.push_back(curr);
    }
}

ir::AstNode *ETSChecker::FindAncestorGivenByType(ir::AstNode *node, ir::AstNodeType type, const ir::AstNode *endNode)
{
    auto *iter = node->Parent();

    while (iter != endNode) {
        if (iter->Type() == type) {
            return iter;
        }

        iter = iter->Parent();
    }

    return nullptr;
}

util::StringView ETSChecker::GetContainingObjectNameFromSignature(Signature *signature)
{
    ES2PANDA_ASSERT(signature->Function());
    auto *iter = signature->Function()->Parent();

    while (iter != nullptr) {
        if (iter->IsClassDefinition()) {
            return iter->AsClassDefinition()->Ident()->Name();
        }

        if (iter->IsTSInterfaceDeclaration()) {
            return iter->AsTSInterfaceDeclaration()->Id()->Name();
        }

        iter = iter->Parent();
    }

    ES2PANDA_UNREACHABLE();
    return {""};
}

varbinder::VariableFlags ETSChecker::GetAccessFlagFromNode(const ir::AstNode *node)
{
    if (node->IsPrivate()) {
        return varbinder::VariableFlags::PRIVATE;
    }

    if (node->IsProtected()) {
        return varbinder::VariableFlags::PROTECTED;
    }

    return varbinder::VariableFlags::PUBLIC;
}

Type *ETSChecker::CheckSwitchDiscriminant(ir::Expression *discriminant)
{
    discriminant->Check(this);
    auto *discriminantType = GetNonConstantType(MaybeUnboxExpression(discriminant));
    if (!discriminantType->HasTypeFlag(TypeFlag::VALID_SWITCH_TYPE)) {
        if (!(discriminantType->IsETSObjectType() &&
              discriminantType->AsETSObjectType()->HasObjectFlag(
                  ETSObjectFlags::BUILTIN_STRING | ETSObjectFlags::STRING | ETSObjectFlags::ENUM_OBJECT))) {
            LogError(diagnostic::ENUM_INVALID_DISCRIMINANT, {discriminantType}, discriminant->Start());
        }
    }

    return discriminantType;
}

void ETSChecker::AddBoxingUnboxingFlagsToNode(ir::AstNode *node, Type *boxingUnboxingType)
{
    if (boxingUnboxingType->IsETSObjectType()) {
        node->AddBoxingUnboxingFlags(GetBoxingFlag(boxingUnboxingType));
    } else if (!boxingUnboxingType->IsETSUnionType()) {
        node->AddBoxingUnboxingFlags(GetUnboxingFlag(boxingUnboxingType));
    }
}

Type *ETSChecker::MaybeBoxExpression(ir::Expression *expr)
{
    auto *promoted = MaybeBoxType(expr->TsType());
    if (promoted != expr->TsType()) {
        expr->AddBoxingUnboxingFlags(GetBoxingFlag(promoted));
    }
    return promoted;
}

Type *ETSChecker::MaybeUnboxExpression(ir::Expression *expr)
{
    auto *primitive = MaybeUnboxType(expr->TsType());
    if (primitive != expr->TsType()) {
        expr->AddBoxingUnboxingFlags(GetUnboxingFlag(primitive));
    }
    return primitive;
}

void ETSChecker::CheckForSameSwitchCases(ArenaVector<ir::SwitchCaseStatement *> const &cases)
{
    CheckItemCasesConstant(cases);
    CheckItemCasesDuplicate(cases);
}

std::string ETSChecker::GetStringFromIdentifierValue(checker::Type *caseType) const
{
    if (caseType->IsETSStringType()) {
        return std::string(caseType->AsETSStringType()->GetValue());
    }
    const auto identifierTypeKind = ETSChecker::TypeKind(caseType);
    switch (identifierTypeKind) {
        case TypeFlag::BYTE: {
            return std::to_string(caseType->AsByteType()->GetValue());
        }
        case TypeFlag::SHORT: {
            return std::to_string(caseType->AsShortType()->GetValue());
        }
        case TypeFlag::CHAR: {
            return std::to_string(caseType->AsCharType()->GetValue());
        }
        case TypeFlag::INT: {
            return std::to_string(caseType->AsIntType()->GetValue());
        }
        case TypeFlag::LONG: {
            return std::to_string(caseType->AsLongType()->GetValue());
        }
        case TypeFlag::ETS_OBJECT: {
            VarBinder()->ThrowError(caseType->AsETSObjectType()->Variable()->Declaration()->Node()->Start(),
                                    diagnostic::NOT_IMPLEMENTED);
            return "error";
        }
        default: {
            ES2PANDA_UNREACHABLE();
        }
    }
}

bool IsConstantMemberOrIdentifierExpression(ir::Expression *expression, bool checkForConst = false)
{
    varbinder::Variable *var = nullptr;
    if (expression->IsIdentifier()) {
        var = expression->AsIdentifier()->Variable();
    } else if (expression->IsMemberExpression()) {
        var = expression->AsMemberExpression()->PropVar();
    }

    if (var == nullptr) {
        return false;
    }
    bool isConst = checkForConst ? (var->TsType()->HasTypeFlag(checker::TypeFlag::CONSTANT)) : true;
    return ((var->Declaration()->IsConstDecl() && isConst) ||
            (var->Declaration()->IsReadonlyDecl() && var->HasFlag(varbinder::VariableFlags::STATIC)));
}

static bool IsValidSwitchType(checker::Type *caseType)
{
    return caseType->HasTypeFlag(checker::TypeFlag::VALID_SWITCH_TYPE) || caseType->IsETSStringType() ||
           caseType->IsETSEnumType();
}

void CheckEnumCaseUnqualified(ETSChecker *checker, ir::Expression const *const caseTest)
{
    if (!caseTest->IsMemberExpression()) {
        checker->LogError(diagnostic::SWITCH_ENUM_NOT_UNQUALIFIED_ENUM_CONST, {}, caseTest->Start());
        return;
    }

    auto caseMember = caseTest->AsMemberExpression();
    auto baseObject = caseMember->Object();

    util::StringView enumName;
    if (baseObject->IsIdentifier()) {
        enumName = baseObject->AsIdentifier()->Name();
    } else if (baseObject->IsMemberExpression()) {
        enumName = baseObject->AsMemberExpression()->Property()->AsIdentifier()->Name();
    } else {
        checker->LogError(diagnostic::SWITCH_ENUM_NOT_UNQUALIFIED_ENUM_CONST, {}, caseTest->Start());
    }

    auto enumType = caseTest->TsType()->AsETSObjectType();
    if (enumName != enumType->Name()) {
        checker->LogError(diagnostic::SWITCH_ENUM_NOT_UNQUALIFIED_ENUM_CONST, {}, caseTest->Start());
    }
}

void ETSChecker::CheckItemCasesConstant(ArenaVector<ir::SwitchCaseStatement *> const &cases)
{
    for (auto &it : cases) {
        auto *caseTest = it->Test();
        if (caseTest == nullptr) {
            continue;
        }
        auto *caseType = caseTest->TsType();
        if (caseType->HasTypeFlag(TypeFlag::TYPE_ERROR)) {
            continue;
        }

        if (caseTest->TsType()->IsETSEnumType()) {
            CheckEnumCaseUnqualified(this, caseTest);
            continue;
        }

        if (caseTest->IsIdentifier() || caseTest->IsMemberExpression()) {
            if (!IsConstantMemberOrIdentifierExpression(caseTest)) {
                LogError(diagnostic::NOT_CONSTANT, {}, it->Start());
                continue;
            }

            if (!IsValidSwitchType(caseType)) {
                LogError(diagnostic::SWITCH_CASE_INVALID_TYPE, {caseType}, it->Start());
            }
        }
    }
}

void CheckItemEnumType(ir::Expression const *const caseTest, ir::Expression const *const compareCaseTest,
                       ETSChecker *checker, bool &isDup)
{
    // These case has logged error before, no need log error.
    if (!caseTest->IsMemberExpression() || !compareCaseTest->IsMemberExpression()) {
        return;
    }
    if (!caseTest->AsMemberExpression()->Object()->IsIdentifier() ||
        !compareCaseTest->AsMemberExpression()->Object()->IsIdentifier()) {
        return;
    }
    if (caseTest->AsMemberExpression()->Object()->AsIdentifier()->Name() !=
        compareCaseTest->AsMemberExpression()->Object()->AsIdentifier()->Name()) {
        return;
    }

    if (!caseTest->AsMemberExpression()->Property()->IsIdentifier() ||
        !compareCaseTest->AsMemberExpression()->Property()->IsIdentifier()) {
        return;
    }
    if (caseTest->AsMemberExpression()->Property()->AsIdentifier()->Name() ==
        compareCaseTest->AsMemberExpression()->Property()->AsIdentifier()->Name()) {
        isDup = true;
        checker->LogError(diagnostic::SWITCH_CASE_DUPLICATE, {}, caseTest->Start());
    }
}

void ETSChecker::CheckItemCasesDuplicate(ArenaVector<ir::SwitchCaseStatement *> const &cases)
{
    for (size_t caseNum = 0; caseNum < cases.size(); caseNum++) {
        bool isItemDuplicate = false;
        for (size_t compareCase = caseNum + 1; compareCase < cases.size(); compareCase++) {
            auto *caseTest = cases.at(caseNum)->Test();
            auto *compareCaseTest = cases.at(compareCase)->Test();

            if (caseTest == nullptr || compareCaseTest == nullptr) {
                continue;
            }

            if (caseTest->TsType()->IsETSEnumType() && compareCaseTest->TsType()->IsETSEnumType()) {
                CheckItemEnumType(caseTest, compareCaseTest, this, isItemDuplicate);
                continue;
            }

            if (caseTest->IsIdentifier() || caseTest->IsMemberExpression()) {
                CheckIdentifierSwitchCase(caseTest, compareCaseTest, cases.at(caseNum)->Start());
                continue;
            }

            if (compareCaseTest->IsIdentifier() || compareCaseTest->IsMemberExpression()) {
                CheckIdentifierSwitchCase(compareCaseTest, caseTest, cases.at(compareCase)->Start());
                continue;
            }

            if (caseTest->IsLiteral() && compareCaseTest->IsLiteral() &&
                GetStringFromLiteral(caseTest) != GetStringFromLiteral(compareCaseTest)) {
                continue;
            }

            if (!(IsConstantExpression(caseTest, caseTest->TsType()) || caseTest->IsLiteral()) ||
                !(IsConstantExpression(compareCaseTest, compareCaseTest->TsType()) || compareCaseTest->IsLiteral())) {
                continue;
            }

            if (!isItemDuplicate) {
                isItemDuplicate = true;
                LogError(diagnostic::SWITCH_CASE_DUPLICATE, {}, cases.at(compareCase)->Start());
            }
        }
    }
}

bool ETSChecker::CompareIdentifiersValuesAreDifferent(ir::Expression *compareValue, const std::string &caseValue)
{
    checker::Type *compareCaseType = compareValue->TsType();

    if (compareCaseType->HasTypeFlag(TypeFlag::TYPE_ERROR)) {
        return true;
    }

    if (IsConstantMemberOrIdentifierExpression(compareValue)) {
        const auto compareCaseValue = GetStringFromIdentifierValue(compareCaseType);
        return caseValue != compareCaseValue;
    }

    return caseValue != GetStringFromLiteral(compareValue);
}

void ETSChecker::CheckIdentifierSwitchCase(ir::Expression *currentCase, ir::Expression *compareCase,
                                           const lexer::SourcePosition &pos)
{
    currentCase->Check(this);

    if (!IsConstantMemberOrIdentifierExpression(currentCase, true)) {
        return;
    }

    checker::Type *caseType = currentCase->TsType();

    if (!IsValidSwitchType(caseType)) {
        return;
    }

    if (!CompareIdentifiersValuesAreDifferent(compareCase, GetStringFromIdentifierValue(caseType))) {
        LogError(diagnostic::SWITCH_CASE_VAR_DUPLICATE_VAL, {}, pos);
        return;
    }
}

std::string ETSChecker::GetStringFromLiteral(ir::Expression *caseTest) const
{
    switch (caseTest->Type()) {
        case ir::AstNodeType::CHAR_LITERAL: {
            return std::to_string(caseTest->AsCharLiteral()->Char());
        }
        case ir::AstNodeType::STRING_LITERAL:
        case ir::AstNodeType::NULL_LITERAL:
        case ir::AstNodeType::UNDEFINED_LITERAL:
        case ir::AstNodeType::NUMBER_LITERAL: {
            return util::Helpers::LiteralToPropName(caseTest).Mutf8();
        }
        default:
            ES2PANDA_UNREACHABLE();
    }
}

bool ETSChecker::IsSameDeclarationType(varbinder::LocalVariable *target, varbinder::LocalVariable *compare)
{
    return target->Declaration()->Type() == compare->Declaration()->Type();
}

ir::BlockStatement *ETSChecker::FindFinalizerOfTryStatement(ir::AstNode *startFrom, const ir::AstNode *p)
{
    auto *iter = startFrom->Parent();

    do {
        if (iter->IsBlockStatement()) {
            ir::BlockStatement *finallyBlock = iter->AsBlockStatement();

            if (finallyBlock == p->AsTryStatement()->FinallyBlock()) {
                return finallyBlock;
            }
        }

        iter = iter->Parent();
    } while (iter != p);

    return nullptr;
}

ETSObjectType *ETSChecker::GetRelevantArgumentedTypeFromChild(ETSObjectType *const child, ETSObjectType *const target)
{
    if (child->GetDeclNode() == target->GetDeclNode()) {
        auto *relevantType = CreateETSObjectType(child->GetDeclNode(), child->ObjectFlags());

        ArenaVector<Type *> params = child->TypeArguments();

        relevantType->SetTypeArguments(std::move(params));
        relevantType->SetEnclosingType(child->EnclosingType());
        relevantType->SetSuperType(child->SuperType());

        return relevantType;
    }

    ES2PANDA_ASSERT(child->SuperType() != nullptr);

    return GetRelevantArgumentedTypeFromChild(child->SuperType(), target);
}

void ETSChecker::EmplaceSubstituted(Substitution *substitution, ETSTypeParameter *tparam, Type *typeArg)
{
    // *only* reference type may be substituted, no exceptions
    ES2PANDA_ASSERT(typeArg->IsETSReferenceType());
    substitution->emplace(tparam, typeArg);
}

util::StringView ETSChecker::GetHashFromTypeArguments(const ArenaVector<Type *> &typeArgTypes)
{
    std::stringstream ss;

    for (auto *it : typeArgTypes) {
        it->ToString(ss, true);
        ss << compiler::Signatures::MANGLE_SEPARATOR;

        // In case of ETSTypeParameters storing the name might not be sufficient as there can
        // be multiple different type parameters with the same name. For those we test identity based
        // on their memory address equality, so we store them in the hash to keep it unique.
        // To make it consistent we store it for every type.
        // NOTE (mmartin): change bare address to something more appropriate unique representation
        ss << it << compiler::Signatures::MANGLE_SEPARATOR;
    }

    return util::UString(ss.str(), ProgramAllocator()).View();
}

util::StringView ETSChecker::GetHashFromSubstitution(const Substitution *substitution, const bool extensionFuncFlag)
{
    std::vector<std::string> fields;
    for (auto [k, v] : *substitution) {
        std::stringstream ss;
        k->ToString(ss, true);
        ss << ":";
        v->ToString(ss, true);
        // NOTE (mmartin): change bare address to something more appropriate unique representation
        ss << ":" << k << ":" << v;
        fields.push_back(ss.str());
    }
    std::sort(fields.begin(), fields.end());

    std::stringstream ss;
    for (auto &fstr : fields) {
        ss << fstr;
        ss << ";";
    }

    if (extensionFuncFlag) {
        ss << "extensionFunctionType;";
    }
    return util::UString(ss.str(), ProgramAllocator()).View();
}

util::StringView ETSChecker::GetHashFromFunctionType(ir::ETSFunctionType *type)
{
    std::stringstream ss;
    for (auto *p : type->Params()) {
        auto *const param = p->AsETSParameterExpression();
        param->TypeAnnotation()->GetType(this)->ToString(ss, true);
        ss << ";";
    }

    if (type->IsExtensionFunction()) {
        if (type->ReturnType()->IsTSThisType()) {
            type->Params()[0]->AsETSParameterExpression()->TypeAnnotation()->TsType()->ToString(ss, true);
        } else {
            type->ReturnType()->GetType(this)->ToString(ss, true);
        }
        ss << "extensionFunction;";
    } else {
        type->ReturnType()->GetType(this)->ToString(ss, true);
    }

    ss << ";";

    if (type->IsThrowing()) {
        ss << "throws;";
    }

    if (type->IsRethrowing()) {
        ss << "rethrows;";
    }

    return util::UString(ss.str(), ProgramAllocator()).View();
}

ETSObjectType *ETSChecker::GetOriginalBaseType(Type *const object)
{
    if (object == nullptr || !object->IsETSObjectType()) {
        return nullptr;
    }

    return object->AsETSObjectType()->GetOriginalBaseType();
}

void ETSChecker::CheckValidGenericTypeParameter(Type *const argType, const lexer::SourcePosition &pos)
{
    std::stringstream ss;
    argType->ToString(ss);
    LogError(diagnostic::INVALID_TYPE_PARAM, {ss.str()}, pos);
}

bool ETSChecker::CheckNumberOfTypeArguments(ETSObjectType *const type, ir::TSTypeParameterInstantiation *const typeArgs,
                                            const lexer::SourcePosition &pos)
{
    auto const &typeParams = type->TypeArguments();
    if (typeParams.empty()) {
        if (typeArgs != nullptr) {
            LogError(diagnostic::NOT_GENERIC, {type}, pos);
            return false;
        }
        return true;
    }

    size_t minimumTypeArgs = std::count_if(typeParams.begin(), typeParams.end(), [](Type *param) {
        return param->IsETSTypeParameter() && param->AsETSTypeParameter()->GetDefaultType() == nullptr;
    });
    if (typeArgs == nullptr && minimumTypeArgs > 0) {
        LogError(diagnostic::GENERIC_WITHOUT_TYPE_PARAMS, {type}, pos);
        return false;
    }

    if (typeArgs != nullptr &&
        ((minimumTypeArgs > typeArgs->Params().size()) || (typeParams.size() < typeArgs->Params().size()))) {
        LogError(diagnostic::GENERIC_TYPE_PARAM_COUNT_MISMATCH, {type, minimumTypeArgs, typeArgs->Params().size()},
                 pos);
        return false;
    }
    return true;
}

bool ETSChecker::NeedTypeInference(const ir::ScriptFunction *lambda)
{
    if (lambda->ReturnTypeAnnotation() == nullptr) {
        return true;
    }
    for (auto *const param : lambda->Params()) {
        if (param->AsETSParameterExpression()->TypeAnnotation() == nullptr) {
            return true;
        }
    }
    return false;
}

std::vector<bool> ETSChecker::FindTypeInferenceArguments(const ArenaVector<ir::Expression *> &arguments)
{
    std::vector<bool> argTypeInferenceRequired(arguments.size());
    size_t index = 0;
    for (ir::Expression *arg : arguments) {
        if (arg->IsArrowFunctionExpression()) {
            ir::ScriptFunction *const lambda = arg->AsArrowFunctionExpression()->Function();
            if (NeedTypeInference(lambda)) {
                argTypeInferenceRequired[index] = true;
            }
        }
        ++index;
    }
    return argTypeInferenceRequired;
}

// #22952: optional arrow leftovers
bool ETSChecker::CheckLambdaAssignableUnion(ir::AstNode *typeAnn, ir::ScriptFunction *lambda)
{
    for (auto *type : typeAnn->AsETSUnionType()->Types()) {
        if (type->IsETSFunctionType()) {
            return lambda->Params().size() == type->AsETSFunctionType()->Params().size();
        }
    }

    return false;
}

void ETSChecker::InferTypesForLambda(ir::ScriptFunction *lambda, ir::ETSFunctionType *calleeType,
                                     Signature *maybeSubstitutedFunctionSig)
{
    for (size_t i = 0; i < lambda->Params().size(); ++i) {
        auto *const lambdaParam = lambda->Params().at(i)->AsETSParameterExpression()->Ident();
        if (lambdaParam->TypeAnnotation() == nullptr) {
            // SUPPRESS_CSA_NEXTLINE(alpha.core.AllocatorETSCheckerHint)
            Type *inferredType = calleeType->Params()[i]->AsETSParameterExpression()->TypeAnnotation()->Check(this);
            bool isPrimitive = inferredType != nullptr && inferredType->IsETSPrimitiveType();
            if (!isPrimitive && maybeSubstitutedFunctionSig != nullptr) {
                ES2PANDA_ASSERT(maybeSubstitutedFunctionSig->Params().size() == calleeType->Params().size());
                inferredType = maybeSubstitutedFunctionSig->Params()[i]->TsType();
            }
            lambdaParam->Variable()->SetTsType(inferredType);
            lambdaParam->SetTsType(inferredType);
        }
    }

    if (lambda->ReturnTypeAnnotation() == nullptr) {
        // SUPPRESS_CSA_NEXTLINE(alpha.core.AllocatorETSCheckerHint)
        Type *inferredReturnType = calleeType->ReturnType()->GetType(this);
        bool isPrimitive = inferredReturnType != nullptr && inferredReturnType->IsETSPrimitiveType();
        if (!isPrimitive && maybeSubstitutedFunctionSig != nullptr) {
            inferredReturnType = maybeSubstitutedFunctionSig->ReturnType();
        }
        lambda->SetPreferredReturnType(inferredReturnType);
    }
}

void ETSChecker::InferTypesForLambda(ir::ScriptFunction *lambda, Signature *signature)
{
    ES2PANDA_ASSERT(signature->Params().size() >= lambda->Params().size());
    for (size_t i = 0; i < lambda->Params().size(); ++i) {
        auto *const lambdaParam = lambda->Params().at(i)->AsETSParameterExpression()->Ident();
        if (lambdaParam->TypeAnnotation() == nullptr) {
            // SUPPRESS_CSA_NEXTLINE(alpha.core.AllocatorETSCheckerHint)
            lambdaParam->Variable()->SetTsType(signature->Params().at(i)->TsType());
            lambdaParam->SetTsType(signature->Params().at(i)->TsType());
        }
    }

    if (lambda->ReturnTypeAnnotation() == nullptr) {
        // SUPPRESS_CSA_NEXTLINE(alpha.core.AllocatorETSCheckerHint)
        lambda->SetPreferredReturnType(signature->ReturnType());
    }
}

void ETSChecker::ModifyPreferredType(ir::ArrayExpression *const arrayExpr, Type *const newPreferredType)
{
    // After modifying the preferred type of an array expression, it needs to be rechecked at the call site
    arrayExpr->SetPreferredType(newPreferredType);
    arrayExpr->SetTsType(nullptr);

    for (auto *const element : arrayExpr->Elements()) {
        if (element->IsArrayExpression()) {
            ModifyPreferredType(element->AsArrayExpression(), nullptr);
        }
    }
}

void ETSChecker::TryInferTypeForLambdaTypeAlias(ir::ArrowFunctionExpression *expr, ETSFunctionType *calleeType)
{
    ES2PANDA_ASSERT(expr->IsArrowFunctionExpression());
    ES2PANDA_ASSERT(calleeType->IsETSArrowType());

    ir::ScriptFunction *const lambda = expr->AsArrowFunctionExpression()->Function();

    auto *signature = calleeType->CallSignaturesOfMethodOrArrow()[0];
    if (signature->Params().size() >= lambda->Params().size() && NeedTypeInference(lambda)) {
        InferTypesForLambda(lambda, signature);
    }
}

bool ETSChecker::IsInLocalClass(const ir::AstNode *node) const
{
    while (node != nullptr) {
        if (node->Type() == ir::AstNodeType::CLASS_DEFINITION) {
            return node->AsClassDefinition()->IsLocal();
        }
        node = node->Parent();
    }

    return false;
}

ir::Expression *ETSChecker::GenerateImplicitInstantiateArg(const std::string &className)
{
    std::string implicitInstantiateArgument = "()=>{return new " + className + "()}";
    parser::Program program(ProgramAllocator(), VarBinder());
    auto parser = parser::ETSParser(&program, nullptr, DiagnosticEngine());
    // SUPPRESS_CSA_NEXTLINE(alpha.core.AllocatorETSCheckerHint)
    auto *argExpr = parser.CreateExpression(implicitInstantiateArgument);
    // NOTE(kaskov): #23399 We temporary delete SourceRange of all artificially created nodes (not from original
    // Lexer()), because all errors, which created by this code, will got a segfault. That caused because Program exist
    // till the end this function, and not avaible in diagnosticEngine. Now errors printed, but whitout position
    // because it doesn't actually exist). PS.Previously written competely wrong positons and file, so situation
    // isn't changed.
    compiler::SetSourceRangesRecursively(argExpr, lexer::SourceRange());
    argExpr->IterateRecursively([](ir::AstNode *node) -> void { node->SetRange(lexer::SourceRange()); });
    compiler::InitScopesPhaseETS::RunExternalNode(argExpr, &program);

    return argExpr;
}

static void ReInitScopesForTypeAnnotation(ETSChecker *checker, ir::TypeNode *typeAnno, varbinder::Scope *paramScope)
{
    if (typeAnno != nullptr) {
        compiler::ClearTypesVariablesAndScopes(typeAnno);
        auto classCtx = varbinder::LexicalScope<varbinder::Scope>::Enter(checker->VarBinder(), paramScope);
        compiler::InitScopesPhaseETS::RunExternalNode(typeAnno, checker->VarBinder());
    }
}

ir::ClassProperty *ETSChecker::ClassPropToImplementationProp(ir::ClassProperty *classProp, varbinder::ClassScope *scope)
{
    classProp->Key()->AsIdentifier()->SetName(
        util::UString(std::string(compiler::Signatures::PROPERTY) + classProp->Key()->AsIdentifier()->Name().Mutf8(),
                      ProgramAllocator())
            .View());
    classProp->AddModifier(ir::ModifierFlags::PRIVATE);

    auto *fieldDecl = ProgramAllocator()->New<varbinder::LetDecl>(classProp->Key()->AsIdentifier()->Name());
    fieldDecl->BindNode(classProp);

    auto fieldVar = scope->InstanceFieldScope()->AddDecl(ProgramAllocator(), fieldDecl, ScriptExtension::ETS);
    fieldVar->AddFlag(varbinder::VariableFlags::PROPERTY);
    fieldVar->SetScope(scope->InstanceFieldScope());

    classProp->Key()->SetVariable(fieldVar);
    fieldVar->SetTsType(classProp->TsType());

    auto classCtx = varbinder::LexicalScope<varbinder::ClassScope>::Enter(VarBinder(), scope);
    ReInitScopesForTypeAnnotation(this, classProp->TypeAnnotation(), scope);
    compiler::InitScopesPhaseETS::RunExternalNode(classProp->Value(), VarBinder());

    return classProp;
}

// CC-OFFNXT(huge_method[C++], G.FUN.01-CPP) solid logic
void ETSChecker::GenerateGetterSetterBody(ArenaVector<ir::Statement *> &stmts, ArenaVector<ir::Expression *> &params,
                                          ir::ClassProperty *const field, varbinder::FunctionParamScope *paramScope,
                                          bool isSetter)
{
    auto *classDef = field->Parent()->AsClassDefinition();

    ir::Expression *baseExpression;
    if ((field->Modifiers() & ir::ModifierFlags::SUPER_OWNER) != 0U) {
        // SUPPRESS_CSA_NEXTLINE(alpha.core.AllocatorETSCheckerHint)
        baseExpression = ProgramAllocator()->New<ir::SuperExpression>();
    } else {
        // SUPPRESS_CSA_NEXTLINE(alpha.core.AllocatorETSCheckerHint)
        baseExpression = ProgramAllocator()->New<ir::ThisExpression>();
    }
    baseExpression->SetParent(classDef);
    baseExpression->SetTsType(classDef->TsType());

    auto *memberExpression =
        // SUPPRESS_CSA_NEXTLINE(alpha.core.AllocatorETSCheckerHint)
        ProgramAllocNode<ir::MemberExpression>(baseExpression,
                                               // SUPPRESS_CSA_NEXTLINE(alpha.core.AllocatorETSCheckerHint)
                                               field->Key()->AsIdentifier()->Clone(ProgramAllocator(), nullptr),
                                               ir::MemberExpressionKind::PROPERTY_ACCESS, false, false);
    memberExpression->SetTsType(field->TsType());
    memberExpression->SetPropVar(field->Key()->Variable()->AsLocalVariable());
    memberExpression->SetRange(classDef->Range());
    if (memberExpression->ObjType() == nullptr && classDef->TsType() != nullptr) {
        memberExpression->SetObjectType(classDef->TsType()->AsETSObjectType());
    }

    if (!isSetter) {
        // SUPPRESS_CSA_NEXTLINE(alpha.core.AllocatorETSCheckerHint)
        stmts.push_back(ProgramAllocNode<ir::ReturnStatement>(memberExpression));
        return;
    }

    // SUPPRESS_CSA_NEXTLINE(alpha.core.AllocatorETSCheckerHint)
    auto *paramIdent = field->Key()->AsIdentifier()->Clone(ProgramAllocator(), nullptr);
    if (field->TypeAnnotation() != nullptr) {
        // SUPPRESS_CSA_NEXTLINE(alpha.core.AllocatorETSCheckerHint)
        auto *const typeAnnotation = field->TypeAnnotation()->Clone(ProgramAllocator(), paramIdent);
        paramIdent->SetTsTypeAnnotation(typeAnnotation);
        ReInitScopesForTypeAnnotation(this, typeAnnotation, paramScope);
    } else {
        paramIdent->SetTsType(field->TsType());
    }

    // SUPPRESS_CSA_NEXTLINE(alpha.core.AllocatorETSCheckerHint)
    auto *paramExpression = ProgramAllocNode<ir::ETSParameterExpression>(paramIdent, false, ProgramAllocator());
    paramExpression->SetRange(paramIdent->Range());

<<<<<<< HEAD
    auto [paramVar, node] = paramScope->AddParamDecl(Allocator(), VarBinder(), paramExpression);
=======
    auto [paramVar, node] = paramScope->AddParamDecl(ProgramAllocator(), VarBinder(), paramExpression);
>>>>>>> 58c46612
    if (node != nullptr) {
        VarBinder()->ThrowRedeclaration(node->Start(), paramVar->Name(), paramVar->Declaration()->Type());
    }

    paramIdent->SetVariable(paramVar);
    paramExpression->SetVariable(paramVar);
    params.push_back(paramExpression);

    // SUPPRESS_CSA_NEXTLINE(alpha.core.AllocatorETSCheckerHint)
    auto ident = ProgramAllocNode<ir::Identifier>(paramExpression->Ident()->Name(), ProgramAllocator());
    ident->SetVariable(paramExpression->Variable());
    auto *assignmentExpression =
        // SUPPRESS_CSA_NEXTLINE(alpha.core.AllocatorETSCheckerHint)
        ProgramAllocNode<ir::AssignmentExpression>(memberExpression, ident, lexer::TokenType::PUNCTUATOR_SUBSTITUTION);
    ident->SetParent(assignmentExpression);
    assignmentExpression->SetTsType(paramVar->TsType());

    assignmentExpression->SetRange({field->Start(), field->End()});
    // SUPPRESS_CSA_NEXTLINE(alpha.core.AllocatorETSCheckerHint)
    stmts.push_back(ProgramAllocNode<ir::ExpressionStatement>(assignmentExpression));
    // SUPPRESS_CSA_NEXTLINE(alpha.core.AllocatorETSCheckerHint)
    stmts.push_back(ProgramAllocator()->New<ir::ReturnStatement>(nullptr));
}

static ir::BlockStatement *GenGetterSetterBodyHelper(ETSChecker *checker, ArenaVector<ir::Statement *> &stmts,
                                                     ir::ClassProperty *const property,
                                                     varbinder::FunctionScope *functionScope)
{
    if (property->IsDeclare()) {
        return nullptr;
    }
    auto *body = checker->ProgramAllocNode<ir::BlockStatement>(checker->ProgramAllocator(), std::move(stmts));
    body->SetScope(functionScope);
    return body;
}

// Need to avoid codecheck
static std::tuple<ir::ScriptFunction *, varbinder::FunctionScope *, ir::ModifierFlags> GenGetterSetterScriptFunc(
    ir::ClassProperty *const property, ir::ClassProperty *const field, varbinder::ClassScope *classScope, bool isSetter,
    ETSChecker *checker)
{
    auto *paramScope =
        checker->ProgramAllocator()->New<varbinder::FunctionParamScope>(checker->ProgramAllocator(), classScope);
    auto *functionScope =
        checker->ProgramAllocator()->New<varbinder::FunctionScope>(checker->ProgramAllocator(), paramScope);

    functionScope->BindParamScope(paramScope);
    paramScope->BindFunctionScope(functionScope);

    ArenaVector<ir::Expression *> params(checker->ProgramAllocator()->Adapter());
    ArenaVector<ir::Statement *> stmts(checker->ProgramAllocator()->Adapter());
    // SUPPRESS_CSA_NEXTLINE(alpha.core.AllocatorETSCheckerHint)
    checker->GenerateGetterSetterBody(stmts, params, field, paramScope, isSetter);
    // SUPPRESS_CSA_NEXTLINE(alpha.core.AllocatorETSCheckerHint)
    auto funcFlags = isSetter ? ir::ScriptFunctionFlags::SETTER
                              : ir::ScriptFunctionFlags::GETTER | ir::ScriptFunctionFlags::HAS_RETURN;
    auto *returnTypeAnn = isSetter || field->TypeAnnotation() == nullptr
                              ? nullptr
                              // SUPPRESS_CSA_NEXTLINE(alpha.core.AllocatorETSCheckerHint)
<<<<<<< HEAD
                              : field->TypeAnnotation()->Clone(checker->Allocator(), nullptr);
=======
                              : field->TypeAnnotation()->Clone(checker->ProgramAllocator(), nullptr);
>>>>>>> 58c46612
    ReInitScopesForTypeAnnotation(checker, returnTypeAnn, paramScope);
    // SUPPRESS_CSA_NEXTLINE(alpha.core.AllocatorETSCheckerHint)
    ir::ModifierFlags modifierFlag =
        (ir::ModifierFlags::PUBLIC |
         static_cast<ir::ModifierFlags>(property->Modifiers() & ir::ModifierFlags::DECLARE) |
         (isSetter ? ir::ModifierFlags::SETTER : ir::ModifierFlags::GETTER));
    // SUPPRESS_CSA_NEXTLINE(alpha.core.AllocatorETSCheckerHint)
    auto *func = checker->ProgramAllocNode<ir::ScriptFunction>(
        checker->ProgramAllocator(),
        // SUPPRESS_CSA_NEXTLINE(alpha.core.AllocatorETSCheckerHint)
        ir::ScriptFunction::ScriptFunctionData {GenGetterSetterBodyHelper(checker, stmts, property, functionScope),
                                                ir::FunctionSignature(nullptr, std::move(params), returnTypeAnn),
                                                funcFlags, modifierFlag});
    paramScope->BindNode(func);
    return {func, functionScope, modifierFlag};
}

ir::MethodDefinition *ETSChecker::GenerateDefaultGetterSetter(ir::ClassProperty *const property,
                                                              ir::ClassProperty *const field,
                                                              varbinder::ClassScope *classScope, bool isSetter,
                                                              ETSChecker *checker)
{
    auto [func, functionScope, modifierFlag] =
        // SUPPRESS_CSA_NEXTLINE(alpha.core.AllocatorETSCheckerHint)
        GenGetterSetterScriptFunc(property, field, classScope, isSetter, checker);
    func->SetRange(field->Range());
    func->SetScope(functionScope);
    // SUPPRESS_CSA_NEXTLINE(alpha.core.AllocatorETSCheckerHint)
    auto *methodIdent = property->Key()->AsIdentifier()->Clone(checker->ProgramAllocator(), nullptr);
    // SUPPRESS_CSA_NEXTLINE(alpha.core.AllocatorETSCheckerHint)
    auto *funcExpr = checker->ProgramAllocNode<ir::FunctionExpression>(func);
    funcExpr->SetRange(func->Range());
    func->AddFlag(ir::ScriptFunctionFlags::METHOD);
    // SUPPRESS_CSA_NEXTLINE(alpha.core.AllocatorETSCheckerHint)
<<<<<<< HEAD
    auto *method = checker->AllocNode<ir::MethodDefinition>(
        isSetter ? ir::MethodDefinitionKind::SET : ir::MethodDefinitionKind::GET, methodIdent, funcExpr, modifierFlag,
        checker->Allocator(), false);
    auto *decl = checker->Allocator()->New<varbinder::FunctionDecl>(checker->Allocator(),
                                                                    property->Key()->AsIdentifier()->Name(), method);
    auto *var = checker->Allocator()->New<varbinder::LocalVariable>(decl, varbinder::VariableFlags::VAR);
=======
    auto *method = checker->ProgramAllocNode<ir::MethodDefinition>(
        isSetter ? ir::MethodDefinitionKind::SET : ir::MethodDefinitionKind::GET, methodIdent, funcExpr, modifierFlag,
        checker->ProgramAllocator(), false);
    auto *decl = checker->ProgramAllocator()->New<varbinder::FunctionDecl>(
        checker->ProgramAllocator(), property->Key()->AsIdentifier()->Name(), method);
    auto *var = checker->ProgramAllocator()->New<varbinder::LocalVariable>(decl, varbinder::VariableFlags::VAR);
>>>>>>> 58c46612
    var->AddFlag(varbinder::VariableFlags::METHOD);

    methodIdent->SetVariable(var);

    method->Id()->SetMutator();
    method->SetRange(field->Range());
    // SUPPRESS_CSA_NEXTLINE(alpha.core.AllocatorETSCheckerHint)
    method->Function()->SetIdent(method->Id()->Clone(checker->ProgramAllocator(), nullptr));
    method->Function()->AddModifier(method->Modifiers());
    method->SetVariable(var);
    method->SetParent(field->Parent());

    functionScope->BindNode(func);

    auto classCtx = varbinder::LexicalScope<varbinder::ClassScope>::Enter(checker->VarBinder(), classScope);
    checker->VarBinder()->AsETSBinder()->ResolveMethodDefinition(method);

    functionScope->BindName(classScope->Node()->AsClassDefinition()->InternalName());
    method->Check(checker);

    return method;
}

ir::ClassProperty *GetImplementationClassProp(ETSChecker *checker, ir::ClassProperty *interfaceProp,
                                              ir::ClassProperty *originalProp, ETSObjectType *classType)
{
    bool isSuperOwner = ((originalProp->Modifiers() & ir::ModifierFlags::SUPER_OWNER) != 0U);
    if (!isSuperOwner) {
        auto *const classDef = classType->GetDeclNode()->AsClassDefinition();
        auto *const scope = checker->Scope()->AsClassScope();
        // SUPPRESS_CSA_NEXTLINE(alpha.core.AllocatorETSCheckerHint)
        auto *const classProp = checker->ClassPropToImplementationProp(
            interfaceProp->Clone(checker->ProgramAllocator(), originalProp->Parent()), scope);
        classType->AddProperty<PropertyType::INSTANCE_FIELD>(classProp->Key()->Variable()->AsLocalVariable());
        classDef->Body().push_back(classProp);
        return classProp;
    }

    auto *const classProp = classType
                                ->GetProperty(interfaceProp->Key()->AsIdentifier()->Name(),
                                              PropertySearchFlags::SEARCH_ALL | PropertySearchFlags::SEARCH_IN_BASE)
                                ->Declaration()
                                ->Node()
                                ->AsClassProperty();
    classProp->AddModifier(ir::ModifierFlags::SUPER_OWNER);
    return classProp;
}

void ETSChecker::SetupGetterSetterFlags(ir::ClassProperty *originalProp, ETSObjectType *classType,
                                        ir::MethodDefinition *getter, ir::MethodDefinition *setter,
                                        const bool inExternal)
{
    auto *const classDef = classType->GetDeclNode()->AsClassDefinition();
    for (auto &method : {getter, setter}) {
        if (method == nullptr) {
            continue;
        }

        const auto mflag = method == getter ? ir::ModifierFlags::GETTER : ir::ModifierFlags::SETTER;
        const auto tflag = method == getter ? TypeFlag::GETTER : TypeFlag::SETTER;

        method->TsType()->AddTypeFlag(tflag);
        method->Variable()->SetTsType(method->TsType());
        if (((originalProp->Modifiers() & mflag) != 0U)) {
            method->Function()->AddModifier(ir::ModifierFlags::OVERRIDE);
        }

        if (inExternal) {
            method->Function()->AddFlag(ir::ScriptFunctionFlags::EXTERNAL);
        }

        if (originalProp->IsDeclare()) {
            method->AddModifier(ir::ModifierFlags::DECLARE);
            method->Function()->AddModifier(ir::ModifierFlags::DECLARE);
        }
        this->CheckOverride(method->Function()->Signature());
        method->SetParent(classDef);
        classType->AddProperty<checker::PropertyType::INSTANCE_METHOD>(method->Variable()->AsLocalVariable());
    }
}

void ETSChecker::GenerateGetterSetterPropertyAndMethod(ir::ClassProperty *originalProp, ETSObjectType *classType)
{
    auto *const classDef = classType->GetDeclNode()->AsClassDefinition();
    // SUPPRESS_CSA_NEXTLINE(alpha.core.AllocatorETSCheckerHint)
    auto *interfaceProp = originalProp->Clone(ProgramAllocator(), originalProp->Parent());
    interfaceProp->ClearModifier(ir::ModifierFlags::GETTER_SETTER);

    auto *const scope = Scope()->AsClassScope();
    scope->InstanceFieldScope()->EraseBinding(interfaceProp->Key()->AsIdentifier()->Name());
    interfaceProp->SetRange(originalProp->Range());

    auto classCtx = varbinder::LexicalScope<varbinder::Scope>::Enter(VarBinder(), scope);
    ReInitScopesForTypeAnnotation(this, interfaceProp->TypeAnnotation(), scope);
    compiler::InitScopesPhaseETS::RunExternalNode(interfaceProp->Value(), VarBinder());

    // SUPPRESS_CSA_NEXTLINE(alpha.core.AllocatorETSCheckerHint)
    auto *const classProp = GetImplementationClassProp(this, interfaceProp, originalProp, classType);

    // SUPPRESS_CSA_NEXTLINE(alpha.core.AllocatorETSCheckerHint)
    ir::MethodDefinition *getter = GenerateDefaultGetterSetter(interfaceProp, classProp, scope, false, this);
    classDef->Body().push_back(getter);

    const auto &name = getter->Key()->AsIdentifier()->Name();

    ir::MethodDefinition *setter =
        !classProp->IsConst()
            // SUPPRESS_CSA_NEXTLINE(alpha.core.AllocatorETSCheckerHint)
            ? GenerateDefaultGetterSetter(interfaceProp, classProp, Scope()->AsClassScope(), true, this)
            : nullptr;

    auto *const methodScope = scope->InstanceMethodScope();
    auto *const decl = ProgramAllocator()->New<varbinder::FunctionDecl>(ProgramAllocator(), name, getter);

    auto *var = methodScope->AddDecl(ProgramAllocator(), decl, ScriptExtension::ETS);
    if (var == nullptr) {
        auto *const prevDecl = methodScope->FindDecl(name);
        for (const auto &method : {getter, setter}) {
            if (method != nullptr) {
                prevDecl->Node()->AsMethodDefinition()->AddOverload(method);
            }
        }
        var = methodScope->FindLocal(name, varbinder::ResolveBindingOptions::BINDINGS);
        var->AddFlag(varbinder::VariableFlags::METHOD);
    }

    getter->Function()->Id()->SetVariable(var);

    SetupGetterSetterFlags(originalProp, classType, getter, setter, HasStatus(CheckerStatus::IN_EXTERNAL));

    if (setter != nullptr && !setter->TsType()->IsTypeError()) {
        getter->Variable()->TsType()->AsETSFunctionType()->AddCallSignature(
            setter->TsType()->AsETSFunctionType()->CallSignatures()[0]);
        getter->AddOverload(setter);
    }
}

// CC-OFFNXT(huge_method[C++], G.FUN.01-CPP) solid logic
bool ETSChecker::TryTransformingToStaticInvoke(ir::Identifier *const ident, const Type *resolvedType)
{
    ES2PANDA_ASSERT(ident->Parent()->IsCallExpression());
    ES2PANDA_ASSERT(ident->Parent()->AsCallExpression()->Callee() == ident);

    if (!resolvedType->IsETSObjectType()) {
        return false;
    }

    auto className = ident->Name();
    std::string_view propertyName;

    PropertySearchFlags searchFlag = PropertySearchFlags::SEARCH_IN_INTERFACES | PropertySearchFlags::SEARCH_IN_BASE |
                                     PropertySearchFlags::SEARCH_STATIC_METHOD;
    auto *instantiateMethod =
        resolvedType->AsETSObjectType()->GetProperty(compiler::Signatures::STATIC_INSTANTIATE_METHOD, searchFlag);
    auto *invokeMethod =
        resolvedType->AsETSObjectType()->GetProperty(compiler::Signatures::STATIC_INVOKE_METHOD, searchFlag);
    if (instantiateMethod != nullptr) {
        propertyName = compiler::Signatures::STATIC_INSTANTIATE_METHOD;
    } else if (invokeMethod != nullptr) {
        propertyName = compiler::Signatures::STATIC_INVOKE_METHOD;
    } else {
        LogError(diagnostic::NO_STATIC_INVOKE,
                 {compiler::Signatures::STATIC_INVOKE_METHOD, compiler::Signatures::STATIC_INSTANTIATE_METHOD,
                  className, className},
                 ident->Start());
        return true;
    }
    // SUPPRESS_CSA_NEXTLINE(alpha.core.AllocatorETSCheckerHint)
    auto *classId = ProgramAllocNode<ir::Identifier>(className, ProgramAllocator());
    // SUPPRESS_CSA_NEXTLINE(alpha.core.AllocatorETSCheckerHint)
    auto *methodId = ProgramAllocNode<ir::Identifier>(propertyName, ProgramAllocator());
    if (propertyName == compiler::Signatures::STATIC_INSTANTIATE_METHOD) {
        methodId->SetVariable(instantiateMethod);
    } else if (propertyName == compiler::Signatures::STATIC_INVOKE_METHOD) {
        methodId->SetVariable(invokeMethod);
    }

    auto *transformedCallee =
        // SUPPRESS_CSA_NEXTLINE(alpha.core.AllocatorETSCheckerHint)
        ProgramAllocNode<ir::MemberExpression>(classId, methodId, ir::MemberExpressionKind::PROPERTY_ACCESS, false,
                                               false);

    classId->SetRange(ident->Range());
    methodId->SetRange(ident->Range());
    transformedCallee->SetRange(ident->Range());

    auto *callExpr = ident->Parent()->AsCallExpression();
    transformedCallee->SetParent(callExpr);
    callExpr->SetCallee(transformedCallee);

    if (instantiateMethod != nullptr) {
        // SUPPRESS_CSA_NEXTLINE(alpha.core.AllocatorETSCheckerHint)
        auto *argExpr = GenerateImplicitInstantiateArg(std::string(className));

        argExpr->SetParent(callExpr);
        argExpr->SetRange(ident->Range());

        // SUPPRESS_CSA_NEXTLINE(alpha.core.AllocatorETSCheckerHint)
        VarBinder()->AsETSBinder()->HandleCustomNodes(argExpr);

        auto &arguments = callExpr->Arguments();
        arguments.insert(arguments.begin(), argExpr);
    }

    return true;
}

void ETSChecker::ImportNamespaceObjectTypeAddReExportType(ir::ETSImportDeclaration *importDecl,
                                                          checker::ETSObjectType *lastObjectType, ir::Identifier *ident)
{
    for (auto item : VarBinder()->AsETSBinder()->ReExportImports()) {
        if (importDecl->ResolvedSource() != item->GetProgramPath().Mutf8()) {
            continue;
        }
        auto *reExportType = GetImportSpecifierObjectType(item->GetETSImportDeclarations(), ident);
        if (reExportType->IsTypeError()) {
            continue;
        }
        lastObjectType->AddReExports(reExportType->AsETSObjectType());
        for (auto node : importDecl->Specifiers()) {
            if (node->IsImportSpecifier()) {
                auto specifier = node->AsImportSpecifier();
                lastObjectType->AddReExportAlias(specifier->Imported()->Name(), specifier->Local()->Name());
            }
        }
    }
}

Type *ETSChecker::GetImportSpecifierObjectType(ir::ETSImportDeclaration *importDecl, ir::Identifier *ident)
{
    auto importPath = importDecl->ResolvedSource();
    parser::Program *program =
        SelectEntryOrExternalProgram(static_cast<varbinder::ETSBinder *>(VarBinder()), importPath);
    if (program == nullptr) {
        return GlobalTypeError();
    }

    auto const moduleName = program->ModuleName();
    auto const internalName =
        util::UString(
            moduleName.Mutf8().append(compiler::Signatures::METHOD_SEPARATOR).append(compiler::Signatures::ETS_GLOBAL),
            ProgramAllocator())
            .View();

    auto *moduleObjectType =
        ProgramAllocator()->New<ETSObjectType>(ProgramAllocator(), moduleName, internalName,
                                               std::make_tuple(ident, checker::ETSObjectFlags::CLASS, Relation()));

    auto *rootDecl = ProgramAllocator()->New<varbinder::ClassDecl>(moduleName);
    varbinder::LocalVariable *rootVar =
        ProgramAllocator()->New<varbinder::LocalVariable>(rootDecl, varbinder::VariableFlags::NONE);
    rootVar->SetTsType(moduleObjectType);

    ImportNamespaceObjectTypeAddReExportType(importDecl, moduleObjectType, ident);
    SetPropertiesForModuleObject(moduleObjectType, importPath,
                                 importDecl->Specifiers()[0]->IsImportNamespaceSpecifier() ? nullptr : importDecl);
    SetrModuleObjectTsType(ident, moduleObjectType);

    return moduleObjectType;
}

ETSChecker::NamedAccessMeta ETSChecker::FormNamedAccessMetadata(varbinder::Variable const *prop)
{
    const auto *field = prop->Declaration()->Node()->AsClassProperty();
    const auto *owner = field->Parent()->AsClassDefinition();
    return {owner->TsType()->AsETSObjectType(), field->TsType(), field->Id()->Name()};
}

void ETSChecker::ETSObjectTypeDeclNode(ETSChecker *checker, ETSObjectType *const objectType)
{
    auto *declNode = objectType->AsETSObjectType()->GetDeclNode();
    if (declNode == nullptr) {
        return;
    }

    if (declNode->IsClassDefinition() && !declNode->AsClassDefinition()->IsClassDefinitionChecked()) {
        // SUPPRESS_CSA_NEXTLINE(alpha.core.AllocatorETSCheckerHint)
        checker->CheckClassDefinition(declNode->AsClassDefinition());
    }
}

ir::CallExpression *ETSChecker::CreateExtensionAccessorCall(ETSChecker *checker, ir::MemberExpression *expr,
                                                            ArenaVector<ir::Expression *> &&args)
{
    ir::Expression *callExpr = nullptr;
    if (expr->Object()->IsETSNewClassInstanceExpression()) {
        args.insert(args.begin(), expr->Object());
        callExpr =
            // SUPPRESS_CSA_NEXTLINE(alpha.core.AllocatorETSCheckerHint)
            checker->ProgramAllocNode<ir::CallExpression>(expr->Property(), std::move(args), nullptr, false, false);
    } else {
        // SUPPRESS_CSA_NEXTLINE(alpha.core.AllocatorETSCheckerHint)
        callExpr = checker->ProgramAllocNode<ir::CallExpression>(expr, std::move(args), nullptr, false, false);
    }
    callExpr->SetRange(expr->Range());
    return callExpr->AsCallExpression();
}

void ETSChecker::CheckTypeParameterVariance(ir::ClassDefinition *classDef)
{
    if (classDef->TypeParams() == nullptr) {
        return;
    }

    Context().SetContainingClass(classDef->TsType()->AsETSObjectType());
    auto checkVariance = [this](VarianceFlag varianceFlag, ir::Expression *expression, Type *type) {
        Relation()->Result(RelationResult::TRUE);
        Relation()->SetNode(expression);
        Relation()->CheckVarianceRecursively(type, varianceFlag);
        Relation()->SetNode(nullptr);
    };

    for (auto *it : classDef->Body()) {
        if (!it->IsClassProperty() || it->AsClassProperty()->TypeAnnotation() == nullptr) {
            continue;
        }
        // Readonly Fields may have out type parameters, otherwise fields should be invariant type parameters
        checkVariance(it->AsClassProperty()->IsReadonly() ? VarianceFlag::COVARIANT : VarianceFlag::INVARIANT,
                      it->AsClassProperty()->TypeAnnotation(), it->AsClassProperty()->TsType());
    }

    for (auto *it : classDef->Body()) {
        if (!it->IsMethodDefinition() || it->AsMethodDefinition()->IsConstructor()) {
            continue;
        }
        // Methods may have out type parameters as return types, and in type parameters as parameter types，(in)=>out
        checkVariance(VarianceFlag::COVARIANT, it->AsMethodDefinition()->Id(), it->Check(this));
    }

    if (classDef->Super() != nullptr) {
        checkVariance(VarianceFlag::COVARIANT, classDef->Super(), classDef->Super()->Check(this));
    }

    for (auto *implement : classDef->Implements()) {
        checkVariance(VarianceFlag::COVARIANT, implement, implement->Expr()->AsTypeNode()->Check(this));
    }
}

void ETSChecker::SetPreferredTypeIfPossible(ir::Expression *const expr, Type *const targetType)
{
    // Object expression requires that its type be set by the context before checking. in this case, the target type
    // provides that context.
    if (expr->IsObjectExpression()) {
        expr->AsObjectExpression()->SetPreferredType(targetType);
    }

    if (expr->IsArrayExpression()) {
        expr->AsArrayExpression()->SetPreferredType(targetType);
    }
}

checker::ETSFunctionType *ETSChecker::IntersectSignatureSets(const checker::ETSFunctionType *left,
                                                             const checker::ETSFunctionType *right)
{
    auto sameSig = [this](checker::Signature *leftSig, checker::Signature *rightSig) {
        auto relation = Relation();
        if ((leftSig->Flags() & ~checker::SignatureFlags::FINAL) !=
            (rightSig->Flags() & ~checker::SignatureFlags::FINAL)) {
            return false;
        }
        return relation->SignatureIsIdenticalTo(rightSig, leftSig);
    };

    if (left->CallSignatures().size() > right->CallSignatures().size()) {
        std::swap(left, right);
    }

<<<<<<< HEAD
    ArenaVector<checker::Signature *> intersection {Allocator()->Adapter()};
=======
    ArenaVector<checker::Signature *> intersection {ProgramAllocator()->Adapter()};
>>>>>>> 58c46612

    for (const auto sig : left->CallSignatures()) {
        auto found = right->FindSpecificSignature(
            [sig, &sameSig](checker::Signature *otherSig) { return sameSig(sig, otherSig); });
        if (found != nullptr) {
            intersection.push_back(found);
        }
    }

    return CreateETSMethodType(left->Name(), std::move(intersection));
}

}  // namespace ark::es2panda::checker<|MERGE_RESOLUTION|>--- conflicted
+++ resolved
@@ -528,16 +528,11 @@
 
 checker::Type *ETSChecker::CheckArrayElements(ir::ArrayExpression *init)
 {
-<<<<<<< HEAD
-    ArenaVector<checker::Type *> elementTypes(Allocator()->Adapter());
-=======
     ArenaVector<checker::Type *> elementTypes(ProgramAllocator()->Adapter());
->>>>>>> 58c46612
     for (auto *elementNode : init->AsArrayExpression()->Elements()) {
         Type *elementType = elementNode->Check(this);
         if (elementType->IsTypeError()) {
             return elementType;
-<<<<<<< HEAD
         }
 
         if (elementNode->IsSpreadElement() && elementType->IsETSTupleType()) {
@@ -548,18 +543,6 @@
             continue;
         }
 
-=======
-        }
-
-        if (elementNode->IsSpreadElement() && elementType->IsETSTupleType()) {
-            for (auto *typeFromTuple : elementType->AsETSTupleType()->GetTupleTypesList()) {
-                elementTypes.emplace_back(typeFromTuple);
-            }
-
-            continue;
-        }
-
->>>>>>> 58c46612
         if (elementNode->IsSpreadElement() && elementType->IsETSArrayType()) {
             elementType = elementType->AsETSArrayType()->ElementType();
         }
@@ -579,11 +562,7 @@
             : CreateETSUnionType(std::move(elementTypes));
 
     // SUPPRESS_CSA_NEXTLINE(alpha.core.AllocatorETSCheckerHint)
-<<<<<<< HEAD
-    return Allocator()->New<ETSArrayType>(arrayElementType);
-=======
     return CreateETSResizableArrayType(arrayElementType);
->>>>>>> 58c46612
 }
 
 void ETSChecker::InferAliasLambdaType(ir::TypeNode *localTypeAnnotation, ir::ArrowFunctionExpression *init)
@@ -907,11 +886,7 @@
 
     ES2PANDA_ASSERT(annotationType->IsETSPrimitiveType());
     //  We suppose here that all required checks were passed and correct conversion is possible without accuracy loss
-<<<<<<< HEAD
-    variable->SetTsType(TypeConverter::ConvertConstantTypes(initType, annotationType, Allocator()));
-=======
     variable->SetTsType(TypeConverter::ConvertConstantTypes(initType, annotationType, ProgramAllocator()));
->>>>>>> 58c46612
 }
 
 static checker::Type *ResolveGetter(checker::ETSChecker *checker, ir::MemberExpression *const expr,
@@ -2733,11 +2708,7 @@
     auto *paramExpression = ProgramAllocNode<ir::ETSParameterExpression>(paramIdent, false, ProgramAllocator());
     paramExpression->SetRange(paramIdent->Range());
 
-<<<<<<< HEAD
-    auto [paramVar, node] = paramScope->AddParamDecl(Allocator(), VarBinder(), paramExpression);
-=======
     auto [paramVar, node] = paramScope->AddParamDecl(ProgramAllocator(), VarBinder(), paramExpression);
->>>>>>> 58c46612
     if (node != nullptr) {
         VarBinder()->ThrowRedeclaration(node->Start(), paramVar->Name(), paramVar->Declaration()->Type());
     }
@@ -2797,11 +2768,7 @@
     auto *returnTypeAnn = isSetter || field->TypeAnnotation() == nullptr
                               ? nullptr
                               // SUPPRESS_CSA_NEXTLINE(alpha.core.AllocatorETSCheckerHint)
-<<<<<<< HEAD
-                              : field->TypeAnnotation()->Clone(checker->Allocator(), nullptr);
-=======
                               : field->TypeAnnotation()->Clone(checker->ProgramAllocator(), nullptr);
->>>>>>> 58c46612
     ReInitScopesForTypeAnnotation(checker, returnTypeAnn, paramScope);
     // SUPPRESS_CSA_NEXTLINE(alpha.core.AllocatorETSCheckerHint)
     ir::ModifierFlags modifierFlag =
@@ -2836,21 +2803,12 @@
     funcExpr->SetRange(func->Range());
     func->AddFlag(ir::ScriptFunctionFlags::METHOD);
     // SUPPRESS_CSA_NEXTLINE(alpha.core.AllocatorETSCheckerHint)
-<<<<<<< HEAD
-    auto *method = checker->AllocNode<ir::MethodDefinition>(
-        isSetter ? ir::MethodDefinitionKind::SET : ir::MethodDefinitionKind::GET, methodIdent, funcExpr, modifierFlag,
-        checker->Allocator(), false);
-    auto *decl = checker->Allocator()->New<varbinder::FunctionDecl>(checker->Allocator(),
-                                                                    property->Key()->AsIdentifier()->Name(), method);
-    auto *var = checker->Allocator()->New<varbinder::LocalVariable>(decl, varbinder::VariableFlags::VAR);
-=======
     auto *method = checker->ProgramAllocNode<ir::MethodDefinition>(
         isSetter ? ir::MethodDefinitionKind::SET : ir::MethodDefinitionKind::GET, methodIdent, funcExpr, modifierFlag,
         checker->ProgramAllocator(), false);
     auto *decl = checker->ProgramAllocator()->New<varbinder::FunctionDecl>(
         checker->ProgramAllocator(), property->Key()->AsIdentifier()->Name(), method);
     auto *var = checker->ProgramAllocator()->New<varbinder::LocalVariable>(decl, varbinder::VariableFlags::VAR);
->>>>>>> 58c46612
     var->AddFlag(varbinder::VariableFlags::METHOD);
 
     methodIdent->SetVariable(var);
@@ -3218,11 +3176,7 @@
         std::swap(left, right);
     }
 
-<<<<<<< HEAD
-    ArenaVector<checker::Signature *> intersection {Allocator()->Adapter()};
-=======
     ArenaVector<checker::Signature *> intersection {ProgramAllocator()->Adapter()};
->>>>>>> 58c46612
 
     for (const auto sig : left->CallSignatures()) {
         auto found = right->FindSpecificSignature(
