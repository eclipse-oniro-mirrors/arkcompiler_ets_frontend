/**
 * Copyright (c) 2021-2025 Huawei Device Co., Ltd.
 * Licensed under the Apache License, Version 2.0 (the "License");
 * you may not use this file except in compliance with the License.
 * You may obtain a copy of the License at
 *
 * http://www.apache.org/licenses/LICENSE-2.0
 *
 * Unless required by applicable law or agreed to in writing, software
 * distributed under the License is distributed on an "AS IS" BASIS,
 * WITHOUT WARRANTIES OR CONDITIONS OF ANY KIND, either express or implied.
 * See the License for the specific language governing permissions and
 * limitations under the License.
 */

#include <type_traits>
#include <utility>
#include "checker/ETSchecker.h"

#include "checker/types/globalTypesHolder.h"
#include "checker/types/gradualType.h"
#include "checker/checkerContext.h"
#include "checker/ETSAnalyzerHelpers.h"
#include "checker/types/ets/etsEnumType.h"
#include "checker/types/ets/etsTupleType.h"
#include "checker/ets/typeRelationContext.h"
#include "checker/ets/typeConverter.h"
#include "evaluate/scopedDebugInfoPlugin.h"
#include "compiler/lowering/scopesInit/scopesInitPhase.h"
#include "compiler/lowering/util.h"
<<<<<<< HEAD
#include "util/helpers.h"

namespace ark::es2panda::checker {

varbinder::Variable *ETSChecker::FindVariableInFunctionScope(const util::StringView name)
=======
#include "generated/diagnostic.h"
#include "util/es2pandaMacros.h"
#include "util/helpers.h"
#include "util/nameMangler.h"

namespace ark::es2panda::checker {

varbinder::Variable *ETSChecker::FindVariableInFunctionScope(const util::StringView name,
                                                             const varbinder::ResolveBindingOptions options)
>>>>>>> 6d813986
{
    return Scope() != nullptr ? Scope()->FindInFunctionScope(name, options).variable : nullptr;
}

std::pair<varbinder::Variable *, const ETSObjectType *> ETSChecker::FindVariableInClassOrEnclosing(
    const util::StringView name, const ETSObjectType *classType)
{
    // For Annotation, it doesnot have containing class, so classType will be nullptr.
    if (classType == nullptr) {
        return {nullptr, nullptr};
    }
    const auto searchFlags = PropertySearchFlags::SEARCH_ALL | PropertySearchFlags::SEARCH_IN_BASE |
                             PropertySearchFlags::SEARCH_IN_INTERFACES |
                             PropertySearchFlags::DISALLOW_SYNTHETIC_METHOD_CREATION;
    auto *resolved = classType->GetProperty(name, searchFlags);
    while (classType->EnclosingType() != nullptr && resolved == nullptr) {
        classType = classType->EnclosingType();
        resolved = classType->GetProperty(name, searchFlags);
    }

    return {resolved, classType};
}

varbinder::Variable *ETSChecker::FindVariableInGlobal(const ir::Identifier *const identifier,
                                                      const varbinder::ResolveBindingOptions options)
{
    return Scope() != nullptr ? Scope()->FindInGlobal(identifier->Name(), options).variable : nullptr;
}

bool ETSChecker::IsVariableStatic(const varbinder::Variable *var)
{
    CHECK_NOT_NULL(var);
    if (var->HasFlag(varbinder::VariableFlags::METHOD)) {
        return var->TsType()->IsETSFunctionType() &&
               var->TsType()->AsETSFunctionType()->CallSignatures()[0]->HasSignatureFlag(SignatureFlags::STATIC);
    }
    return var->HasFlag(varbinder::VariableFlags::STATIC);
}

bool ETSChecker::IsVariableGetterSetter(const varbinder::Variable *var)
{
    return var != nullptr && var->TsType() != nullptr && var->TsType()->HasTypeFlag(TypeFlag::GETTER_SETTER);
}

bool ETSChecker::IsVariableOverloadDeclaration(const varbinder::Variable *var)
{
    return var != nullptr && var->Declaration() != nullptr && var->Declaration()->Node() != nullptr &&
           var->Declaration()->Node()->IsOverloadDeclaration();
}

bool ETSChecker::IsVariableExtensionAccessor(const varbinder::Variable *var)
{
    return var != nullptr && var->TsType() != nullptr && var->TsType()->IsETSFunctionType() &&
           var->TsType()->AsETSFunctionType()->IsExtensionAccessorType();
}

void ETSChecker::LogUnresolvedReferenceError(ir::Identifier *const ident)
{
    if (!ident->IsErrorPlaceHolder()) {
        LogError(diagnostic::UNRESOLVED_REF, {ident->Name()}, ident->Start());
    }
}

void ETSChecker::WrongContextErrorClassifyByType(ir::Identifier *ident)
{
    if (ident->IsErrorPlaceHolder()) {
        return;
    }

    std::string identCategoryName {};
    switch (static_cast<varbinder::VariableFlags>(
        ident->Variable()->Flags() &
        (varbinder::VariableFlags::CLASS_OR_INTERFACE_OR_ENUM | varbinder::VariableFlags::METHOD |
         varbinder::VariableFlags::NAMESPACE | varbinder::VariableFlags::ANNOTATIONDECL |
         varbinder::VariableFlags::ANNOTATIONUSAGE | varbinder::VariableFlags::TYPE_ALIAS |
         varbinder::VariableFlags::TYPE))) {
        case varbinder::VariableFlags::CLASS:
            identCategoryName = "Class";
            LogError(diagnostic::NOT_AS_OBJECT, {identCategoryName}, ident->Start());
            return;

        case varbinder::VariableFlags::NAMESPACE:
            identCategoryName = "Namespace";
            LogError(diagnostic::NOT_AS_OBJECT, {identCategoryName}, ident->Start());
            return;

        case varbinder::VariableFlags::METHOD:
            identCategoryName = "Function";
            break;

        case varbinder::VariableFlags::INTERFACE:
            identCategoryName = "Interface";
            break;

        case varbinder::VariableFlags::ENUM_LITERAL:
            identCategoryName = "Enum";
            break;

        case varbinder::VariableFlags::ANNOTATIONDECL:
            [[fallthrough]];
        case varbinder::VariableFlags::ANNOTATIONUSAGE:
            identCategoryName = "Annotation";
            break;

        case varbinder::VariableFlags::TYPE:
            [[fallthrough]];
        case varbinder::VariableFlags::TYPE_ALIAS:
            identCategoryName = "Type";
            break;

        default:
            LogError(diagnostic::ID_WRONG_CTX, {ident->Name()}, ident->Start());
            return;
    }
    ident->SetTsType(GlobalTypeError());
    LogError(diagnostic::ID_IN_WRONG_CTX, {identCategoryName.c_str(), ident->Name()}, ident->Start());
}

void ETSChecker::NotResolvedError(ir::Identifier *const ident, const varbinder::Variable *classVar,
                                  const ETSObjectType *classType)
{
    if (classVar == nullptr || (classVar->TsType() != nullptr && classVar->TsType()->IsTypeError())) {
        LogUnresolvedReferenceError(ident);
        return;
    }

    if (IsVariableStatic(classVar)) {
        LogError(diagnostic::STATIC_PROP_INVALID_CTX, {ident->Name(), classType}, ident->Start());
    } else {
        LogError(diagnostic::PROP_ACCESS_WITHOUT_THIS, {ident->Name()}, ident->Start());
    }
}

std::pair<const ir::Identifier *, ir::TypeNode *> ETSChecker::GetTargetIdentifierAndType(ir::Identifier *const ident)
{
    if (ident->Parent()->IsClassProperty()) {
        const auto *const classProp = ident->Parent()->AsClassProperty();
        ES2PANDA_ASSERT(classProp->Value() && classProp->Value() == ident);
        return std::make_pair(classProp->Key()->AsIdentifier(), classProp->TypeAnnotation());
    }
    const auto *const variableDecl = ident->Parent()->AsVariableDeclarator();
    ES2PANDA_ASSERT(variableDecl->Init() && variableDecl->Init() == ident);
    return std::make_pair(variableDecl->Id()->AsIdentifier(), variableDecl->Id()->AsIdentifier()->TypeAnnotation());
}

varbinder::Variable *ETSChecker::ExtraCheckForResolvedError(ir::Identifier *const ident)
{
    const auto [class_var, class_type] = FindVariableInClassOrEnclosing(ident->Name(), Context().ContainingClass());
    auto *parentClass = FindAncestorGivenByType(ident, ir::AstNodeType::CLASS_DEFINITION);
    if (parentClass != nullptr && parentClass->AsClassDefinition()->IsLocal()) {
        if (parentClass != class_type->GetDeclNode()) {
            LogError(diagnostic::PROPERTY_CAPTURE,
                     {ident->Name(), class_type->Name(), parentClass->AsClassDefinition()->Ident()->Name()},
                     ident->Start());
        }
    }
    NotResolvedError(ident, class_var, class_type);
    return class_var;
}

bool ETSChecker::SaveCapturedVariableInLocalClass(varbinder::Variable *const var, ir::Identifier *ident)
{
    const auto &pos = ident->Start();

    if (!HasStatus(CheckerStatus::IN_LOCAL_CLASS)) {
        return false;
    }

    if (!var->HasFlag(varbinder::VariableFlags::LOCAL)) {
        return false;
    }

    LOG(DEBUG, ES2PANDA) << "Checking variable (line:" << pos.line << "): " << var->Name();
    auto *scopeIter = Scope();
    bool inStaticMethod = false;

    auto captureVariable = [this, var, ident, &scopeIter, &inStaticMethod, &pos]() {
        if (inStaticMethod) {
            LogError(diagnostic::PROPERTY_CAPTURE_IN_STATIC, {var->Name()}, pos);
            return false;
        }
        if (scopeIter->Node()->AsClassDefinition()->CaptureVariable(var)) {
            LOG(DEBUG, ES2PANDA) << "  Captured in class:" << scopeIter->Node()->AsClassDefinition()->Ident()->Name();
        }

        auto *parent = ident->Parent();

        if (parent->IsVariableDeclarator()) {
            parent = parent->Parent()->Parent();
        }

        if (!(parent->IsUpdateExpression() ||
              (parent->IsAssignmentExpression() && parent->AsAssignmentExpression()->Left() == ident)) ||
            var->Declaration() == nullptr) {
            return false;
        }

        if (var->Declaration()->IsParameterDecl()) {
            LOG(DEBUG, ES2PANDA) << "    - Modified parameter ";
            scopeIter->Node()->AsClassDefinition()->AddToLocalVariableIsNeeded(var);
        }
        return true;
    };

    while (scopeIter != var->GetScope()) {
        if (scopeIter->Node() != nullptr) {
            if (scopeIter->Node()->IsScriptFunction() && scopeIter->Node()->AsScriptFunction()->IsStatic()) {
                inStaticMethod = true;
            }

            if (scopeIter->Node()->IsClassDefinition()) {
                captureVariable();
                return true;
            }
        }
        scopeIter = scopeIter->Parent();
    }

    return false;
}

void ETSChecker::SaveCapturedVariable(varbinder::Variable *const var, ir::Identifier *ident)
{
    const auto &pos = ident->Start();

    if (!HasStatus(CheckerStatus::IN_LAMBDA)) {
        return;
    }

    if (var->HasFlag(varbinder::VariableFlags::PROPERTY)) {
        Context().AddCapturedVar(var, pos);
        return;
    }

    if ((!var->HasFlag(varbinder::VariableFlags::LOCAL) && !var->HasFlag(varbinder::VariableFlags::METHOD)) ||
        Context().ContainingLambda()->IsVarFromSubscope(var)) {
        return;
    }

    const auto *scopeIter = Scope();
    while (scopeIter != var->GetScope()) {
        if (scopeIter->IsFunctionScope()) {
            Context().AddCapturedVar(var, pos);
            return;
        }
        scopeIter = scopeIter->Parent();
    }
}

Type *ETSChecker::ResolveIdentifier(ir::Identifier *ident)
{
    if (ident->Variable() != nullptr) {
        auto *const resolved = ident->Variable();
        SaveCapturedVariable(resolved, ident);
        return GetTypeOfVariable(resolved);
    }

    const auto options = varbinder::ResolveBindingOptions::ALL_VARIABLES |
                         varbinder::ResolveBindingOptions::ALL_METHOD |
                         varbinder::ResolveBindingOptions::ALL_DECLARATION;
    auto *resolved = FindVariableInFunctionScope(ident->Name(), options);
    if (resolved == nullptr) {
        // If the reference is not found already in the current class, then it is not bound to the class, so we have to
        // find the reference in the global class first, then in the global scope
        resolved = FindVariableInGlobal(ident, options);
        if (UNLIKELY(resolved == nullptr && debugInfoPlugin_ != nullptr)) {
            // SUPPRESS_CSA_NEXTLINE(alpha.core.AllocatorETSCheckerHint)
            resolved = debugInfoPlugin_->FindIdentifier(ident);
        }
    }

    if (resolved == nullptr) {
        resolved = ExtraCheckForResolvedError(ident);
        if (resolved == nullptr) {
            if (VarBinder()->GetScope()->IsClassScope() && this->IsAnyError()) {
                return ident->SetTsType(GlobalTypeError());
            }
            auto [decl, var] = VarBinder()->NewVarDecl<varbinder::LetDecl>(
                ident->Start(),
                !ident->IsErrorPlaceHolder() ? ident->Name() : compiler::GenName(ProgramAllocator()).View());
            var->SetScope(VarBinder()->GetScope());
            ident->SetVariable(var);
            decl->BindNode(ident);
            return ident->SetTsType(var->SetTsType(GlobalTypeError()));
        }
        ident->SetVariable(resolved);
        return GetTypeOfVariable(resolved);
    }

    ident->SetVariable(resolved);
    // SUPPRESS_CSA_NEXTLINE(alpha.core.AllocatorETSCheckerHint)
    ValidateResolvedIdentifier(ident);

    ValidatePropertyAccess(resolved, Context().ContainingClass(), ident->Start());
    SaveCapturedVariable(resolved, ident);

    return GetTypeOfVariable(resolved);
}

std::optional<checker::Type *> CheckLeftRightType(checker::ETSChecker *checker, checker::Type *unboxedL,
                                                  checker::Type *unboxedR)
{
    if (unboxedL->IsDoubleType() || unboxedR->IsDoubleType()) {
        return checker->GlobalDoubleType();
    }
    if (unboxedL->IsFloatType() || unboxedR->IsFloatType()) {
        return checker->GlobalFloatType();
    }
    if (unboxedL->IsLongType() || unboxedR->IsLongType()) {
        return checker->GlobalLongType();
    }
    if (unboxedL->IsIntType() || unboxedR->IsIntType() || unboxedL->IsCharType() || unboxedR->IsCharType()) {
        return checker->GlobalIntType();
    }
    if (unboxedL->IsShortType() || unboxedR->IsShortType()) {
        return checker->GlobalShortType();
    }
    if (unboxedL->IsByteType() || unboxedR->IsByteType()) {
        return checker->GlobalByteType();
    }
    return std::nullopt;
}
checker::Type *ETSChecker::ApplyConditionalOperatorPromotion(checker::ETSChecker *checker, checker::Type *unboxedL,
                                                             checker::Type *unboxedR)
{
    if ((unboxedL->HasTypeFlag(checker::TypeFlag::CONSTANT) && unboxedL->IsIntType()) ||
        (unboxedR->HasTypeFlag(checker::TypeFlag::CONSTANT) && unboxedR->IsIntType())) {
        int value = unboxedL->IsIntType() ? unboxedL->AsIntType()->GetValue() : unboxedR->AsIntType()->GetValue();
        checker::Type *otherType = !unboxedL->IsIntType() ? unboxedL : unboxedR;

        switch (checker::ETSChecker::ETSType(otherType)) {
            case checker::TypeFlag::BYTE:
            case checker::TypeFlag::CHAR: {
                if (value <= static_cast<int>(std::numeric_limits<char>::max()) &&
                    value >= static_cast<int>(std::numeric_limits<char>::min())) {
                    return checker->GetNonConstantType(otherType);
                }
                break;
            }
            case checker::TypeFlag::SHORT: {
                if (value <= std::numeric_limits<int16_t>::max() && value >= std::numeric_limits<int16_t>::min()) {
                    return checker->GlobalShortType();
                }
                break;
            }
            default: {
                return otherType;
            }
        }
        return checker->GlobalIntType();
    }

    auto checkLeftRight = CheckLeftRightType(checker, unboxedL, unboxedR);
    if (checkLeftRight.has_value()) {
        return checkLeftRight.value();
    }
    ES2PANDA_UNREACHABLE();
}

Type *ETSChecker::GetUnaryOperatorPromotedType(Type *type, const bool doPromotion)
{
    auto globalTypesHolder = GetGlobalTypesHolder();

    if (doPromotion) {
        if (type == globalTypesHolder->GlobalByteBuiltinType() || type == globalTypesHolder->GlobalShortBuiltinType() ||
            type == globalTypesHolder->GlobalCharBuiltinType() ||
            type == globalTypesHolder->GlobalIntegerBuiltinType()) {
            return GlobalIntBuiltinType();
        }

        if (type->IsIntType() || type->IsByteType() || type->IsShortType() || type->IsCharType()) {
            return GlobalIntBuiltinType();
        }
    }

    return type;
}

Type *ETSChecker::ApplyUnaryOperatorPromotion(ir::Expression *expr, Type *type, const bool isCondExpr)
{
    Type *unboxedType = isCondExpr ? MaybeUnboxConditionalInRelation(type) : MaybeUnboxInRelation(type);

    if (type != nullptr && type->IsETSIntEnumType()) {
        expr->AddAstNodeFlags(ir::AstNodeFlags::GENERATE_VALUE_OF);
        unboxedType = type->AsETSEnumType()->GetBaseEnumElementType(this);
    }

    if (unboxedType == nullptr) {
        return nullptr;
    }

    switch (ETSType(unboxedType)) {
        case TypeFlag::BYTE:
            [[fallthrough]];
        case TypeFlag::SHORT:
            [[fallthrough]];
        case TypeFlag::CHAR:
            [[fallthrough]];
        case TypeFlag::INT:
            return GlobalIntBuiltinType();

        default:
            break;
    }

    return type;
}

bool ETSChecker::IsNullLikeOrVoidExpression(const ir::Expression *expr) const
{
    // NOTE(vpukhov): #19701 void refactoring
    return expr->TsType()->DefinitelyETSNullish() || expr->TsType()->IsETSVoidType();
}

std::tuple<bool, bool> ETSChecker::IsResolvedAndValue(const ir::Expression *expr, Type *type) const
{
    auto [isResolve, isValue] =
        IsNullLikeOrVoidExpression(expr) ? std::make_tuple(true, false) : IsConstantTestValue(expr);

    const Type *tsType = expr->TsType();
    if (tsType->DefinitelyNotETSNullish() && !type->IsETSPrimitiveOrEnumType()) {
        isResolve = true;
        isValue = true;
    }
    return std::make_tuple(isResolve, isValue);
}

Type *ETSChecker::HandleBooleanLogicalOperators(Type *leftType, Type *rightType, lexer::TokenType tokenType)
{
    using UType = typename ETSBooleanType::UType;
    ES2PANDA_ASSERT(leftType->IsETSBooleanType() && rightType->IsETSBooleanType());

    if (!leftType->HasTypeFlag(checker::TypeFlag::CONSTANT) || !rightType->HasTypeFlag(checker::TypeFlag::CONSTANT)) {
        return GlobalETSBooleanType();
    }

    UType leftValue = leftType->AsETSBooleanType()->GetValue();
    UType rightValue = rightType->AsETSBooleanType()->GetValue();

    switch (tokenType) {
        case lexer::TokenType::PUNCTUATOR_BITWISE_XOR: {
            return CreateETSBooleanType(leftValue ^ rightValue);
        }
        case lexer::TokenType::PUNCTUATOR_BITWISE_AND: {
            return CreateETSBooleanType((static_cast<uint8_t>(leftValue) & static_cast<uint8_t>(rightValue)) != 0);
        }
        case lexer::TokenType::PUNCTUATOR_BITWISE_OR: {
            return CreateETSBooleanType((static_cast<uint8_t>(leftValue) | static_cast<uint8_t>(rightValue)) != 0);
        }
        case lexer::TokenType::PUNCTUATOR_LOGICAL_OR: {
            return CreateETSBooleanType(leftValue || rightValue);
        }
        case lexer::TokenType::PUNCTUATOR_LOGICAL_AND: {
            return CreateETSBooleanType(leftValue && rightValue);
        }
        default: {
            break;
        }
    }

    ES2PANDA_UNREACHABLE();
    return nullptr;
}

void ETSChecker::ResolveReturnStatement(checker::Type *funcReturnType, checker::Type *argumentType,
                                        ir::ScriptFunction *containingFunc, ir::ReturnStatement *st)
{
    if (funcReturnType->IsETSPrimitiveOrEnumType() && argumentType->IsETSPrimitiveOrEnumType()) {
        // function return type is of primitive type (including enums):
        Relation()->SetFlags(checker::TypeRelationFlag::DIRECT_RETURN |
                             checker::TypeRelationFlag::IN_ASSIGNMENT_CONTEXT |
                             checker::TypeRelationFlag::ASSIGNMENT_CONTEXT);
        if (Relation()->IsAssignableTo(funcReturnType, argumentType)) {
            funcReturnType = argumentType;
            containingFunc->Signature()->SetReturnType(funcReturnType);
            containingFunc->Signature()->AddSignatureFlag(checker::SignatureFlags::INFERRED_RETURN_TYPE);
            st->Argument()->SetTsType(funcReturnType);
        } else if (!Relation()->IsAssignableTo(argumentType, funcReturnType)) {
            LogError(diagnostic::RETURN_DIFFERENT_PRIM, {funcReturnType, argumentType}, st->Argument()->Start());
        }
    } else if (funcReturnType->IsETSReferenceType() || argumentType->IsETSReferenceType()) {
        // function return type should be of reference (object) type
        Relation()->SetFlags(checker::TypeRelationFlag::NONE);

        if (!argumentType->IsETSReferenceType()) {
            argumentType = MaybeBoxInRelation(argumentType);
            if (argumentType == nullptr) {
                LogError(diagnostic::INVALID_EXPR_IN_RETURN, {}, st->Argument()->Start());
            }
        }

        if (!funcReturnType->IsETSReferenceType()) {
            funcReturnType = MaybeBoxInRelation(funcReturnType);
            if (funcReturnType == nullptr) {
                LogError(diagnostic::INVALID_RETURN_FUNC_EXPR, {}, st->Start());
            }
        }
        if (argumentType != nullptr && funcReturnType != nullptr) {
            funcReturnType = CreateETSUnionType({funcReturnType, argumentType});
            containingFunc->Signature()->SetReturnType(funcReturnType);
            containingFunc->Signature()->AddSignatureFlag(checker::SignatureFlags::INFERRED_RETURN_TYPE);
        }
    } else {
        // Should never in this branch.
        ES2PANDA_UNREACHABLE();
        return;
    }
}

checker::Type *ETSChecker::CheckArrayElements(ir::ArrayExpression *init)
{
    ArenaVector<checker::Type *> elementTypes(ProgramAllocator()->Adapter());
    for (auto *elementNode : init->AsArrayExpression()->Elements()) {
        Type *elementType = elementNode->Check(this);
        if (elementType->IsTypeError()) {
            return elementType;
        }

        if (elementNode->IsSpreadElement() && elementType->IsETSTupleType()) {
            for (auto *typeFromTuple : elementType->AsETSTupleType()->GetTupleTypesList()) {
                elementTypes.emplace_back(typeFromTuple);
            }
            continue;
        }

        if (elementNode->IsSpreadElement() && elementType->IsETSArrayType()) {
            elementType = elementType->AsETSArrayType()->ElementType();
        }

        elementTypes.emplace_back(elementType);
    }

    if (elementTypes.empty()) {
<<<<<<< HEAD
        // SUPPRESS_CSA_NEXTLINE(alpha.core.AllocatorETSCheckerHint)
        return ProgramAllocator()->New<ETSArrayType>(GlobalETSObjectType());
=======
        if (init->PreferredType() != nullptr) {
            return init->PreferredType();
        }
        LogError(diagnostic::UNRESOLVABLE_ARRAY, {}, init->Start());
        return GetGlobalTypesHolder()->GlobalTypeError();
>>>>>>> 6d813986
    }
    auto const isNumericLiteral = [this](checker::Type *&ct) {
        auto const rc =
            ct->IsConstantType() && Relation()->IsSupertypeOf(GetGlobalTypesHolder()->GlobalNumericBuiltinType(), ct);
        ct = GetNonConstantType(ct);
        return rc;
    };
    auto const isChar = [this](checker::Type *ct) {
        return Relation()->IsSupertypeOf(GetGlobalTypesHolder()->GlobalCharBuiltinType(), ct);
    };
    auto const elementType = std::all_of(elementTypes.begin(), elementTypes.end(), isNumericLiteral)
                                 ? std::all_of(elementTypes.begin(), elementTypes.end(), isChar)
                                       ? GlobalCharBuiltinType()
                                       : GlobalDoubleBuiltinType()
                                 : CreateETSUnionType(std::move(elementTypes));

    // SUPPRESS_CSA_NEXTLINE(alpha.core.AllocatorETSCheckerHint)
<<<<<<< HEAD
    return CreateETSResizableArrayType(arrayElementType);
=======
    return CreateETSResizableArrayType(elementType);
}

static void SetTypeforLambdaParamWithoutTypeAnnotation(ir::ETSParameterExpression *param, Type *type)
{
    auto *const lambdaParam = param->Ident();
    if (lambdaParam->TypeAnnotation() != nullptr) {
        return;
    }
    if (lambdaParam->Variable() != nullptr) {
        lambdaParam->Variable()->SetTsType(type);
    }
    lambdaParam->SetTsType(type);
}

void ETSChecker::InferLambdaInAssignmentExpression(ir::AssignmentExpression *const expr)
{
    auto *left = expr->Left();
    auto *right = expr->Right();

    if (!right->IsArrowFunctionExpression()) {
        return;
    }

    if (left->TsType() == nullptr || !left->TsType()->IsETSFunctionType() ||
        left->TsType()->AsETSFunctionType()->CallSignaturesOfMethodOrArrow().empty()) {
        return;
    }

    ArenaVector<ir::Expression *> lambdaParams = right->AsArrowFunctionExpression()->Function()->Params();
    Signature *sig = left->TsType()->AsETSFunctionType()->CallSignaturesOfMethodOrArrow()[0];

    size_t paramCount = sig->Params().size();
    if (sig->RestVar() != nullptr) {
        paramCount++;
    }

    if (paramCount != lambdaParams.size()) {
        return;
    }

    if (std::any_of(lambdaParams.begin(), lambdaParams.end(),
                    [](auto &param) { return !param->IsETSParameterExpression(); })) {
        return;
    }

    if (sig->RestVar() != nullptr) {
        if (!lambdaParams.back()->AsETSParameterExpression()->IsRestParameter()) {
            return;
        }
        SetTypeforLambdaParamWithoutTypeAnnotation(lambdaParams.back()->AsETSParameterExpression(),
                                                   sig->RestVar()->TsType());
        paramCount--;
    }
    for (size_t i = 0; i < paramCount; i++) {
        auto *inferredType = sig->Params()[i]->TsType();
        SetTypeforLambdaParamWithoutTypeAnnotation(lambdaParams[i]->AsETSParameterExpression(), inferredType);
    }
>>>>>>> 6d813986
}

void ETSChecker::InferAliasLambdaType(ir::TypeNode *localTypeAnnotation, ir::ArrowFunctionExpression *init)
{
    ES2PANDA_ASSERT(localTypeAnnotation != nullptr);

    if (localTypeAnnotation->IsETSTypeReference()) {
        bool isAnnotationTypeAlias = true;
        while (localTypeAnnotation->IsETSTypeReference() && isAnnotationTypeAlias) {
            auto *nodeVar = localTypeAnnotation->AsETSTypeReference()->Part()->GetIdent()->Variable();
            if (nodeVar == nullptr) {
                break;
            }

            auto *node = nodeVar->Declaration()->Node();

            isAnnotationTypeAlias = node->IsTSTypeAliasDeclaration();
            if (isAnnotationTypeAlias) {
                localTypeAnnotation = node->AsTSTypeAliasDeclaration()->TypeAnnotation();
            }
        }
    }

    if (localTypeAnnotation->IsETSFunctionType()) {
        auto *const arrowFuncExpr = init;
        ir::ScriptFunction *const lambda = arrowFuncExpr->Function();
        if (lambda->Params().size() == localTypeAnnotation->AsETSFunctionType()->Params().size() &&
            NeedTypeInference(lambda)) {
            // SUPPRESS_CSA_NEXTLINE(alpha.core.AllocatorETSCheckerHint)
            InferTypesForLambda(lambda, localTypeAnnotation->AsETSFunctionType());
        }
    }
}

checker::Type *ETSChecker::FixOptionalVariableType(varbinder::Variable *const bindingVar, ir::ModifierFlags flags)
{
    ES2PANDA_ASSERT(bindingVar != nullptr);
    if ((flags & ir::ModifierFlags::OPTIONAL) != 0) {
<<<<<<< HEAD
        if (init != nullptr) {
            auto *type = bindingVar->TsType();
            ES2PANDA_ASSERT(type != nullptr);
            if (type->IsETSPrimitiveType()) {
                init->SetBoxingUnboxingFlags(GetBoxingFlag(bindingVar->TsType()));
            }
        }
=======
        ES2PANDA_ASSERT(bindingVar != nullptr);
>>>>>>> 6d813986
        auto *variableType = bindingVar->TsType() != nullptr ? bindingVar->TsType() : GlobalTypeError();
        bindingVar->SetTsType(
            !variableType->IsTypeError() ? CreateETSUnionType({GlobalETSUndefinedType(), variableType}) : variableType);
    }
    return bindingVar->TsType();
}

checker::Type *PreferredObjectTypeFromAnnotation(checker::Type *annotationType)
{
    if (!annotationType->IsETSUnionType()) {
        return annotationType;
    }

    checker::Type *resolvedType = nullptr;
    int objectTypeCount = 0;
    for (auto constituentType : annotationType->AsETSUnionType()->ConstituentTypes()) {
        if (constituentType->IsETSObjectType()) {
            objectTypeCount++;
            if (resolvedType == nullptr) {
                resolvedType = constituentType;
            }
        }
    }

    // If there's exactly one object type, return it
    if (objectTypeCount == 1) {
        return resolvedType;
    }

    // If there are multiple object types, return the union type itself
    // so that our union resolution logic can handle it
    if (objectTypeCount > 1) {
        return annotationType;
    }

    // If there are no object types, return nullptr
    return nullptr;
}

<<<<<<< HEAD
bool SetPreferredTypeForExpression(ETSChecker *checker, ir::Identifier *ident, ir::TypeNode *typeAnnotation,
                                   ir::Expression *init, checker::Type *annotationType)
=======
// CC-OFFNXT(huge_cyclomatic_complexity, huge_cca_cyclomatic_complexity[C++]) solid logic
static bool SetPreferredTypeForExpression(ETSChecker *checker, ir::Identifier *ident, ir::TypeNode *typeAnnotation,
                                          ir::Expression *init, checker::Type *annotationType)
>>>>>>> 6d813986
{
    if (init->IsMemberExpression() && init->AsMemberExpression()->Object()->IsObjectExpression()) {
        checker->LogError(diagnostic::MEMBER_OF_OBJECT_LIT, {}, ident->Start());
    }

    if (annotationType != nullptr && annotationType->HasTypeFlag(TypeFlag::TYPE_ERROR)) {
        return false;
    }

    if ((init->IsMemberExpression()) && (annotationType != nullptr)) {
        checker->SetArrayPreferredTypeForNestedMemberExpressions(init->AsMemberExpression(), annotationType);
    }

    if (init->IsArrayExpression() && (annotationType != nullptr)) {
        if (annotationType->IsETSTupleType() &&
            !checker->IsArrayExprSizeValidForTuple(init->AsArrayExpression(), annotationType->AsETSTupleType())) {
            return false;
        }

        init->AsArrayExpression()->SetPreferredType(annotationType);
    }

    if (init->IsObjectExpression() && annotationType != nullptr) {
        init->SetPreferredType(PreferredObjectTypeFromAnnotation(annotationType));
    }

    if (init->IsETSNewArrayInstanceExpression() && annotationType != nullptr) {
        init->SetPreferredType(annotationType);
    }
    if (init->IsETSNewMultiDimArrayInstanceExpression() && annotationType != nullptr) {
        init->SetPreferredType(annotationType);
    }
    if (init->IsNumberLiteral() && annotationType != nullptr) {
        init->SetPreferredType(annotationType);
    }

    if (init->IsETSNewArrayInstanceExpression() && annotationType != nullptr) {
        init->AsETSNewArrayInstanceExpression()->SetPreferredType(annotationType);
    }
    if (init->IsETSNewMultiDimArrayInstanceExpression() && annotationType != nullptr) {
        init->AsETSNewMultiDimArrayInstanceExpression()->SetPreferredType(annotationType);
    }

    if (typeAnnotation != nullptr && init->IsArrowFunctionExpression()) {
        // SUPPRESS_CSA_NEXTLINE(alpha.core.AllocatorETSCheckerHint)
        checker->InferAliasLambdaType(typeAnnotation, init->AsArrowFunctionExpression());
    }

    return true;
}

bool ETSChecker::CheckInit(ir::Identifier *ident, ir::TypeNode *typeAnnotation, ir::Expression *init,
<<<<<<< HEAD
                           checker::Type *annotationType)
{
=======
                           checker::Type *annotationType, varbinder::Variable *const bindingVar)
{
    if (init->IsETSTypeReference()) {
        LogError(diagnostic::INVALID_TYPE_AS_VALUE, {init->DumpEtsSrc()}, init->Start());
    }
>>>>>>> 6d813986
    if (typeAnnotation == nullptr) {
        if (init->IsArrayExpression()) {
            annotationType = CheckArrayElements(init->AsArrayExpression());
        } else if (init->IsETSNewArrayInstanceExpression()) {
            annotationType = init->AsETSNewArrayInstanceExpression()->TypeReference()->GetType(this);
            annotationType = CreateETSResizableArrayType(annotationType);
        } else if (init->IsETSNewMultiDimArrayInstanceExpression()) {
            auto multiArray = init->AsETSNewMultiDimArrayInstanceExpression();
            annotationType = multiArray->TypeReference()->GetType(this);
            annotationType = CreateETSMultiDimResizableArrayType(annotationType, multiArray->Dimensions().size());
        } else if (init->IsObjectExpression()) {
            LogError(diagnostic::CANNOT_INFER_OBJ_LIT, {ident->Name()}, ident->Start());
            return false;
        }
<<<<<<< HEAD
=======
        if (bindingVar != nullptr) {
            bindingVar->SetTsType(annotationType);
        }
>>>>>>> 6d813986
    }
    return SetPreferredTypeForExpression(this, ident, typeAnnotation, init, annotationType);
}

void ETSChecker::CheckEnumType(ir::Expression *init, checker::Type *initType, const util::StringView &varName)
{
    if (initType->IsETSObjectType() && initType->AsETSObjectType()->HasObjectFlag(ETSObjectFlags::ENUM) &&
        !init->IsMemberExpression()) {
        LogError(diagnostic::TYPE_MISMATCH_ENUM, {initType->AsETSObjectType()->Name(), varName}, init->Start());
    }
}

static bool IsOmitConstInit(ir::ModifierFlags const flags)
{
    return ((flags & ir::ModifierFlags::CONST) != 0) ||
           (((flags & ir::ModifierFlags::READONLY) != 0) && ((flags & ir::ModifierFlags::STATIC) != 0));
}

static bool NeedWidening(ir::Expression *e)
{
    // NOTE: need to be done by smart casts. Return true if we need to infer wider type.
    if (e->IsUnaryExpression()) {
        return NeedWidening(e->AsUnaryExpression()->Argument());
    }
    const bool isConstInit = e->IsIdentifier() && e->Variable()->Declaration()->IsConstDecl();

    return e->IsConditionalExpression() || e->IsLiteral() || isConstInit || e->IsTemplateLiteral();
}

// Isolated until 'constant' types are tracked in some cases
static bool ShouldPreserveConstantTypeInVariableDeclaration(Type *annotation, Type *init)
{
    auto const isNumericWithConstTracking = [](Type *type) {
        return type->HasTypeFlag(TypeFlag::ETS_NUMERIC) || type->IsCharType();
    };

    return ((isNumericWithConstTracking(init) && isNumericWithConstTracking(annotation)) ||
            (init->IsETSStringType() && annotation->IsETSStringType()));
}

static void CheckAssignForDeclare(ir::Identifier *ident, ir::TypeNode *typeAnnotation, ir::Expression *init,
                                  ir::ModifierFlags const flags, ETSChecker *check)
{
    const bool isDeclare = (flags & ir::ModifierFlags::DECLARE) != 0;
    const bool isAbstract = (flags & ir::ModifierFlags::ABSTRACT) != 0;
    if (!isDeclare || isAbstract) {
        return;
    }
    if (typeAnnotation != nullptr && init != nullptr && !init->IsUndefinedLiteral()) {
        check->LogError(diagnostic::INIT_IN_AMBIENT, {ident->Name()}, init->Start());
        return;
    }
    const bool isConst = (flags & ir::ModifierFlags::CONST) != 0;
    ES2PANDA_ASSERT(init != nullptr);
    bool numberLiteralButNotBigInt = init->IsNumberLiteral() && !init->IsBigIntLiteral();
    bool multilineLiteralWithNoEmbedding =
        init->IsTemplateLiteral() && init->AsTemplateLiteral()->Expressions().empty();
    if (isConst && !numberLiteralButNotBigInt && !init->IsStringLiteral() && !multilineLiteralWithNoEmbedding) {
        check->LogError(diagnostic::AMBIENT_CONST_INVALID_LIT, {ident->Name()}, init->Start());
    }
}

static void CheckRecordSpreadElement(ir::SpreadElement *spreadElement, ArenaVector<checker::Type *> &typeArguments,
                                     ETSChecker *checker, const lexer::SourcePosition &start)
{
    auto spreadArg = spreadElement->Argument();
    auto spreadType = spreadArg->Check(checker);
    // Verify spread source is also a Record type
    if (!spreadType->IsETSObjectType()) {
        checker->LogError(diagnostic::INVALID_RECORD_PROPERTY, start);
        return;
    }
    // Check if spread type is Record or Map using proper type identity checking
    auto *spreadObjType = spreadType->AsETSObjectType();
    auto *spreadOriginalBaseType = spreadObjType->GetOriginalBaseType();
    auto *globalTypes = checker->GetGlobalTypesHolder();
    if (!checker->IsTypeIdenticalTo(spreadOriginalBaseType, globalTypes->GlobalMapBuiltinType()) &&
        !checker->IsTypeIdenticalTo(spreadOriginalBaseType, globalTypes->GlobalRecordBuiltinType())) {
        checker->LogError(diagnostic::INVALID_RECORD_PROPERTY, start);
        return;
    }
    // Verify type parameters match
    auto spreadTypeArgs = spreadType->AsETSObjectType()->TypeArguments();
    constexpr size_t EXPECTED_TYPE_ARGUMENTS_SIZE = 2;
    if (spreadTypeArgs.size() != EXPECTED_TYPE_ARGUMENTS_SIZE) {
        checker->LogError(diagnostic::INVALID_RECORD_PROPERTY, start);
        return;
    }
    // Checking if the key type is a subtype of the type argument
    if (!checker->Relation()->IsSupertypeOf(typeArguments[0], spreadTypeArgs[0])) {
        checker->LogError(diagnostic::TYPE_MISMATCH_AT_IDX, {spreadTypeArgs[0], typeArguments[0], size_t(1)}, start);
    }
    checker::AssignmentContext(checker->Relation(), spreadArg, spreadTypeArgs[1], typeArguments[1], start,
                               util::DiagnosticWithParams {diagnostic::TYPE_MISMATCH_AT_IDX,
                                                           {spreadTypeArgs[1], typeArguments[1], size_t(2)}});
}

static void CheckRecordProperty(ir::Property *p, ArenaVector<checker::Type *> &typeArguments, ETSChecker *checker)
{
    p->Key()->SetPreferredType(typeArguments[0]);
    p->Value()->SetPreferredType(typeArguments[1]);

    checker::Type *keyType = p->Key()->Check(checker);
    checker::Type *valueType = p->Value()->Check(checker);

    // Checking if the key type is a subtype of the type argument
    if (!checker->Relation()->IsSupertypeOf(typeArguments[0], keyType)) {
        checker->LogError(diagnostic::TYPE_MISMATCH_AT_IDX, {keyType, typeArguments[0], size_t(1)}, p->Key()->Start());
    }
    checker::AssignmentContext(
        checker->Relation(), p->Value(), valueType, typeArguments[1], p->Value()->Start(),
        util::DiagnosticWithParams {diagnostic::TYPE_MISMATCH_AT_IDX, {valueType, typeArguments[1], size_t(2)}});
}

static void CheckRecordType(ir::Expression *init, checker::Type *annotationType, ETSChecker *checker)
{
    if (!annotationType->IsETSObjectType() || !init->IsObjectExpression()) {
        return;
    }
    // Check if this is actually a Record or Map type using proper type identity checking
    auto *objType = annotationType->AsETSObjectType();
    auto *originalBaseType = objType->GetOriginalBaseType();
    auto *globalTypes = checker->GetGlobalTypesHolder();

    if (!checker->IsTypeIdenticalTo(originalBaseType, globalTypes->GlobalMapBuiltinType()) &&
        !checker->IsTypeIdenticalTo(originalBaseType, globalTypes->GlobalRecordBuiltinType())) {
        return;
    }

    auto objectExpr = init->AsObjectExpression();
    auto typeArguments = annotationType->AsETSObjectType()->TypeArguments();
    auto properties = objectExpr->Properties();
    for (const auto &property : properties) {
<<<<<<< HEAD
        if (!property->IsProperty()) {
            checker->LogError(diagnostic::IMPROPER_NESTING_INTERFACE, {}, property->Start());
            continue;
        }
        ES2PANDA_ASSERT(property->IsProperty());
        auto p = property->AsProperty();

        ETSChecker::SetPreferredTypeIfPossible(p->Key(), typeArguments[0]);
        ETSChecker::SetPreferredTypeIfPossible(p->Value(), typeArguments[1]);

        Type *keyType = p->Key()->Check(checker);
        Type *valueType = p->Value()->Check(checker);
=======
        if (property->IsSpreadElement()) {
            CheckRecordSpreadElement(property->AsSpreadElement(), typeArguments, checker, property->Start());
            continue;
        }
        if (!property->IsProperty()) {
            checker->LogError(diagnostic::INVALID_RECORD_PROPERTY, property->Start());
            continue;
        }
>>>>>>> 6d813986

        CheckRecordProperty(property->AsProperty(), typeArguments, checker);
    }
}

// CC-OFFNXT(huge_method,huge_cca_cyclomatic_complexity,huge_cyclomatic_complexity,G.FUN.01-CPP) solid logic
checker::Type *ETSChecker::CheckVariableDeclaration(ir::Identifier *ident, ir::TypeNode *typeAnnotation,
                                                    ir::Expression *init, ir::ModifierFlags const flags)
{
    ES2PANDA_ASSERT(ident != nullptr);
    varbinder::Variable *const bindingVar = ident->Variable();
    checker::Type *annotationType = nullptr;

    // We have to process possible parser errors when variable was not created and bind:
    if (bindingVar != nullptr) {
        if (typeAnnotation != nullptr) {
            annotationType = typeAnnotation->GetType(this);
            bindingVar->SetTsType(annotationType);
        }

        if (init == nullptr) {
            return FixOptionalVariableType(bindingVar, flags);
        }
        CheckAssignForDeclare(ident, typeAnnotation, init, flags, this);
    } else {
        ES2PANDA_ASSERT(IsAnyError());
    }

    checker::Type *initType = nullptr;
    if (init != nullptr) {
        // SUPPRESS_CSA_NEXTLINE(alpha.core.AllocatorETSCheckerHint)
        if (!CheckInit(ident, typeAnnotation, init, annotationType)) {
            init->SetTsType(GlobalTypeError());
        } else {
            initType = init->Check(this);
        }
    } else {
        ES2PANDA_ASSERT(IsAnyError());
    }

    if (bindingVar == nullptr) {
        return annotationType != nullptr ? annotationType : GlobalTypeError();
    }

    // initType should not be nullptr. If an error occurs during check, set it to GlobalTypeError().
    if (initType == nullptr || initType->IsTypeError()) {
        return bindingVar->SetTsType(annotationType != nullptr ? annotationType : GlobalTypeError());
    }

    if (typeAnnotation == nullptr && initType->IsETSFunctionType()) {
        annotationType = initType->AsETSFunctionType();
        bindingVar->SetTsType(annotationType);
    }

    if (annotationType != nullptr) {
        if (typeAnnotation != nullptr) {
            CheckRecordType(init, annotationType, this);
            AssignmentContext(Relation(), init, initType, annotationType, init->Start(),
                              {{diagnostic::INVALID_ASSIGNMNENT, {initType, annotationType}}});
            if (!Relation()->IsTrue()) {
                return annotationType;
            }
        }

        if (IsOmitConstInit(flags) && ShouldPreserveConstantTypeInVariableDeclaration(annotationType, initType)) {
            VariableTypeFromInitializer(bindingVar, MaybeUnboxType(annotationType), initType);
        }
    } else {
        CheckEnumType(init, initType, ident->Name());

        // NOTE: need to be done by smart casts
        auto needWidening = !IsOmitConstInit(flags) && typeAnnotation == nullptr && NeedWidening(init);
        bindingVar->SetTsType(needWidening ? GetNonConstantType(initType) : initType);
    }

    return FixOptionalVariableType(bindingVar, flags);
}

void ETSChecker::VariableTypeFromInitializer(varbinder::Variable *variable, Type *annotationType, Type *initType)
{
    if (!initType->IsConstantType()) {
        return;
    }

    if (!initType->IsETSPrimitiveType()) {
        variable->SetTsType(initType);
        return;
    }

    ES2PANDA_ASSERT(annotationType->IsETSPrimitiveType());
    //  We suppose here that all required checks were passed and correct conversion is possible without accuracy loss
    variable->SetTsType(TypeConverter::ConvertConstantTypes(initType, annotationType, ProgramAllocator()));
}

static checker::Type *ResolveGetter(checker::ETSChecker *checker, ir::MemberExpression *const expr,
                                    ETSFunctionType *funcType)
{
    // SUPPRESS_CSA_NEXTLINE(alpha.core.AllocatorETSCheckerHint)
    auto signature = checker->FindRelativeExtensionGetter(expr, funcType);
    if (signature != nullptr) {
        return signature->ReturnType();
    }

    PropertySearchFlags flags = PropertySearchFlags::SEARCH_INSTANCE_METHOD | PropertySearchFlags::SEARCH_IN_BASE |
                                PropertySearchFlags::SEARCH_IN_INTERFACES | PropertySearchFlags::IS_GETTER;
    auto objType = expr->ObjType();
    auto searchName = objType->GetReExportAliasValue(expr->Property()->AsIdentifier()->Name());
    auto *prop = objType->GetProperty(searchName, flags);
    if (prop == nullptr || prop->TsType() == nullptr ||
        !prop->TsType()->HasTypeFlag(checker::TypeFlag::GETTER_SETTER)) {
        return nullptr;
    }
    auto *propType = prop->TsType()->AsETSFunctionType();
    auto originalGetter = propType->FindGetter();
    if (originalGetter == nullptr) {
        return nullptr;
    }

    checker->ValidateSignatureAccessibility(objType, originalGetter, expr->Start());
    return originalGetter->ReturnType();
}

Signature *ETSChecker::FindRelativeExtensionGetter(ir::MemberExpression *const expr, ETSFunctionType *funcType)
{
    ES2PANDA_ASSERT(expr->ObjType() != nullptr);
    ES2PANDA_ASSERT(funcType != nullptr && funcType->IsExtensionAccessorType());
    ES2PANDA_ASSERT(expr->Property()->AsIdentifier()->Name() == funcType->Name());
    if (auto sig = FindExtensionGetterInMap(funcType->Name(), expr->ObjType()); sig != nullptr) {
        return sig;
    }

    ArenaVector<ir::Expression *> arguments(ProgramAllocator()->Adapter());
    arguments.insert(arguments.begin(), expr->Object());
    // SUPPRESS_CSA_NEXTLINE(alpha.core.AllocatorETSCheckerHint)
    Signature *signature = ValidateSignatures(funcType->GetExtensionAccessorSigs(), nullptr, arguments, expr->Start(),
                                              "call", TypeRelationFlag::NO_THROW);
    if (signature != nullptr) {
        InsertExtensionGetterToMap(funcType->Name(), expr->ObjType(), signature);
    }
    return signature;
}

Signature *ETSChecker::FindRelativeExtensionSetter(ir::MemberExpression *expr, ETSFunctionType *funcType)
{
    ES2PANDA_ASSERT(expr->ObjType() != nullptr);
    ES2PANDA_ASSERT(funcType != nullptr && funcType->IsExtensionAccessorType());
    ES2PANDA_ASSERT(expr->Property()->AsIdentifier()->Name() == funcType->Name());
    ES2PANDA_ASSERT(expr->Parent()->IsAssignmentExpression() || expr->Parent()->IsUpdateExpression());
    if (auto const sig = FindExtensionSetterInMap(funcType->Name(), expr->ObjType()); sig != nullptr) {
        return sig;
    }

    Signature *signature = nullptr;
    ArenaVector<ir::Expression *> arguments(ProgramAllocator()->Adapter());
    arguments.insert(arguments.begin(), expr->Object());
    if (expr->Parent()->IsAssignmentExpression()) {
        arguments.emplace_back(expr->Parent()->AsAssignmentExpression()->Right());
        // SUPPRESS_CSA_NEXTLINE(alpha.core.AllocatorETSCheckerHint)
        signature = ValidateSignatures(funcType->GetExtensionAccessorSigs(), nullptr, arguments, expr->Start(), "call",
                                       TypeRelationFlag::NO_THROW);
    } else {
        // When handle ++a.m, a.m++, is mean to check whether a.m(xx, 1) existed.
        // SUPPRESS_CSA_NEXTLINE(alpha.core.AllocatorETSCheckerHint)
        Type *getterReturnType = ResolveGetter(this, expr, funcType);
        expr->SetTsType(getterReturnType);
        arguments.emplace_back(expr);
        signature = ValidateSignatures(funcType->GetExtensionAccessorSigs(), nullptr, arguments, expr->Start(), "call",
                                       TypeRelationFlag::NO_THROW);
    }

    if (signature == nullptr) {
        return nullptr;
    }
    InsertExtensionSetterToMap(funcType->Name(), expr->ObjType(), signature);
    return signature;
}

// Note: extension accessor looks same as member expression in checker phase, but its return type is FunctionType,
// we need to get type of extension accessor in checker. For getter, its type is the return type of the function.
// and for setter, it was a member expression set as left child of an assignment expression, we temporarily set its
// type the same as the right child type. Further work will be done in lowering.
checker::Type *ETSChecker::GetExtensionAccessorReturnType(ir::MemberExpression *expr)
{
    ES2PANDA_ASSERT(IsExtensionETSFunctionType(expr->TsType()));

    auto eAccType = expr->TsType()->AsETSFunctionType();
    auto assignExpr = expr->Parent();
    bool isExtensionSetterLike =
        assignExpr->IsAssignmentExpression() && (assignExpr->AsAssignmentExpression()->Left() == expr);
    if (isExtensionSetterLike) {
        if (!assignExpr->Parent()->IsExpressionStatement()) {
            LogError(diagnostic::EXTENSION_GETTER_INVALID_CTX, {}, assignExpr->Start());
            return GlobalTypeError();
        }
        // SUPPRESS_CSA_NEXTLINE(alpha.core.AllocatorETSCheckerHint)
        auto signature = FindRelativeExtensionSetter(expr, eAccType);
        if (signature != nullptr && !expr->Parent()->IsUpdateExpression()) {
            // for a.m += otherExpr, we need to validateSignature again.
            ArenaVector<ir::Expression *> arguments(ProgramAllocator()->Adapter());
            ArenaVector<Signature *> candidateSig(ProgramAllocator()->Adapter());
            candidateSig.emplace_back(signature);
            arguments.emplace_back(expr->Object());
            arguments.emplace_back(expr->Parent()->AsAssignmentExpression()->Right());
            signature =
                // SUPPRESS_CSA_NEXTLINE(alpha.core.AllocatorETSCheckerHint)
                ValidateSignatures(candidateSig, nullptr, arguments, expr->Start(), "call", TypeRelationFlag::NO_THROW);
        }

        if (signature == nullptr) {
            LogError(diagnostic::MISSING_EXTENSION_ACCESSOR, {}, expr->Start());
            return GlobalTypeError();
        }
    }
    expr->SetExtensionAccessorType(eAccType);
    // SUPPRESS_CSA_NEXTLINE(alpha.core.AllocatorETSCheckerHint)
    return ResolveGetter(this, expr, eAccType);
}

//==============================================================================//
// Smart cast support
//==============================================================================//

static checker::Type *MaybeReadonlyType(ETSChecker *checker, checker::Type *sourceType, checker::Type *targetType)
{
    //  For left-hand variable of builtin type leave it as is.
    if (targetType->IsBuiltinNumeric()) {
        return targetType;
    }

    // Preserve 'Readonly' type flag in smart type if it exists in declared type
    if (targetType->HasTypeFlag(TypeFlag::READONLY) && !sourceType->HasTypeFlag(TypeFlag::READONLY)) {
        sourceType = sourceType->Clone(checker);
        sourceType->AddTypeFlag(TypeFlag::READONLY);
    }
    return sourceType;
}

checker::Type *ETSChecker::ResolveSmartType(checker::Type *sourceType, checker::Type *targetType,
                                            std::optional<double> value)
{
    //  For left-hand variable of primitive type leave it as is.
    ES2PANDA_ASSERT(!targetType->IsETSPrimitiveType() && !sourceType->IsETSPrimitiveType());

    //  For left-hand invalid variable set smart type to right-hand type.
    if (targetType->IsTypeError()) {
        return sourceType;
    }

    //  For type parameter, null or undefined source type return it as is.
    if (sourceType->IsETSTypeParameter() || sourceType->DefinitelyETSNullish()) {
        return sourceType;
    }

    //  In case of Union left-hand type we try to select the proper type from the Union
    if (targetType->IsETSUnionType() && !sourceType->IsUnionType()) {
        auto *constituentType = targetType->AsETSUnionType()->GetAssignableType(this, sourceType, value);
        if (constituentType != nullptr) {
            return MaybeReadonlyType(this, sourceType, constituentType);
        }
    }

    // General case - return more specific subtype
    if (Relation()->IsSupertypeOf(targetType, sourceType)) {
        return MaybeReadonlyType(this, sourceType, targetType);
    }

    return targetType;
}

// Auxiliary method to reduce the size of common 'CheckTestSmartCastConditions' function.
std::pair<Type *, Type *> ETSChecker::CheckTestNullishCondition(Type *testedType, Type *actualType, bool const strict)
{
    if (!strict) {
        return RemoveNullishTypes(actualType);
    }

    if (testedType->IsETSNullType()) {
        return {GlobalETSNullType(), RemoveNullType(actualType)};
    }

    if (testedType->IsETSUndefinedType()) {
        return {GlobalETSUndefinedType(), RemoveUndefinedType(actualType)};
    }

    return {GlobalETSUnionUndefinedNull(), GetNonNullishType(actualType)};
}

// Auxiliary method to reduce the size of common 'CheckTestSmartCastConditions' function.
std::pair<Type *, Type *> ETSChecker::CheckTestObjectCondition(ETSArrayType *testedType, Type *actualType)
{
    if (actualType->IsETSUnionType()) {
        return actualType->AsETSUnionType()->GetComplimentaryType(this, testedType);
    }

    // Both testing and actual (smart) types are arrays. Set types according to their relation.
    // NOTE: probably the rules of type extraction should be modified later on!
    if (actualType->IsETSArrayType()) {
        auto *const arrayType = actualType->AsETSArrayType();

        if (Relation()->IsIdenticalTo(arrayType, testedType)) {
            return {testedType, GetGlobalTypesHolder()->GlobalETSNeverType()};
        }

        if (Relation()->IsSupertypeOf(arrayType, testedType)) {
            return {testedType, actualType};
        }

        if (Relation()->IsSupertypeOf(testedType, arrayType)) {
            return {testedType, actualType};
        }
    } else if (actualType->IsETSObjectType() && actualType->AsETSObjectType()->IsGlobalETSObjectType()) {
        return {testedType, actualType};
    }

    return {GetGlobalTypesHolder()->GlobalETSNeverType(), actualType};
}

// Auxiliary method to reduce the size of common 'CheckTestSmartCastConditions' function.
std::pair<Type *, Type *> ETSChecker::CheckTestObjectCondition(ETSObjectType *testedType, Type *actualType)
{
    if (actualType->IsETSUnionType()) {
        return actualType->AsETSUnionType()->GetComplimentaryType(this, testedType);
    }

    // Both testing and actual (smart) types are objects. Set types according to their relation.
    // NOTE: probably the rules of type extraction should be modified later on!
    if (actualType->IsETSObjectType()) {
        auto *const objectType = actualType->AsETSObjectType();

        if (Relation()->IsIdenticalTo(objectType, testedType) ||
            objectType->AssemblerName() == testedType->AssemblerName()) {
            return {testedType, actualType};
        }

        if (Relation()->IsSupertypeOf(objectType, testedType)) {
            return {testedType, actualType};
        }

        if (Relation()->IsSupertypeOf(testedType, objectType)) {
            return {testedType, actualType};
        }

        return {GetGlobalTypesHolder()->GlobalETSNeverType(), actualType};
    }

    return {testedType, actualType};
}

// Simple and conservative implementation unless smartcasts are not rewritten completely
static std::pair<Type *, Type *> ComputeConditionalSubtypes(TypeRelation *relation, Type *condition, Type *actual)
{
    if (relation->IsSupertypeOf(condition, actual)) {
        if (relation->IsIdenticalTo(condition, actual)) {
            return {condition, relation->GetChecker()->GetGlobalTypesHolder()->GlobalETSNeverType()};
        }
        return {actual, actual};
    }
    return {condition, actual};
}

checker::Type *CheckerContext::GetUnionOfTypes(checker::Type *const type1, checker::Type *const type2) const noexcept
{
    if (type1 == nullptr || type2 == nullptr) {
        return type1 == nullptr ? type2 : type1;
    }

    const auto never = parent_->AsETSChecker()->GlobalETSNeverType();
    if (type1 == never || type2 == never) {
        return type1 == never ? type2 : type1;
    }

    return parent_->AsETSChecker()->CreateETSUnionType({type1, type2});
}

static std::optional<checker::Type *> GetIntersectionOfTypeAndTypeSetIfExist(ETSChecker *checker, checker::Type *type,
                                                                             const ArenaVector<Type *> &typeSet)
{
    for (auto *const typeOfTypeSet : typeSet) {
        if (checker->Relation()->IsSupertypeOf(type, typeOfTypeSet)) {
            return std::make_optional(typeOfTypeSet);
        }

        if (checker->Relation()->IsSupertypeOf(typeOfTypeSet, type)) {
            return std::make_optional(type);
        }
    }

    return std::nullopt;
}

// The method name 'intersection' may be misleading. The function does not create a theoretically correct
// intersection type from 2 arbitrary types, instead does an intersection operation on the type set of 2 (possibly)
// union types. Currently this is good enough, and the correct implementation with type algebra will be in the complete
// smart type rework with CFG.
checker::Type *CheckerContext::GetIntersectionOfTypes(checker::Type *const type1,
                                                      checker::Type *const type2) const noexcept
{
    if (type1 == nullptr || type2 == nullptr) {
        return type1 == nullptr ? type2 : type1;
    }

    auto *const checker = parent_->AsETSChecker();

    if (checker->Relation()->IsIdenticalTo(type1, type2)) {
        return type1;
    }

    ArenaVector<Type *> typeSet1(checker->ProgramAllocator()->Adapter());
    ArenaVector<Type *> typeSet2(checker->ProgramAllocator()->Adapter());
    ArenaVector<Type *> intersection(checker->ProgramAllocator()->Adapter());

    if (type1->IsETSUnionType()) {
        typeSet1 = type1->AsETSUnionType()->ConstituentTypes();
    } else {
        typeSet1.push_back(type1);
    }

    if (type2->IsETSUnionType()) {
        typeSet2 = type2->AsETSUnionType()->ConstituentTypes();
    } else {
        typeSet2.push_back(type2);
    }

    for (auto *const typeOfTypeSet1 : typeSet1) {
        auto possibleIntersectionType = GetIntersectionOfTypeAndTypeSetIfExist(checker, typeOfTypeSet1, typeSet2);
        if (possibleIntersectionType.has_value()) {
            intersection.emplace_back(*possibleIntersectionType);
        }
    }

    return checker->CreateETSUnionType(std::move(intersection));
}

static constexpr std::size_t const VARIABLE_POSITION = 0UL;
static constexpr std::size_t const CONSEQUENT_TYPE_POSITION = 1UL;
static constexpr std::size_t const ALTERNATE_TYPE_POSITION = 2UL;

void CheckerContext::MergeSmartTypesForLogicalAnd(SmartCastTuple &newSmartCastTypes)
{
    auto const &variable = std::get<VARIABLE_POSITION>(newSmartCastTypes);

    if (testSmartCasts_.find(variable) == testSmartCasts_.end()) {
        testSmartCasts_.emplace(
            variable, std::make_pair(std::get<CONSEQUENT_TYPE_POSITION>(newSmartCastTypes), variable->TsType()));
        return;
    }

    auto *newConsequentType = std::get<CONSEQUENT_TYPE_POSITION>(newSmartCastTypes);
    auto *newAlternateType = std::get<ALTERNATE_TYPE_POSITION>(newSmartCastTypes);
    auto [currentConsequentType, currentAlternateType] = testSmartCasts_.at(variable);
    auto *const mergedConsequentType = GetIntersectionOfTypes(currentConsequentType, newConsequentType);
    auto *const mergedAlternateType = GetUnionOfTypes(currentAlternateType, newAlternateType);
    testSmartCasts_[variable] = {mergedConsequentType, mergedAlternateType};
}

void CheckerContext::InvalidateNecessarySmartCastsInLogicalAnd(std::optional<SmartCastTuple> &newSmartCastTypes)
{
    // If there is no new smart casts in the checked expression, then invalidate all smart casts for the alternate
    // branch.
    // Eg. if(x == null && false) -> we didn't get a new smart cast from 'false', so in the alternate branch 'x'
    // can also be 'null'

    if (!newSmartCastTypes.has_value()) {
        for (auto &smartCast : testSmartCasts_) {
            smartCast.second.second = nullptr;
        }

        return;
    }

    // If there is already exist a smart cast for a variable, that isn't checked in the current expression for the
    // logical and, it means that in the alternate branch it's smart type will not be valid.
    //
    // Example 1:
    // cond: x != null && y != null
    // Here the new smart cast will only contain smart type for 'y', but it's unrelated to the type of 'x', so both
    // smart type needs to by invalidated in the alternate branch.
    //
    // Example 2:
    // let x: null|undefined|A  <- A is an arbitrary type
    // cond: x != null && x != undefined
    // Here the new smart type will contain further check for 'x', so it's still checking the same variable. In this
    // case the alternate type will contain the already computed union type 'null|undefined' , and not needed to be
    // restored to 'null|undefined|A'.

    auto const &variable = std::get<VARIABLE_POSITION>(*newSmartCastTypes);
    bool anyOtherSmartCastCleared = false;

    for (auto existingSmartCast : testSmartCasts_) {
        if (existingSmartCast.first != variable) {
            // If there is a smart cast that doesn't include the current variable, then we need to invalidate the
            // consequent types, because from now on these are unrelated restrictions
            testSmartCasts_[existingSmartCast.first].second = nullptr;
            anyOtherSmartCastCleared = true;
        }
    }

    if (anyOtherSmartCastCleared) {
        testSmartCasts_[variable].second = nullptr;
    }
}

ReassignedVariableMap CheckerContext::GetReassignedVariablesInNode(const ir::AstNode *const node) const
{
    ReassignedVariableMap changedVariables {};
    node->Iterate([this, &changedVariables](ir::AstNode *childNode) { CheckAssignments(childNode, changedVariables); });
    return changedVariables;
}

void CheckerContext::CheckTestSmartCastCondition(lexer::TokenType operatorType)
{
    if (operatorType != lexer::TokenType::EOS && operatorType != lexer::TokenType::PUNCTUATOR_LOGICAL_AND &&
        operatorType != lexer::TokenType::PUNCTUATOR_LOGICAL_OR) {
        return;
    }

    auto types = ResolveSmartCastTypes();

    if (operatorType_ == lexer::TokenType::PUNCTUATOR_LOGICAL_AND) {
        if (types.has_value()) {
            MergeSmartTypesForLogicalAnd(*types);
        }
        InvalidateNecessarySmartCastsInLogicalAnd(types);
    } else if (operatorType_ == lexer::TokenType::PUNCTUATOR_LOGICAL_OR) {
        if (!types.has_value() || CheckTestOrSmartCastCondition(*types)) {
            //  Clear consequent types, because now they become indefinite
            for (auto &smartCast : testSmartCasts_) {
                smartCast.second.first = nullptr;
            }
        }
    } else if (types.has_value()) {
        testSmartCasts_.emplace(
            std::get<VARIABLE_POSITION>(*types),
            std::make_pair(std::get<CONSEQUENT_TYPE_POSITION>(*types), std::get<ALTERNATE_TYPE_POSITION>(*types)));
    }

    testCondition_ = {};
    operatorType_ = operatorType;
}

std::optional<SmartCastTuple> CheckerContext::ResolveSmartCastTypes()
{
    if (testCondition_.variable == nullptr) {
        return std::nullopt;
    }

    // Exclude processing of global variables and those captured in lambdas and modified there
    auto const *const variableScope = testCondition_.variable->GetScope();
    auto const topLevelVariable =
        variableScope != nullptr ? variableScope->IsGlobalScope() ||
                                       (variableScope->Parent() != nullptr && variableScope->Parent()->IsGlobalScope())
                                 : false;
    if (topLevelVariable) {
        return std::nullopt;
    }

    ES2PANDA_ASSERT(testCondition_.testedType != nullptr);
    if (!testCondition_.testedType->IsETSReferenceType()) {
        return std::nullopt;
    }

    auto *smartType = GetSmartCast(testCondition_.variable);
    if (smartType == nullptr) {
        smartType = testCondition_.variable->TsType();
        if (smartType == nullptr) {
            return std::nullopt;
        }
    }

    auto *const checker = parent_->AsETSChecker();
    Type *consequentType = nullptr;
    Type *alternateType = nullptr;

    if (testCondition_.testedType->DefinitelyETSNullish()) {
        // In case of testing for 'null' and/or 'undefined' remove corresponding null-like types.
        std::tie(consequentType, alternateType) =
            checker->CheckTestNullishCondition(testCondition_.testedType, smartType, testCondition_.strict);
    } else if (testCondition_.testedType->IsETSObjectType()) {
        auto *const testedType = testCondition_.testedType->AsETSObjectType();
        std::tie(consequentType, alternateType) = checker->CheckTestObjectCondition(testedType, smartType);
    } else if (testCondition_.testedType->IsETSArrayType()) {
        auto *const testedType = testCondition_.testedType->AsETSArrayType();
        std::tie(consequentType, alternateType) = checker->CheckTestObjectCondition(testedType, smartType);
    } else if (testCondition_.strict) {
        std::tie(consequentType, alternateType) =
            ComputeConditionalSubtypes(checker->Relation(), testCondition_.testedType, smartType);
    }

    return !testCondition_.negate
               ? std::make_optional(std::make_tuple(testCondition_.variable, consequentType, alternateType))
               : std::make_optional(std::make_tuple(testCondition_.variable, alternateType, consequentType));
}
bool ETSChecker::CheckVoidAnnotation(const ir::ETSPrimitiveType *typeAnnotation)
{
    // Void annotation is valid only when used as 'return type' , 'type parameter instantiation', 'default type'.
    if (typeAnnotation->GetPrimitiveType() != ir::PrimitiveType::VOID) {
        return true;
    }

    auto parent = typeAnnotation->Parent();
    if (parent->IsScriptFunction() && parent->AsScriptFunction()->ReturnTypeAnnotation() == typeAnnotation) {
        return true;
    }
    if (parent->IsETSFunctionType() && parent->AsETSFunctionType()->ReturnType() == typeAnnotation) {
        return true;
    }
    if (parent->IsTSTypeParameterInstantiation() || parent->IsTSTypeParameter()) {
        return true;
    }
    LogError(diagnostic::ANNOT_IS_VOID, {}, typeAnnotation->Start());
    return false;
}
void ETSChecker::ApplySmartCast(varbinder::Variable const *const variable, checker::Type *const smartType) noexcept
{
    ES2PANDA_ASSERT(variable != nullptr);
    if (smartType != nullptr) {
        auto *variableType = variable->TsType();

        if (Relation()->IsIdenticalTo(variableType, smartType)) {
            Context().RemoveSmartCast(variable);
        } else {
            Context().SetSmartCast(variable, smartType);
        }
    }
}

bool CheckerContext::CheckTestOrSmartCastCondition(SmartCastTuple const &types)
{
    auto *const &variable = std::get<VARIABLE_POSITION>(types);
    auto *const &consequentTypeNew = std::get<CONSEQUENT_TYPE_POSITION>(types);
    auto *const &alternateTypeNew = std::get<ALTERNATE_TYPE_POSITION>(types);

    if (auto const it = testSmartCasts_.find(variable); it != testSmartCasts_.end()) {
        auto *const consequentTypeOld = it->second.first;
        if (consequentTypeOld == nullptr) {
            return true;
        }

        if (consequentTypeNew != nullptr && !parent_->Relation()->IsIdenticalTo(consequentTypeOld, consequentTypeNew)) {
            it->second.first = parent_->AsETSChecker()->CreateETSUnionType({consequentTypeOld, consequentTypeNew});
        }

        if (auto *const alternateTypeOld = it->second.second; alternateTypeOld != nullptr) {
            if (alternateTypeNew != nullptr &&
                !parent_->Relation()->IsIdenticalTo(alternateTypeOld, alternateTypeNew)) {
                it->second.second = parent_->AsETSChecker()->CreateETSUnionType({alternateTypeOld, alternateTypeNew});
            }
        } else {
            it->second.second = alternateTypeNew;
        }

        return false;
    }

    //  NOTE: now we support only cases like 'if (x != null || y != null)' or 'if (x instanceof A || x instanceof B)'
    //  although it seems that the resulting variable type in the second case isn't used in subsequent code directly.
    //  More complex conditions can be implemented later on if the need arises.
    testSmartCasts_.emplace(variable, std::make_pair(consequentTypeNew, alternateTypeNew));
    return true;
}

//==============================================================================//

void ETSChecker::SetArrayPreferredTypeForNestedMemberExpressions(ir::MemberExpression *expr, Type *annotationType)
{
    if ((expr == nullptr) || (annotationType == nullptr)) {
        return;
    }

    if (expr->Kind() != ir::MemberExpressionKind::ELEMENT_ACCESS) {
        return;
    }

    // Expand all member expressions
    Type *elementType = annotationType;
    ir::Expression *object = expr->Object();
    while ((object != nullptr) && (object->IsMemberExpression())) {
        ir::MemberExpression *memberExpr = object->AsMemberExpression();
        if (memberExpr->Kind() != ir::MemberExpressionKind::ELEMENT_ACCESS) {
            return;
        }

        object = memberExpr->Object();
        elementType = CreateETSArrayType(elementType);
    }

    // Set explicit target type for array
    if ((object != nullptr) && (object->IsArrayExpression())) {
        ir::ArrayExpression *array = object->AsArrayExpression();
        array->SetPreferredType(CreateETSArrayType(elementType));
    }
}

<<<<<<< HEAD
// 22955: type alias should be instantiated with Substitute
static void CollectAliasParametersForBoxing(Type *expandedAliasType, std::set<Type *> &parametersNeedToBeBoxed,
                                            bool needToBeBoxed)
{
    if (expandedAliasType->IsETSTypeParameter() && needToBeBoxed) {
        parametersNeedToBeBoxed.insert(expandedAliasType);
    } else if (expandedAliasType->IsETSObjectType()) {
        auto objectType = expandedAliasType->AsETSObjectType();
        needToBeBoxed = objectType->GetDeclNode() != nullptr && (objectType->GetDeclNode()->IsClassDefinition() ||
                                                                 objectType->GetDeclNode()->IsTSInterfaceDeclaration());
        for (const auto typeArgument : objectType->TypeArguments()) {
            CollectAliasParametersForBoxing(typeArgument, parametersNeedToBeBoxed, needToBeBoxed);
        }
    } else if (expandedAliasType->IsETSTupleType()) {
        auto tupleType = expandedAliasType->AsETSTupleType();
        needToBeBoxed = false;
        for (auto type : tupleType->GetTupleTypesList()) {
            CollectAliasParametersForBoxing(type, parametersNeedToBeBoxed, needToBeBoxed);
        }
    } else if (expandedAliasType->IsETSArrayType()) {
        auto arrayType = expandedAliasType->AsETSArrayType();
        needToBeBoxed = false;
        auto elementType = arrayType->ElementType();
        CollectAliasParametersForBoxing(elementType, parametersNeedToBeBoxed, needToBeBoxed);
    } else if (expandedAliasType->IsETSUnionType()) {
        auto unionType = expandedAliasType->AsETSUnionType();
        needToBeBoxed = false;
        for (auto type : unionType->ConstituentTypes()) {
            CollectAliasParametersForBoxing(type, parametersNeedToBeBoxed, needToBeBoxed);
        }
    } else if (expandedAliasType->IsETSFunctionType()) {
        auto functionType = expandedAliasType->AsETSFunctionType();
        needToBeBoxed = true;
        for (auto param : functionType->ArrowSignature()->Params()) {
            CollectAliasParametersForBoxing(param->TsType(), parametersNeedToBeBoxed, needToBeBoxed);
        }
        CollectAliasParametersForBoxing(functionType->ArrowSignature()->ReturnType(), parametersNeedToBeBoxed,
                                        needToBeBoxed);
    }
}

=======
>>>>>>> 6d813986
bool ETSChecker::CheckMinimumTypeArgsPresent(const ir::TSTypeAliasDeclaration *typeAliasNode,
                                             const ir::TSTypeParameterInstantiation *typeParams)
{
    size_t minNumberOfTypeParams =
        std::count_if(typeAliasNode->TypeParams()->Params().begin(), typeAliasNode->TypeParams()->Params().end(),
                      [](const ir::TSTypeParameter *param) { return param->DefaultType() == nullptr; });
    if (minNumberOfTypeParams > typeParams->Params().size() ||
        typeParams->Params().size() > typeAliasNode->TypeParams()->Params().size()) {
        LogError(diagnostic::EXPECTED_TYPE_ARGUMENTS, {minNumberOfTypeParams, typeParams->Params().size()},
                 typeParams->Start());
        return true;
    }

    return false;
}

ir::TypeNode *ETSChecker::ResolveTypeNodeForTypeArg(const ir::TSTypeAliasDeclaration *typeAliasNode,
                                                    const ir::TSTypeParameterInstantiation *typeParams, size_t idx)
{
    if (typeParams != nullptr && typeParams->Params().size() > idx) {
        return typeParams->Params().at(idx);
    }

    return typeAliasNode->TypeParams()->Params().at(idx)->DefaultType();
}

Type *ETSChecker::HandleTypeAlias(ir::Expression *const name, const ir::TSTypeParameterInstantiation *const typeParams,
                                  ir::TSTypeAliasDeclaration *const typeAliasNode)
{
    if (typeParams == nullptr && typeAliasNode->TypeParams() != nullptr) {
<<<<<<< HEAD
        auto declTypeParams = typeAliasNode->TypeParams()->Params();
        auto isAllTypeParamsHasDefaultType =
            std::find_if(declTypeParams.begin(), declTypeParams.end(), [](ir::TSTypeParameter *param) {
                return param->DefaultType() == nullptr;
            }) == declTypeParams.end();
=======
        auto const &params = typeAliasNode->TypeParams()->Params();
        auto isAllTypeParamsHasDefaultType = std::find_if(params.begin(), params.end(), [](ir::TSTypeParameter *param) {
                                                 return param->DefaultType() == nullptr;
                                             }) == params.end();
>>>>>>> 6d813986
        if (!isAllTypeParamsHasDefaultType) {
            LogError(diagnostic::GENERIC_ALIAS_WITHOUT_PARAMS, {}, name->Start());
            return GlobalTypeError();
        }
    }

    if (typeParams != nullptr && typeAliasNode->TypeParams() == nullptr) {
        LogError(diagnostic::NON_GENERIC_ALIAS_WITH_PARAMS, {}, typeParams->Start());
        return GlobalTypeError();
    }

    if (typeParams == nullptr && typeAliasNode->TypeParams() == nullptr) {
        // SUPPRESS_CSA_NEXTLINE(alpha.core.AllocatorETSCheckerHint)
        return GetReferencedTypeBase(name);
    }

    if (typeParams != nullptr) {
        for (auto *const origTypeParam : typeParams->Params()) {
            origTypeParam->Check(this);
        }
        if (CheckMinimumTypeArgsPresent(typeAliasNode, typeParams)) {
            return GlobalTypeError();
        }
    }

    // SUPPRESS_CSA_NEXTLINE(alpha.core.AllocatorETSCheckerHint)
    Type *const aliasType = GetReferencedTypeBase(name);
<<<<<<< HEAD
    auto *substitution = NewSubstitution();

    std::set<Type *> parametersNeedToBeBoxed;
    auto expandedAliasType = aliasType->Substitute(Relation(), substitution);
    CollectAliasParametersForBoxing(expandedAliasType, parametersNeedToBeBoxed, false);

    ES2PANDA_ASSERT(substitution != nullptr);
    for (std::size_t idx = 0; idx < typeAliasNode->TypeParams()->Params().size(); ++idx) {
=======
    auto substitution = Substitution {};
    auto relation = Relation();

    for (std::size_t idx = 0U; idx < typeAliasNode->TypeParams()->Params().size(); ++idx) {
>>>>>>> 6d813986
        auto *typeAliasTypeName = typeAliasNode->TypeParams()->Params().at(idx)->Name();
        auto *typeAliasType = typeAliasTypeName->Variable()->TsType()->MaybeBaseTypeOfGradualType();
        if (typeAliasType->IsETSTypeParameter()) {
            ir::TypeNode *typeNode = ResolveTypeNodeForTypeArg(typeAliasNode, typeParams, idx);
            auto paramType = typeNode->GetType(this);

            EmplaceSubstituted(&substitution, typeAliasType->AsETSTypeParameter(), paramType);

            auto *const maybeIrrelevantTypeArg = paramType->IsETSVoidType() ? GlobalETSUndefinedType() : paramType;
            auto *constraintType = typeAliasType->AsETSTypeParameter()->GetConstraintType();
            if (maybeIrrelevantTypeArg->IsTypeError() || constraintType->IsTypeError()) {
                continue;  // Don't issue extra error notification!
            }

            constraintType = constraintType->Substitute(relation, &substitution);
            if (!relation->IsSupertypeOf(constraintType, maybeIrrelevantTypeArg)) {
                LogError(diagnostic::TYPEARG_TYPEPARAM_SUBTYPING, {paramType, constraintType}, typeNode->Start());
            }
        }
    }

    // SUPPRESS_CSA_NEXTLINE(alpha.core.AllocatorETSCheckerHint)
    ValidateGenericTypeAliasForClonedNode(typeAliasNode->AsTSTypeAliasDeclaration(), typeParams);

    return aliasType->Substitute(Relation(), &substitution);
}

std::vector<util::StringView> ETSChecker::GetNameForSynteticObjectType(const util::StringView &source)
{
    const std::string str = source.Mutf8();
    std::istringstream ss {str};
    const char delimiter = '.';
    std::string token;

    std::vector<util::StringView> syntheticName {};

    while (std::getline(ss, token, delimiter)) {
        if (!token.empty()) {
            util::UString sV(token, ProgramAllocator());
            syntheticName.emplace_back(sV.View());
        }
    }

    return syntheticName;
}

std::pair<bool, util::StringView> FindSpecifierForModuleObject(ir::ETSImportDeclaration *importDecl,
                                                               util::StringView const &name)
{
    if (importDecl == nullptr) {
        return std::make_pair(true, util::StringView());
    }

    for (auto item : importDecl->Specifiers()) {
        if (item->IsImportSpecifier() && item->AsImportSpecifier()->Imported()->Name().Is(name.Mutf8())) {
            if (!item->AsImportSpecifier()->Imported()->Name().Is(item->AsImportSpecifier()->Local()->Name().Mutf8())) {
                return std::make_pair(true, item->AsImportSpecifier()->Local()->Name());
            }
            return std::make_pair(true, util::StringView());
        }
    }
    return std::make_pair(false, util::StringView());
}

static void BuildExportedFunctionSignature(ETSChecker *checker, varbinder::Variable *var)
{
    auto method = var->AsLocalVariable()->Declaration()->Node()->AsMethodDefinition();
    ES2PANDA_ASSERT(method->Parent()->IsClassDefinition() &&
                    method->Parent()->AsClassDefinition()->Ident()->Name().Is(compiler::Signatures::ETS_GLOBAL));
    auto classDef = method->Parent()->AsClassDefinition();
    if (classDef->TsType() == nullptr) {
        checker->BuildBasicClassProperties(classDef);
    }

    auto containingClass = classDef->TsType()->IsGradualType()
                               ? classDef->TsType()->AsGradualType()->GetBaseType()->AsETSObjectType()
                               : classDef->TsType()->AsETSObjectType();
    SavedCheckerContext scc(checker, checker->Context().Status(), containingClass);
    auto funcType = checker->BuildMethodSignature(method);
    funcType->SetVariable(var);
    var->SetTsType(funcType);
    method->SetTsType(funcType);
}

template <checker::PropertyType TYPE>
void ETSChecker::BindingsModuleObjectAddProperty(checker::ETSObjectType *moduleObjType,
                                                 ir::ETSImportDeclaration *importDecl,
                                                 const varbinder::Scope::VariableMap &bindings,
                                                 const util::StringView &importPath)
{
    for (auto [_, var] : bindings) {
        (void)_;
        auto [found, aliasedName] = FindSpecifierForModuleObject(importDecl, var->AsLocalVariable()->Name());
        if (!var->AsLocalVariable()->Declaration()->Node()->IsValidInCurrentPhase()) {
            continue;
        }
        if ((var->AsLocalVariable()->Declaration()->Node()->IsExported() ||
             var->AsLocalVariable()->Declaration()->Node()->HasExportAlias()) &&
            found) {
            if (var->AsLocalVariable()->Declaration()->Node()->IsMethodDefinition()) {
                BuildExportedFunctionSignature(this, var);
            }

            if (!aliasedName.Empty()) {
                moduleObjType->AddReExportAlias(var->Declaration()->Name(), aliasedName);
            }
            moduleObjType->AddProperty<TYPE>(
                var->AsLocalVariable(), FindPropNameForNamespaceImport(var->AsLocalVariable()->Name(), importPath));
        }
    }
}

template void ETSChecker::BindingsModuleObjectAddProperty<PropertyType::INSTANCE_DECL>(
    ETSObjectType *, ir::ETSImportDeclaration *, const varbinder::Scope::VariableMap &, const util::StringView &);
template void ETSChecker::BindingsModuleObjectAddProperty<PropertyType::INSTANCE_METHOD>(
    ETSObjectType *, ir::ETSImportDeclaration *, const varbinder::Scope::VariableMap &, const util::StringView &);

util::StringView ETSChecker::FindPropNameForNamespaceImport(const util::StringView &originalName,
                                                            const util::StringView &importPath)
{
    auto exportAliases = VarBinder()->AsETSBinder()->GetSelectiveExportAliasMultimap();
    auto relatedMapItem = exportAliases.find(importPath);
    if (relatedMapItem != exportAliases.end()) {
        if (auto result = std::find_if(relatedMapItem->second.begin(), relatedMapItem->second.end(),
                                       [originalName](const auto &item) { return item.second.first == originalName; });
            result != relatedMapItem->second.end()) {
            return result->first;
        }
    }

    return originalName;
}

// Helps to prevent searching for the imported file among external sources if it is the entry program
parser::Program *ETSChecker::SelectEntryOrExternalProgram(varbinder::ETSBinder *etsBinder,
                                                          const util::StringView &importPath)
{
    if (importPath.Is(etsBinder->GetGlobalRecordTable()->Program()->AbsoluteName().Mutf8())) {
        return etsBinder->GetGlobalRecordTable()->Program();
    }

    auto programList = etsBinder->GetProgramList(importPath);
    return !programList.empty() ? programList.front() : nullptr;
}

void ETSChecker::SetPropertiesForModuleObject(checker::ETSObjectType *moduleObjType, const util::StringView &importPath,
                                              ir::ETSImportDeclaration *importDecl)
{
    parser::Program *program =
        SelectEntryOrExternalProgram(static_cast<varbinder::ETSBinder *>(VarBinder()), importPath);
    // Check imported properties before assigning them to module object
    ES2PANDA_ASSERT(program != nullptr);
    if (!program->IsASTChecked()) {
        // NOTE: helps to avoid endless loop in case of recursive imports that uses all bindings
<<<<<<< HEAD
=======
        varbinder::RecordTableContext recordTableCtx(VarBinder()->AsETSBinder(), program);
        // If external program import current program, the checker status should not contain external
        checker::SavedCheckerContext savedContext(this, Context().Status(), Context().ContainingClass());
        if (!VarBinder()->AsETSBinder()->GetGlobalRecordTable()->IsExternal()) {
            RemoveStatus(CheckerStatus::IN_EXTERNAL);
        }
        auto savedProgram = Program();
        VarBinder()->AsETSBinder()->SetProgram(program);
        VarBinder()->AsETSBinder()->ResetTopScope(program->GlobalScope());
>>>>>>> 6d813986
        program->SetASTChecked();
        program->Ast()->Check(this);
        VarBinder()->AsETSBinder()->SetProgram(savedProgram);
        VarBinder()->AsETSBinder()->ResetTopScope(savedProgram->GlobalScope());
    }

    BindingsModuleObjectAddProperty<checker::PropertyType::STATIC_FIELD>(
        moduleObjType, importDecl, program->GlobalClassScope()->StaticFieldScope()->Bindings(), importPath);

    BindingsModuleObjectAddProperty<checker::PropertyType::STATIC_METHOD>(
        moduleObjType, importDecl, program->GlobalClassScope()->StaticMethodScope()->Bindings(), importPath);

    BindingsModuleObjectAddProperty<checker::PropertyType::STATIC_DECL>(
        moduleObjType, importDecl, program->GlobalClassScope()->StaticDeclScope()->Bindings(), importPath);

    BindingsModuleObjectAddProperty<checker::PropertyType::STATIC_DECL>(
        moduleObjType, importDecl, program->GlobalClassScope()->InstanceDeclScope()->Bindings(), importPath);

    BindingsModuleObjectAddProperty<checker::PropertyType::STATIC_DECL>(
        moduleObjType, importDecl, program->GlobalClassScope()->TypeAliasScope()->Bindings(), importPath);
}

void ETSChecker::SetrModuleObjectTsType(ir::Identifier *local, checker::ETSObjectType *moduleObjType)
{
    auto *etsBinder = static_cast<varbinder::ETSBinder *>(VarBinder());

    for (auto [bindingName, var] : etsBinder->TopScope()->Bindings()) {
        if (bindingName.Is(local->Name().Mutf8())) {
            var->SetTsType(moduleObjType);
        }
    }
}

Type *ETSChecker::GetReferencedTypeFromBase([[maybe_unused]] Type *baseType, [[maybe_unused]] ir::Expression *name)
{
    return TypeError(name, diagnostic::INVALID_TYPE_REF, name->Start());
}

Type *ETSChecker::GetReferencedTypeBase(ir::Expression *name)
{
    if (name->IsTSQualifiedName()) {
        return name->Check(this);
    }

    if (name->IsMemberExpression()) {
        return name->Check(this);
    }

    if (name->IsLiteral()) {
        return name->Check(this);
    }

    ES2PANDA_ASSERT(name->IsIdentifier());
    if (name->AsIdentifier()->Variable() == nullptr) {
        // SUPPRESS_CSA_NEXTLINE(alpha.core.AllocatorETSCheckerHint)
<<<<<<< HEAD
        VarBinder()->AsETSBinder()->LookupTypeReference(name->AsIdentifier(), false);
=======
        VarBinder()->AsETSBinder()->LookupTypeReference(name->AsIdentifier());
>>>>>>> 6d813986
    }

    auto *const var = name->AsIdentifier()->Variable();
    ES2PANDA_ASSERT(var != nullptr);

    if (var->TsType() != nullptr && var->TsType()->IsTypeError()) {
        return name->SetTsType(GlobalTypeError());
    }

    return name->SetTsType(ResolveReferencedType(var->AsLocalVariable(), name));
}

Type *ETSChecker::ResolveReferencedType(varbinder::LocalVariable *refVar, const ir::Expression *name)
{
    switch (refVar->Declaration()->Node()->Type()) {
        case ir::AstNodeType::TS_INTERFACE_DECLARATION:
            return GetTypeFromInterfaceReference(refVar);
        case ir::AstNodeType::TS_ENUM_DECLARATION:
            return GlobalTypeError();
        case ir::AstNodeType::CLASS_DECLARATION:
        case ir::AstNodeType::STRUCT_DECLARATION:
        case ir::AstNodeType::CLASS_DEFINITION:
            if (refVar->Declaration()->Node()->IsClassDefinition() &&
                refVar->Declaration()->Node()->AsClassDefinition()->IsNamespaceTransformed()) {
                LogError(diagnostic::NAMESPACE_AS_TYPE, {refVar->Name()}, name->Start());
                return GlobalTypeError();
            }
            return GetTypeFromClassReference(refVar);
        case ir::AstNodeType::TS_TYPE_PARAMETER:
            return GetTypeFromTypeParameterReference(refVar, name->Start());
        case ir::AstNodeType::TS_TYPE_ALIAS_DECLARATION:
            return GetTypeFromTypeAliasReference(refVar);
        case ir::AstNodeType::ANNOTATION_DECLARATION:
            LogError(diagnostic::ANNOTATION_AS_TYPE, {}, name->Start());
            return GlobalTypeError();

        default:
            ES2PANDA_UNREACHABLE();
    }
}

<<<<<<< HEAD
checker::Type *ETSChecker::GetElementTypeOfArray(checker::Type *type)
=======
checker::Type *ETSChecker::GetElementTypeOfArray(checker::Type *type) const
>>>>>>> 6d813986
{
    if (type->IsTypeError()) {
        return GlobalTypeError();
    }
    if (type->IsETSArrayType()) {
        return type->AsETSArrayType()->ElementType();
    }
<<<<<<< HEAD

    ES2PANDA_ASSERT(type->IsETSResizableArrayType());
    return type->AsETSResizableArrayType()->ElementType();
=======
    if (type->IsETSResizableArrayType()) {
        return type->AsETSResizableArrayType()->ElementType();
    }
    if (type->IsETSReadonlyArrayType()) {
        auto const &typeArgs = type->AsETSObjectType()->TypeArguments();
        ES2PANDA_ASSERT(!typeArgs.empty());
        return typeArgs.front();
    }
    ES2PANDA_UNREACHABLE();
>>>>>>> 6d813986
}

const checker::Type *ETSChecker::GetElementTypeOfArray(const checker::Type *type) const
{
<<<<<<< HEAD
    if (type->IsETSArrayType()) {
        return type->AsETSArrayType()->ElementType();
    }

    ES2PANDA_ASSERT(type->IsETSResizableArrayType());
    return type->AsETSResizableArrayType()->ElementType();
=======
    return GetElementTypeOfArray(const_cast<Type *>(type));
>>>>>>> 6d813986
}

void ETSChecker::ConcatConstantString(util::UString &target, Type *type)
{
    switch (ETSType(type)) {
        case TypeFlag::ETS_OBJECT: {
            if (!type->IsETSStringType()) {
                break;
            }
            target.Append(type->AsETSStringType()->GetValue());
            break;
        }
        case TypeFlag::ETS_BOOLEAN: {
            target.Append(type->AsETSBooleanType()->GetValue() ? "true" : "false");
            break;
        }
        case TypeFlag::BYTE: {
            target.Append(std::to_string(type->AsByteType()->GetValue()));
            break;
        }
        case TypeFlag::CHAR: {
            std::string s(1, type->AsCharType()->GetValue());
            target.Append(s);
            break;
        }
        case TypeFlag::SHORT: {
            target.Append(std::to_string(type->AsShortType()->GetValue()));
            break;
        }
        case TypeFlag::INT: {
            target.Append(std::to_string(type->AsIntType()->GetValue()));
            break;
        }
        case TypeFlag::LONG: {
            target.Append(std::to_string(type->AsLongType()->GetValue()));
            break;
        }
        case TypeFlag::FLOAT: {
            target.Append(std::to_string(type->AsFloatType()->GetValue()));
            break;
        }
        case TypeFlag::DOUBLE: {
            target.Append(std::to_string(type->AsDoubleType()->GetValue()));
            break;
        }
        default: {
            ES2PANDA_UNREACHABLE();
        }
    }
}

Type *ETSChecker::HandleStringConcatenation(Type *leftType, Type *rightType)
{
    ES2PANDA_ASSERT(leftType->IsETSStringType() || rightType->IsETSStringType());

    if (!leftType->HasTypeFlag(checker::TypeFlag::CONSTANT) || !rightType->HasTypeFlag(checker::TypeFlag::CONSTANT) ||
        leftType->IsETSBigIntType() || rightType->IsETSBigIntType()) {
        return GlobalETSStringLiteralType();
    }

    util::UString concatenated(ProgramAllocator());
    ConcatConstantString(concatenated, leftType);
    ConcatConstantString(concatenated, rightType);

    return CreateETSStringLiteralType(concatenated.View());
}

checker::ETSFunctionType *ETSChecker::FindFunctionInVectorGivenByName(util::StringView name,
                                                                      ArenaVector<checker::ETSFunctionType *> &list)
{
    for (auto *it : list) {
        if (it->Name() == name) {
            return it;
        }
    }

    return nullptr;
}

bool ETSChecker::IsFunctionContainsSignature(checker::ETSFunctionType *funcType, Signature *signature)
{
    for (auto *it : funcType->CallSignatures()) {
        Relation()->SignatureIsSupertypeOf(it, signature);
        if (Relation()->IsTrue()) {
            return true;
        }
    }

    return false;
}

bool ETSChecker::CheckFunctionContainsClashingSignature(const checker::ETSFunctionType *funcType, Signature *signature)
{
    for (auto *it : funcType->CallSignatures()) {
        SavedTypeRelationFlagsContext strfCtx(Relation(), TypeRelationFlag::NONE);
        Relation()->SignatureIsSupertypeOf(it, signature);
        if (Relation()->IsTrue() && it->Function()->Id()->Name() == signature->Function()->Id()->Name()) {
            std::stringstream ss;
            it->ToString(ss, nullptr, true);
            auto sigStr1 = ss.str();
            ss.str(std::string {});  // Clear buffer
            signature->ToString(ss, nullptr, true);
            auto sigStr2 = ss.str();
            LogError(
                diagnostic::FUNCTION_REDECLERATION,
                {it->Function()->Id()->Name(), sigStr1.c_str(), signature->Function()->Id()->Name(), sigStr2.c_str()},
                signature->Function()->ReturnTypeAnnotation()->Start());
            return false;
        }
    }
    return true;
}

void ETSChecker::MergeSignatures(checker::ETSFunctionType *target, checker::ETSFunctionType *source)
{
    for (auto *s : source->CallSignatures()) {
        if (IsFunctionContainsSignature(target, s)) {
            continue;
        }

        if (!CheckFunctionContainsClashingSignature(target, s)) {
            continue;
        }
        target->AddCallSignature(s);
    }
}

void ETSChecker::MergeComputedAbstracts(ArenaVector<checker::ETSFunctionType *> &merged,
                                        ArenaVector<checker::ETSFunctionType *> &current)
{
    for (auto *curr : current) {
        auto name = curr->Name();
        auto *found = FindFunctionInVectorGivenByName(name, merged);
        if (found != nullptr) {
            MergeSignatures(found, curr);
            continue;
        }

        merged.push_back(curr);
    }
}

ir::AstNode *ETSChecker::FindAncestorGivenByType(ir::AstNode *node, ir::AstNodeType type, const ir::AstNode *endNode)
{
    auto *iter = node->Parent();

    while (iter != endNode) {
        if (iter->Type() == type) {
            return iter;
        }

        iter = iter->Parent();
    }

    return nullptr;
}

util::StringView ETSChecker::GetContainingObjectNameFromSignature(Signature *signature)
{
    ES2PANDA_ASSERT(signature->Function());
    auto *iter = signature->Function()->Parent();

    while (iter != nullptr) {
        if (iter->IsClassDefinition()) {
            return iter->AsClassDefinition()->Ident()->Name();
        }

        if (iter->IsTSInterfaceDeclaration()) {
            return iter->AsTSInterfaceDeclaration()->Id()->Name();
        }

        iter = iter->Parent();
    }

    ES2PANDA_UNREACHABLE();
    return {""};
}

varbinder::VariableFlags ETSChecker::GetAccessFlagFromNode(const ir::AstNode *node)
{
    if (node->IsPrivate()) {
        return varbinder::VariableFlags::PRIVATE;
    }

    if (node->IsProtected()) {
        return varbinder::VariableFlags::PROTECTED;
    }

    return varbinder::VariableFlags::PUBLIC;
}

Type *ETSChecker::CheckSwitchDiscriminant(ir::Expression *discriminant)
{
<<<<<<< HEAD
    discriminant->Check(this);
    auto *discriminantType = GetNonConstantType(MaybeUnboxExpression(discriminant));
=======
    Type *discriminantType = discriminant->Check(this);
    discriminantType = GetNonConstantType(MaybeUnboxType(discriminantType));
>>>>>>> 6d813986
    ES2PANDA_ASSERT(discriminantType != nullptr);
    if (!discriminantType->HasTypeFlag(TypeFlag::VALID_SWITCH_TYPE)) {
        if (!(discriminantType->IsETSObjectType() &&
              discriminantType->AsETSObjectType()->HasObjectFlag(
                  ETSObjectFlags::BUILTIN_STRING | ETSObjectFlags::STRING | ETSObjectFlags::ENUM_OBJECT))) {
            LogError(diagnostic::ENUM_INVALID_DISCRIMINANT, {discriminantType}, discriminant->Start());
        }
    }

    return discriminantType;
}

Type *ETSChecker::MaybeBoxExpression(ir::Expression *expr)
{
    auto *promoted = MaybeBoxType(expr->TsType());
    return promoted;
}

void ETSChecker::CheckForSameSwitchCases(ArenaVector<ir::SwitchCaseStatement *> const &cases)
{
    CheckItemCasesConstant(cases);
    CheckItemCasesDuplicate(cases);
}

std::string ETSChecker::GetStringFromIdentifierValue(checker::Type *caseType) const
{
    if (caseType->IsETSStringType()) {
        return std::string(caseType->AsETSStringType()->GetValue());
    }
    const auto identifierTypeKind = ETSChecker::TypeKind(caseType);
    switch (identifierTypeKind) {
        case TypeFlag::BYTE: {
            return std::to_string(caseType->AsByteType()->GetValue());
        }
        case TypeFlag::SHORT: {
            return std::to_string(caseType->AsShortType()->GetValue());
        }
        case TypeFlag::CHAR: {
            return std::to_string(caseType->AsCharType()->GetValue());
        }
        case TypeFlag::INT: {
            return std::to_string(caseType->AsIntType()->GetValue());
        }
        case TypeFlag::LONG: {
            return std::to_string(caseType->AsLongType()->GetValue());
        }
        case TypeFlag::ETS_OBJECT: {
            VarBinder()->ThrowError(caseType->AsETSObjectType()->Variable()->Declaration()->Node()->Start(),
                                    diagnostic::NOT_IMPLEMENTED);
            return "error";
        }
        default: {
            ES2PANDA_UNREACHABLE();
        }
    }
}

bool IsConstantMemberOrIdentifierExpression(ir::Expression *expression, bool checkForConst = false)
{
    varbinder::Variable *var = nullptr;
    if (expression->IsIdentifier()) {
        var = expression->AsIdentifier()->Variable();
    } else if (expression->IsMemberExpression()) {
        var = expression->AsMemberExpression()->PropVar();
    }

    if (var == nullptr) {
        return false;
    }
<<<<<<< HEAD
=======
    ES2PANDA_ASSERT(var->TsType() != nullptr);
>>>>>>> 6d813986
    bool isConst = checkForConst ? (var->TsType()->HasTypeFlag(checker::TypeFlag::CONSTANT)) : true;
    return ((var->Declaration()->IsConstDecl() && isConst) ||
            (var->Declaration()->IsReadonlyDecl() && var->HasFlag(varbinder::VariableFlags::STATIC)));
}

static bool IsValidSwitchType(checker::Type *caseType)
{
    return caseType->HasTypeFlag(checker::TypeFlag::VALID_SWITCH_TYPE) || caseType->IsETSStringType() ||
           caseType->IsETSEnumType();
}

void CheckEnumCaseUnqualified(ETSChecker *checker, ir::Expression const *const caseTest)
{
    if (!caseTest->IsMemberExpression()) {
        checker->LogError(diagnostic::SWITCH_ENUM_NOT_UNQUALIFIED_ENUM_CONST, {}, caseTest->Start());
        return;
    }

    auto caseMember = caseTest->AsMemberExpression();
    auto baseObject = caseMember->Object();

    util::StringView enumName;
    if (baseObject->IsIdentifier()) {
        enumName = baseObject->AsIdentifier()->Name();
    } else if (baseObject->IsMemberExpression()) {
        enumName = baseObject->AsMemberExpression()->Property()->AsIdentifier()->Name();
    } else {
        checker->LogError(diagnostic::SWITCH_ENUM_NOT_UNQUALIFIED_ENUM_CONST, {}, caseTest->Start());
    }

    auto enumType = caseTest->TsType()->AsETSObjectType();
    if (enumName != enumType->Name()) {
        checker->LogError(diagnostic::SWITCH_ENUM_NOT_UNQUALIFIED_ENUM_CONST, {}, caseTest->Start());
    }
}

void ETSChecker::CheckItemCasesConstant(ArenaVector<ir::SwitchCaseStatement *> const &cases)
{
    for (auto &it : cases) {
        auto *caseTest = it->Test();
        if (caseTest == nullptr) {
            continue;
        }
        auto *caseType = MaybeUnboxType(caseTest->TsType());
        if (caseType->HasTypeFlag(TypeFlag::TYPE_ERROR)) {
            continue;
        }

        if (caseTest->TsType()->IsETSEnumType()) {
            CheckEnumCaseUnqualified(this, caseTest);
            continue;
        }

        if (caseTest->IsIdentifier() || caseTest->IsMemberExpression()) {
            if (!IsConstantMemberOrIdentifierExpression(caseTest)) {
                LogError(diagnostic::NOT_CONSTANT, {}, it->Start());
                continue;
            }

            if (!IsValidSwitchType(caseType)) {
                LogError(diagnostic::SWITCH_CASE_INVALID_TYPE, {caseType}, it->Start());
            }
        }
    }
}

void CheckItemEnumType(ir::Expression const *const caseTest, ir::Expression const *const compareCaseTest,
                       ETSChecker *checker, bool &isDup)
{
    // These case has logged error before, no need log error.
    if (!caseTest->IsMemberExpression() || !compareCaseTest->IsMemberExpression()) {
        return;
    }
    if (!caseTest->AsMemberExpression()->Object()->IsIdentifier() ||
        !compareCaseTest->AsMemberExpression()->Object()->IsIdentifier()) {
        return;
    }
    if (caseTest->AsMemberExpression()->Object()->AsIdentifier()->Name() !=
        compareCaseTest->AsMemberExpression()->Object()->AsIdentifier()->Name()) {
        return;
    }

    if (!caseTest->AsMemberExpression()->Property()->IsIdentifier() ||
        !compareCaseTest->AsMemberExpression()->Property()->IsIdentifier()) {
        return;
    }
    if (caseTest->AsMemberExpression()->Property()->AsIdentifier()->Name() ==
        compareCaseTest->AsMemberExpression()->Property()->AsIdentifier()->Name()) {
        isDup = true;
        checker->LogError(diagnostic::SWITCH_CASE_DUPLICATE, {}, caseTest->Start());
    }
}

void ETSChecker::CheckItemCasesDuplicate(ArenaVector<ir::SwitchCaseStatement *> const &cases)
{
    for (size_t caseNum = 0; caseNum < cases.size(); caseNum++) {
        bool isItemDuplicate = false;
        for (size_t compareCase = caseNum + 1; compareCase < cases.size(); compareCase++) {
            auto *caseTest = cases.at(caseNum)->Test();
            auto *compareCaseTest = cases.at(compareCase)->Test();

            if (caseTest == nullptr || compareCaseTest == nullptr) {
                continue;
            }

            if (caseTest->TsType()->IsETSEnumType() && compareCaseTest->TsType()->IsETSEnumType()) {
                CheckItemEnumType(caseTest, compareCaseTest, this, isItemDuplicate);
                continue;
            }

            if (caseTest->IsIdentifier() || caseTest->IsMemberExpression()) {
                CheckIdentifierSwitchCase(caseTest, compareCaseTest, cases.at(caseNum)->Start());
                continue;
            }

            if (compareCaseTest->IsIdentifier() || compareCaseTest->IsMemberExpression()) {
                CheckIdentifierSwitchCase(compareCaseTest, caseTest, cases.at(compareCase)->Start());
                continue;
            }

            if (caseTest->IsLiteral() && compareCaseTest->IsLiteral() &&
                caseTest->AsLiteral()->ToString() != compareCaseTest->AsLiteral()->ToString()) {
                continue;
            }

            if (!(IsConstantExpression(caseTest, caseTest->TsType()) || caseTest->IsLiteral()) ||
                !(IsConstantExpression(compareCaseTest, compareCaseTest->TsType()) || compareCaseTest->IsLiteral())) {
                continue;
            }

            if (!isItemDuplicate) {
                isItemDuplicate = true;
                LogError(diagnostic::SWITCH_CASE_DUPLICATE, {}, cases.at(compareCase)->Start());
            }
        }
    }
}

bool ETSChecker::CompareIdentifiersValuesAreDifferent(ir::Expression *compareValue, const std::string &caseValue)
{
    checker::Type *compareCaseType = compareValue->TsType();

    if (compareCaseType->HasTypeFlag(TypeFlag::TYPE_ERROR)) {
        return true;
    }

    if (IsConstantMemberOrIdentifierExpression(compareValue)) {
        const auto compareCaseValue = GetStringFromIdentifierValue(compareCaseType);
        return caseValue != compareCaseValue;
    }

    return caseValue != compareValue->ToString();
}

void ETSChecker::CheckIdentifierSwitchCase(ir::Expression *currentCase, ir::Expression *compareCase,
                                           const lexer::SourcePosition &pos)
{
    currentCase->Check(this);

    if (!IsConstantMemberOrIdentifierExpression(currentCase, true)) {
        return;
    }

    checker::Type *caseType = currentCase->TsType();

    if (!IsValidSwitchType(caseType)) {
        return;
    }

    if (!CompareIdentifiersValuesAreDifferent(compareCase, GetStringFromIdentifierValue(caseType))) {
        LogError(diagnostic::SWITCH_CASE_VAR_DUPLICATE_VAL, {}, pos);
        return;
    }
}

bool ETSChecker::IsSameDeclarationType(varbinder::LocalVariable *target, varbinder::LocalVariable *compare)
{
    return target->Declaration()->Type() == compare->Declaration()->Type();
}

ir::BlockStatement *ETSChecker::FindFinalizerOfTryStatement(ir::AstNode *startFrom, const ir::AstNode *p)
{
    auto *iter = startFrom->Parent();

    do {
        if (iter->IsBlockStatement()) {
            ir::BlockStatement *finallyBlock = iter->AsBlockStatement();

            if (finallyBlock == p->AsTryStatement()->FinallyBlock()) {
                return finallyBlock;
            }
        }

        iter = iter->Parent();
    } while (iter != p);

    return nullptr;
}

ETSObjectType *ETSChecker::GetRelevantArgumentedTypeFromChild(ETSObjectType *const child, ETSObjectType *const target)
{
    if (child->GetDeclNode() == target->GetDeclNode()) {
        auto *relevantType = CreateETSObjectType(child->GetDeclNode(), child->ObjectFlags());

        ArenaVector<Type *> params = child->TypeArguments();
        ES2PANDA_ASSERT(relevantType != nullptr);
        relevantType->SetTypeArguments(std::move(params));
        relevantType->SetEnclosingType(child->EnclosingType());
        relevantType->SetSuperType(child->SuperType());

        return relevantType;
    }

    ES2PANDA_ASSERT(child->SuperType() != nullptr);

    return GetRelevantArgumentedTypeFromChild(child->SuperType(), target);
}

Substitution ETSChecker::ArenaSubstitutionToSubstitution(const ArenaSubstitution *orig)
{
    Substitution copied {};
    std::copy(orig->begin(), orig->end(), std::inserter(copied, copied.end()));
    return copied;
}

void ETSChecker::EmplaceSubstituted(Substitution *substitution, ETSTypeParameter *tparam, Type *typeArg)
{
    // *only* reference type may be substituted, no exceptions
    ES2PANDA_ASSERT(typeArg->IsETSReferenceType());
    ES2PANDA_ASSERT(substitution != nullptr);
<<<<<<< HEAD
=======
    substitution->emplace(tparam, typeArg);
}

void ETSChecker::EmplaceSubstituted(ArenaSubstitution *substitution, ETSTypeParameter *tparam, Type *typeArg)
{
    // *only* reference type may be substituted, no exceptions
    ES2PANDA_ASSERT(typeArg->IsETSReferenceType());
>>>>>>> 6d813986
    substitution->emplace(tparam, typeArg);
}

util::StringView ETSChecker::GetHashFromTypeArguments(const ArenaVector<Type *> &typeArgTypes)
{
    std::stringstream ss;

    for (auto *it : typeArgTypes) {
        it->ToString(ss, true);
        ss << compiler::Signatures::MANGLE_SEPARATOR;

        // In case of ETSTypeParameters storing the name might not be sufficient as there can
        // be multiple different type parameters with the same name. For those we test identity based
        // on their memory address equality, so we store them in the hash to keep it unique.
        // To make it consistent we store it for every type.
        // NOTE (mmartin): change bare address to something more appropriate unique representation
        ss << it << compiler::Signatures::MANGLE_SEPARATOR;
    }

    return util::UString(ss.str(), ProgramAllocator()).View();
}

util::StringView ETSChecker::GetHashFromSubstitution(const Substitution *substitution, const bool extensionFuncFlag)
{
    std::vector<std::string> fields;
    for (auto [k, v] : *substitution) {
        std::stringstream ss;
        k->ToString(ss, true);
        ss << ":";
        v->ToString(ss, true);
        // NOTE (mmartin): change bare address to something more appropriate unique representation
        ss << ":" << k << ":" << v;
        fields.push_back(ss.str());
    }
    std::sort(fields.begin(), fields.end());

    std::stringstream ss;
    for (auto &fstr : fields) {
        ss << fstr;
        ss << ";";
    }

    if (extensionFuncFlag) {
        ss << "extensionFunctionType;";
    }
    return util::UString(ss.str(), ProgramAllocator()).View();
}

util::StringView ETSChecker::GetHashFromFunctionType(ir::ETSFunctionType *type)
{
    std::stringstream ss;
    for (auto *p : type->Params()) {
        auto *const param = p->AsETSParameterExpression();
        auto *paramType = param->TypeAnnotation()->GetType(this);
        ES2PANDA_ASSERT(paramType != nullptr);
        paramType->ToString(ss, true);
        ss << ";";
    }

    if (type->IsExtensionFunction()) {
        if (type->ReturnType()->IsTSThisType()) {
            type->Params()[0]->AsETSParameterExpression()->TypeAnnotation()->TsType()->ToString(ss, true);
        } else {
            auto *returnType = type->ReturnType()->GetType(this);
            ES2PANDA_ASSERT(returnType != nullptr);
            returnType->ToString(ss, true);
        }
        ss << "extensionFunction;";
    } else {
        auto *returnType = type->ReturnType()->GetType(this);
        ES2PANDA_ASSERT(returnType != nullptr);
        returnType->ToString(ss, true);
    }

    ss << ";";

<<<<<<< HEAD
    if (type->IsThrowing()) {
        ss << "throws;";
    }

    if (type->IsRethrowing()) {
        ss << "rethrows;";
    }

=======
>>>>>>> 6d813986
    return util::UString(ss.str(), ProgramAllocator()).View();
}

ETSObjectType *ETSChecker::GetOriginalBaseType(Type *const object)
{
    if (object == nullptr || !object->IsETSObjectType()) {
        return nullptr;
    }

    return object->AsETSObjectType()->GetOriginalBaseType();
}

void ETSChecker::CheckValidGenericTypeParameter(Type *const argType, const lexer::SourcePosition &pos)
{
    std::stringstream ss;
    argType->ToString(ss);
    LogError(diagnostic::INVALID_TYPE_PARAM, {ss.str()}, pos);
}

bool ETSChecker::CheckNumberOfTypeArguments(ETSObjectType *const type, ir::TSTypeParameterInstantiation *const typeArgs,
                                            const lexer::SourcePosition &pos)
{
    auto const &typeParams = type->TypeArguments();
    if (typeParams.empty()) {
        if (typeArgs != nullptr) {
            LogError(diagnostic::NOT_GENERIC, {type}, pos);
            return false;
        }
        return true;
    }

    size_t minimumTypeArgs = std::count_if(typeParams.begin(), typeParams.end(), [](Type *param) {
        return param->IsETSTypeParameter() && param->AsETSTypeParameter()->GetDefaultType() == nullptr;
    });
    if (typeArgs == nullptr && minimumTypeArgs > 0) {
        LogError(diagnostic::GENERIC_WITHOUT_TYPE_PARAMS, {type}, pos);
        return false;
    }

    if (typeArgs != nullptr &&
        ((minimumTypeArgs > typeArgs->Params().size()) || (typeParams.size() < typeArgs->Params().size()))) {
        LogError(diagnostic::GENERIC_TYPE_PARAM_COUNT_MISMATCH, {type, minimumTypeArgs, typeArgs->Params().size()},
                 pos);
        return false;
    }
    return true;
}

bool ETSChecker::NeedTypeInference(const ir::ScriptFunction *lambda)
{
    if (lambda->ReturnTypeAnnotation() == nullptr) {
        return true;
    }
    for (auto *const param : lambda->Params()) {
        if (param->AsETSParameterExpression()->TypeAnnotation() == nullptr) {
            return true;
        }
    }
    return false;
}

std::vector<bool> ETSChecker::FindTypeInferenceArguments(const ArenaVector<ir::Expression *> &arguments)
{
    std::vector<bool> argTypeInferenceRequired(arguments.size());
    size_t index = 0;
    for (ir::Expression *arg : arguments) {
        if (arg->IsArrowFunctionExpression()) {
            ir::ScriptFunction *const lambda = arg->AsArrowFunctionExpression()->Function();
            if (NeedTypeInference(lambda)) {
                argTypeInferenceRequired[index] = true;
            }
        }
        ++index;
    }
    return argTypeInferenceRequired;
}

// #22952: optional arrow leftovers
bool ETSChecker::CheckLambdaAssignableUnion(ir::AstNode *typeAnn, ir::ScriptFunction *lambda)
{
    bool assignable = false;
    for (auto *type : typeAnn->AsETSUnionType()->Types()) {
        if (type->IsETSFunctionType()) {
<<<<<<< HEAD
            assignable |= lambda->Params().size() == type->AsETSFunctionType()->Params().size();
=======
            assignable |= lambda->Params().size() <= type->AsETSFunctionType()->Params().size();
>>>>>>> 6d813986
            continue;
        }

        if (type->IsETSTypeReference()) {
            auto aliasType = util::Helpers::DerefETSTypeReference(type);
            assignable |= aliasType->IsETSFunctionType() &&
<<<<<<< HEAD
                          lambda->Params().size() == aliasType->AsETSFunctionType()->Params().size();
=======
                          lambda->Params().size() <= aliasType->AsETSFunctionType()->Params().size();
>>>>>>> 6d813986
        }
    }

    return assignable;
}

void ETSChecker::InferTypesForLambda(ir::ScriptFunction *lambda, ir::ETSFunctionType *calleeType,
                                     Signature *maybeSubstitutedFunctionSig)
{
    for (size_t i = 0; i < lambda->Params().size(); ++i) {
        if (!lambda->Params().at(i)->IsETSParameterExpression()) {
            LogError(diagnostic::INVALID_LAMBDA_PARAMETER, lambda->Params().at(i)->Start());
            continue;
        }
        auto *const lambdaParam = lambda->Params().at(i)->AsETSParameterExpression()->Ident();
        if (lambdaParam->TypeAnnotation() != nullptr) {
            continue;
        }

        // SUPPRESS_CSA_NEXTLINE(alpha.core.AllocatorETSCheckerHint)
        Type *inferredType = calleeType->Params()[i]->AsETSParameterExpression()->TypeAnnotation()->Check(this);
        bool isPrimitive = inferredType != nullptr && inferredType->IsETSPrimitiveType();
        if (!isPrimitive && maybeSubstitutedFunctionSig != nullptr) {
            auto sigParamSize = maybeSubstitutedFunctionSig->Params().size();
            ES2PANDA_ASSERT(
                sigParamSize == calleeType->Params().size() ||
                (maybeSubstitutedFunctionSig->HasRestParameter() && sigParamSize <= calleeType->Params().size()));
            if (i < sigParamSize) {
                inferredType = maybeSubstitutedFunctionSig->Params()[i]->TsType();
            } else if (!maybeSubstitutedFunctionSig->RestVar()->TsType()->IsETSTupleType()) {
                inferredType = GetElementTypeOfArray(maybeSubstitutedFunctionSig->RestVar()->TsType());
            }
        }
        lambdaParam->Variable()->SetTsType(inferredType);
        lambdaParam->SetTsType(inferredType);
    }

    if (lambda->ReturnTypeAnnotation() == nullptr) {
        Type *inferredReturnType = calleeType->ReturnType()->GetType(this);
        bool isPrimitive = inferredReturnType != nullptr && inferredReturnType->IsETSPrimitiveType();
        if (!isPrimitive && maybeSubstitutedFunctionSig != nullptr) {
            inferredReturnType = maybeSubstitutedFunctionSig->ReturnType();
        }
        lambda->SetPreferredReturnType(inferredReturnType);
    }
}

void ETSChecker::InferTypesForLambda(ir::ScriptFunction *lambda, Signature *signature)
{
    ES2PANDA_ASSERT(signature->Params().size() >= lambda->Params().size());
    for (size_t i = 0; i < lambda->Params().size(); ++i) {
        if (!lambda->Params().at(i)->IsETSParameterExpression()) {
            LogError(diagnostic::INVALID_LAMBDA_PARAMETER, lambda->Params().at(i)->Start());
            continue;
        }
        auto *const lambdaParam = lambda->Params().at(i)->AsETSParameterExpression()->Ident();
        if (lambdaParam->TypeAnnotation() == nullptr) {
            lambdaParam->Variable()->SetTsType(signature->Params().at(i)->TsType());
            lambdaParam->SetTsType(signature->Params().at(i)->TsType());
        }
    }

    if (lambda->ReturnTypeAnnotation() == nullptr) {
        lambda->SetPreferredReturnType(signature->ReturnType());
    }
}

void ETSChecker::ModifyPreferredType(ir::ArrayExpression *const arrayExpr, Type *const newPreferredType)
{
    // After modifying the preferred type of an array expression, it needs to be rechecked at the call site
    arrayExpr->SetPreferredType(newPreferredType);
    arrayExpr->SetTsType(nullptr);

    for (auto *const element : arrayExpr->Elements()) {
        if (element->IsArrayExpression()) {
            ModifyPreferredType(element->AsArrayExpression(), nullptr);
        }
    }
}

void ETSChecker::TryInferTypeForLambdaTypeAlias(ir::ArrowFunctionExpression *expr, ETSFunctionType *calleeType)
{
    ES2PANDA_ASSERT(expr->IsArrowFunctionExpression());
    ES2PANDA_ASSERT(calleeType->IsETSArrowType());

    ir::ScriptFunction *const lambda = expr->AsArrowFunctionExpression()->Function();

    auto *signature = calleeType->CallSignaturesOfMethodOrArrow()[0];
    if (signature->Params().size() >= lambda->Params().size() && NeedTypeInference(lambda)) {
        InferTypesForLambda(lambda, signature);
    }
}

bool ETSChecker::IsInLocalClass(const ir::AstNode *node) const
{
    while (node != nullptr) {
        if (node->Type() == ir::AstNodeType::CLASS_DEFINITION) {
            return node->AsClassDefinition()->IsLocal();
        }
        node = node->Parent();
    }

    return false;
}

ir::Expression *ETSChecker::GenerateImplicitInstantiateArg(const std::string &className)
{
    std::string implicitInstantiateArgument = "()=>{return new " + className + "()}";
    parser::Program program(ProgramAllocator(), VarBinder());
    auto parser = parser::ETSParser(&program, nullptr, DiagnosticEngine());
    // SUPPRESS_CSA_NEXTLINE(alpha.core.AllocatorETSCheckerHint)
    auto *argExpr = parser.CreateExpression(implicitInstantiateArgument);
    // NOTE(kaskov): #23399 We temporary delete SourceRange of all artificially created nodes (not from original
    // Lexer()), because all errors, which created by this code, will got a segfault. That caused because Program exist
    // till the end this function, and not avaible in diagnosticEngine. Now errors printed, but whitout position
    // because it doesn't actually exist). PS.Previously written competely wrong positons and file, so situation
    // isn't changed.
    compiler::SetSourceRangesRecursively(argExpr, lexer::SourceRange());
    argExpr->IterateRecursively([](ir::AstNode *node) -> void { node->SetRange(lexer::SourceRange()); });
    compiler::InitScopesPhaseETS::RunExternalNode(argExpr, &program);

    return argExpr;
}

static void ReInitScopesForTypeAnnotation(ETSChecker *checker, ir::TypeNode *typeAnno, varbinder::Scope *paramScope)
{
    if (typeAnno != nullptr) {
        compiler::ClearTypesVariablesAndScopes(typeAnno);
        auto classCtx = varbinder::LexicalScope<varbinder::Scope>::Enter(checker->VarBinder(), paramScope);
        compiler::InitScopesPhaseETS::RunExternalNode(typeAnno, checker->VarBinder());
    }
}

ir::ClassProperty *ETSChecker::ClassPropToImplementationProp(ir::ClassProperty *classProp, varbinder::ClassScope *scope)
{
<<<<<<< HEAD
    classProp->Key()->AsIdentifier()->SetName(
        util::UString(std::string(compiler::Signatures::PROPERTY) + classProp->Key()->AsIdentifier()->Name().Mutf8(),
                      ProgramAllocator())
            .View());
=======
    std::string newName = util::NameMangler::GetInstance()->CreateMangledNameByTypeAndName(
        util::NameMangler::PROPERTY, classProp->Key()->AsIdentifier()->Name());

    classProp->Key()->AsIdentifier()->SetName(util::UString(newName, ProgramAllocator()).View());
>>>>>>> 6d813986
    classProp->AddModifier(ir::ModifierFlags::PRIVATE);

    auto *fieldDecl = ProgramAllocator()->New<varbinder::LetDecl>(classProp->Key()->AsIdentifier()->Name());
    ES2PANDA_ASSERT(fieldDecl != nullptr);
    fieldDecl->BindNode(classProp);

    auto fieldVar = scope->InstanceFieldScope()->AddDecl(ProgramAllocator(), fieldDecl, ScriptExtension::ETS);
    fieldVar->AddFlag(varbinder::VariableFlags::PROPERTY);
    fieldVar->SetScope(scope->InstanceFieldScope());

    classProp->Key()->SetVariable(fieldVar);
    fieldVar->SetTsType(classProp->TsType());

    auto classCtx = varbinder::LexicalScope<varbinder::ClassScope>::Enter(VarBinder(), scope);
    ReInitScopesForTypeAnnotation(this, classProp->TypeAnnotation(), scope);
    compiler::InitScopesPhaseETS::RunExternalNode(classProp->Value(), VarBinder());

    return classProp;
}

// CC-OFFNXT(huge_method[C++], G.FUN.01-CPP) solid logic
void ETSChecker::GenerateGetterSetterBody(ArenaVector<ir::Statement *> &stmts, ArenaVector<ir::Expression *> &params,
                                          ir::ClassProperty *const field, varbinder::FunctionParamScope *paramScope,
                                          bool isSetter)
{
    auto *classDef = field->Parent()->AsClassDefinition();

    ir::Expression *baseExpression;
    if ((field->Modifiers() & ir::ModifierFlags::SUPER_OWNER) != 0U) {
        // SUPPRESS_CSA_NEXTLINE(alpha.core.AllocatorETSCheckerHint)
        baseExpression = ProgramAllocator()->New<ir::SuperExpression>();
    } else {
        // SUPPRESS_CSA_NEXTLINE(alpha.core.AllocatorETSCheckerHint)
        baseExpression = ProgramAllocator()->New<ir::ThisExpression>();
    }
    baseExpression->SetParent(classDef);
    baseExpression->SetTsType(classDef->TsType());

    auto *memberExpression =
        // SUPPRESS_CSA_NEXTLINE(alpha.core.AllocatorETSCheckerHint)
        ProgramAllocNode<ir::MemberExpression>(baseExpression,
                                               // SUPPRESS_CSA_NEXTLINE(alpha.core.AllocatorETSCheckerHint)
                                               field->Key()->AsIdentifier()->Clone(ProgramAllocator(), nullptr),
                                               ir::MemberExpressionKind::PROPERTY_ACCESS, false, false);
    memberExpression->SetTsType(field->TsType());
    memberExpression->SetPropVar(field->Key()->Variable()->AsLocalVariable());
    memberExpression->SetRange(classDef->Range());
    if (memberExpression->ObjType() == nullptr && classDef->TsType() != nullptr) {
        memberExpression->SetObjectType(classDef->TsType()->AsETSObjectType());
    }

    if (!isSetter) {
        // SUPPRESS_CSA_NEXTLINE(alpha.core.AllocatorETSCheckerHint)
        stmts.push_back(ProgramAllocNode<ir::ReturnStatement>(memberExpression));
        return;
    }

    // SUPPRESS_CSA_NEXTLINE(alpha.core.AllocatorETSCheckerHint)
    auto *paramIdent = field->Key()->AsIdentifier()->Clone(ProgramAllocator(), nullptr);
    if (field->TypeAnnotation() != nullptr) {
        // SUPPRESS_CSA_NEXTLINE(alpha.core.AllocatorETSCheckerHint)
        auto *const typeAnnotation = field->TypeAnnotation()->Clone(ProgramAllocator(), paramIdent);
        paramIdent->SetTsTypeAnnotation(typeAnnotation);
        ReInitScopesForTypeAnnotation(this, typeAnnotation, paramScope);
    } else {
        paramIdent->SetTsType(field->TsType());
    }

    // SUPPRESS_CSA_NEXTLINE(alpha.core.AllocatorETSCheckerHint)
    auto *paramExpression = ProgramAllocNode<ir::ETSParameterExpression>(paramIdent, false, ProgramAllocator());
    paramExpression->SetRange(paramIdent->Range());

    auto [paramVar, node] = paramScope->AddParamDecl(ProgramAllocator(), VarBinder(), paramExpression);
    if (node != nullptr) {
        VarBinder()->ThrowRedeclaration(node->Start(), paramVar->Name(), paramVar->Declaration()->Type());
    }

    paramIdent->SetVariable(paramVar);
    paramExpression->SetVariable(paramVar);
    params.push_back(paramExpression);

    // SUPPRESS_CSA_NEXTLINE(alpha.core.AllocatorETSCheckerHint)
    auto ident = ProgramAllocNode<ir::Identifier>(paramExpression->Ident()->Name(), ProgramAllocator());
    ident->SetVariable(paramExpression->Variable());
    ident->SetTsTypeAnnotation(nullptr);
    auto *assignmentExpression =
        // SUPPRESS_CSA_NEXTLINE(alpha.core.AllocatorETSCheckerHint)
        ProgramAllocNode<ir::AssignmentExpression>(memberExpression, ident, lexer::TokenType::PUNCTUATOR_SUBSTITUTION);
    ident->SetParent(assignmentExpression);
    assignmentExpression->SetTsType(paramVar->TsType());

    assignmentExpression->SetRange({field->Start(), field->End()});
    // SUPPRESS_CSA_NEXTLINE(alpha.core.AllocatorETSCheckerHint)
    stmts.push_back(ProgramAllocNode<ir::ExpressionStatement>(assignmentExpression));
    // SUPPRESS_CSA_NEXTLINE(alpha.core.AllocatorETSCheckerHint)
    stmts.push_back(ProgramAllocator()->New<ir::ReturnStatement>(nullptr));
}

static ir::BlockStatement *GenGetterSetterBodyHelper(ETSChecker *checker, ArenaVector<ir::Statement *> &stmts,
                                                     ir::ClassProperty *const property,
                                                     varbinder::FunctionScope *functionScope)
{
    if (property->IsDeclare()) {
        return nullptr;
    }
    auto *body = checker->ProgramAllocNode<ir::BlockStatement>(checker->ProgramAllocator(), std::move(stmts));
    ES2PANDA_ASSERT(body != nullptr);
    body->SetScope(functionScope);
    return body;
}

// Need to avoid codecheck
static std::tuple<ir::ScriptFunction *, varbinder::FunctionScope *, ir::ModifierFlags> GenGetterSetterScriptFunc(
    ir::ClassProperty *const property, ir::ClassProperty *const field, varbinder::ClassScope *classScope, bool isSetter,
    ETSChecker *checker)
{
    auto *paramScope =
        checker->ProgramAllocator()->New<varbinder::FunctionParamScope>(checker->ProgramAllocator(), classScope);
    auto *functionScope =
        checker->ProgramAllocator()->New<varbinder::FunctionScope>(checker->ProgramAllocator(), paramScope);

    functionScope->BindParamScope(paramScope);
    paramScope->BindFunctionScope(functionScope);
    auto classCtx = varbinder::LexicalScope<varbinder::ClassScope>::Enter(checker->VarBinder(), classScope);

    ArenaVector<ir::Expression *> params(checker->ProgramAllocator()->Adapter());
    ArenaVector<ir::Statement *> stmts(checker->ProgramAllocator()->Adapter());
    // SUPPRESS_CSA_NEXTLINE(alpha.core.AllocatorETSCheckerHint)
    checker->GenerateGetterSetterBody(stmts, params, field, paramScope, isSetter);
    // SUPPRESS_CSA_NEXTLINE(alpha.core.AllocatorETSCheckerHint)
    auto funcFlags = isSetter ? ir::ScriptFunctionFlags::SETTER
                              : ir::ScriptFunctionFlags::GETTER | ir::ScriptFunctionFlags::HAS_RETURN;
    auto *returnTypeAnn = isSetter || field->TypeAnnotation() == nullptr
                              ? nullptr
                              // SUPPRESS_CSA_NEXTLINE(alpha.core.AllocatorETSCheckerHint)
                              : field->TypeAnnotation()->Clone(checker->ProgramAllocator(), nullptr);
    ReInitScopesForTypeAnnotation(checker, returnTypeAnn, paramScope);
    // SUPPRESS_CSA_NEXTLINE(alpha.core.AllocatorETSCheckerHint)
    ir::ModifierFlags modifierFlag =
        (ir::ModifierFlags::PUBLIC |
         static_cast<ir::ModifierFlags>(property->Modifiers() & ir::ModifierFlags::DECLARE) |
         (isSetter ? ir::ModifierFlags::SETTER : ir::ModifierFlags::GETTER));
    // SUPPRESS_CSA_NEXTLINE(alpha.core.AllocatorETSCheckerHint)
    auto *func = checker->ProgramAllocNode<ir::ScriptFunction>(
        checker->ProgramAllocator(),
        // SUPPRESS_CSA_NEXTLINE(alpha.core.AllocatorETSCheckerHint)
        ir::ScriptFunction::ScriptFunctionData {GenGetterSetterBodyHelper(checker, stmts, property, functionScope),
                                                ir::FunctionSignature(nullptr, std::move(params), returnTypeAnn),
                                                funcFlags, modifierFlag});
    paramScope->BindNode(func);
    return {func, functionScope, modifierFlag};
}

ir::MethodDefinition *ETSChecker::GenerateDefaultGetterSetter(ir::ClassProperty *const property,
                                                              ir::ClassProperty *const field,
                                                              varbinder::ClassScope *classScope, bool isSetter,
                                                              ETSChecker *checker)
{
    auto [func, functionScope, modifierFlag] =
        // SUPPRESS_CSA_NEXTLINE(alpha.core.AllocatorETSCheckerHint)
        GenGetterSetterScriptFunc(property, field, classScope, isSetter, checker);
    func->SetRange(field->Range());
    func->SetScope(functionScope);
    // SUPPRESS_CSA_NEXTLINE(alpha.core.AllocatorETSCheckerHint)
    auto *methodIdent = property->Key()->AsIdentifier()->Clone(checker->ProgramAllocator(), nullptr);
    // SUPPRESS_CSA_NEXTLINE(alpha.core.AllocatorETSCheckerHint)
    auto *funcExpr = checker->ProgramAllocNode<ir::FunctionExpression>(func);
    CHECK_NOT_NULL(funcExpr);
    funcExpr->SetRange(func->Range());
    func->AddFlag(ir::ScriptFunctionFlags::METHOD);
    // SUPPRESS_CSA_NEXTLINE(alpha.core.AllocatorETSCheckerHint)
    auto *method = checker->ProgramAllocNode<ir::MethodDefinition>(
        isSetter ? ir::MethodDefinitionKind::SET : ir::MethodDefinitionKind::GET, methodIdent, funcExpr, modifierFlag,
        checker->ProgramAllocator(), false);
    auto *decl = checker->ProgramAllocator()->New<varbinder::FunctionDecl>(
        checker->ProgramAllocator(), property->Key()->AsIdentifier()->Name(), method);
    auto *var = checker->ProgramAllocator()->New<varbinder::LocalVariable>(decl, varbinder::VariableFlags::VAR);
    CHECK_NOT_NULL(var);
    var->AddFlag(varbinder::VariableFlags::METHOD);

    methodIdent->SetVariable(var);

    auto *methodId = method->Id();
    CHECK_NOT_NULL(methodId);
    methodId->SetMutator();
    method->SetRange(field->Range());
    auto *methodFunc = method->Function();
    CHECK_NOT_NULL(methodFunc);
    // SUPPRESS_CSA_NEXTLINE(alpha.core.AllocatorETSCheckerHint)
    methodFunc->SetIdent(methodId->Clone(checker->ProgramAllocator(), nullptr));
    methodFunc->AddModifier(method->Modifiers());
    method->SetVariable(var);
    method->SetParent(field->Parent());

    functionScope->BindNode(func);

    checker->VarBinder()->AsETSBinder()->ResolveMethodDefinition(method);
    method->Function()->ClearFlag(ir::ScriptFunctionFlags::EXTERNAL);

    functionScope->BindName(classScope->Node()->AsClassDefinition()->InternalName());
    method->Check(checker);

    return method;
}

ir::ClassProperty *GetImplementationClassProp(ETSChecker *checker, ir::ClassProperty *interfaceProp,
                                              ir::ClassProperty *originalProp, ETSObjectType *classType)
{
    bool isSuperOwner = ((originalProp->Modifiers() & ir::ModifierFlags::SUPER_OWNER) != 0U);
    if (!isSuperOwner) {
        auto *const classDef = classType->GetDeclNode()->AsClassDefinition();
        auto *const scope = checker->Scope()->AsClassScope();
        // SUPPRESS_CSA_NEXTLINE(alpha.core.AllocatorETSCheckerHint)
        auto *const classProp = checker->ClassPropToImplementationProp(
            interfaceProp->Clone(checker->ProgramAllocator(), originalProp->Parent()), scope);
        classType->AddProperty<PropertyType::INSTANCE_FIELD>(classProp->Key()->Variable()->AsLocalVariable());
        classDef->EmplaceBody(classProp);
        return classProp;
    }

    auto *const classProp =
        classType
            ->GetProperty(interfaceProp->Key()->AsIdentifier()->Name(),
                          PropertySearchFlags::SEARCH_INSTANCE_FIELD | PropertySearchFlags::SEARCH_IN_BASE)
            ->Declaration()
            ->Node()
            ->AsClassProperty();
    classProp->AddModifier(ir::ModifierFlags::SUPER_OWNER);
    return classProp;
}

void ETSChecker::SetupGetterSetterFlags(ir::ClassProperty *originalProp, ETSObjectType *classType,
                                        ir::MethodDefinition *getter, ir::MethodDefinition *setter,
                                        const bool inExternal)
{
    auto getProgram = [](ir::AstNode *node) { return node->Range().start.Program(); };

    auto *const classDef = classType->GetDeclNode()->AsClassDefinition();
    for (auto &method : {getter, setter}) {
        if (method == nullptr) {
            continue;
        }

        const auto mflag = method == getter ? ir::ModifierFlags::GETTER : ir::ModifierFlags::SETTER;
        const auto tflag = method == getter ? TypeFlag::GETTER : TypeFlag::SETTER;

        method->TsType()->AddTypeFlag(tflag);
        method->Variable()->SetTsType(method->TsType());
        auto *func = method->Function();
        ES2PANDA_ASSERT(func != nullptr);
        if (((originalProp->Modifiers() & mflag) != 0U)) {
            func->AddModifier(ir::ModifierFlags::OVERRIDE);
        }

        if (inExternal && !getProgram(originalProp)->IsGenAbcForExternal()) {
            func->AddFlag(ir::ScriptFunctionFlags::EXTERNAL);
        }

        if (originalProp->IsDeclare()) {
            method->AddModifier(ir::ModifierFlags::DECLARE);
            func->AddModifier(ir::ModifierFlags::DECLARE);
        }
        this->CheckOverride(func->Signature());
        method->SetParent(classDef);
        classType->AddProperty<checker::PropertyType::INSTANCE_METHOD>(method->Variable()->AsLocalVariable());
    }
}

void ETSChecker::GenerateGetterSetterPropertyAndMethod(ir::ClassProperty *originalProp, ETSObjectType *classType)
{
    auto *const classDef = classType->GetDeclNode()->AsClassDefinition();
    // SUPPRESS_CSA_NEXTLINE(alpha.core.AllocatorETSCheckerHint)
    auto *interfaceProp = originalProp->Clone(ProgramAllocator(), originalProp->Parent());
    interfaceProp->ClearModifier(ir::ModifierFlags::GETTER_SETTER);

    auto *const scope = Scope()->AsClassScope();
    scope->InstanceFieldScope()->EraseBinding(interfaceProp->Key()->AsIdentifier()->Name());
    interfaceProp->SetRange(originalProp->Range());

    auto classCtx = varbinder::LexicalScope<varbinder::Scope>::Enter(VarBinder(), scope);
    ReInitScopesForTypeAnnotation(this, interfaceProp->TypeAnnotation(), scope);
    compiler::InitScopesPhaseETS::RunExternalNode(interfaceProp->Value(), VarBinder());

    // SUPPRESS_CSA_NEXTLINE(alpha.core.AllocatorETSCheckerHint)
    auto *const classProp = GetImplementationClassProp(this, interfaceProp, originalProp, classType);

    // SUPPRESS_CSA_NEXTLINE(alpha.core.AllocatorETSCheckerHint)
    ir::MethodDefinition *getter = GenerateDefaultGetterSetter(interfaceProp, classProp, scope, false, this);
    classDef->EmplaceBody(getter);

    const auto &name = getter->Key()->AsIdentifier()->Name();

    ir::MethodDefinition *setter =
        !classProp->IsConst()
            // SUPPRESS_CSA_NEXTLINE(alpha.core.AllocatorETSCheckerHint)
            ? GenerateDefaultGetterSetter(interfaceProp, classProp, Scope()->AsClassScope(), true, this)
            : nullptr;

    auto *const methodScope = scope->InstanceMethodScope();
    auto *const decl = ProgramAllocator()->New<varbinder::FunctionDecl>(ProgramAllocator(), name, getter);

    auto *var = methodScope->AddDecl(ProgramAllocator(), decl, ScriptExtension::ETS);
    if (var == nullptr) {
        auto *const prevDecl = methodScope->FindDecl(name);
        for (const auto &method : {getter, setter}) {
            if (method != nullptr) {
                prevDecl->Node()->AsMethodDefinition()->AddOverload(method);
            }
        }
        var = methodScope->FindLocal(name, varbinder::ResolveBindingOptions::BINDINGS);
        var->AddFlag(varbinder::VariableFlags::METHOD);
    }

    getter->Function()->Id()->SetVariable(var);

    SetupGetterSetterFlags(originalProp, classType, getter, setter, HasStatus(CheckerStatus::IN_EXTERNAL));

    if (setter != nullptr && !setter->TsType()->IsTypeError()) {
        getter->Variable()->TsType()->AsETSFunctionType()->AddCallSignature(
            setter->TsType()->AsETSFunctionType()->CallSignatures()[0]);
        getter->AddOverload(setter);
        setter->SetParent(getter);
    }
}

void ETSChecker::CreateTransformedCallee(ir::Identifier *ident, ir::Identifier *classId, ir::Identifier *methodId,
                                         ir::CallExpression *callExpr)
{
    ir::MemberExpression *transformedCallee = nullptr;
    classId->SetRange(ident->Range());
    if (ident->Parent()->IsMemberExpression()) {
        // SUPPRESS_CSA_NEXTLINE(alpha.core.AllocatorETSCheckerHint)
        transformedCallee = ProgramAllocNode<ir::MemberExpression>(
            ident->Parent()->AsMemberExpression(), methodId, ir::MemberExpressionKind::PROPERTY_ACCESS, false, false);
        ident->Parent()->AsMemberExpression()->SetParent(transformedCallee);
    } else {
        // SUPPRESS_CSA_NEXTLINE(alpha.core.AllocatorETSCheckerHint)
        transformedCallee = ProgramAllocNode<ir::MemberExpression>(
            classId, methodId, ir::MemberExpressionKind::PROPERTY_ACCESS, false, false);
        transformedCallee->SetParent(callExpr);
    }

    methodId->SetRange(ident->Range());
    transformedCallee->SetRange(ident->Range());
    // Note: Should not modify the AST
    // Related issue: #issue27122
    callExpr->SetCallee(transformedCallee);
}

// CC-OFFNXT(huge_method[C++], G.FUN.01-CPP) solid logic
bool ETSChecker::TryTransformingToStaticInvoke(ir::Identifier *const ident, const Type *resolvedType)
{
    ir::CallExpression *callExpr = nullptr;
    if (ident->Parent()->IsMemberExpression()) {
        callExpr = ident->Parent()->Parent()->AsCallExpression();
    } else {
        ES2PANDA_ASSERT(ident->Parent()->IsCallExpression());
        ES2PANDA_ASSERT(ident->Parent()->AsCallExpression()->Callee() == ident);
        callExpr = ident->Parent()->AsCallExpression();
    }

    if (!resolvedType->IsETSObjectType()) {
        return false;
    }

    auto className = ident->Name();
    std::string_view propertyName;

    PropertySearchFlags searchFlag = PropertySearchFlags::SEARCH_IN_INTERFACES | PropertySearchFlags::SEARCH_IN_BASE |
                                     PropertySearchFlags::SEARCH_STATIC_METHOD;
    auto *instantiateMethod =
        resolvedType->AsETSObjectType()->GetProperty(compiler::Signatures::STATIC_INSTANTIATE_METHOD, searchFlag);
    auto *invokeMethod =
        resolvedType->AsETSObjectType()->GetProperty(compiler::Signatures::STATIC_INVOKE_METHOD, searchFlag);
    if (instantiateMethod != nullptr) {
        propertyName = compiler::Signatures::STATIC_INSTANTIATE_METHOD;
    } else if (invokeMethod != nullptr) {
        propertyName = compiler::Signatures::STATIC_INVOKE_METHOD;
    } else {
        LogError(diagnostic::NO_STATIC_INVOKE,
                 {compiler::Signatures::STATIC_INVOKE_METHOD, compiler::Signatures::STATIC_INSTANTIATE_METHOD,
                  className, className},
                 ident->Start());
        return true;
    }
    // SUPPRESS_CSA_NEXTLINE(alpha.core.AllocatorETSCheckerHint)
    auto *classId = ProgramAllocNode<ir::Identifier>(className, ProgramAllocator());
    // SUPPRESS_CSA_NEXTLINE(alpha.core.AllocatorETSCheckerHint)
    auto *methodId = ProgramAllocNode<ir::Identifier>(propertyName, ProgramAllocator());
    if (propertyName == compiler::Signatures::STATIC_INSTANTIATE_METHOD) {
        methodId->SetVariable(instantiateMethod);
    } else if (propertyName == compiler::Signatures::STATIC_INVOKE_METHOD) {
        methodId->SetVariable(invokeMethod);
    }
<<<<<<< HEAD

    auto *transformedCallee =
        // SUPPRESS_CSA_NEXTLINE(alpha.core.AllocatorETSCheckerHint)
        ProgramAllocNode<ir::MemberExpression>(classId, methodId, ir::MemberExpressionKind::PROPERTY_ACCESS, false,
                                               false);

    classId->SetRange(ident->Range());
    methodId->SetRange(ident->Range());
    transformedCallee->SetRange(ident->Range());

    auto *callExpr = ident->Parent()->AsCallExpression();
    transformedCallee->SetParent(callExpr);
    callExpr->SetCallee(transformedCallee);

=======
    // SUPPRESS_CSA_NEXTLINE(alpha.core.AllocatorETSCheckerHint)
    CreateTransformedCallee(ident, classId, methodId, callExpr);
>>>>>>> 6d813986
    if (instantiateMethod != nullptr) {
        auto lexScope {varbinder::LexicalScope<varbinder::Scope>::Enter(VarBinder(), compiler::NearestScope(callExpr))};
        // SUPPRESS_CSA_NEXTLINE(alpha.core.AllocatorETSCheckerHint)
        auto *argExpr = GenerateImplicitInstantiateArg(std::string(className));

        argExpr->SetParent(callExpr);
        argExpr->SetRange(ident->Range());

        // SUPPRESS_CSA_NEXTLINE(alpha.core.AllocatorETSCheckerHint)
        VarBinder()->AsETSBinder()->HandleCustomNodes(argExpr);

        auto &arguments = callExpr->Arguments();
        arguments.insert(arguments.begin(), argExpr);
    }

    return true;
}

void ETSChecker::ImportNamespaceObjectTypeAddReExportType(ir::ETSImportDeclaration *importDecl,
                                                          checker::ETSObjectType *lastObjectType, ir::Identifier *ident)
{
    for (auto item : VarBinder()->AsETSBinder()->ReExportImports()) {
        if (importDecl->ResolvedSource() != item->GetProgramPath().Mutf8()) {
            continue;
        }
        auto *reExportType = GetImportSpecifierObjectType(item->GetETSImportDeclarations(), ident);
        if (reExportType->IsTypeError()) {
            continue;
        }
        ES2PANDA_ASSERT(lastObjectType != nullptr);
        lastObjectType->AddReExports(reExportType->AsETSObjectType());
        for (auto node : importDecl->Specifiers()) {
            if (node->IsImportSpecifier()) {
                auto specifier = node->AsImportSpecifier();
                lastObjectType->AddReExportAlias(specifier->Imported()->Name(), specifier->Local()->Name());
            }
        }
    }
}

Type *ETSChecker::GetImportSpecifierObjectType(ir::ETSImportDeclaration *importDecl, ir::Identifier *ident)
{
    auto importPath = importDecl->IsPureDynamic() ? importDecl->DeclPath() : importDecl->ResolvedSource();
    parser::Program *program =
        SelectEntryOrExternalProgram(static_cast<varbinder::ETSBinder *>(VarBinder()), importPath);
    if (program == nullptr) {
        return GlobalTypeError();
    }

    auto const moduleName = program->ModuleName();
    auto const internalName =
        util::UString(
            moduleName.Mutf8().append(compiler::Signatures::METHOD_SEPARATOR).append(compiler::Signatures::ETS_GLOBAL),
            ProgramAllocator())
            .View();

    auto *moduleObjectType =
        ProgramAllocator()->New<ETSObjectType>(ProgramAllocator(), moduleName, internalName,
                                               std::make_tuple(ident, checker::ETSObjectFlags::CLASS, Relation()));

    auto *rootDecl = ProgramAllocator()->New<varbinder::ClassDecl>(moduleName);
    varbinder::LocalVariable *rootVar =
        ProgramAllocator()->New<varbinder::LocalVariable>(rootDecl, varbinder::VariableFlags::NONE);
    ES2PANDA_ASSERT(rootVar != nullptr);
    rootVar->SetTsType(moduleObjectType);

    ImportNamespaceObjectTypeAddReExportType(importDecl, moduleObjectType, ident);
    SetPropertiesForModuleObject(moduleObjectType, importPath,
                                 importDecl->Specifiers()[0]->IsImportNamespaceSpecifier() ? nullptr : importDecl);
    SetrModuleObjectTsType(ident, moduleObjectType);

    return moduleObjectType;
}

ETSChecker::NamedAccessMeta ETSChecker::FormNamedAccessMetadata(varbinder::Variable const *prop)
{
    CHECK_NOT_NULL(prop);
    const auto *field = prop->Declaration()->Node()->AsClassProperty();
    const auto *owner = field->Parent()->AsClassDefinition();
    auto *fieldId = field->Id();
    CHECK_NOT_NULL(fieldId);
    return {owner->TsType()->AsETSObjectType(), field->TsType(), fieldId->Name()};
}

void ETSChecker::ETSObjectTypeDeclNode(ETSChecker *checker, ETSObjectType *const objectType)
{
    auto *declNode = objectType->AsETSObjectType()->GetDeclNode();
    if (declNode == nullptr) {
        return;
    }

    if (declNode->IsClassDefinition() && !declNode->AsClassDefinition()->IsClassDefinitionChecked()) {
        // SUPPRESS_CSA_NEXTLINE(alpha.core.AllocatorETSCheckerHint)
        checker->CheckClassDefinition(declNode->AsClassDefinition());
    }
}

ir::CallExpression *ETSChecker::CreateExtensionAccessorCall(ETSChecker *checker, ir::MemberExpression *expr,
                                                            ArenaVector<ir::Expression *> &&args)
{
    ir::Expression *callExpr = nullptr;
    if (expr->Object()->IsETSNewClassInstanceExpression()) {
        args.insert(args.begin(), expr->Object());
        callExpr =
            // SUPPRESS_CSA_NEXTLINE(alpha.core.AllocatorETSCheckerHint)
            checker->ProgramAllocNode<ir::CallExpression>(expr->Property(), std::move(args), nullptr, false, false);
    } else {
        // SUPPRESS_CSA_NEXTLINE(alpha.core.AllocatorETSCheckerHint)
        callExpr = checker->ProgramAllocNode<ir::CallExpression>(expr, std::move(args), nullptr, false, false);
    }
    ES2PANDA_ASSERT(callExpr != nullptr);
    callExpr->SetRange(expr->Range());
    return callExpr->AsCallExpression();
}

void ETSChecker::CheckTypeParameterVariance(ir::ClassDefinition *classDef)
{
    if (classDef->TypeParams() == nullptr) {
        return;
    }

    Context().SetContainingClass(classDef->TsType()->MaybeBaseTypeOfGradualType()->AsETSObjectType());
    auto checkVariance = [this](VarianceFlag varianceFlag, ir::Expression *expression, Type *type) {
        Relation()->Result(RelationResult::TRUE);
        Relation()->SetNode(expression);
        Relation()->CheckVarianceRecursively(type, varianceFlag);
        Relation()->SetNode(nullptr);
    };

    for (auto *it : classDef->Body()) {
        if (!it->IsClassProperty() || it->AsClassProperty()->TypeAnnotation() == nullptr) {
            continue;
        }
        // Readonly Fields may have out type parameters, otherwise fields should be invariant type parameters
        checkVariance(it->AsClassProperty()->IsReadonly() ? VarianceFlag::COVARIANT : VarianceFlag::INVARIANT,
                      it->AsClassProperty()->TypeAnnotation(), it->AsClassProperty()->TsType());
    }

    for (auto *it : classDef->Body()) {
        if (!it->IsMethodDefinition() || it->AsMethodDefinition()->IsConstructor()) {
            continue;
        }
        // Methods may have out type parameters as return types, and in type parameters as parameter types，(in)=>out
        checkVariance(VarianceFlag::COVARIANT, it->AsMethodDefinition()->Id(), it->Check(this));
    }

    if (classDef->Super() != nullptr) {
        checkVariance(VarianceFlag::COVARIANT, classDef->Super(), classDef->Super()->Check(this));
    }

    for (auto *implement : classDef->Implements()) {
        checkVariance(VarianceFlag::COVARIANT, implement, implement->Expr()->AsTypeNode()->Check(this));
    }
}

checker::ETSFunctionType *ETSChecker::IntersectSignatureSets(const checker::ETSFunctionType *left,
                                                             const checker::ETSFunctionType *right)
{
    auto sameSig = [this](checker::Signature *leftSig, checker::Signature *rightSig) {
        auto relation = Relation();
        if ((leftSig->Flags() & ~checker::SignatureFlags::FINAL) !=
            (rightSig->Flags() & ~checker::SignatureFlags::FINAL)) {
            return false;
        }
        return relation->SignatureIsIdenticalTo(rightSig, leftSig);
    };

    if (left->CallSignatures().size() > right->CallSignatures().size()) {
        std::swap(left, right);
    }

    ArenaVector<checker::Signature *> intersection {ProgramAllocator()->Adapter()};

    for (const auto sig : left->CallSignatures()) {
        auto found = right->FindSpecificSignature(
            [sig, &sameSig](checker::Signature *otherSig) { return sameSig(sig, otherSig); });
        if (found != nullptr) {
            intersection.push_back(found);
        }
    }

    return CreateETSMethodType(left->Name(), std::move(intersection));
}

}  // namespace ark::es2panda::checker<|MERGE_RESOLUTION|>--- conflicted
+++ resolved
@@ -28,13 +28,6 @@
 #include "evaluate/scopedDebugInfoPlugin.h"
 #include "compiler/lowering/scopesInit/scopesInitPhase.h"
 #include "compiler/lowering/util.h"
-<<<<<<< HEAD
-#include "util/helpers.h"
-
-namespace ark::es2panda::checker {
-
-varbinder::Variable *ETSChecker::FindVariableInFunctionScope(const util::StringView name)
-=======
 #include "generated/diagnostic.h"
 #include "util/es2pandaMacros.h"
 #include "util/helpers.h"
@@ -44,7 +37,6 @@
 
 varbinder::Variable *ETSChecker::FindVariableInFunctionScope(const util::StringView name,
                                                              const varbinder::ResolveBindingOptions options)
->>>>>>> 6d813986
 {
     return Scope() != nullptr ? Scope()->FindInFunctionScope(name, options).variable : nullptr;
 }
@@ -578,16 +570,11 @@
     }
 
     if (elementTypes.empty()) {
-<<<<<<< HEAD
-        // SUPPRESS_CSA_NEXTLINE(alpha.core.AllocatorETSCheckerHint)
-        return ProgramAllocator()->New<ETSArrayType>(GlobalETSObjectType());
-=======
         if (init->PreferredType() != nullptr) {
             return init->PreferredType();
         }
         LogError(diagnostic::UNRESOLVABLE_ARRAY, {}, init->Start());
         return GetGlobalTypesHolder()->GlobalTypeError();
->>>>>>> 6d813986
     }
     auto const isNumericLiteral = [this](checker::Type *&ct) {
         auto const rc =
@@ -605,9 +592,6 @@
                                  : CreateETSUnionType(std::move(elementTypes));
 
     // SUPPRESS_CSA_NEXTLINE(alpha.core.AllocatorETSCheckerHint)
-<<<<<<< HEAD
-    return CreateETSResizableArrayType(arrayElementType);
-=======
     return CreateETSResizableArrayType(elementType);
 }
 
@@ -666,7 +650,6 @@
         auto *inferredType = sig->Params()[i]->TsType();
         SetTypeforLambdaParamWithoutTypeAnnotation(lambdaParams[i]->AsETSParameterExpression(), inferredType);
     }
->>>>>>> 6d813986
 }
 
 void ETSChecker::InferAliasLambdaType(ir::TypeNode *localTypeAnnotation, ir::ArrowFunctionExpression *init)
@@ -705,17 +688,7 @@
 {
     ES2PANDA_ASSERT(bindingVar != nullptr);
     if ((flags & ir::ModifierFlags::OPTIONAL) != 0) {
-<<<<<<< HEAD
-        if (init != nullptr) {
-            auto *type = bindingVar->TsType();
-            ES2PANDA_ASSERT(type != nullptr);
-            if (type->IsETSPrimitiveType()) {
-                init->SetBoxingUnboxingFlags(GetBoxingFlag(bindingVar->TsType()));
-            }
-        }
-=======
         ES2PANDA_ASSERT(bindingVar != nullptr);
->>>>>>> 6d813986
         auto *variableType = bindingVar->TsType() != nullptr ? bindingVar->TsType() : GlobalTypeError();
         bindingVar->SetTsType(
             !variableType->IsTypeError() ? CreateETSUnionType({GlobalETSUndefinedType(), variableType}) : variableType);
@@ -755,14 +728,9 @@
     return nullptr;
 }
 
-<<<<<<< HEAD
-bool SetPreferredTypeForExpression(ETSChecker *checker, ir::Identifier *ident, ir::TypeNode *typeAnnotation,
-                                   ir::Expression *init, checker::Type *annotationType)
-=======
 // CC-OFFNXT(huge_cyclomatic_complexity, huge_cca_cyclomatic_complexity[C++]) solid logic
 static bool SetPreferredTypeForExpression(ETSChecker *checker, ir::Identifier *ident, ir::TypeNode *typeAnnotation,
                                           ir::Expression *init, checker::Type *annotationType)
->>>>>>> 6d813986
 {
     if (init->IsMemberExpression() && init->AsMemberExpression()->Object()->IsObjectExpression()) {
         checker->LogError(diagnostic::MEMBER_OF_OBJECT_LIT, {}, ident->Start());
@@ -799,13 +767,6 @@
         init->SetPreferredType(annotationType);
     }
 
-    if (init->IsETSNewArrayInstanceExpression() && annotationType != nullptr) {
-        init->AsETSNewArrayInstanceExpression()->SetPreferredType(annotationType);
-    }
-    if (init->IsETSNewMultiDimArrayInstanceExpression() && annotationType != nullptr) {
-        init->AsETSNewMultiDimArrayInstanceExpression()->SetPreferredType(annotationType);
-    }
-
     if (typeAnnotation != nullptr && init->IsArrowFunctionExpression()) {
         // SUPPRESS_CSA_NEXTLINE(alpha.core.AllocatorETSCheckerHint)
         checker->InferAliasLambdaType(typeAnnotation, init->AsArrowFunctionExpression());
@@ -815,16 +776,11 @@
 }
 
 bool ETSChecker::CheckInit(ir::Identifier *ident, ir::TypeNode *typeAnnotation, ir::Expression *init,
-<<<<<<< HEAD
                            checker::Type *annotationType)
-{
-=======
-                           checker::Type *annotationType, varbinder::Variable *const bindingVar)
 {
     if (init->IsETSTypeReference()) {
         LogError(diagnostic::INVALID_TYPE_AS_VALUE, {init->DumpEtsSrc()}, init->Start());
     }
->>>>>>> 6d813986
     if (typeAnnotation == nullptr) {
         if (init->IsArrayExpression()) {
             annotationType = CheckArrayElements(init->AsArrayExpression());
@@ -839,12 +795,6 @@
             LogError(diagnostic::CANNOT_INFER_OBJ_LIT, {ident->Name()}, ident->Start());
             return false;
         }
-<<<<<<< HEAD
-=======
-        if (bindingVar != nullptr) {
-            bindingVar->SetTsType(annotationType);
-        }
->>>>>>> 6d813986
     }
     return SetPreferredTypeForExpression(this, ident, typeAnnotation, init, annotationType);
 }
@@ -978,20 +928,6 @@
     auto typeArguments = annotationType->AsETSObjectType()->TypeArguments();
     auto properties = objectExpr->Properties();
     for (const auto &property : properties) {
-<<<<<<< HEAD
-        if (!property->IsProperty()) {
-            checker->LogError(diagnostic::IMPROPER_NESTING_INTERFACE, {}, property->Start());
-            continue;
-        }
-        ES2PANDA_ASSERT(property->IsProperty());
-        auto p = property->AsProperty();
-
-        ETSChecker::SetPreferredTypeIfPossible(p->Key(), typeArguments[0]);
-        ETSChecker::SetPreferredTypeIfPossible(p->Value(), typeArguments[1]);
-
-        Type *keyType = p->Key()->Check(checker);
-        Type *valueType = p->Value()->Check(checker);
-=======
         if (property->IsSpreadElement()) {
             CheckRecordSpreadElement(property->AsSpreadElement(), typeArguments, checker, property->Start());
             continue;
@@ -1000,7 +936,6 @@
             checker->LogError(diagnostic::INVALID_RECORD_PROPERTY, property->Start());
             continue;
         }
->>>>>>> 6d813986
 
         CheckRecordProperty(property->AsProperty(), typeArguments, checker);
     }
@@ -1694,50 +1629,6 @@
     }
 }
 
-<<<<<<< HEAD
-// 22955: type alias should be instantiated with Substitute
-static void CollectAliasParametersForBoxing(Type *expandedAliasType, std::set<Type *> &parametersNeedToBeBoxed,
-                                            bool needToBeBoxed)
-{
-    if (expandedAliasType->IsETSTypeParameter() && needToBeBoxed) {
-        parametersNeedToBeBoxed.insert(expandedAliasType);
-    } else if (expandedAliasType->IsETSObjectType()) {
-        auto objectType = expandedAliasType->AsETSObjectType();
-        needToBeBoxed = objectType->GetDeclNode() != nullptr && (objectType->GetDeclNode()->IsClassDefinition() ||
-                                                                 objectType->GetDeclNode()->IsTSInterfaceDeclaration());
-        for (const auto typeArgument : objectType->TypeArguments()) {
-            CollectAliasParametersForBoxing(typeArgument, parametersNeedToBeBoxed, needToBeBoxed);
-        }
-    } else if (expandedAliasType->IsETSTupleType()) {
-        auto tupleType = expandedAliasType->AsETSTupleType();
-        needToBeBoxed = false;
-        for (auto type : tupleType->GetTupleTypesList()) {
-            CollectAliasParametersForBoxing(type, parametersNeedToBeBoxed, needToBeBoxed);
-        }
-    } else if (expandedAliasType->IsETSArrayType()) {
-        auto arrayType = expandedAliasType->AsETSArrayType();
-        needToBeBoxed = false;
-        auto elementType = arrayType->ElementType();
-        CollectAliasParametersForBoxing(elementType, parametersNeedToBeBoxed, needToBeBoxed);
-    } else if (expandedAliasType->IsETSUnionType()) {
-        auto unionType = expandedAliasType->AsETSUnionType();
-        needToBeBoxed = false;
-        for (auto type : unionType->ConstituentTypes()) {
-            CollectAliasParametersForBoxing(type, parametersNeedToBeBoxed, needToBeBoxed);
-        }
-    } else if (expandedAliasType->IsETSFunctionType()) {
-        auto functionType = expandedAliasType->AsETSFunctionType();
-        needToBeBoxed = true;
-        for (auto param : functionType->ArrowSignature()->Params()) {
-            CollectAliasParametersForBoxing(param->TsType(), parametersNeedToBeBoxed, needToBeBoxed);
-        }
-        CollectAliasParametersForBoxing(functionType->ArrowSignature()->ReturnType(), parametersNeedToBeBoxed,
-                                        needToBeBoxed);
-    }
-}
-
-=======
->>>>>>> 6d813986
 bool ETSChecker::CheckMinimumTypeArgsPresent(const ir::TSTypeAliasDeclaration *typeAliasNode,
                                              const ir::TSTypeParameterInstantiation *typeParams)
 {
@@ -1768,18 +1659,10 @@
                                   ir::TSTypeAliasDeclaration *const typeAliasNode)
 {
     if (typeParams == nullptr && typeAliasNode->TypeParams() != nullptr) {
-<<<<<<< HEAD
-        auto declTypeParams = typeAliasNode->TypeParams()->Params();
-        auto isAllTypeParamsHasDefaultType =
-            std::find_if(declTypeParams.begin(), declTypeParams.end(), [](ir::TSTypeParameter *param) {
-                return param->DefaultType() == nullptr;
-            }) == declTypeParams.end();
-=======
         auto const &params = typeAliasNode->TypeParams()->Params();
         auto isAllTypeParamsHasDefaultType = std::find_if(params.begin(), params.end(), [](ir::TSTypeParameter *param) {
                                                  return param->DefaultType() == nullptr;
                                              }) == params.end();
->>>>>>> 6d813986
         if (!isAllTypeParamsHasDefaultType) {
             LogError(diagnostic::GENERIC_ALIAS_WITHOUT_PARAMS, {}, name->Start());
             return GlobalTypeError();
@@ -1807,21 +1690,10 @@
 
     // SUPPRESS_CSA_NEXTLINE(alpha.core.AllocatorETSCheckerHint)
     Type *const aliasType = GetReferencedTypeBase(name);
-<<<<<<< HEAD
-    auto *substitution = NewSubstitution();
-
-    std::set<Type *> parametersNeedToBeBoxed;
-    auto expandedAliasType = aliasType->Substitute(Relation(), substitution);
-    CollectAliasParametersForBoxing(expandedAliasType, parametersNeedToBeBoxed, false);
-
-    ES2PANDA_ASSERT(substitution != nullptr);
-    for (std::size_t idx = 0; idx < typeAliasNode->TypeParams()->Params().size(); ++idx) {
-=======
     auto substitution = Substitution {};
     auto relation = Relation();
 
     for (std::size_t idx = 0U; idx < typeAliasNode->TypeParams()->Params().size(); ++idx) {
->>>>>>> 6d813986
         auto *typeAliasTypeName = typeAliasNode->TypeParams()->Params().at(idx)->Name();
         auto *typeAliasType = typeAliasTypeName->Variable()->TsType()->MaybeBaseTypeOfGradualType();
         if (typeAliasType->IsETSTypeParameter()) {
@@ -1976,8 +1848,6 @@
     ES2PANDA_ASSERT(program != nullptr);
     if (!program->IsASTChecked()) {
         // NOTE: helps to avoid endless loop in case of recursive imports that uses all bindings
-<<<<<<< HEAD
-=======
         varbinder::RecordTableContext recordTableCtx(VarBinder()->AsETSBinder(), program);
         // If external program import current program, the checker status should not contain external
         checker::SavedCheckerContext savedContext(this, Context().Status(), Context().ContainingClass());
@@ -1987,7 +1857,6 @@
         auto savedProgram = Program();
         VarBinder()->AsETSBinder()->SetProgram(program);
         VarBinder()->AsETSBinder()->ResetTopScope(program->GlobalScope());
->>>>>>> 6d813986
         program->SetASTChecked();
         program->Ast()->Check(this);
         VarBinder()->AsETSBinder()->SetProgram(savedProgram);
@@ -2043,11 +1912,7 @@
     ES2PANDA_ASSERT(name->IsIdentifier());
     if (name->AsIdentifier()->Variable() == nullptr) {
         // SUPPRESS_CSA_NEXTLINE(alpha.core.AllocatorETSCheckerHint)
-<<<<<<< HEAD
-        VarBinder()->AsETSBinder()->LookupTypeReference(name->AsIdentifier(), false);
-=======
         VarBinder()->AsETSBinder()->LookupTypeReference(name->AsIdentifier());
->>>>>>> 6d813986
     }
 
     auto *const var = name->AsIdentifier()->Variable();
@@ -2089,11 +1954,7 @@
     }
 }
 
-<<<<<<< HEAD
-checker::Type *ETSChecker::GetElementTypeOfArray(checker::Type *type)
-=======
 checker::Type *ETSChecker::GetElementTypeOfArray(checker::Type *type) const
->>>>>>> 6d813986
 {
     if (type->IsTypeError()) {
         return GlobalTypeError();
@@ -2101,11 +1962,6 @@
     if (type->IsETSArrayType()) {
         return type->AsETSArrayType()->ElementType();
     }
-<<<<<<< HEAD
-
-    ES2PANDA_ASSERT(type->IsETSResizableArrayType());
-    return type->AsETSResizableArrayType()->ElementType();
-=======
     if (type->IsETSResizableArrayType()) {
         return type->AsETSResizableArrayType()->ElementType();
     }
@@ -2115,21 +1971,11 @@
         return typeArgs.front();
     }
     ES2PANDA_UNREACHABLE();
->>>>>>> 6d813986
 }
 
 const checker::Type *ETSChecker::GetElementTypeOfArray(const checker::Type *type) const
 {
-<<<<<<< HEAD
-    if (type->IsETSArrayType()) {
-        return type->AsETSArrayType()->ElementType();
-    }
-
-    ES2PANDA_ASSERT(type->IsETSResizableArrayType());
-    return type->AsETSResizableArrayType()->ElementType();
-=======
     return GetElementTypeOfArray(const_cast<Type *>(type));
->>>>>>> 6d813986
 }
 
 void ETSChecker::ConcatConstantString(util::UString &target, Type *type)
@@ -2323,13 +2169,8 @@
 
 Type *ETSChecker::CheckSwitchDiscriminant(ir::Expression *discriminant)
 {
-<<<<<<< HEAD
-    discriminant->Check(this);
-    auto *discriminantType = GetNonConstantType(MaybeUnboxExpression(discriminant));
-=======
     Type *discriminantType = discriminant->Check(this);
     discriminantType = GetNonConstantType(MaybeUnboxType(discriminantType));
->>>>>>> 6d813986
     ES2PANDA_ASSERT(discriminantType != nullptr);
     if (!discriminantType->HasTypeFlag(TypeFlag::VALID_SWITCH_TYPE)) {
         if (!(discriminantType->IsETSObjectType() &&
@@ -2399,10 +2240,7 @@
     if (var == nullptr) {
         return false;
     }
-<<<<<<< HEAD
-=======
     ES2PANDA_ASSERT(var->TsType() != nullptr);
->>>>>>> 6d813986
     bool isConst = checkForConst ? (var->TsType()->HasTypeFlag(checker::TypeFlag::CONSTANT)) : true;
     return ((var->Declaration()->IsConstDecl() && isConst) ||
             (var->Declaration()->IsReadonlyDecl() && var->HasFlag(varbinder::VariableFlags::STATIC)));
@@ -2633,8 +2471,6 @@
     // *only* reference type may be substituted, no exceptions
     ES2PANDA_ASSERT(typeArg->IsETSReferenceType());
     ES2PANDA_ASSERT(substitution != nullptr);
-<<<<<<< HEAD
-=======
     substitution->emplace(tparam, typeArg);
 }
 
@@ -2642,7 +2478,6 @@
 {
     // *only* reference type may be substituted, no exceptions
     ES2PANDA_ASSERT(typeArg->IsETSReferenceType());
->>>>>>> 6d813986
     substitution->emplace(tparam, typeArg);
 }
 
@@ -2719,17 +2554,6 @@
 
     ss << ";";
 
-<<<<<<< HEAD
-    if (type->IsThrowing()) {
-        ss << "throws;";
-    }
-
-    if (type->IsRethrowing()) {
-        ss << "rethrows;";
-    }
-
-=======
->>>>>>> 6d813986
     return util::UString(ss.str(), ProgramAllocator()).View();
 }
 
@@ -2813,22 +2637,14 @@
     bool assignable = false;
     for (auto *type : typeAnn->AsETSUnionType()->Types()) {
         if (type->IsETSFunctionType()) {
-<<<<<<< HEAD
-            assignable |= lambda->Params().size() == type->AsETSFunctionType()->Params().size();
-=======
             assignable |= lambda->Params().size() <= type->AsETSFunctionType()->Params().size();
->>>>>>> 6d813986
             continue;
         }
 
         if (type->IsETSTypeReference()) {
             auto aliasType = util::Helpers::DerefETSTypeReference(type);
             assignable |= aliasType->IsETSFunctionType() &&
-<<<<<<< HEAD
-                          lambda->Params().size() == aliasType->AsETSFunctionType()->Params().size();
-=======
                           lambda->Params().size() <= aliasType->AsETSFunctionType()->Params().size();
->>>>>>> 6d813986
         }
     }
 
@@ -2964,17 +2780,10 @@
 
 ir::ClassProperty *ETSChecker::ClassPropToImplementationProp(ir::ClassProperty *classProp, varbinder::ClassScope *scope)
 {
-<<<<<<< HEAD
-    classProp->Key()->AsIdentifier()->SetName(
-        util::UString(std::string(compiler::Signatures::PROPERTY) + classProp->Key()->AsIdentifier()->Name().Mutf8(),
-                      ProgramAllocator())
-            .View());
-=======
     std::string newName = util::NameMangler::GetInstance()->CreateMangledNameByTypeAndName(
         util::NameMangler::PROPERTY, classProp->Key()->AsIdentifier()->Name());
 
     classProp->Key()->AsIdentifier()->SetName(util::UString(newName, ProgramAllocator()).View());
->>>>>>> 6d813986
     classProp->AddModifier(ir::ModifierFlags::PRIVATE);
 
     auto *fieldDecl = ProgramAllocator()->New<varbinder::LetDecl>(classProp->Key()->AsIdentifier()->Name());
@@ -3369,25 +3178,8 @@
     } else if (propertyName == compiler::Signatures::STATIC_INVOKE_METHOD) {
         methodId->SetVariable(invokeMethod);
     }
-<<<<<<< HEAD
-
-    auto *transformedCallee =
-        // SUPPRESS_CSA_NEXTLINE(alpha.core.AllocatorETSCheckerHint)
-        ProgramAllocNode<ir::MemberExpression>(classId, methodId, ir::MemberExpressionKind::PROPERTY_ACCESS, false,
-                                               false);
-
-    classId->SetRange(ident->Range());
-    methodId->SetRange(ident->Range());
-    transformedCallee->SetRange(ident->Range());
-
-    auto *callExpr = ident->Parent()->AsCallExpression();
-    transformedCallee->SetParent(callExpr);
-    callExpr->SetCallee(transformedCallee);
-
-=======
     // SUPPRESS_CSA_NEXTLINE(alpha.core.AllocatorETSCheckerHint)
     CreateTransformedCallee(ident, classId, methodId, callExpr);
->>>>>>> 6d813986
     if (instantiateMethod != nullptr) {
         auto lexScope {varbinder::LexicalScope<varbinder::Scope>::Enter(VarBinder(), compiler::NearestScope(callExpr))};
         // SUPPRESS_CSA_NEXTLINE(alpha.core.AllocatorETSCheckerHint)
