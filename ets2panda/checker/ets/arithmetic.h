/*
 * Copyright (c) 2021-2025 Huawei Device Co., Ltd.
 * Licensed under the Apache License, Version 2.0 (the "License");
 * you may not use this file except in compliance with the License.
 * You may obtain a copy of the License at
 *
 * http://www.apache.org/licenses/LICENSE-2.0
 *
 * Unless required by applicable law or agreed to in writing, software
 * distributed under the License is distributed on an "AS IS" BASIS,
 * WITHOUT WARRANTIES OR CONDITIONS OF ANY KIND, either express or implied.
 * See the License for the specific language governing permissions and
 * limitations under the License.
 */

#ifndef ES2PANDA_COMPILER_CHECKER_ETS_ARITHMETIC_H
#define ES2PANDA_COMPILER_CHECKER_ETS_ARITHMETIC_H

#include "checker/ETSchecker.h"
#include "checker/ETSAnalyzer.h"

namespace ark::es2panda::checker {

template <typename TargetType>
typename TargetType::UType ETSChecker::GetOperand(Type *type)
{
    switch (ETSType(type)) {
        case TypeFlag::BYTE: {
            return type->AsByteType()->GetValue();
        }
        case TypeFlag::CHAR: {
            return type->AsCharType()->GetValue();
        }
        case TypeFlag::SHORT: {
            return type->AsShortType()->GetValue();
        }
        case TypeFlag::INT: {
            return type->AsIntType()->GetValue();
        }
        case TypeFlag::LONG: {
            return type->AsLongType()->GetValue();
        }
        case TypeFlag::FLOAT: {
            return type->AsFloatType()->GetValue();
        }
        case TypeFlag::DOUBLE: {
            return type->AsDoubleType()->GetValue();
        }
        case TypeFlag::ETS_BOOLEAN: {
            return type->AsETSBooleanType()->GetValue();
        }
        default: {
            ES2PANDA_UNREACHABLE();
        }
    }
}

template <typename TargetType>
Type *ETSChecker::PerformRelationOperationOnTypes(Type *left, Type *right, lexer::TokenType operationType)
{
    using UType = typename TargetType::UType;

    UType leftValue = GetOperand<TargetType>(left);
    UType rightValue = GetOperand<TargetType>(right);

    bool result {};
    switch (operationType) {
        case lexer::TokenType::PUNCTUATOR_LESS_THAN: {
            result = leftValue < rightValue;
            break;
        }
        case lexer::TokenType::PUNCTUATOR_LESS_THAN_EQUAL: {
            result = leftValue <= rightValue;
            break;
        }
        case lexer::TokenType::PUNCTUATOR_GREATER_THAN: {
            result = leftValue > rightValue;
            break;
        }
        case lexer::TokenType::PUNCTUATOR_GREATER_THAN_EQUAL: {
            result = leftValue >= rightValue;
            break;
        }
        case lexer::TokenType::PUNCTUATOR_STRICT_EQUAL:
        case lexer::TokenType::PUNCTUATOR_EQUAL: {
            result = leftValue == rightValue;
            break;
        }
        case lexer::TokenType::PUNCTUATOR_NOT_STRICT_EQUAL:
        case lexer::TokenType::PUNCTUATOR_NOT_EQUAL: {
            result = leftValue != rightValue;
            break;
        }
        default: {
            ES2PANDA_UNREACHABLE();
        }
    }

    return CreateETSBooleanType(result);
}

template <typename TargetType>
Type *ETSChecker::PerformArithmeticOperationOnTypes(Type *left, Type *right, lexer::TokenType operationType)
{
    using UType = typename TargetType::UType;

    UType leftValue = GetOperand<TargetType>(left);
    UType rightValue = GetOperand<TargetType>(right);
    auto result = leftValue;
    auto isForbiddenZeroDivision = [&rightValue]() { return std::is_integral<UType>::value && rightValue == 0; };
    auto isIntegralDivideResOverflow = [&rightValue, &leftValue]() {
        // Note: Handle corner cases
        return std::is_integral_v<UType> && leftValue == std::numeric_limits<UType>::min() && rightValue == -1;
    };

    switch (operationType) {
        case lexer::TokenType::PUNCTUATOR_PLUS:
        case lexer::TokenType::PUNCTUATOR_PLUS_EQUAL: {
            result = leftValue + rightValue;
            break;
        }
        case lexer::TokenType::PUNCTUATOR_MINUS:
        case lexer::TokenType::PUNCTUATOR_MINUS_EQUAL: {
            result = leftValue - rightValue;
            break;
        }
        case lexer::TokenType::PUNCTUATOR_DIVIDE:
        case lexer::TokenType::PUNCTUATOR_DIVIDE_EQUAL: {
            if (isForbiddenZeroDivision()) {
                return nullptr;
            }

            if (isIntegralDivideResOverflow()) {
<<<<<<< HEAD
                return Allocator()->New<TargetType>(std::numeric_limits<UType>::min());
=======
                return ProgramAllocator()->New<TargetType>(std::numeric_limits<UType>::min());
>>>>>>> 58c46612
            }

            result = leftValue / rightValue;
            break;
        }
        case lexer::TokenType::PUNCTUATOR_MULTIPLY:
        case lexer::TokenType::PUNCTUATOR_MULTIPLY_EQUAL: {
            result = leftValue * rightValue;
            break;
        }
        case lexer::TokenType::PUNCTUATOR_MOD:
        case lexer::TokenType::PUNCTUATOR_MOD_EQUAL: {
            if (isForbiddenZeroDivision()) {
                return nullptr;
            }
            result = HandleModulo<UType>(leftValue, rightValue);
            break;
        }
        default: {
            ES2PANDA_UNREACHABLE();
        }
    }

    return ProgramAllocator()->New<TargetType>(result);
}

template <>
inline IntType::UType ark::es2panda::checker::ETSChecker::HandleModulo<IntType::UType>(IntType::UType leftValue,
                                                                                       IntType::UType rightValue)
{
    ES2PANDA_ASSERT(rightValue != 0);
    return leftValue % rightValue;
}

template <>
inline LongType::UType ark::es2panda::checker::ETSChecker::HandleModulo<LongType::UType>(LongType::UType leftValue,
                                                                                         LongType::UType rightValue)
{
    ES2PANDA_ASSERT(rightValue != 0);
    return leftValue % rightValue;
}

template <>
inline FloatType::UType ark::es2panda::checker::ETSChecker::HandleModulo<FloatType::UType>(FloatType::UType leftValue,
                                                                                           FloatType::UType rightValue)
{
    return std::fmod(leftValue, rightValue);
}

template <>
inline DoubleType::UType ark::es2panda::checker::ETSChecker::HandleModulo<DoubleType::UType>(
    DoubleType::UType leftValue, DoubleType::UType rightValue)
{
    return std::fmod(leftValue, rightValue);
}

template <typename IntegerUType, typename FloatOrIntegerUType>
inline IntegerUType CastIfFloat(FloatOrIntegerUType num)
{
    if constexpr (std::is_floating_point_v<FloatOrIntegerUType>) {
        return CastFloatToInt<FloatOrIntegerUType, IntegerUType>(num);
    } else {
        return num;
    }
}

template <typename FloatOrIntegerType, typename IntegerType>
Type *ETSChecker::HandleBitWiseArithmetic(Type *left, Type *right, lexer::TokenType operationType)
{
    using IntegerUType = typename IntegerType::UType;
    using UnsignedUType = std::make_unsigned_t<IntegerUType>;

    UnsignedUType result = 0;
    UnsignedUType unsignedLeftValue = CastIfFloat<IntegerUType>(GetOperand<FloatOrIntegerType>(left));
    UnsignedUType unsignedRightValue = CastIfFloat<IntegerUType>(GetOperand<FloatOrIntegerType>(right));

    auto mask = std::numeric_limits<UnsignedUType>::digits - 1U;
    auto shift = unsignedRightValue & mask;

    switch (operationType) {
        case lexer::TokenType::PUNCTUATOR_BITWISE_AND:
        case lexer::TokenType::PUNCTUATOR_BITWISE_AND_EQUAL: {
            result = unsignedLeftValue & unsignedRightValue;
            break;
        }
        case lexer::TokenType::PUNCTUATOR_BITWISE_OR:
        case lexer::TokenType::PUNCTUATOR_BITWISE_OR_EQUAL: {
            result = unsignedLeftValue | unsignedRightValue;
            break;
        }
        case lexer::TokenType::PUNCTUATOR_BITWISE_XOR:
        case lexer::TokenType::PUNCTUATOR_BITWISE_XOR_EQUAL: {
            result = unsignedLeftValue ^ unsignedRightValue;
            break;
        }
        case lexer::TokenType::PUNCTUATOR_LEFT_SHIFT:
        case lexer::TokenType::PUNCTUATOR_LEFT_SHIFT_EQUAL: {
            static_assert(sizeof(UnsignedUType) == 4 || sizeof(UnsignedUType) == 8);
            result = unsignedLeftValue << shift;
            break;
        }
        case lexer::TokenType::PUNCTUATOR_RIGHT_SHIFT:
        case lexer::TokenType::PUNCTUATOR_RIGHT_SHIFT_EQUAL: {
            static_assert(sizeof(IntegerUType) == 4 || sizeof(IntegerUType) == 8);
            result = static_cast<IntegerUType>(unsignedLeftValue) >> shift;  // NOLINT(hicpp-signed-bitwise)
            break;
        }
        case lexer::TokenType::PUNCTUATOR_UNSIGNED_RIGHT_SHIFT:
        case lexer::TokenType::PUNCTUATOR_UNSIGNED_RIGHT_SHIFT_EQUAL: {
            static_assert(sizeof(UnsignedUType) == 4 || sizeof(UnsignedUType) == 8);
            result = unsignedLeftValue >> shift;
            break;
        }
        default: {
            ES2PANDA_UNREACHABLE();
        }
    }

    return ProgramAllocator()->New<IntegerType>(result);
}
}  // namespace ark::es2panda::checker

#endif<|MERGE_RESOLUTION|>--- conflicted
+++ resolved
@@ -131,11 +131,7 @@
             }
 
             if (isIntegralDivideResOverflow()) {
-<<<<<<< HEAD
-                return Allocator()->New<TargetType>(std::numeric_limits<UType>::min());
-=======
                 return ProgramAllocator()->New<TargetType>(std::numeric_limits<UType>::min());
->>>>>>> 58c46612
             }
 
             result = leftValue / rightValue;
