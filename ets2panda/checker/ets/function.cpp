/**
 * Copyright (c) 2021-2025 Huawei Device Co., Ltd.
 * Licensed under the Apache License, Version 2.0 (the "License");
 * you may not use this file except in compliance with the License.
 * You may obtain a copy of the License at
 *
 * http://www.apache.org/licenses/LICENSE-2.0
 *
 * Unless required by applicable law or agreed to in writing, software
 * distributed under the License is distributed on an "AS IS" BASIS,
 * WITHOUT WARRANTIES OR CONDITIONS OF ANY KIND, either express or implied.
 * See the License for the specific language governing permissions and
 * limitations under the License.
 */

#include "checker/types/ets/etsResizableArrayType.h"
#include "checker/types/ets/etsTupleType.h"
#include "generated/signatures.h"
#include "varbinder/ETSBinder.h"
#include "checker/ETSchecker.h"
#include "checker/ets/function_helpers.h"
#include "checker/ets/typeRelationContext.h"
#include "checker/types/ets/etsAsyncFuncReturnType.h"
#include "checker/types/ets/etsObjectType.h"
#include "compiler/lowering/scopesInit/scopesInitPhase.h"
#include "ir/base/catchClause.h"
#include "ir/base/classDefinition.h"
#include "ir/base/classProperty.h"
#include "ir/base/methodDefinition.h"
#include "ir/base/scriptFunction.h"
#include "ir/base/spreadElement.h"
#include "ir/ets/etsFunctionType.h"
#include "ir/ets/etsParameterExpression.h"
#include "ir/ets/etsTypeReference.h"
#include "ir/ets/etsTypeReferencePart.h"
#include "ir/expressions/arrowFunctionExpression.h"
#include "ir/expressions/assignmentExpression.h"
#include "ir/expressions/callExpression.h"
#include "ir/expressions/functionExpression.h"
#include "ir/expressions/identifier.h"
#include "ir/expressions/memberExpression.h"
#include "ir/expressions/objectExpression.h"
#include "ir/statements/blockStatement.h"
#include "ir/statements/doWhileStatement.h"
#include "ir/statements/expressionStatement.h"
#include "ir/statements/forInStatement.h"
#include "ir/statements/forOfStatement.h"
#include "ir/statements/forUpdateStatement.h"
#include "ir/statements/returnStatement.h"
#include "ir/statements/switchStatement.h"
#include "ir/statements/whileStatement.h"
#include "ir/ts/tsTypeAliasDeclaration.h"
#include "ir/ts/tsTypeParameter.h"
#include "ir/ts/tsTypeParameterInstantiation.h"
#include "parser/program/program.h"
#include "util/helpers.h"

#include <compiler/lowering/util.h>

namespace ark::es2panda::checker {

// NOTE: #14993 merge with InstantiationContext::ValidateTypeArg
bool ETSChecker::IsCompatibleTypeArgument(ETSTypeParameter *typeParam, Type *typeArgument,
                                          const Substitution *substitution)
{
    if (typeArgument->IsWildcardType()) {
        return true;
    }
    if (typeArgument->IsTypeError()) {
        return true;
    }
    // NOTE(vpukhov): #19701 void refactoring
    if (typeArgument->IsETSVoidType()) {
        typeArgument = GlobalETSUndefinedType();
    }
    ES2PANDA_ASSERT(IsReferenceType(typeArgument));
    auto constraint = typeParam->GetConstraintType()->Substitute(Relation(), substitution);
    return Relation()->IsSupertypeOf(constraint, typeArgument);
}

bool ETSChecker::EnhanceSubstitutionForReadonly(const ArenaVector<Type *> &typeParams, ETSReadonlyType *paramType,
                                                Type *argumentType, Substitution *substitution)
{
    return EnhanceSubstitutionForType(typeParams, paramType->GetUnderlying(), GetReadonlyType(argumentType),
                                      substitution);
}

/* A very rough and imprecise partial type inference */
bool ETSChecker::EnhanceSubstitutionForType(const ArenaVector<Type *> &typeParams, Type *paramType, Type *argumentType,
                                            Substitution *substitution)
{
    if (argumentType->IsETSPrimitiveType()) {
        argumentType = MaybeBoxInRelation(argumentType);
    }
    if (paramType->IsETSTypeParameter()) {
        auto *const tparam = paramType->AsETSTypeParameter();
        auto *const originalTparam = tparam->GetOriginal();
        if (std::find(typeParams.begin(), typeParams.end(), originalTparam) != typeParams.end() &&
            substitution->count(originalTparam) == 0) {
            if (!IsReferenceType(argumentType)) {
                LogError(diagnostic::INFERENCE_TYPE_INCOMPAT, {tparam, argumentType}, tparam->GetDeclNode()->Start());
                return false;
            }

            // #23068 substitution happens before the constraint check, should be restored
            EmplaceSubstituted(substitution, originalTparam, argumentType);
            return IsCompatibleTypeArgument(tparam, argumentType, substitution);
        }
    }

    if (paramType->IsETSFunctionType()) {
        return EnhanceSubstitutionForFunction(typeParams, paramType->AsETSFunctionType(), argumentType, substitution);
    }
    if (paramType->IsETSReadonlyType()) {
        return EnhanceSubstitutionForReadonly(typeParams, paramType->AsETSReadonlyType(), argumentType, substitution);
    }
    if (paramType->IsETSUnionType()) {
        return EnhanceSubstitutionForUnion(typeParams, paramType->AsETSUnionType(), argumentType, substitution);
    }
    if (paramType->IsETSResizableArrayType()) {
        return EnhanceSubstitutionForResizableArray(typeParams, paramType->AsETSResizableArrayType(), argumentType,
                                                    substitution);
    }
    if (paramType->IsETSObjectType()) {
        return EnhanceSubstitutionForObject(typeParams, paramType->AsETSObjectType(), argumentType, substitution);
    }
    if (paramType->IsETSArrayType()) {
        return EnhanceSubstitutionForArray(typeParams, paramType->AsETSArrayType(), argumentType, substitution);
    }
    if (paramType->IsETSFunctionType()) {
        return EnhanceSubstitutionForFunction(typeParams, paramType->AsETSFunctionType(), argumentType, substitution);
    }

    return true;
}

bool ETSChecker::ValidateTypeSubstitution(const ArenaVector<Type *> &typeParams, Type *ctype, Type *argumentType,
                                          Substitution *substitution)
{
    if (!EnhanceSubstitutionForType(typeParams, ctype, argumentType, substitution)) {
        return false;
    }
    return !ctype->IsETSTypeParameter() ||
           (substitution->count(ctype->AsETSTypeParameter()) > 0 &&
            Relation()->IsAssignableTo(argumentType, substitution->at(ctype->AsETSTypeParameter())));
}

bool ETSChecker::EnhanceSubstitutionForUnion(const ArenaVector<Type *> &typeParams, ETSUnionType *paramUn,
                                             Type *argumentType, Substitution *substitution)
{
    if (!argumentType->IsETSUnionType()) {
        bool foundValid = false;
        for (Type *ctype : paramUn->ConstituentTypes()) {
            foundValid |= ValidateTypeSubstitution(typeParams, ctype, argumentType, substitution);
        }
        return foundValid;
    }
    auto *const argUn = argumentType->AsETSUnionType();

    ArenaVector<Type *> paramWlist(ProgramAllocator()->Adapter());
    ArenaVector<Type *> argWlist(ProgramAllocator()->Adapter());

    for (auto *pc : paramUn->ConstituentTypes()) {
        for (auto *ac : argUn->ConstituentTypes()) {
            if (ETSChecker::GetOriginalBaseType(pc) != ETSChecker::GetOriginalBaseType(ac)) {
                paramWlist.push_back(pc);
                argWlist.push_back(ac);
                continue;
            }
            if (!EnhanceSubstitutionForType(typeParams, pc, ac, substitution)) {
                return false;
            }
        }
    }
    auto *const newArg = CreateETSUnionType(std::move(argWlist));

    for (auto *pc : paramWlist) {
        if (!EnhanceSubstitutionForType(typeParams, pc, newArg, substitution)) {
            return false;
        }
    }
    return true;
}

bool ETSChecker::ProcessUntypedParameter(ir::AstNode *declNode, size_t paramIndex, Signature *paramSig,
                                         Signature *argSig, Substitution *substitution)
{
    if (!declNode->IsETSParameterExpression() || !HasStatus(CheckerStatus::IN_TYPE_INFER)) {
        return false;
    }

    auto *paramExpr = declNode->AsETSParameterExpression();
    if (paramExpr->Ident()->TypeAnnotation() != nullptr) {
        return false;
    }

    Type *paramType = paramSig->Params()[paramIndex]->TsType();
    Type *inferredType = paramType->Substitute(Relation(), substitution);

    varbinder::Variable *argParam = argSig->Params()[paramIndex];
    argParam->SetTsType(inferredType);
    paramExpr->Ident()->SetTsType(inferredType);

    return true;
}

static void RemoveInvalidTypeMarkers(ir::AstNode *node) noexcept
{
    std::function<void(ir::AstNode *)> doNode = [&](ir::AstNode *nn) {
        if (nn->IsTyped() && !(nn->IsExpression() && nn->AsExpression()->IsTypeNode()) &&
            nn->AsTyped()->TsType() != nullptr && nn->AsTyped()->TsType()->IsTypeError()) {
            nn->AsTyped()->SetTsType(nullptr);
        }
        if (nn->IsIdentifier() && nn->AsIdentifier()->TsType() != nullptr &&
            nn->AsIdentifier()->TsType()->IsTypeError()) {
            nn->AsIdentifier()->SetVariable(nullptr);
        }
        if (!nn->IsETSTypeReference()) {
            nn->Iterate([&](ir::AstNode *child) { doNode(child); });
        }
    };

    doNode(node);
}

static void ResetInferredNode(ETSChecker *checker)
{
    auto relation = checker->Relation();
    auto resetFuncState = [](ir::ArrowFunctionExpression *expr) {
        auto *func = expr->Function();
        func->SetSignature(nullptr);
        func->ReturnStatements().clear();
        expr->SetTsType(nullptr);
    };

    const bool hasValidNode = relation->GetNode() != nullptr && relation->GetNode()->IsArrowFunctionExpression();
    if (!checker->HasStatus(CheckerStatus::IN_TYPE_INFER) || !hasValidNode) {
        return;
    }

    auto *arrowFunc = relation->GetNode()->AsArrowFunctionExpression();
    relation->SetNode(nullptr);

    RemoveInvalidTypeMarkers(arrowFunc);
    resetFuncState(arrowFunc);
    arrowFunc->Check(checker);
}

bool ETSChecker::EnhanceSubstitutionForFunction(const ArenaVector<Type *> &typeParams, ETSFunctionType *paramType,
                                                Type *argumentType, Substitution *substitution)
{
    auto const enhance = [this, typeParams, substitution](Type *ptype, Type *atype) {
        return EnhanceSubstitutionForType(typeParams, ptype, atype, substitution);
    };

    if (!argumentType->IsETSFunctionType()) {
        return true;
    }

    auto *paramSig = paramType->ArrowSignature();
    auto *argSig = argumentType->AsETSFunctionType()->ArrowSignature();

    if (paramSig->MinArgCount() < argSig->MinArgCount()) {
        return false;
    }

    bool res = true;
    const size_t commonArity = std::min(argSig->ArgCount(), paramSig->ArgCount());

    for (size_t idx = 0; idx < commonArity; idx++) {
        auto *declNode = argSig->Params()[idx]->Declaration()->Node();
        if (ProcessUntypedParameter(declNode, idx, paramSig, argSig, substitution)) {
            continue;
        }
        res &= enhance(paramSig->Params()[idx]->TsType(), argSig->Params()[idx]->TsType());
    }

    ResetInferredNode(this);

    if (argSig->HasRestParameter() && paramSig->HasRestParameter()) {
        res &= enhance(paramSig->RestVar()->TsType(), argSig->RestVar()->TsType());
    }
    res &= enhance(paramSig->ReturnType(), argSig->ReturnType());

    return res;
}

// Try to find the base type somewhere in object subtypes. Incomplete, yet safe
static ETSObjectType *FindEnhanceTargetInSupertypes(ETSObjectType *object, ETSObjectType *base)
{
    ES2PANDA_ASSERT(base == base->GetOriginalBaseType());
    if (object->GetConstOriginalBaseType() == base) {
        return object;
    }
    auto const traverse = [base](ETSObjectType *v) { return FindEnhanceTargetInSupertypes(v, base); };

    for (auto itf : object->Interfaces()) {
        auto res = traverse(itf);
        if (res != nullptr) {
            return res;
        }
    }

    if (object->SuperType() != nullptr) {
        auto res = traverse(object->SuperType());
        if (res != nullptr) {
            return res;
        }
    }
    return nullptr;
}

bool ETSChecker::EnhanceSubstitutionForObject(const ArenaVector<Type *> &typeParams, ETSObjectType *paramType,
                                              Type *argumentType, Substitution *substitution)
{
    auto const enhance = [this, typeParams, substitution](Type *ptype, Type *atype) {
        return EnhanceSubstitutionForType(typeParams, ptype, atype, substitution);
    };

    if (!argumentType->IsETSObjectType()) {
        return true;
    }
    auto enhanceType = FindEnhanceTargetInSupertypes(argumentType->AsETSObjectType(), paramType->GetOriginalBaseType());
    if (enhanceType == nullptr) {
        return true;
    }
    ES2PANDA_ASSERT(enhanceType->GetOriginalBaseType() == paramType->GetOriginalBaseType());
    bool res = true;
    for (size_t i = 0; i < enhanceType->TypeArguments().size(); i++) {
        res &= enhance(paramType->TypeArguments()[i], enhanceType->TypeArguments()[i]);
    }
    return res;
}

bool ETSChecker::EnhanceSubstitutionForArray(const ArenaVector<Type *> &typeParams, ETSArrayType *const paramType,
                                             Type *const argumentType, Substitution *const substitution)
{
    auto *const elementType =
        argumentType->IsETSArrayType() ? argumentType->AsETSArrayType()->ElementType() : argumentType;

    return EnhanceSubstitutionForType(typeParams, paramType->ElementType(), elementType, substitution);
}

bool ETSChecker::EnhanceSubstitutionForResizableArray(const ArenaVector<Type *> &typeParams,
                                                      ETSResizableArrayType *const paramType, Type *const argumentType,
                                                      Substitution *const substitution)
{
    auto *const elementType =
        argumentType->IsETSResizableArrayType() ? argumentType->AsETSResizableArrayType()->ElementType() : argumentType;

    return EnhanceSubstitutionForType(typeParams, paramType->ElementType(), elementType, substitution);
}

Signature *ETSChecker::ValidateParameterlessConstructor(Signature *signature, const lexer::SourcePosition &pos,
                                                        bool throwError)
{
    if (signature->MinArgCount() != 0) {
        if (throwError) {
            LogError(diagnostic::NO_SUCH_PARAMLESS_CTOR_2, {signature->MinArgCount()}, pos);
        }
        return nullptr;
    }
    return signature;
}

// #22952: remove optional arrow leftovers
bool ETSChecker::CheckOptionalLambdaFunction(ir::Expression *argument, Signature *substitutedSig, std::size_t index)
{
    if (argument->IsArrowFunctionExpression()) {
        auto *const arrowFuncExpr = argument->AsArrowFunctionExpression();

        if (ir::ScriptFunction *const lambda = arrowFuncExpr->Function();
            CheckLambdaAssignable(substitutedSig->Function()->Params()[index], lambda)) {
            return true;
        }
    }

    return false;
}

bool ETSChecker::ValidateArgumentAsIdentifier(const ir::Identifier *identifier)
{
    auto result = Scope()->Find(identifier->Name());
    return result.variable != nullptr && (result.variable->HasFlag(varbinder::VariableFlags::CLASS_OR_INTERFACE));
}

static void ClearPreferredTypeForArray(checker::ETSChecker *checker, ir::Expression *argument, Type *paramType,
                                       TypeRelationFlag flags, bool needRecheck)
{
    if (argument->IsArrayExpression()) {
        // fixed array and resizeable array will cause problem here, so clear it.
        argument->AsArrayExpression()->ClearPreferredType();
        argument->AsArrayExpression()->SetPreferredTypeBasedOnFuncParam(checker, paramType, flags);
    } else if (argument->IsETSNewArrayInstanceExpression()) {
        argument->AsETSNewArrayInstanceExpression()->ClearPreferredType();
        argument->AsETSNewArrayInstanceExpression()->SetPreferredTypeBasedOnFuncParam(checker, paramType, flags);
    } else if (argument->IsETSNewMultiDimArrayInstanceExpression()) {
        argument->AsETSNewMultiDimArrayInstanceExpression()->ClearPreferredType();
        argument->AsETSNewMultiDimArrayInstanceExpression()->SetPreferredTypeBasedOnFuncParam(checker, paramType,
                                                                                              flags);
    } else {
        return;
    }
    if (needRecheck) {
        argument->Check(checker);
    }
}

bool ETSChecker::ValidateSignatureRequiredParams(Signature *substitutedSig,
                                                 const ArenaVector<ir::Expression *> &arguments, TypeRelationFlag flags,
                                                 const std::vector<bool> &argTypeInferenceRequired, bool reportError)
{
    auto commonArity = std::min(arguments.size(), substitutedSig->ArgCount());
    if ((flags & TypeRelationFlag::NO_CHECK_TRAILING_LAMBDA) != 0) {
        commonArity = commonArity - 1;
    }
    for (size_t index = 0; index < commonArity; ++index) {
        auto &argument = arguments[index];

        // #22952: infer optional parameter heuristics
        auto const paramType = GetNonNullishType(substitutedSig->Params()[index]->TsType());
        if (argument->IsObjectExpression()) {
            if (paramType->IsETSObjectType()) {
                // No chance to check the argument at this point
                continue;
            }
            return false;
        }

        if (argument->IsMemberExpression()) {
            SetArrayPreferredTypeForNestedMemberExpressions(argument->AsMemberExpression(), paramType);
        } else if (argument->IsSpreadElement()) {
            if (reportError) {
                LogError(diagnostic::SPREAD_ONTO_SINGLE_PARAM, {}, argument->Start());
            }
            return false;
        }

        if (argTypeInferenceRequired[index]) {
            ES2PANDA_ASSERT(argument->IsArrowFunctionExpression());
<<<<<<< HEAD
            auto *const arrowFuncExpr = argument->AsArrowFunctionExpression();
            // Note: If the signatures are from lambdas, then they have no `Function`.
            ir::ScriptFunction *const lambda = arrowFuncExpr->Function();
=======
            // Note: If the signatures are from lambdas, then they have no `Function`.
            ir::ScriptFunction *const lambda = argument->AsArrowFunctionExpression()->Function();
>>>>>>> 58c46612
            auto targetParm = substitutedSig->GetSignatureInfo()->params[index]->Declaration()->Node();
            if (CheckLambdaAssignable(targetParm->AsETSParameterExpression(), lambda)) {
                continue;
            }
            return false;
        }

        ClearPreferredTypeForArray(this, argument, paramType, flags, false);

        if (argument->IsIdentifier() && ValidateArgumentAsIdentifier(argument->AsIdentifier())) {
            LogError(diagnostic::ARG_IS_CLASS_ID, {}, argument->Start());
            return false;
        }

        // SUPPRESS_CSA_NEXTLINE(alpha.core.AllocatorETSCheckerHint)
        if (!ValidateSignatureInvocationContext(substitutedSig, argument, index, flags)) {
            return false;
        }
    }

    if ((flags & TypeRelationFlag::NO_CHECK_TRAILING_LAMBDA) != 0 && arguments.back()->IsArrowFunctionExpression()) {
        ir::ScriptFunction *const lambda = arguments.back()->AsArrowFunctionExpression()->Function();
        auto targetParm = substitutedSig->GetSignatureInfo()->params.back()->Declaration()->Node();
        if (!CheckLambdaAssignable(targetParm->AsETSParameterExpression(), lambda)) {
            return false;
        }
    }
    return true;
}

bool ETSChecker::ValidateSignatureInvocationContext(Signature *substitutedSig, ir::Expression *argument,
                                                    std::size_t index, TypeRelationFlag flags)
{
    Type *targetType = substitutedSig->Params()[index]->TsType();
    // SUPPRESS_CSA_NEXTLINE(alpha.core.AllocatorETSCheckerHint)
    Type *argumentType = argument->Check(this);

    flags |= TypeRelationFlag::ONLY_CHECK_WIDENING;

    auto const invocationCtx =
        checker::InvocationContext(Relation(), argument, argumentType, targetType, argument->Start(),
                                   {{diagnostic::TYPE_MISMATCH_AT_IDX, {argumentType, targetType, index + 1}}}, flags);

    return invocationCtx.IsInvocable() || CheckOptionalLambdaFunction(argument, substitutedSig, index);
}

bool ETSChecker::IsValidRestArgument(ir::Expression *const argument, Signature *const substitutedSig,
                                     const TypeRelationFlag flags, const std::size_t index)
{
    if (argument->IsObjectExpression()) {
        // Object literals should be checked separately afterwards after call resolution
        return true;
    }
    const auto argumentType = argument->Check(this);
<<<<<<< HEAD
    auto *targetType = substitutedSig->RestVar()->TsType();
    if (targetType->IsETSTupleType()) {
=======
    auto *restParam = substitutedSig->RestVar()->TsType();
    if (restParam->IsETSTupleType()) {
>>>>>>> 58c46612
        return false;
    }
    if (argument->HasAstNodeFlags(ir::AstNodeFlags::RESIZABLE_REST)) {
        return true;
    }

    auto targetType = GetElementTypeOfArray(restParam);
    if (substitutedSig->OwnerVar() == nullptr) {
        targetType = MaybeBoxType(targetType);
    }
    auto const invocationCtx = checker::InvocationContext(
        Relation(), argument, argumentType, targetType, argument->Start(),
        {{diagnostic::REST_PARAM_INCOMPAT_AT, {argumentType, targetType, index + 1}}}, flags);

    return invocationCtx.IsInvocable();
}

bool ETSChecker::ValidateSignatureRestParams(Signature *substitutedSig, const ArenaVector<ir::Expression *> &arguments,
                                             TypeRelationFlag flags, bool reportError,
                                             [[maybe_unused]] const bool unique)
{
    size_t const argumentCount = arguments.size();
    auto const commonArity = std::min(substitutedSig->ArgCount(), argumentCount);
    auto const restCount = argumentCount - commonArity;

    if (argumentCount == commonArity && substitutedSig->RestVar()->TsType()->IsETSTupleType()) {
        return false;
    }
    for (size_t index = commonArity; index < argumentCount; ++index) {
        auto &argument = arguments[index];

        if (!argument->IsSpreadElement()) {
            if (!IsValidRestArgument(argument, substitutedSig, flags, index)) {
                return false;
            }
            continue;
        }

        if (restCount > 1U) {
            if (reportError) {
                LogError(diagnostic::MULTIPLE_SPREADS, {}, argument->Start());
            }
            return false;
        }

        auto *const restArgument = argument->AsSpreadElement()->Argument();
        Type *targetType = substitutedSig->RestVar()->TsType();
        // backing out of check that results in a signature mismatch would be difficult
        // so only attempt it if there is only one candidate signature
        if (restArgument->IsArrayExpression()) {
            restArgument->AsArrayExpression()->SetPreferredType(targetType);
        }
        auto const argumentType = restArgument->Check(this);

        auto const invocationCtx = checker::InvocationContext(
            Relation(), restArgument, argumentType, substitutedSig->RestVar()->TsType(), argument->Start(),
            {{diagnostic::REST_PARAM_INCOMPAT_AT, {argumentType, substitutedSig->RestVar()->TsType(), index + 1}}},
            flags);
        if (!invocationCtx.IsInvocable()) {
            if (restArgument->IsArrayExpression()) {
                ModifyPreferredType(restArgument->AsArrayExpression(), nullptr);
            }
            return false;
        }
    }

    return true;
}

Signature *ETSChecker::ValidateSignature(
    std::tuple<Signature *, const ir::TSTypeParameterInstantiation *, TypeRelationFlag> info,
    const ArenaVector<ir::Expression *> &arguments, const lexer::SourcePosition &pos,
    const std::vector<bool> &argTypeInferenceRequired, const bool unique)
{
    auto [baseSignature, typeArguments, flags] = info;
    // In case of overloads, it is necessary to iterate through the compatible signatures again,
    // setting the boxing/unboxing flag for the arguments if needed.
    // So handle substitution arguments only in the case of unique function or collecting signature phase.
    Signature *const signature =
        MaybeSubstituteTypeParameters(this, baseSignature, typeArguments, arguments, pos, flags);
    if (signature == nullptr) {
        return nullptr;
    }

    size_t const argCount = arguments.size();
    auto const hasRestParameter = signature->RestVar() != nullptr;
    auto const reportError = (flags & TypeRelationFlag::NO_THROW) == 0;
    size_t compareCount = argCount;
    if ((flags & TypeRelationFlag::NO_CHECK_TRAILING_LAMBDA) != 0 && !signature->Params().empty() &&
        signature->Params().back()->Declaration()->Node()->AsETSParameterExpression()->IsOptional()) {
        compareCount = compareCount - 1;
    }

    if (compareCount < signature->MinArgCount() || (argCount > signature->ArgCount() && !hasRestParameter)) {
        if (reportError) {
            LogError(diagnostic::PARAM_COUNT_MISMATCH, {signature->MinArgCount(), argCount}, pos);
        }
        return nullptr;
    }

    if (argCount > signature->ArgCount() && hasRestParameter && (flags & TypeRelationFlag::IGNORE_REST_PARAM) != 0) {
        return nullptr;
    }

    auto count = std::min(signature->ArgCount(), argCount);
    // Check all required formal parameter(s) first
    // SUPPRESS_CSA_NEXTLINE(alpha.core.AllocatorETSCheckerHint)
    if (!ValidateSignatureRequiredParams(signature, arguments, flags, argTypeInferenceRequired, reportError)) {
        return nullptr;
    }

    // Check rest parameter(s) if any exists
    if (!hasRestParameter || (count >= argCount && !signature->RestVar()->TsType()->IsETSTupleType())) {
        return signature;
    }
    if (!ValidateSignatureRestParams(signature, arguments, flags, reportError, unique)) {
        return nullptr;
    }

    return signature;
}

Signature *ETSChecker::CollectParameterlessConstructor(ArenaVector<Signature *> &signatures,
                                                       const lexer::SourcePosition &pos)
{
    // We are able to provide more specific error messages.
    bool throwError = signatures.size() == 1;
    for (auto *sig : signatures) {
        if (auto *concreteSig = ValidateParameterlessConstructor(sig, pos, throwError); concreteSig != nullptr) {
            return concreteSig;
        }
    }
    LogError(diagnostic::NO_SUCH_PARAMLESS_CTOR, {}, pos);
    return nullptr;
}

bool IsSignatureAccessible(Signature *sig, ETSObjectType *containingClass, TypeRelation *relation)
{
    // NOTE(vivienvoros): this check can be removed if signature is implicitly declared as public according to the spec.
    if (!sig->HasSignatureFlag(SignatureFlags::PUBLIC | SignatureFlags::PROTECTED | SignatureFlags::PRIVATE |
                               SignatureFlags::INTERNAL)) {
        return true;
    }

    // NOTE(vivienvoros): take care of SignatureFlags::INTERNAL and SignatureFlags::INTERNAL_PROTECTED
    if (sig->HasSignatureFlag(SignatureFlags::INTERNAL) && !sig->HasSignatureFlag(SignatureFlags::PROTECTED)) {
        return true;
    }

    if (sig->HasSignatureFlag(SignatureFlags::PUBLIC) || sig->Owner() == containingClass ||
        (sig->HasSignatureFlag(SignatureFlags::PROTECTED) && relation->IsSupertypeOf(sig->Owner(), containingClass))) {
        return true;
    }

    return false;
}

// NOLINTNEXTLINE(readability-magic-numbers)
std::array<TypeRelationFlag, 9U> GetFlagVariants()
{
    // NOTE(boglarkahaag): Not in sync with specification, but solves the issues with rest params for now (#17483)
    return {
        TypeRelationFlag::NO_THROW | TypeRelationFlag::NO_UNBOXING | TypeRelationFlag::NO_BOXING |
            TypeRelationFlag::IGNORE_REST_PARAM | TypeRelationFlag::NO_WIDENING,
        TypeRelationFlag::NO_THROW | TypeRelationFlag::NO_UNBOXING | TypeRelationFlag::NO_BOXING,
        TypeRelationFlag::NO_THROW | TypeRelationFlag::IGNORE_REST_PARAM | TypeRelationFlag::NO_WIDENING,
        TypeRelationFlag::NO_THROW | TypeRelationFlag::NO_WIDENING,
        TypeRelationFlag::NO_THROW | TypeRelationFlag::WIDENING | TypeRelationFlag::NO_UNBOXING |
            TypeRelationFlag::NO_BOXING | TypeRelationFlag::IGNORE_REST_PARAM,
        TypeRelationFlag::NO_THROW | TypeRelationFlag::WIDENING | TypeRelationFlag::NO_UNBOXING |
            TypeRelationFlag::NO_BOXING,
        TypeRelationFlag::NO_THROW | TypeRelationFlag::WIDENING | TypeRelationFlag::IGNORE_REST_PARAM,
        TypeRelationFlag::NO_THROW | TypeRelationFlag::WIDENING,
    };
}

ArenaVector<Signature *> ETSChecker::CollectSignatures(ArenaVector<Signature *> &signatures,
                                                       const ir::TSTypeParameterInstantiation *typeArguments,
                                                       const ArenaVector<ir::Expression *> &arguments,
                                                       const lexer::SourcePosition &pos, TypeRelationFlag resolveFlags)
{
    ArenaVector<Signature *> compatibleSignatures(ProgramAllocator()->Adapter());
    std::vector<bool> argTypeInferenceRequired = FindTypeInferenceArguments(arguments);
    Signature *notVisibleSignature = nullptr;

    auto collectSignatures = [&](TypeRelationFlag relationFlags) {
        for (auto *sig : signatures) {
            if (notVisibleSignature != nullptr &&
                !IsSignatureAccessible(sig, Context().ContainingClass(), Relation())) {
                continue;
            }
            // SUPPRESS_CSA_NEXTLINE(alpha.core.AllocatorETSCheckerHint)
            auto *concreteSig = ValidateSignature(std::make_tuple(sig, typeArguments, relationFlags), arguments, pos,
                                                  argTypeInferenceRequired, signatures.size() == 1);
            if (concreteSig == nullptr) {
                continue;
            }
            if (notVisibleSignature == nullptr &&
                !IsSignatureAccessible(sig, Context().ContainingClass(), Relation())) {
                notVisibleSignature = concreteSig;
            } else {
                compatibleSignatures.push_back(concreteSig);
            }
        }
    };

    // If there's only one signature, we don't need special checks for boxing/unboxing/widening.
    // We are also able to provide more specific error messages.
    if (signatures.size() == 1) {
        TypeRelationFlag flags = TypeRelationFlag::WIDENING | resolveFlags;
        collectSignatures(flags);
    } else {
        for (auto flags : GetFlagVariants()) {
            flags = flags | resolveFlags;
            collectSignatures(flags);
            if (!compatibleSignatures.empty()) {
                break;
            }
        }
    }

    if (compatibleSignatures.empty() && notVisibleSignature != nullptr &&
        ((resolveFlags & TypeRelationFlag::NO_THROW) == 0)) {
        LogError(diagnostic::SIG_INVISIBLE, {notVisibleSignature->Function()->Id()->Name(), notVisibleSignature}, pos);
    }
    return compatibleSignatures;
}

static void ClearUnboxingFlags(TypeRelation *relation, Signature *sig, ir::Expression *argument, size_t index)
{
    auto identical = relation->IsIdenticalTo(sig->Params()[index]->TsType(), argument->TsType());
    // NOTE(gaborarontakacs): The unboxing flag, which was added due to overloading, needs to be removed when it's
    // unnecessary for the most specific signature.
    // Do not remove the flag for tuples, e.g., `let a = [21 as Number] as [number]`,
    // because unboxing will be executed later during the function call in this case.
    // This condition may be removed after refactoring primitive types.
    if (identical && argument->HasBoxingUnboxingFlags(ir::BoxingUnboxingFlags::UNBOXING_FLAG) &&
        !(argument->IsMemberExpression() && argument->AsMemberExpression()->Object()->TsType()->IsETSTupleType())) {
        argument->RemoveBoxingUnboxingFlags(ir::BoxingUnboxingFlags::UNBOXING_FLAG);
    }
}

static void UpdateArrayArgsAndUnboxingFlags(ETSChecker *checker, Signature *sig,
                                            const ArenaVector<ir::Expression *> &arguments)
{
    auto const commonArity = std::min(arguments.size(), sig->ArgCount());
    for (size_t index = 0; index < commonArity; ++index) {
        auto argument = arguments[index];
        auto const paramType = checker->GetNonNullishType(sig->Params()[index]->TsType());
        auto flags = TypeRelationFlag::NO_THROW | TypeRelationFlag::BOXING | TypeRelationFlag::UNBOXING |
                     TypeRelationFlag::WIDENING;
        ClearPreferredTypeForArray(checker, argument, paramType, flags, true);
        ClearUnboxingFlags(checker->Relation(), sig, argument, index);
    }
}

Signature *ETSChecker::GetMostSpecificSignature(ArenaVector<Signature *> &compatibleSignatures,
                                                const ArenaVector<ir::Expression *> &arguments,
                                                const lexer::SourcePosition &pos, TypeRelationFlag resolveFlags)
{
    std::vector<bool> argTypeInferenceRequired = FindTypeInferenceArguments(arguments);
    Signature *mostSpecificSignature =
        ChooseMostSpecificSignature(compatibleSignatures, argTypeInferenceRequired, arguments, pos);

    if (mostSpecificSignature == nullptr) {
        LogError(diagnostic::AMBIGUOUS_FUNC_REF, {compatibleSignatures.front()->Function()->Id()->Name()}, pos);
        return nullptr;
    }

    // SUPPRESS_CSA_NEXTLINE(alpha.core.AllocatorETSCheckerHint)
    if (!TypeInference(mostSpecificSignature, arguments, resolveFlags)) {
        return nullptr;
    }

    // revalidate signature for arrays
    UpdateArrayArgsAndUnboxingFlags(this, mostSpecificSignature, arguments);

    return mostSpecificSignature;
}

void ETSChecker::ThrowSignatureMismatch(ArenaVector<Signature *> &signatures,
                                        const ArenaVector<ir::Expression *> &arguments,
                                        const lexer::SourcePosition &pos, std::string_view signatureKind)
{
    if (!arguments.empty() && !signatures.empty()) {
        std::string msg {};
        auto someSignature = signatures[0];

        if (someSignature->HasFunction()) {
            if (someSignature->Function()->IsConstructor()) {
                msg.append(util::Helpers::GetClassDefiniton(someSignature->Function())->InternalName().Mutf8());
            } else {
                msg.append(someSignature->Function()->Id()->Name().Mutf8());
            }
        }

        msg += "(";

        for (std::size_t index = 0U; index < arguments.size(); ++index) {
            auto const &argument = arguments[index];
            Type const *const argumentType = argument->Check(this);
            if (!argumentType->IsTypeError()) {
                msg += argumentType->ToString();
            } else {
                //  NOTE (DZ): extra cases for some specific nodes can be added here (as for 'ArrowFunctionExpression')
                msg += argument->ToString();
            }

            if (index == arguments.size() - 1U) {
                msg += ")";
                LogError(diagnostic::NO_MATCHING_SIG, {signatureKind, msg.c_str()}, pos);
                return;
            }

            msg += ", ";
        }
    }

    LogError(diagnostic::NO_MATCHING_SIG_2, {signatureKind}, pos);
}

Signature *ETSChecker::ValidateSignatures(ArenaVector<Signature *> &signatures,
                                          const ir::TSTypeParameterInstantiation *typeArguments,
                                          const ArenaVector<ir::Expression *> &arguments,
                                          const lexer::SourcePosition &pos, std::string_view signatureKind,
                                          TypeRelationFlag resolveFlags)
{
    // SUPPRESS_CSA_NEXTLINE(alpha.core.AllocatorETSCheckerHint)
    auto compatibleSignatures = CollectSignatures(signatures, typeArguments, arguments, pos, resolveFlags);
    if (!compatibleSignatures.empty()) {
        // SUPPRESS_CSA_NEXTLINE(alpha.core.AllocatorETSCheckerHint)
        return GetMostSpecificSignature(compatibleSignatures, arguments, pos, resolveFlags);
    }

    if ((resolveFlags & TypeRelationFlag::NO_THROW) == 0) {
        ThrowSignatureMismatch(signatures, arguments, pos, signatureKind);
    }

    return nullptr;
}

Signature *ETSChecker::FindMostSpecificSignature(const ArenaVector<Signature *> &signatures,
                                                 const ArenaMultiMap<size_t, Signature *> &bestSignaturesForParameter,
                                                 size_t paramCount)
{
    auto isMostSpecificForAllParams = [&](const Signature *sig) {
        for (size_t paramIdx = 0; paramIdx < paramCount; ++paramIdx) {
            const auto [begin, end] = bestSignaturesForParameter.equal_range(paramIdx);
            if (std::none_of(begin, end, [sig](auto &entry) { return entry.second == sig; })) {
                return false;
            }
        }
        return true;
    };

    Signature *result = nullptr;
    size_t currentMinLength = SIZE_MAX;

    for (auto *candidate : signatures) {
        if (!isMostSpecificForAllParams(candidate)) {
            continue;
        }

        const auto candidateLength = candidate->Function()->Params().size();
        if (candidateLength > currentMinLength && !candidate->HasRestParameter()) {
            continue;
        }

        if (result == nullptr) {
            result = candidate;  // First valid candidate
            currentMinLength = result->Function()->Params().size();
            continue;
        }

        const auto currentLength = result->Function()->Params().size();
        if (candidate->HasRestParameter() && result->HasRestParameter()) {
            if (result->Owner() == candidate->Owner()) {
                result = nullptr;
            }
        } else if (candidateLength < currentLength) {
            result = candidate;  // Shorter parameter count wins
            currentMinLength = result->Function()->Params().size();
        } else if (candidateLength == currentLength) {
            // Ambiguous resolution for same-length params
            if (result->Owner() == candidate->Owner()) {
                result = nullptr;
            }
        }
    }

    return result;
}

static Type *GetParatmeterTypeOrRestAtIdx(checker::ETSChecker *checker, Signature *sig, const size_t idx)
{
    return idx < sig->ArgCount() ? sig->Params().at(idx)->TsType()
                                 : checker->GetElementTypeOfArray(sig->RestVar()->TsType());
}

static void InitMostSpecificType(checker::ETSChecker *checker, const ArenaVector<Signature *> &signatures,
                                 [[maybe_unused]] Type *&mostSpecificType, [[maybe_unused]] Signature *&prevSig,
                                 const size_t idx)
{
    for (auto *sig : signatures) {
        if (Type *sigType = GetParatmeterTypeOrRestAtIdx(checker, sig, idx);
            sigType->IsETSObjectType() && !sigType->AsETSObjectType()->HasObjectFlag(ETSObjectFlags::INTERFACE)) {
            mostSpecificType = sigType;
            prevSig = sig;
            return;
        }
    }
}

void ETSChecker::SearchAmongMostSpecificTypes(Type *&mostSpecificType, Signature *&prevSig,
                                              std::tuple<const lexer::SourcePosition &, size_t, Signature *> info,
                                              bool lookForClassType)
{
    auto [pos, idx, sig] = info;
    Type *sigType = GetParatmeterTypeOrRestAtIdx(this, sig, idx);
    const bool isClassType =
        sigType->IsETSObjectType() && !sigType->AsETSObjectType()->HasObjectFlag(ETSObjectFlags::INTERFACE);
    if (isClassType == lookForClassType) {
        if (Relation()->IsIdenticalTo(sigType, mostSpecificType)) {
            return;
        }
        if (Relation()->IsAssignableTo(sigType, mostSpecificType)) {
            mostSpecificType = sigType;
            prevSig = sig;
        } else if (sigType->IsETSObjectType() && mostSpecificType->IsETSObjectType() &&
                   !Relation()->IsAssignableTo(mostSpecificType, sigType)) {
            auto funcName = sig->Function()->Id()->Name();
            LogError(diagnostic::AMBIGUOUS_CALL, {funcName, funcName, funcName, prevSig, funcName, sig}, pos);
        }
    }
}

void ETSChecker::CollectSuitableSignaturesForTypeInference(
    size_t paramIdx, ArenaVector<Signature *> &signatures,
    ArenaMultiMap<size_t, Signature *> &bestSignaturesForParameter, const ArenaVector<ir::Expression *> &arguments)
{
    // For lambda parameters, attempt to obtain the most matching signature through the number of lambda parameters
    ES2PANDA_ASSERT(arguments.at(paramIdx)->IsArrowFunctionExpression());
    [[maybe_unused]] size_t paramCount =
        arguments.at(paramIdx)->AsArrowFunctionExpression()->Function()->Params().size();
    size_t minMatchArgCount = SIZE_MAX;

    for (auto *sig : signatures) {
        auto *sigParamType = GetNonNullishType(sig->Params().at(paramIdx)->TsType());
        if (!sigParamType->IsETSFunctionType()) {
            continue;
        }

        auto sigParamArgCount = sigParamType->AsETSFunctionType()->ArrowSignature()->ArgCount();
        ES2PANDA_ASSERT(sigParamArgCount >= paramCount);

        minMatchArgCount = std::min(minMatchArgCount, sigParamArgCount);
    }

    for (auto *sig : signatures) {
        auto *sigParamType = GetNonNullishType(sig->Params().at(paramIdx)->TsType());
        if (!sigParamType->IsETSFunctionType()) {
            continue;
        }

        if (sigParamType->AsETSFunctionType()->ArrowSignature()->ArgCount() == minMatchArgCount) {
            bestSignaturesForParameter.insert({paramIdx, sig});
        }
    }

    if (bestSignaturesForParameter.find(paramIdx) != bestSignaturesForParameter.end()) {
        return;
    }

    for (auto *sig : signatures) {
        if (paramIdx >= sig->Params().size() || !sig->Params().at(paramIdx)->TsType()->IsETSObjectType() ||
            !sig->Params().at(paramIdx)->TsType()->AsETSObjectType()->IsGlobalETSObjectType()) {
            bestSignaturesForParameter.insert({paramIdx, sig});
        }
    }
}

ArenaMultiMap<size_t, Signature *> ETSChecker::GetSuitableSignaturesForParameter(
    const std::vector<bool> &argTypeInferenceRequired, size_t paramCount, ArenaVector<Signature *> &signatures,
    const ArenaVector<ir::Expression *> &arguments, const lexer::SourcePosition &pos)
{
    // Collect which signatures are most specific for each parameter.
    ArenaMultiMap<size_t /* parameter index */, Signature *> bestSignaturesForParameter(ProgramAllocator()->Adapter());

    const checker::SavedTypeRelationFlagsContext savedTypeRelationFlagCtx(Relation(),
                                                                          TypeRelationFlag::ONLY_CHECK_WIDENING);

    for (size_t i = 0; i < paramCount; ++i) {
        if (i >= argTypeInferenceRequired.size()) {
            for (auto *sig : signatures) {
                bestSignaturesForParameter.insert({i, sig});
            }
            continue;
        }
        if (argTypeInferenceRequired[i]) {
            CollectSuitableSignaturesForTypeInference(i, signatures, bestSignaturesForParameter, arguments);
            continue;
        }
        // 1st step: check which is the most specific parameter type for i. parameter.
        Type *mostSpecificType = signatures.front()->Params().at(i)->TsType();
        Signature *prevSig = signatures.front();

        InitMostSpecificType(this, signatures, mostSpecificType, prevSig, i);
        for (auto *sig : signatures) {
            SearchAmongMostSpecificTypes(mostSpecificType, prevSig, std::make_tuple(pos, i, sig), true);
        }
        for (auto *sig : signatures) {
            SearchAmongMostSpecificTypes(mostSpecificType, prevSig, std::make_tuple(pos, i, sig), false);
        }

        for (auto *sig : signatures) {
            Type *sigType = GetParatmeterTypeOrRestAtIdx(this, sig, i);
            if (Relation()->IsIdenticalTo(sigType, mostSpecificType)) {
                bestSignaturesForParameter.insert({i, sig});
            }
        }
    }
    return bestSignaturesForParameter;
}

Signature *ETSChecker::ChooseMostSpecificSignature(ArenaVector<Signature *> &signatures,
                                                   const std::vector<bool> &argTypeInferenceRequired,
                                                   const ArenaVector<ir::Expression *> &arguments,
                                                   const lexer::SourcePosition &pos, size_t argumentsSize)
{
    ES2PANDA_ASSERT(signatures.empty() == false);

    if (signatures.size() == 1) {
        return signatures.front();
    }

    std::sort(signatures.begin(), signatures.end(),
              [](Signature *sig1, Signature *sig2) { return sig1->ArgCount() > sig2->ArgCount(); });

    size_t paramCount = signatures.front()->ArgCount();
    if (argumentsSize != ULONG_MAX) {
        paramCount = argumentsSize;
    }
    // Multiple signatures with zero parameter because of inheritance.
    // Return the closest one in inheritance chain that is defined at the beginning of the vector.
    if (paramCount == 0) {
        auto zeroParamSignature = std::find_if(signatures.begin(), signatures.end(),
                                               [](auto *signature) { return signature->RestVar() == nullptr; });
        // If there is a zero parameter signature, return that
        if (zeroParamSignature != signatures.end()) {
            return *zeroParamSignature;
        }
        // If there are multiple rest parameter signatures with different argument types, throw error
        if (signatures.size() > 1 &&
            std::any_of(signatures.begin(), signatures.end(), [signatures, this](const auto *param) {
                auto left = MaybeBoxType(GetElementTypeOfArray(param->RestVar()->TsType()));
                auto right = MaybeBoxType(GetElementTypeOfArray(signatures.front()->RestVar()->TsType()));
                Relation()->IsIdenticalTo(left, right);
                return !Relation()->IsTrue();
            })) {
            LogError(diagnostic::AMBIGUOUS_CALL_2, {signatures.front()->Function()->Id()->Name()}, pos);
            return nullptr;
        }
        // Else return the signature with the rest parameter
        auto restParamSignature = std::find_if(signatures.begin(), signatures.end(),
                                               [](auto *signature) { return signature->RestVar() != nullptr; });
        return *restParamSignature;
    }

    ArenaMultiMap<size_t /* parameter index */, Signature *> bestSignaturesForParameter =
        GetSuitableSignaturesForParameter(argTypeInferenceRequired, paramCount, signatures, arguments, pos);
    // Find the signature that are most specific for all parameters.
    Signature *mostSpecificSignature = FindMostSpecificSignature(signatures, bestSignaturesForParameter, paramCount);

    return mostSpecificSignature;
}

static bool IsLastParameterLambdaWithReceiver(Signature *sig)
{
    auto const &params = sig->Function()->Params();

    return !params.empty() && (params.back()->AsETSParameterExpression()->TypeAnnotation() != nullptr) &&
           params.back()->AsETSParameterExpression()->TypeAnnotation()->IsETSFunctionType() &&
           params.back()->AsETSParameterExpression()->TypeAnnotation()->AsETSFunctionType()->IsExtensionFunction();
}

Signature *ETSChecker::ResolvePotentialTrailingLambdaWithReceiver(ir::CallExpression *callExpr,
                                                                  ArenaVector<Signature *> const &signatures,
                                                                  ArenaVector<ir::Expression *> &arguments)
{
    auto *trailingLambda = arguments.back()->AsArrowFunctionExpression();
    ArenaVector<Signature *> normalSig(ProgramAllocator()->Adapter());
    ArenaVector<Signature *> sigContainLambdaWithReceiverAsParam(ProgramAllocator()->Adapter());
    Signature *signature = nullptr;
    for (auto sig : signatures) {
        if (!sig->HasFunction()) {
            continue;
        }

        if (!IsLastParameterLambdaWithReceiver(sig)) {
            normalSig.emplace_back(sig);
            continue;
        }

        auto *candidateFunctionType =
            sig->Function()->Params().back()->AsETSParameterExpression()->TypeAnnotation()->AsETSFunctionType();
        auto *currentReceiver = candidateFunctionType->Params()[0];
        trailingLambda->Function()->Params().emplace_back(currentReceiver);
        sigContainLambdaWithReceiverAsParam.emplace_back(sig);
        // SUPPRESS_CSA_NEXTLINE(alpha.core.AllocatorETSCheckerHint)
        signature = ValidateSignatures(sigContainLambdaWithReceiverAsParam, callExpr->TypeParams(), arguments,
                                       callExpr->Start(), "call",
                                       TypeRelationFlag::NO_THROW | TypeRelationFlag::NO_CHECK_TRAILING_LAMBDA);
        if (signature != nullptr) {
            return signature;
        }
        sigContainLambdaWithReceiverAsParam.clear();
        trailingLambda->Function()->Params().clear();
    }
    // SUPPRESS_CSA_NEXTLINE(alpha.core.AllocatorETSCheckerHint)
    return ValidateSignatures(normalSig, callExpr->TypeParams(), arguments, callExpr->Start(), "call",
                              TypeRelationFlag::NO_THROW | TypeRelationFlag::NO_CHECK_TRAILING_LAMBDA);
}

void ETSChecker::UpdateDeclarationFromSignature(ir::CallExpression *expr, checker::Signature *signature)
{
    if (signature == nullptr) {
        return;
    }

    ir::AstNode *callIdentifier = expr->Callee();
    while (callIdentifier != nullptr && callIdentifier->IsMemberExpression()) {
        callIdentifier = callIdentifier->AsMemberExpression()->Property();
    }
    if (callIdentifier == nullptr || !callIdentifier->IsIdentifier()) {
        return;
    }

    auto signatureVar = callIdentifier->Variable();
    if (signatureVar == nullptr || !signatureVar->HasFlag(varbinder::VariableFlags::METHOD) ||
        !signature->HasFunction() || signature->Function()->IsDynamic()) {
        return;
    }

    auto sigName = signature->Function()->Id()->Name();
    if (callIdentifier->AsIdentifier()->Name() != sigName) {
        return;
    }

    ir::AstNode *declNode = signature->Function();
    while (!declNode->IsMethodDefinition()) {
        declNode = declNode->Parent();
    }
    auto allocator = ProgramAllocator();
    auto newDecl = allocator->New<varbinder::FunctionDecl>(allocator, sigName, declNode);
    auto newVar = allocator->New<varbinder::LocalVariable>(newDecl, varbinder::VariableFlags::METHOD |
                                                                        varbinder::VariableFlags::SYNTHETIC);
    callIdentifier->SetVariable(newVar);
}

Signature *ETSChecker::ResolveCallExpressionAndTrailingLambda(ArenaVector<Signature *> &signatures,
                                                              ir::CallExpression *callExpr,
                                                              const lexer::SourcePosition &pos,
                                                              const TypeRelationFlag reportFlag)
{
    if (callExpr->TrailingBlock() == nullptr) {
        auto sig =
            // SUPPRESS_CSA_NEXTLINE(alpha.core.AllocatorETSCheckerHint)
            ValidateSignatures(signatures, callExpr->TypeParams(), callExpr->Arguments(), pos, "call", reportFlag);
        UpdateDeclarationFromSignature(callExpr, sig);
        return sig;
    }

    // SUPPRESS_CSA_NEXTLINE(alpha.core.AllocatorETSCheckerHint)
    auto arguments = ExtendArgumentsWithFakeLamda(callExpr);
    // SUPPRESS_CSA_NEXTLINE(alpha.core.AllocatorETSCheckerHint)
    auto sig = ResolvePotentialTrailingLambdaWithReceiver(callExpr, signatures, arguments);
    if (sig != nullptr) {
        // SUPPRESS_CSA_NEXTLINE(alpha.core.AllocatorETSCheckerHint)
        TransformTraillingLambda(callExpr, sig);
        // SUPPRESS_CSA_NEXTLINE(alpha.core.AllocatorETSCheckerHint)
        TrailingLambdaTypeInference(sig, callExpr->Arguments());
        UpdateDeclarationFromSignature(callExpr, sig);
        callExpr->SetIsTrailingCall(true);
        return sig;
    }

    // SUPPRESS_CSA_NEXTLINE(alpha.core.AllocatorETSCheckerHint)
    sig = ValidateSignatures(signatures, callExpr->TypeParams(), callExpr->Arguments(), pos, "call", reportFlag);
    if (sig != nullptr) {
        EnsureValidCurlyBrace(callExpr);
    }

    UpdateDeclarationFromSignature(callExpr, sig);
    return sig;
}

Signature *ETSChecker::ResolveConstructExpression(ETSObjectType *type, const ArenaVector<ir::Expression *> &arguments,
                                                  const lexer::SourcePosition &pos)
{
    // SUPPRESS_CSA_NEXTLINE(alpha.core.AllocatorETSCheckerHint)
    return ValidateSignatures(type->ConstructSignatures(), nullptr, arguments, pos, "construct");
}

/*
 * Object literals do not get checked in the process of call resolution; we need to check them separately
 * afterwards.
 */
void ETSChecker::CheckObjectLiteralArguments(Signature *signature, ArenaVector<ir::Expression *> const &arguments)
{
    for (uint32_t index = 0; index < arguments.size(); index++) {
        if (!arguments[index]->IsObjectExpression()) {
            continue;
        }

        Type *tp;
        if (index >= signature->Params().size()) {
            ES2PANDA_ASSERT(signature->RestVar());
            // Use element type as rest object literal type
            tp = GetElementTypeOfArray(signature->RestVar()->TsType());
        } else {
            // #22952: infer optional parameter heuristics
            tp = GetNonNullishType(signature->Params()[index]->TsType());
        }

        arguments[index]->AsObjectExpression()->SetPreferredType(tp);
        arguments[index]->Check(this);
    }
}

// Note: this function is extracted to reduce the size of `BuildMethodSignature`
static bool CollectOverload(checker::ETSChecker *checker, ir::MethodDefinition *method, ETSFunctionType *funcType)
{
    ir::OverloadInfo &ldInfo = method->GetOverloadInfo();
    ArenaVector<ETSFunctionType *> overloads(checker->ProgramAllocator()->Adapter());

    for (ir::MethodDefinition *const currentFunc : method->Overloads()) {
        ldInfo.isDeclare &= currentFunc->IsDeclare();

        currentFunc->Function()->Id()->SetVariable(currentFunc->Id()->Variable());
        checker->BuildFunctionSignature(currentFunc->Function(), method->IsConstructor());
        if (currentFunc->Function()->Signature() == nullptr) {
            method->Id()->Variable()->SetTsType(checker->GlobalTypeError());
            return false;
        }
        auto *const overloadType = checker->BuildMethodType(currentFunc->Function());
        ldInfo.needHelperOverload |=
            checker->CheckIdenticalOverloads(funcType, overloadType, currentFunc, ldInfo.isDeclare);

        currentFunc->SetTsType(overloadType);
        auto overloadSig = currentFunc->Function()->Signature();
        funcType->AddCallSignature(overloadSig);
        if (overloadSig->IsExtensionAccessor()) {
            funcType->GetExtensionAccessorSigs().emplace_back(overloadSig);
        } else if (overloadSig->IsExtensionFunction()) {
            funcType->GetExtensionFunctionSigs().emplace_back(overloadSig);
        }
        overloads.push_back(overloadType);

        ldInfo.minArg = std::min(ldInfo.minArg, currentFunc->Function()->Signature()->MinArgCount());
        ldInfo.maxArg = std::max(ldInfo.maxArg, currentFunc->Function()->Signature()->ArgCount());
        ldInfo.hasRestVar |= (currentFunc->Function()->Signature()->RestVar() != nullptr);
        ldInfo.returnVoid |= currentFunc->Function()->Signature()->ReturnType()->IsETSVoidType();
    }

    for (size_t baseFuncCounter = 0; baseFuncCounter < overloads.size(); ++baseFuncCounter) {
        auto *overloadType = overloads.at(baseFuncCounter);
        for (size_t compareFuncCounter = baseFuncCounter + 1; compareFuncCounter < overloads.size();
             compareFuncCounter++) {
            auto *compareOverloadType = overloads.at(compareFuncCounter);
            ldInfo.needHelperOverload |= checker->CheckIdenticalOverloads(
                overloadType, compareOverloadType, method->Overloads()[compareFuncCounter], ldInfo.isDeclare);
        }
    }
    return true;
}

checker::Type *ETSChecker::BuildMethodSignature(ir::MethodDefinition *method)
{
    if (method->TsType() != nullptr) {
        return method->TsType()->AsETSFunctionType();
    }

    method->Function()->Id()->SetVariable(method->Id()->Variable());
    BuildFunctionSignature(method->Function(), method->IsConstructor());
    if (method->Function()->Signature() == nullptr) {
        return method->Id()->Variable()->SetTsType(GlobalTypeError());
    }
    auto *funcType = BuildMethodType(method->Function());
    method->InitializeOverloadInfo();
    if (!CollectOverload(this, method, funcType)) {
        return GlobalTypeError();
    }
    ir::OverloadInfo &ldInfo = method->GetOverloadInfo();

    ldInfo.needHelperOverload &= ldInfo.isDeclare;
    if (ldInfo.needHelperOverload) {
        LogDiagnostic(diagnostic::FUNCTION_ASM_SIG_COLLISION, {std::string(funcType->Name())}, method->Start());
    }

    return method->Id()->Variable()->SetTsType(funcType);
}

bool ETSChecker::CheckIdenticalOverloads(ETSFunctionType *func, ETSFunctionType *overload,
                                         const ir::MethodDefinition *const currentFunc, bool omitSameAsm)
{
    // Don't necessary to check overload for invalid functions
    if (func->Name().Is(ERROR_LITERAL)) {
        ES2PANDA_ASSERT(IsAnyError());
        return false;
    }

    SavedTypeRelationFlagsContext savedFlagsCtx(Relation(), TypeRelationFlag::NO_RETURN_TYPE_CHECK);

    Relation()->SignatureIsIdenticalTo(func->CallSignatures()[0], overload->CallSignatures()[0]);
    if (Relation()->IsTrue() && func->CallSignatures()[0]->GetSignatureInfo()->restVar ==
                                    overload->CallSignatures()[0]->GetSignatureInfo()->restVar) {
        LogError(diagnostic::FUNCTION_REDECL_BY_TYPE_SIG, {func->Name().Mutf8()}, currentFunc->Start());
        return false;
    }

    if (!HasSameAssemblySignatures(func, overload)) {
        return false;
    }

    if (!omitSameAsm) {
        LogError(diagnostic::FUNCTION_REDECL_BY_ASM_SIG, {func->Name().Mutf8()}, currentFunc->Start());
        return false;
    }

    func->CallSignatures()[0]->AddSignatureFlag(SignatureFlags::DUPLICATE_ASM);
    overload->CallSignatures()[0]->AddSignatureFlag(SignatureFlags::DUPLICATE_ASM);

    return true;
}

Signature *ETSChecker::ComposeSignature(ir::ScriptFunction *func, SignatureInfo *signatureInfo, Type *returnType,
                                        varbinder::Variable *nameVar)
{
    auto *signature = CreateSignature(signatureInfo, returnType, func);
    if (signature == nullptr) {  // #23134
        ES2PANDA_ASSERT(IsAnyError());
        return nullptr;
    }
    signature->SetOwner(Context().ContainingClass());
    signature->SetOwnerVar(nameVar);

    const auto *returnTypeAnnotation = func->ReturnTypeAnnotation();
    if (returnTypeAnnotation == nullptr && ((func->Flags() & ir::ScriptFunctionFlags::HAS_RETURN) != 0)) {
        signature->AddSignatureFlag(SignatureFlags::NEED_RETURN_TYPE);
    }

    if (returnTypeAnnotation != nullptr && returnTypeAnnotation->IsTSThisType()) {
        // #22951: the original signature retains the arbitrary this type
        // (sometimes ETSGLOBAL). should be resolved woth proper `this` functions support
        signature->AddSignatureFlag(SignatureFlags::THIS_RETURN_TYPE);
    }

    if (signature->Owner() != nullptr && signature->Owner()->GetDeclNode()->IsFinal()) {
        signature->AddSignatureFlag(SignatureFlags::FINAL);
    }
    return signature;
}

Type *ETSChecker::ComposeReturnType(ir::TypeNode *typeAnnotation, bool isAsync)
{
    if (typeAnnotation != nullptr) {
        return typeAnnotation->GetType(this);
    }
    return isAsync ? CreatePromiseOf(GlobalVoidType()) : GlobalVoidType();
}

static varbinder::LocalVariable *SetupSignatureParameter(ir::ETSParameterExpression *param, Type *type)
{
    auto *const variable = param->Ident()->Variable();  // #23134
    if (variable == nullptr) {
        return nullptr;
    }
    param->Ident()->SetTsType(type);
    variable->SetTsType(type);
    return variable->AsLocalVariable();
}

// Should be moved to original ComposeSignatureInfo after AST fix
static bool AppendSignatureInfoParam(ETSChecker *checker, SignatureInfo *sigInfo, ir::ETSParameterExpression *param)
{
    auto variable = SetupSignatureParameter(param, [checker, param]() {
        if (param->TypeAnnotation() != nullptr) {
            auto type = param->TypeAnnotation()->GetType(checker);
            return param->IsOptional() ? checker->CreateETSUnionType({type, checker->GlobalETSUndefinedType()}) : type;
        }
        if (param->Ident()->TsType() != nullptr) {
            return param->Ident()->TsType();
        }

        if (!param->Ident()->IsErrorPlaceHolder() && !checker->HasStatus(checker::CheckerStatus::IN_TYPE_INFER)) {
            checker->LogError(diagnostic::INFER_FAILURE_FUNC_PARAM, {param->Ident()->Name()}, param->Start());
        }

        return checker->GlobalTypeError();
    }());
    if (variable == nullptr) {  // #23134
        return false;
    }
    if (param->IsRestParameter()) {
        return true;
    }

    sigInfo->params.push_back(variable);
    if (!param->IsOptional()) {
        ++sigInfo->minArgCount;
    }
    ES2PANDA_ASSERT(!param->IsOptional() ||
                    checker->Relation()->IsSupertypeOf(param->Ident()->TsType(), checker->GlobalETSUndefinedType()));
    return true;
}

SignatureInfo *ETSChecker::ComposeSignatureInfo(ir::TSTypeParameterDeclaration *typeParams,
                                                ArenaVector<ir::Expression *> const &params)
{
    auto *const signatureInfo = CreateSignatureInfo();

    if (typeParams != nullptr) {
        auto [typeParamTypes, ok] = CreateUnconstrainedTypeParameters(typeParams);
        signatureInfo->typeParams = std::move(typeParamTypes);
        if (ok) {
            AssignTypeParameterConstraints(typeParams);
        }
    }

    for (auto *const p : params) {
        if (!p->IsETSParameterExpression() ||
            !AppendSignatureInfoParam(this, signatureInfo, p->AsETSParameterExpression())) {  // #23134
            ES2PANDA_ASSERT(IsAnyError());
            return nullptr;
        }
    }

    if (!params.empty()) {
        if (auto param = params.back()->AsETSParameterExpression(); param->IsRestParameter()) {
            if (param->TypeAnnotation() == nullptr) {  // #23134
                ES2PANDA_ASSERT(IsAnyError());
                return nullptr;
            }
            auto restParamType = param->RestParameter()->TypeAnnotation()->GetType(this);
            if (!restParamType->IsETSTupleType() && !restParamType->IsETSArrayType() &&
                !restParamType->IsETSResizableArrayType()) {
                LogError(diagnostic::ONLY_ARRAY_OR_TUPLE_FOR_REST, {}, param->Start());
                return nullptr;
            }
            signatureInfo->restVar = SetupSignatureParameter(param, param->TypeAnnotation()->GetType(this));
            ES2PANDA_ASSERT(signatureInfo->restVar != nullptr);
        }
    }

    return signatureInfo;
}

void ETSChecker::ValidateMainSignature(ir::ScriptFunction *func)
{
    if (func->Params().size() >= 2U) {
        LogError(diagnostic::MAIN_INVALID_ARG_COUNT, {}, func->Start());
        return;
    }

    if (func->Params().size() == 1) {
        auto const *const param = func->Params()[0]->AsETSParameterExpression();

        if (param->IsRestParameter()) {
            LogError(diagnostic::MAIN_WITH_REST, {}, param->Start());
        }

        const auto paramType = param->Variable()->TsType();
        if (!paramType->IsETSArrayType() || !paramType->AsETSArrayType()->ElementType()->IsETSStringType()) {
            LogError(diagnostic::MAIN_PARAM_NOT_ARR_OF_STRING, {}, param->Start());
        }
    }
}

void ETSChecker::BuildFunctionSignature(ir::ScriptFunction *func, bool isConstructSig)
{
    bool isArrow = func->IsArrow();
    auto *nameVar = isArrow ? nullptr : func->Id()->Variable();
    auto funcName = nameVar == nullptr ? util::StringView() : nameVar->Name();

    if (func->IsConstructor() && func->IsStatic()) {
        LogError(diagnostic::INVALID_DECORATOR_CONSTRUCTOR, {}, func->Start());
        return;
    }

    if ((func->IsConstructor() || !func->IsStatic()) && !func->IsArrow()) {
        auto thisVar = func->Scope()->ParamScope()->Params().front();
        thisVar->SetTsType(Context().ContainingClass());
    }
    auto *signatureInfo = ComposeSignatureInfo(func->TypeParams(), func->Params());
    auto *returnType = func->GetPreferredReturnType() != nullptr
                           ? func->GetPreferredReturnType()
                           : ComposeReturnType(func->ReturnTypeAnnotation(), func->IsAsyncFunc());
    auto *signature = ComposeSignature(func, signatureInfo, returnType, nameVar);
    if (signature == nullptr) {  // #23134
        ES2PANDA_ASSERT(IsAnyError());
        return;
    }

    func->SetSignature(signature);

    if (isConstructSig) {
        signature->AddSignatureFlag(SignatureFlags::CONSTRUCT);
    } else {
        signature->AddSignatureFlag(SignatureFlags::CALL);
    }

    if (funcName.Is(compiler::Signatures::MAIN) &&
        func->Scope()->Name().Utf8().find(compiler::Signatures::ETS_GLOBAL) != std::string::npos) {
        func->AddFlag(ir::ScriptFunctionFlags::ENTRY_POINT);
    }
    if (func->IsEntryPoint()) {
        ValidateMainSignature(func);
    }

    VarBinder()->AsETSBinder()->BuildFunctionName(func);
    Program()->AddToFunctionScopes(func->Scope());
}

checker::ETSFunctionType *ETSChecker::BuildMethodType(ir::ScriptFunction *func)
{
    ES2PANDA_ASSERT(!func->IsArrow());
    auto *nameVar = func->Id()->Variable();
    ETSFunctionType *funcType;
    if (func->IsDynamic()) {
        funcType = CreateETSDynamicMethodType(nameVar->Name(), {{func->Signature()}, ProgramAllocator()->Adapter()},
                                              func->Language());
    } else {
        funcType = CreateETSMethodType(nameVar->Name(), {{func->Signature()}, ProgramAllocator()->Adapter()});
    }
    funcType->SetVariable(nameVar);
    return funcType;
}

Signature *ETSChecker::CheckEveryAbstractSignatureIsOverridden(ETSFunctionType *target, ETSFunctionType *source)
{
    for (auto targetSig = target->CallSignatures().begin(); targetSig != target->CallSignatures().end();) {
        if (!(*targetSig)->HasSignatureFlag(SignatureFlags::ABSTRACT)) {
            continue;
        }

        bool isOverridden = false;
        for (auto sourceSig : source->CallSignatures()) {
            if ((*targetSig)->Function()->Id()->Name() == sourceSig->Function()->Id()->Name() &&
                Relation()->SignatureIsSupertypeOf(*targetSig, sourceSig)) {
                target->CallSignatures().erase(targetSig);
                isOverridden = true;
                break;
            }
            sourceSig++;
        }

        if (!isOverridden) {
            return *targetSig;
        }
    }

    return nullptr;
}

bool ETSChecker::IsOverridableIn(Signature *signature)
{
    if (signature->HasSignatureFlag(SignatureFlags::PRIVATE)) {
        return false;
    }

    // NOTE: #15095 workaround, separate internal visibility check
    if (signature->HasSignatureFlag(SignatureFlags::PUBLIC | SignatureFlags::INTERNAL)) {
        return true;
    }

    return signature->HasSignatureFlag(SignatureFlags::PROTECTED);
}

bool ETSChecker::IsMethodOverridesOther(Signature *base, Signature *derived)
{
    if (derived->Function()->IsConstructor()) {
        return false;
    }

    if (base == derived) {
        return true;
    }

    if (derived->HasSignatureFlag(SignatureFlags::STATIC) != base->HasSignatureFlag(SignatureFlags::STATIC)) {
        return false;
    }

    if (IsOverridableIn(base)) {
        SavedTypeRelationFlagsContext savedFlagsCtx(Relation(), TypeRelationFlag::NO_RETURN_TYPE_CHECK |
                                                                    TypeRelationFlag::OVERRIDING_CONTEXT);
        if (Relation()->SignatureIsSupertypeOf(base, derived)) {
            if (derived->HasSignatureFlag(SignatureFlags::STATIC)) {
                return false;
            }

            derived->Function()->SetOverride();
            return true;
        }
    }

    return false;
}

OverrideErrorCode ETSChecker::CheckOverride(Signature *signature, Signature *other)
{
    if (other->HasSignatureFlag(SignatureFlags::STATIC)) {
        ES2PANDA_ASSERT(signature->HasSignatureFlag(SignatureFlags::STATIC));
        return OverrideErrorCode::NO_ERROR;
    }

    if (other->IsFinal()) {
        return OverrideErrorCode::OVERRIDDEN_FINAL;
    }

    auto *ownerNode = signature->Owner()->GetDeclNode();
    auto *superNode = other->Owner()->GetDeclNode();
    bool bothRealClasses = (ownerNode != nullptr) && ownerNode->IsClassDefinition() && (superNode != nullptr) &&
                           superNode->IsClassDefinition() && signature->Owner()->HasObjectFlag(ETSObjectFlags::CLASS) &&
                           other->Owner()->HasObjectFlag(ETSObjectFlags::CLASS);
    if (bothRealClasses && signature->HasSignatureFlag(SignatureFlags::ABSTRACT) &&
        !other->HasSignatureFlag(SignatureFlags::ABSTRACT)) {
        return OverrideErrorCode::ABSTRACT_OVERRIDES_CONCRETE;
    }

    if (!other->ReturnType()->IsETSTypeParameter()) {
        if (!IsReturnTypeSubstitutable(signature, other)) {
            return OverrideErrorCode::INCOMPATIBLE_RETURN;
        }
    } else {
        // We need to have this branch to allow generic overriding of the form:
        // foo<T>(x: T): T -> foo<someClass>(x: someClass): someClass
        if (!signature->ReturnType()->IsETSReferenceType()) {
            return OverrideErrorCode::INCOMPATIBLE_RETURN;
        }
    }

    if (signature->ProtectionFlag() > other->ProtectionFlag()) {
        return OverrideErrorCode::OVERRIDDEN_WEAKER;
    }
    if (signature->HasProtectionFlagInternal() != other->HasProtectionFlagInternal()) {
        return OverrideErrorCode::OVERRIDDEN_INTERNAL;
    }

    return OverrideErrorCode::NO_ERROR;
}

Signature *ETSChecker::AdjustForTypeParameters(Signature *source, Signature *target)
{
    auto &sourceTypeParams = source->GetSignatureInfo()->typeParams;
    auto &targetTypeParams = target->GetSignatureInfo()->typeParams;
    if (sourceTypeParams.size() != targetTypeParams.size()) {
        return nullptr;
    }
    if (sourceTypeParams.empty()) {
        return target;
    }
    auto *substitution = NewSubstitution();
    for (size_t ix = 0; ix < sourceTypeParams.size(); ix++) {
        if (!targetTypeParams[ix]->IsETSTypeParameter()) {
            continue;
        }
        EmplaceSubstituted(substitution, targetTypeParams[ix]->AsETSTypeParameter(), sourceTypeParams[ix]);
    }
    return target->Substitute(Relation(), substitution);
}

void ETSChecker::ReportOverrideError(Signature *signature, Signature *overriddenSignature,
                                     const OverrideErrorCode &errorCode)
{
    const char *reason {};
    switch (errorCode) {
        case OverrideErrorCode::OVERRIDDEN_FINAL: {
            reason = "overridden method is final.";
            break;
        }
        case OverrideErrorCode::INCOMPATIBLE_RETURN: {
            reason = "overriding return type is not compatible with the other return type.";
            break;
        }
        case OverrideErrorCode::OVERRIDDEN_WEAKER: {
            reason = "overridden method has weaker access privilege.";
            break;
        }
        case OverrideErrorCode::OVERRIDDEN_INTERNAL: {
            reason =
                "internal members can only be overridden by internal members, "
                "and non-internal members cannot be overridden by internal members.";
            break;
        }
        case OverrideErrorCode::INCOMPATIBLE_TYPEPARAM: {
            reason =
                "overriding type parameter's conatraints are not compatible with type parameter constraints of the "
                "overridden method.";
            break;
        }
        case OverrideErrorCode::ABSTRACT_OVERRIDES_CONCRETE: {
            reason = "an abstract method cannot override a non-abstract instance method.";
            break;
        }
        default: {
            ES2PANDA_UNREACHABLE();
        }
    }

    LogError(diagnostic::CANNOT_OVERRIDE,
             {signature->Function()->Id()->Name(), signature, signature->Owner(),
              overriddenSignature->Function()->Id()->Name(), overriddenSignature, overriddenSignature->Owner(), reason},
             signature->Function()->Start());
}

bool CheckTypeParameterConstraints(ArenaVector<Type *> typeParamList1, ArenaVector<Type *> typeParamList2,
                                   TypeRelation *relation)
{
    if (!typeParamList1.empty() || !typeParamList2.empty()) {
        if (typeParamList1.size() != typeParamList2.size()) {
            return false;
        }
        for (size_t i = 0; i < typeParamList1.size(); i++) {
            auto c1 = typeParamList1[i]->AsETSTypeParameter()->GetConstraintType();
            auto c2 = typeParamList2[i]->AsETSTypeParameter()->GetConstraintType();
            if (!relation->IsSupertypeOf(c1, c2)) {  // contravariance check
                return false;
            }
        }
    }
    return true;
}

bool ETSChecker::CheckOverride(Signature *signature, ETSObjectType *site)
{
    PropertySearchFlags flags =
        PropertySearchFlags::SEARCH_METHOD | PropertySearchFlags::DISALLOW_SYNTHETIC_METHOD_CREATION;
    auto *target = site->GetProperty(signature->Function()->Id()->Name(), flags);
    bool isOverridingAnySignature = false;

    if (target == nullptr) {
        return isOverridingAnySignature;
    }

    for (auto *it : target->TsType()->AsETSFunctionType()->CallSignatures()) {
        bool typeParamError = false;
        if (!CheckTypeParameterConstraints(signature->TypeParams(), it->TypeParams(), Relation())) {
            typeParamError = true;
        }

        auto *itSubst = AdjustForTypeParameters(signature, it);

        if (itSubst == nullptr) {
            continue;
        }

        if (itSubst->HasSignatureFlag(SignatureFlags::ABSTRACT) || site->HasObjectFlag(ETSObjectFlags::INTERFACE)) {
            if ((itSubst->Function()->IsSetter() && !signature->Function()->IsSetter()) ||
                (itSubst->Function()->IsGetter() && !signature->Function()->IsGetter())) {
                continue;
            }
        }

        if (!IsMethodOverridesOther(itSubst, signature)) {
            continue;
        }

        if (typeParamError) {
            ReportOverrideError(signature, it, OverrideErrorCode::INCOMPATIBLE_TYPEPARAM);
            return false;
        }

        if (auto err = CheckOverride(signature, itSubst); err != OverrideErrorCode::NO_ERROR) {
            ReportOverrideError(signature, it, err);
            return false;
        }

        isOverridingAnySignature = true;
    }

    return isOverridingAnySignature;
}

void ETSChecker::CheckOverride(Signature *signature)
{
    auto *owner = signature->Owner();
    bool isOverriding = false;

    if (!owner->HasObjectFlag(ETSObjectFlags::CLASS | ETSObjectFlags::INTERFACE)) {
        return;
    }

    for (auto *const interface : owner->Interfaces()) {
        isOverriding |= CheckInterfaceOverride(this, interface, signature);
    }

    ETSObjectType *iter = owner->SuperType();
    while (iter != nullptr) {
        isOverriding |= CheckOverride(signature, iter);

        for (auto *const interface : iter->Interfaces()) {
            isOverriding |= CheckInterfaceOverride(this, interface, signature);
        }

        iter = iter->SuperType();
    }
    lexer::SourcePosition ownerPos = signature->Owner()->GetDeclNode()->Start();
    lexer::SourcePosition signaturePos = signature->Function()->Start();
    lexer::SourcePosition pos = signaturePos.line == 0 && signaturePos.index == 0 ? ownerPos : signaturePos;
    if (!isOverriding && signature->Function()->IsOverride()) {
        LogError(diagnostic::OVERRIDE_DOESNT_OVERRIDE,
                 {signature->Function()->Id()->Name(), signature, signature->Owner()}, pos);
    }
}

Signature *ETSChecker::GetSignatureFromMethodDefinition(const ir::MethodDefinition *methodDef)
{
    if (methodDef->TsType()->IsTypeError()) {
        return nullptr;
    }
    ES2PANDA_ASSERT_POS(methodDef->TsType() && methodDef->TsType()->IsETSFunctionType(), methodDef->Start());
    for (auto *it : methodDef->TsType()->AsETSFunctionType()->CallSignatures()) {
        if (it->Function() == methodDef->Function()) {
            return it;
        }
    }

    return nullptr;
}

bool ETSChecker::NeedToVerifySignatureVisibility(Signature *signature, const lexer::SourcePosition &pos)
{
    if (signature == nullptr) {
        LogError(diagnostic::SIG_UNAVAILABLE, {}, pos);
        return false;
    }

    return (Context().Status() & CheckerStatus::IGNORE_VISIBILITY) == 0U &&
           (signature->HasSignatureFlag(SignatureFlags::PRIVATE) ||
            signature->HasSignatureFlag(SignatureFlags::PROTECTED));
}

void ETSChecker::ValidateSignatureAccessibility(ETSObjectType *callee, Signature *signature,
                                                const lexer::SourcePosition &pos,
                                                const MaybeDiagnosticInfo &maybeErrorInfo)
{
    if (!NeedToVerifySignatureVisibility(signature, pos)) {
        return;
    }
    const auto *declNode = callee->GetDeclNode();
    auto *containingClass = Context().ContainingClass();
    bool isContainingSignatureInherited = containingClass->IsSignatureInherited(signature);
    ES2PANDA_ASSERT(declNode && (declNode->IsClassDefinition() || declNode->IsTSInterfaceDeclaration()));

    if (declNode->IsTSInterfaceDeclaration()) {
        if (containingClass == declNode->AsTSInterfaceDeclaration()->TsType() && isContainingSignatureInherited) {
            return;
        }
    }
    if (containingClass == declNode->AsClassDefinition()->TsType() && isContainingSignatureInherited) {
        return;
    }

    bool isSignatureInherited = callee->IsSignatureInherited(signature);
    const auto *currentOutermost = containingClass->OutermostClass();
    if (!signature->HasSignatureFlag(SignatureFlags::PRIVATE) &&
        ((signature->HasSignatureFlag(SignatureFlags::PROTECTED) && containingClass->IsDescendantOf(callee)) ||
         (currentOutermost != nullptr && currentOutermost == callee->OutermostClass())) &&
        isSignatureInherited) {
        return;
    }

    if (!maybeErrorInfo.has_value()) {
        LogError(diagnostic::SIG_INVISIBLE, {signature->Function()->Id()->Name(), signature}, pos);
        return;
    }
    const auto [diagnostic, diagnosticParams] = *maybeErrorInfo;
    LogError(diagnostic, diagnosticParams, pos);
}

void ETSChecker::CheckCapturedVariable(ir::AstNode *const node, varbinder::Variable *const var)
{
    if (node->IsIdentifier()) {
        const auto *const parent = node->Parent();

        if (parent->IsUpdateExpression() ||
            (parent->IsAssignmentExpression() && parent->AsAssignmentExpression()->Left() == node)) {
            const auto *const identNode = node->AsIdentifier();

            const auto *resolved = identNode->Variable();

            if (resolved == nullptr) {
                resolved = FindVariableInFunctionScope(identNode->Name());
            }

            if (resolved == nullptr) {
                resolved = FindVariableInGlobal(identNode);
            }

            if (resolved == var) {
                // For mutable captured variable [possible] smart-cast is senseless (or even erroneous)
                Context().RemoveSmartCast(var);
            }
        }
    }

    CheckCapturedVariableInSubnodes(node, var);
}

void ETSChecker::CheckCapturedVariableInSubnodes(ir::AstNode *node, varbinder::Variable *var)
{
    if (!node->IsClassDefinition()) {
        node->Iterate([this, var](ir::AstNode *childNode) { CheckCapturedVariable(childNode, var); });
    }
}

void ETSChecker::CheckCapturedVariables()
{
    // If we want to capture non constant local variables, we should wrap them in a generic reference class
    for (auto [var, _] : Context().CapturedVars()) {
        (void)_;
        if ((var->Declaration() == nullptr) || var->Declaration()->IsConstDecl() ||
            !var->HasFlag(varbinder::VariableFlags::LOCAL) || var->GetScope()->Node()->IsArrowFunctionExpression()) {
            continue;
        }

        auto *searchNode = var->Declaration()->Node()->Parent();

        if (searchNode->IsVariableDeclarator()) {
            searchNode = searchNode->Parent()->Parent();
        }

        CheckCapturedVariableInSubnodes(searchNode, var);
    }
}

bool ETSChecker::AreOverrideCompatible(Signature *const s1, Signature *const s2)
{
    // Two functions, methods or constructors M and N have the same signature if
    // their names and type parameters (if any) are the same, and their formal parameter
    // types are also the same (after the formal parameter types of N are adapted to the type parameters of M).
    // Signatures s1 and s2 are override-equivalent only if s1 and s2 are the same.
    if (s1->Function()->Id()->Name() != s2->Function()->Id()->Name()) {
        return false;
    }

    SavedTypeRelationFlagsContext savedFlagsCtx(Relation(), TypeRelationFlag::OVERRIDING_CONTEXT);
    return Relation()->SignatureIsSupertypeOf(s1, s2);
}

bool ETSChecker::IsReturnTypeSubstitutable(Signature *const s1, Signature *const s2)
{
    if (s2->HasSignatureFlag(checker::SignatureFlags::NEED_RETURN_TYPE)) {
        s2->Function()->Parent()->Parent()->Check(this);
    }
    auto *const r1 = s1->ReturnType();
    auto *const r2 = s2->ReturnType();

    // A method declaration d1 with return type R1 is return-type-substitutable for another method d2 with return
    // type R2 if any of the following is true:

    // NOTE(vpukhov): void type leaks into type arguments, so we have to check the original signature if the return type
    // is parametrized or not to use a proper subtyping check. To be replaced with IsETSPrimitiveType after #19701.
    auto const hasPrimitiveReturnType = [](Signature *s) {
        bool origIsRef = s->Function()->Signature()->ReturnType()->IsETSReferenceType();
        ES2PANDA_ASSERT_POS(origIsRef == s->ReturnType()->IsETSReferenceType(), s->Function()->Start());
        return !origIsRef;
    };
    // - If R1 is a primitive type then R2 is identical to R1.
    if (hasPrimitiveReturnType(s1) || hasPrimitiveReturnType(s2)) {
        return Relation()->IsIdenticalTo(r2, r1);
    }

    auto const hasThisReturnType = [](Signature *s) {
        auto *retAnn = s->Function()->ReturnTypeAnnotation();
        return retAnn != nullptr && retAnn->IsTSThisType();
    };
    // - If S2 is a 'this' type(polymorphic) and S1 must be also 'this'
    // If the overridden method (s2) has a 'this' return type, then the overriding method (s1) must also have it.
    bool s1HasThisType = hasThisReturnType(s1);
    bool s2HasThisType = hasThisReturnType(s2);
    if (!s1HasThisType && s2HasThisType) {
        return false;
    }

    // - If R1 is a reference type then R1, adapted to the type parameters of d2 (link to generic methods), is a
    //   subtype of R2.
    ES2PANDA_ASSERT(IsReferenceType(r1));
    return Relation()->IsSupertypeOf(r2, r1);
}

std::string ETSChecker::GetAsyncImplName(const util::StringView &name)
{
    std::string implName(name);
    implName += "$asyncimpl";
    return implName;
}

std::string ETSChecker::GetAsyncImplName(ir::MethodDefinition *asyncMethod)
{
    ir::Identifier *asyncName = asyncMethod->Function()->Id();
    ES2PANDA_ASSERT_POS(asyncName != nullptr, asyncMethod->Start());
    return GetAsyncImplName(asyncName->Name());
}

bool ETSChecker::IsAsyncImplMethod(ir::MethodDefinition const *method)
{
    auto methodName = method->Key()->AsIdentifier()->Name().Utf8();
    std::string_view asyncSuffix = "$asyncimpl";
    if (methodName.size() < asyncSuffix.size()) {
        return false;
    }
    return methodName.substr(methodName.size() - asyncSuffix.size()) == asyncSuffix;
}

ir::MethodDefinition *ETSChecker::CreateMethod(const util::StringView &name, ir::ModifierFlags modifiers,
                                               ir::ScriptFunctionFlags flags, ArenaVector<ir::Expression *> &&params,
                                               varbinder::FunctionParamScope *paramScope, ir::TypeNode *returnType,
                                               ir::AstNode *body)
{
    // SUPPRESS_CSA_NEXTLINE(alpha.core.AllocatorETSCheckerHint)
    auto *nameId = ProgramAllocNode<ir::Identifier>(name, ProgramAllocator());
    // SUPPRESS_CSA_NEXTLINE(alpha.core.AllocatorETSCheckerHint)
    auto *scope = ProgramAllocator()->New<varbinder::FunctionScope>(ProgramAllocator(), paramScope);
    // clang-format off
    // SUPPRESS_CSA_NEXTLINE(alpha.core.AllocatorETSCheckerHint)
    auto *const func = ProgramAllocNode<ir::ScriptFunction>(
        ProgramAllocator(), ir::ScriptFunction::ScriptFunctionData {
            // CC-OFFNXT(G.FMT.05-CPP) project codestyle clang format off
            body, ir::FunctionSignature(nullptr, std::move(params), returnType), flags, modifiers});
    // clang-format on
    func->SetScope(scope);
    func->SetIdent(nameId);
    if (body != nullptr && body->IsBlockStatement()) {
        body->AsBlockStatement()->SetScope(scope);
    }
    scope->BindNode(func);
    paramScope->BindNode(func);
    scope->BindParamScope(paramScope);
    paramScope->BindFunctionScope(scope);

    if (!func->IsStatic()) {
        auto classDef = VarBinder()->GetScope()->AsClassScope()->Node()->AsClassDefinition();
        VarBinder()->AsETSBinder()->AddFunctionThisParam(func);
        func->Scope()->Find(varbinder::VarBinder::MANDATORY_PARAM_THIS).variable->SetTsType(classDef->TsType());
    }

    // SUPPRESS_CSA_NEXTLINE(alpha.core.AllocatorETSCheckerHint)
    auto *funcExpr = ProgramAllocNode<ir::FunctionExpression>(func);
    // SUPPRESS_CSA_NEXTLINE(alpha.core.AllocatorETSCheckerHint)
    auto *nameClone = nameId->Clone(ProgramAllocator(), nullptr);
    // SUPPRESS_CSA_NEXTLINE(alpha.core.AllocatorETSCheckerHint)
    auto *method = util::NodeAllocator::ForceSetParent<ir::MethodDefinition>(
        ProgramAllocator(), ir::MethodDefinitionKind::METHOD, nameClone, funcExpr, modifiers, ProgramAllocator(),
        false);

    return method;
}

varbinder::FunctionParamScope *ETSChecker::CopyParams(
    const ArenaVector<ir::Expression *> &params, ArenaVector<ir::Expression *> &outParams,
    ArenaUnorderedMap<varbinder::Variable *, varbinder::Variable *> *paramVarMap)
{
    auto paramCtx = varbinder::LexicalScope<varbinder::FunctionParamScope>(VarBinder());

    for (auto *const it : params) {
        auto *const paramOld = it->AsETSParameterExpression();
        // SUPPRESS_CSA_NEXTLINE(alpha.core.AllocatorETSCheckerHint)
        auto *const paramNew = paramOld->Clone(ProgramAllocator(), paramOld->Parent())->AsETSParameterExpression();

        varbinder::Variable *var = VarBinder()->AddParamDecl(paramNew);
        Type *paramType = paramOld->Variable()->TsType();
        var->SetTsType(paramType);
        var->SetScope(paramCtx.GetScope());

        paramNew->SetVariable(var);
        paramNew->SetTsType(paramType);

        if (auto *newTypeAnno = paramNew->TypeAnnotation(); newTypeAnno != nullptr) {
            newTypeAnno->SetTsType(paramOld->TypeAnnotation()->TsType());
            compiler::InitScopesPhaseETS::RunExternalNode(newTypeAnno, VarBinder()->AsETSBinder());
        }

        if (paramVarMap != nullptr) {
            paramVarMap->insert({paramOld->Ident()->Variable(), var});
        }
        outParams.emplace_back(paramNew);
    }

    return paramCtx.GetScope();
}

void ETSChecker::ReplaceScope(ir::AstNode *root, ir::AstNode *oldNode, varbinder::Scope *newScope)
{
    if (root == nullptr) {
        return;
    }

    root->Iterate([this, oldNode, newScope](ir::AstNode *child) {
        auto *scope = NodeScope(child);
        if (scope != nullptr) {
            while (scope->Parent() != nullptr && scope->Parent()->Node() != oldNode) {
                scope = scope->Parent();
            }
            scope->SetParent(newScope);
        } else {
            ReplaceScope(child, oldNode, newScope);
        }
    });
}

void ETSChecker::MoveTrailingBlockToEnclosingBlockStatement(ir::CallExpression *callExpr)
{
    if (callExpr == nullptr) {
        return;
    }

    ir::AstNode *parent = callExpr->Parent();
    ir::AstNode *current = callExpr;
    while (parent != nullptr) {
        if (!parent->IsBlockStatement()) {
            current = parent;
            parent = parent->Parent();
        } else {
            // Collect trailing block, insert it only when block statements traversal ends to avoid order mismatch.
            parent->AsBlockStatement()->AddTrailingBlock(current, callExpr->TrailingBlock());
            callExpr->TrailingBlock()->SetParent(parent);
            callExpr->SetTrailingBlock(nullptr);
            break;
        }
    }
}

using SFunctionData = ir::ScriptFunction::ScriptFunctionData;
void ETSChecker::TransformTraillingLambda(ir::CallExpression *callExpr, Signature *sig)
{
    auto *trailingBlock = callExpr->TrailingBlock();
    ES2PANDA_ASSERT(trailingBlock != nullptr);

    auto *funcParamScope = varbinder::LexicalScope<varbinder::FunctionParamScope>(VarBinder()).GetScope();
    auto paramCtx = varbinder::LexicalScope<varbinder::FunctionParamScope>::Enter(VarBinder(), funcParamScope, false);

    auto funcCtx = varbinder::LexicalScope<varbinder::FunctionScope>(VarBinder());
    auto *funcScope = funcCtx.GetScope();
    funcScope->BindParamScope(funcParamScope);
    funcParamScope->BindFunctionScope(funcScope);
    funcParamScope->SetParent(trailingBlock->Scope()->Parent());

    for (auto [_, var] : trailingBlock->Scope()->Bindings()) {
        (void)_;
        if (var->GetScope() == trailingBlock->Scope()) {
            var->SetScope(funcScope);
            funcScope->InsertBinding(var->Name(), var);
        }
    }

    ArenaVector<ir::Expression *> params(ProgramAllocator()->Adapter());
    ir::ScriptFunctionFlags flags = ir::ScriptFunctionFlags::ARROW;
    bool trailingLambdaHasReceiver = false;
    if (IsLastParameterLambdaWithReceiver(sig)) {
        auto *actualLambdaType =
            sig->Function()->Params().back()->AsETSParameterExpression()->TypeAnnotation()->AsETSFunctionType();
        // SUPPRESS_CSA_NEXTLINE(alpha.core.AllocatorETSCheckerHint)
        auto *receiverOfTrailingBlock =
            actualLambdaType->Params()[0]->Clone(ProgramAllocator(), nullptr)->AsExpression();
        auto *receiverVar = receiverOfTrailingBlock->AsETSParameterExpression()->Ident()->Variable();
        auto *receiverVarClone =
            ProgramAllocator()->New<varbinder::LocalVariable>(receiverVar->Declaration(), receiverVar->Flags());
        receiverVarClone->SetTsType(receiverVar->TsType());
        receiverVarClone->SetScope(funcParamScope);
        funcScope->InsertBinding(receiverVarClone->Name(), receiverVarClone);
        receiverOfTrailingBlock->AsETSParameterExpression()->Ident()->SetVariable(receiverVarClone);
        params.emplace_back(receiverOfTrailingBlock);
        trailingLambdaHasReceiver = true;
    }
    // SUPPRESS_CSA_NEXTLINE(alpha.core.AllocatorETSCheckerHint)
    auto *funcNode = ProgramAllocNode<ir::ScriptFunction>(
        ProgramAllocator(),
        SFunctionData {trailingBlock,
                       ir::FunctionSignature(nullptr, std::move(params), nullptr, trailingLambdaHasReceiver), flags});
    funcNode->SetScope(funcScope);
    funcScope->BindNode(funcNode);
    funcParamScope->BindNode(funcNode);

    trailingBlock->SetScope(funcScope);
    ReplaceScope(funcNode->Body(), trailingBlock, funcScope);
    callExpr->SetTrailingBlock(nullptr);

    // SUPPRESS_CSA_NEXTLINE(alpha.core.AllocatorETSCheckerHint)
    auto *arrowFuncNode = ProgramAllocNode<ir::ArrowFunctionExpression>(funcNode, ProgramAllocator());
    arrowFuncNode->SetRange(trailingBlock->Range());
    arrowFuncNode->SetParent(callExpr);
    callExpr->Arguments().push_back(arrowFuncNode);
}

ArenaVector<ir::Expression *> ETSChecker::ExtendArgumentsWithFakeLamda(ir::CallExpression *callExpr)
{
    auto funcCtx = varbinder::LexicalScope<varbinder::FunctionScope>(VarBinder());
    auto *funcScope = funcCtx.GetScope();
    ArenaVector<ir::Expression *> params(ProgramAllocator()->Adapter());

    ArenaVector<ir::Statement *> statements(ProgramAllocator()->Adapter());
    // SUPPRESS_CSA_NEXTLINE(alpha.core.AllocatorETSCheckerHint)
    auto *body = ProgramAllocNode<ir::BlockStatement>(ProgramAllocator(), std::move(statements));
    body->SetScope(funcScope);

    // SUPPRESS_CSA_NEXTLINE(alpha.core.AllocatorETSCheckerHint)
    auto *funcNode = ProgramAllocNode<ir::ScriptFunction>(
        ProgramAllocator(),
        ir::ScriptFunction::ScriptFunctionData {body, ir::FunctionSignature(nullptr, std::move(params), nullptr),
                                                ir::ScriptFunctionFlags::ARROW});
    funcNode->SetScope(funcScope);
    funcScope->BindNode(funcNode);
    // SUPPRESS_CSA_NEXTLINE(alpha.core.AllocatorETSCheckerHint)
    auto *arrowFuncNode = ProgramAllocNode<ir::ArrowFunctionExpression>(funcNode, ProgramAllocator());
    arrowFuncNode->SetParent(callExpr);

    ArenaVector<ir::Expression *> fakeArguments = callExpr->Arguments();
    fakeArguments.push_back(arrowFuncNode);
    return fakeArguments;
}

void ETSChecker::EnsureValidCurlyBrace(ir::CallExpression *callExpr)
{
    if (callExpr->TrailingBlock() == nullptr) {
        return;
    }

    if (callExpr->IsTrailingBlockInNewLine()) {
        MoveTrailingBlockToEnclosingBlockStatement(callExpr);
        return;
    }

    LogError(diagnostic::NO_SUCH_SIG_WITH_TRAILING_LAMBDA, {}, callExpr->Start());
}

ETSObjectType *ETSChecker::GetCachedFunctionalInterface(ir::ETSFunctionType *type)
{
    auto hash = GetHashFromFunctionType(type);
    auto it = functionalInterfaceCache_.find(hash);
    if (it == functionalInterfaceCache_.cend()) {
        return nullptr;
    }
    return it->second;
}

void ETSChecker::CacheFunctionalInterface(ir::ETSFunctionType *type, ETSObjectType *ifaceType)
{
    auto hash = GetHashFromFunctionType(type);
    ES2PANDA_ASSERT(functionalInterfaceCache_.find(hash) == functionalInterfaceCache_.cend());
    functionalInterfaceCache_.emplace(hash, ifaceType);
}

void ETSChecker::CollectReturnStatements(ir::AstNode *parent)
{
    parent->Iterate([this](ir::AstNode *childNode) -> void {
        if (childNode->IsScriptFunction()) {
            return;
        }

        if (childNode->IsReturnStatement()) {
            ir::ReturnStatement *returnStmt = childNode->AsReturnStatement();
            returnStmt->Check(this);
        }

        CollectReturnStatements(childNode);
    });
}

ArenaVector<ConstraintCheckRecord> &ETSChecker::PendingConstraintCheckRecords()
{
    return pendingConstraintCheckRecords_;
}

size_t &ETSChecker::ConstraintCheckScopesCount()
{
    return constraintCheckScopesCount_;
}

bool ETSChecker::CmpAssemblerTypesWithRank(Signature const *const sig1, Signature const *const sig2) noexcept
{
    for (size_t ix = 0U; ix < sig1->Params().size(); ++ix) {
        std::stringstream s1;
        std::stringstream s2;
        sig1->Params()[ix]->TsType()->ToAssemblerTypeWithRank(s1);
        sig2->Params()[ix]->TsType()->ToAssemblerTypeWithRank(s2);
        if (s1.str() != s2.str()) {
            return false;
            break;
        }
    }
    return true;
}

bool ETSChecker::HasSameAssemblySignature(Signature const *const sig1, Signature const *const sig2) noexcept
{
    if (sig1->ArgCount() != sig2->ArgCount()) {
        return false;
    }

    if (!CmpAssemblerTypesWithRank(sig1, sig2)) {
        return false;
    }
    auto *rv1 = sig1->RestVar();
    auto *rv2 = sig2->RestVar();
    if (rv1 == nullptr && rv2 == nullptr) {
        return true;
    }
    if (rv1 == nullptr || rv2 == nullptr) {  // exactly one of them is null
        return false;
    }
    std::stringstream s1;
    std::stringstream s2;
    rv1->TsType()->ToAssemblerTypeWithRank(s1);
    rv2->TsType()->ToAssemblerTypeWithRank(s2);
    return s1.str() == s2.str();
}

bool ETSChecker::HasSameAssemblySignatures(ETSFunctionType const *const func1,
                                           ETSFunctionType const *const func2) noexcept
{
    for (auto const *sig1 : func1->CallSignatures()) {
        for (auto const *sig2 : func2->CallSignatures()) {
            if (HasSameAssemblySignature(sig1, sig2)) {
                return true;
            }
        }
    }
    return false;
}

}  // namespace ark::es2panda::checker<|MERGE_RESOLUTION|>--- conflicted
+++ resolved
@@ -438,14 +438,8 @@
 
         if (argTypeInferenceRequired[index]) {
             ES2PANDA_ASSERT(argument->IsArrowFunctionExpression());
-<<<<<<< HEAD
-            auto *const arrowFuncExpr = argument->AsArrowFunctionExpression();
-            // Note: If the signatures are from lambdas, then they have no `Function`.
-            ir::ScriptFunction *const lambda = arrowFuncExpr->Function();
-=======
             // Note: If the signatures are from lambdas, then they have no `Function`.
             ir::ScriptFunction *const lambda = argument->AsArrowFunctionExpression()->Function();
->>>>>>> 58c46612
             auto targetParm = substitutedSig->GetSignatureInfo()->params[index]->Declaration()->Node();
             if (CheckLambdaAssignable(targetParm->AsETSParameterExpression(), lambda)) {
                 continue;
@@ -500,13 +494,8 @@
         return true;
     }
     const auto argumentType = argument->Check(this);
-<<<<<<< HEAD
-    auto *targetType = substitutedSig->RestVar()->TsType();
-    if (targetType->IsETSTupleType()) {
-=======
     auto *restParam = substitutedSig->RestVar()->TsType();
     if (restParam->IsETSTupleType()) {
->>>>>>> 58c46612
         return false;
     }
     if (argument->HasAstNodeFlags(ir::AstNodeFlags::RESIZABLE_REST)) {
