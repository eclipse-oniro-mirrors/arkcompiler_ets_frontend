--- conflicted
+++ resolved
@@ -157,12 +157,8 @@
     if (!argumentType->IsETSUnionType()) {
         bool foundValid = false;
         for (Type *ctype : paramUn->ConstituentTypes()) {
-<<<<<<< HEAD
-            foundValid |= ValidateTypeSubstitution(typeParams, ctype, argumentType, substitution);
-=======
             foundValid |=
                 ValidateTypeSubstitution(typeParams, ctype->MaybeBaseTypeOfGradualType(), argumentType, substitution);
->>>>>>> 494f8da8
         }
         return foundValid;
     }
@@ -240,11 +236,7 @@
     auto resetFuncState = [](ir::ArrowFunctionExpression *expr) {
         auto *func = expr->Function();
         func->SetSignature(nullptr);
-<<<<<<< HEAD
-        func->ReturnStatements().clear();
-=======
         func->ClearReturnStatements();
->>>>>>> 494f8da8
         expr->SetTsType(nullptr);
     };
 
@@ -271,7 +263,6 @@
     if (!argumentType->IsETSFunctionType()) {
         return true;
     }
-<<<<<<< HEAD
 
     auto *paramSig = paramType->ArrowSignature();
     auto *argSig = argumentType->AsETSFunctionType()->ArrowSignature();
@@ -283,19 +274,6 @@
     bool res = true;
     const size_t commonArity = std::min(argSig->ArgCount(), paramSig->ArgCount());
 
-=======
-
-    auto *paramSig = paramType->ArrowSignature();
-    auto *argSig = argumentType->AsETSFunctionType()->ArrowSignature();
-
-    if (paramSig->MinArgCount() < argSig->MinArgCount()) {
-        return false;
-    }
-
-    bool res = true;
-    const size_t commonArity = std::min(argSig->ArgCount(), paramSig->ArgCount());
-
->>>>>>> 494f8da8
     for (size_t idx = 0; idx < commonArity; idx++) {
         auto *declNode = argSig->Params()[idx]->Declaration()->Node();
         if (ProcessUntypedParameter(declNode, idx, paramSig, argSig, substitution)) {
@@ -487,14 +465,8 @@
 
         if (argTypeInferenceRequired[index]) {
             ES2PANDA_ASSERT(argument->IsArrowFunctionExpression());
-<<<<<<< HEAD
-            auto *const arrowFuncExpr = argument->AsArrowFunctionExpression();
-            // Note: If the signatures are from lambdas, then they have no `Function`.
-            ir::ScriptFunction *const lambda = arrowFuncExpr->Function();
-=======
             // Note: If the signatures are from lambdas, then they have no `Function`.
             ir::ScriptFunction *const lambda = argument->AsArrowFunctionExpression()->Function();
->>>>>>> 494f8da8
             auto targetParm = substitutedSig->GetSignatureInfo()->params[index]->Declaration()->Node();
             if (CheckLambdaAssignable(targetParm->AsETSParameterExpression(), lambda)) {
                 continue;
@@ -552,12 +524,7 @@
     }
 
     const auto argumentType = argument->Check(this);
-<<<<<<< HEAD
-    auto *targetType = substitutedSig->RestVar()->TsType();
-    if (targetType->IsETSTupleType()) {
-=======
     if (restParamType->IsETSTupleType()) {
->>>>>>> 494f8da8
         return false;
     }
     if (argument->HasAstNodeFlags(ir::AstNodeFlags::RESIZABLE_REST)) {
@@ -635,13 +602,7 @@
         Type *targetType = substitutedSig->RestVar()->TsType();
         // backing out of check that results in a signature mismatch would be difficult
         // so only attempt it if there is only one candidate signature
-<<<<<<< HEAD
-        if (restArgument->IsArrayExpression()) {
-            restArgument->AsArrayExpression()->SetPreferredType(targetType);
-        }
-=======
         restArgument->SetPreferredType(targetType);
->>>>>>> 494f8da8
         auto const argumentType = restArgument->Check(this);
 
         auto const invocationCtx = checker::InvocationContext(
@@ -1114,36 +1075,6 @@
         arguments.at(paramIdx)->AsArrowFunctionExpression()->Function()->Params().size();
     size_t minMatchArgCount = SIZE_MAX;
 
-<<<<<<< HEAD
-    for (auto *sig : signatures) {
-        auto *sigParamType = GetNonNullishType(sig->Params().at(paramIdx)->TsType());
-        if (!sigParamType->IsETSFunctionType()) {
-            continue;
-        }
-
-        auto sigParamArgCount = sigParamType->AsETSFunctionType()->ArrowSignature()->ArgCount();
-        ES2PANDA_ASSERT(sigParamArgCount >= paramCount);
-
-        minMatchArgCount = std::min(minMatchArgCount, sigParamArgCount);
-    }
-
-    for (auto *sig : signatures) {
-        auto *sigParamType = GetNonNullishType(sig->Params().at(paramIdx)->TsType());
-        if (!sigParamType->IsETSFunctionType()) {
-            continue;
-        }
-
-        if (sigParamType->AsETSFunctionType()->ArrowSignature()->ArgCount() == minMatchArgCount) {
-            bestSignaturesForParameter.insert({paramIdx, sig});
-        }
-    }
-
-    if (bestSignaturesForParameter.find(paramIdx) != bestSignaturesForParameter.end()) {
-        return;
-    }
-
-=======
->>>>>>> 494f8da8
     for (auto *sig : signatures) {
         auto *sigParamType = GetNonNullishType(sig->Params().at(paramIdx)->TsType());
         if (!sigParamType->IsETSFunctionType()) {
