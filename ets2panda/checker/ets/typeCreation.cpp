/**
 * Copyright (c) 2021-2025 Huawei Device Co., Ltd.
 * Licensed under the Apache License, Version 2.0 (the "License");
 * you may not use this file except in compliance with the License.
 * You may obtain a copy of the License at
 *
 * http://www.apache.org/licenses/LICENSE-2.0
 *
 * Unless required by applicable law or agreed to in writing, software
 * distributed under the License is distributed on an "AS IS" BASIS,
 * WITHOUT WARRANTIES OR CONDITIONS OF ANY KIND, either express or implied.
 * See the License for the specific language governing permissions and
 * limitations under the License.
 */

#include "checker/ETSchecker.h"

#include "checker/types/ets/etsAsyncFuncReturnType.h"
#include "checker/types/ets/etsEnumType.h"
<<<<<<< HEAD
#include "checker/types/ets/etsDynamicFunctionType.h"
#include "checker/types/ets/etsResizableArrayType.h"
#include "checker/types/globalTypesHolder.h"
=======
#include "checker/types/ets/etsResizableArrayType.h"
#include "checker/types/globalTypesHolder.h"
#include "checker/types/gradualType.h"
>>>>>>> 6d813986
#include "checker/types/type.h"
#include "ir/statements/annotationDeclaration.h"

#include <compiler/lowering/phase.h>

namespace ark::es2panda::checker {

ByteType *ETSChecker::CreateByteType(int8_t value)
{
    return ProgramAllocator()->New<ByteType>(value);
}

ETSBooleanType *ETSChecker::CreateETSBooleanType(bool value)
{
    return ProgramAllocator()->New<ETSBooleanType>(value);
}

DoubleType *ETSChecker::CreateDoubleType(double value)
{
    return ProgramAllocator()->New<DoubleType>(value);
}

FloatType *ETSChecker::CreateFloatType(float value)
{
    return ProgramAllocator()->New<FloatType>(value);
}

IntType *ETSChecker::CreateIntType(int32_t value)
{
    return ProgramAllocator()->New<IntType>(value);
<<<<<<< HEAD
}

IntType *ETSChecker::CreateIntTypeFromType(Type *type)
{
    if (!type->HasTypeFlag(TypeFlag::CONSTANT)) {
        return GlobalIntType()->AsIntType();
    }

    if (type->IsIntType()) {
        return type->AsIntType();
    }

    switch (ETSType(type)) {
        case TypeFlag::CHAR: {
            return CreateIntType(static_cast<int32_t>(type->AsCharType()->GetValue()));
        }
        case TypeFlag::BYTE: {
            return CreateIntType(static_cast<int32_t>(type->AsByteType()->GetValue()));
        }
        case TypeFlag::SHORT: {
            return CreateIntType(static_cast<int32_t>(type->AsShortType()->GetValue()));
        }
        default: {
            return nullptr;
        }
    }
=======
>>>>>>> 6d813986
}

LongType *ETSChecker::CreateLongType(int64_t value)
{
    return ProgramAllocator()->New<LongType>(value);
}

ShortType *ETSChecker::CreateShortType(int16_t value)
{
    return ProgramAllocator()->New<ShortType>(value);
}

CharType *ETSChecker::CreateCharType(char16_t value)
{
    return ProgramAllocator()->New<CharType>(value);
}

ETSBigIntType *ETSChecker::CreateETSBigIntLiteralType(util::StringView value)
{
    return ProgramAllocator()->New<ETSBigIntType>(ProgramAllocator(), GlobalBuiltinETSBigIntType(), Relation(), value);
}

ETSStringType *ETSChecker::CreateETSStringLiteralType(util::StringView value)
{
    return ProgramAllocator()->New<ETSStringType>(ProgramAllocator(), GlobalBuiltinETSStringType(), Relation(), value);
}

ETSResizableArrayType *ETSChecker::CreateETSMultiDimResizableArrayType(Type *element, size_t dimSize)
{
    ETSObjectType *type = GlobalBuiltinETSResizableArrayType();
    ES2PANDA_ASSERT(type != nullptr);
    ETSResizableArrayType *const arrayType = type->AsETSResizableArrayType();
    ES2PANDA_ASSERT(arrayType->TypeArguments().size() == 1U);

    Type *baseArrayType = element;

    for (size_t dim = 0; dim < dimSize; ++dim) {
<<<<<<< HEAD
        Substitution *tmpSubstitution = NewSubstitution();
        EmplaceSubstituted(tmpSubstitution, arrayType->TypeArguments()[0]->AsETSTypeParameter()->GetOriginal(),
                           MaybeBoxType(baseArrayType));
        baseArrayType = arrayType->Substitute(Relation(), tmpSubstitution);
=======
        auto tmpSubstitution = Substitution {};
        EmplaceSubstituted(&tmpSubstitution, arrayType->TypeArguments()[0]->AsETSTypeParameter()->GetOriginal(),
                           MaybeBoxType(baseArrayType));
        baseArrayType = arrayType->Substitute(Relation(), &tmpSubstitution);
>>>>>>> 6d813986
    }
    return baseArrayType->AsETSResizableArrayType();
}

ETSResizableArrayType *ETSChecker::CreateETSResizableArrayType(Type *element)
{
    ETSObjectType *type = GlobalBuiltinETSResizableArrayType();
    ES2PANDA_ASSERT(type != nullptr);
    ETSResizableArrayType *arrayType = type->AsETSResizableArrayType();
    ES2PANDA_ASSERT(arrayType->TypeArguments().size() == 1U);

<<<<<<< HEAD
    Substitution *substitution = NewSubstitution();
    EmplaceSubstituted(substitution, arrayType->TypeArguments()[0]->AsETSTypeParameter()->GetOriginal(),
                       MaybeBoxType(element));
    return arrayType->Substitute(Relation(), substitution);
=======
    auto substitution = Substitution {};
    EmplaceSubstituted(&substitution, arrayType->TypeArguments()[0]->AsETSTypeParameter()->GetOriginal(),
                       MaybeBoxType(element));
    return arrayType->Substitute(Relation(), &substitution);
>>>>>>> 6d813986
}

ETSArrayType *ETSChecker::CreateETSArrayType(Type *elementType, bool isCachePolluting)
{
    auto res = arrayTypes_.find({elementType, isCachePolluting});
    if (res != arrayTypes_.end()) {
        return res->second;
    }

    auto *arrayType = ProgramAllocator()->New<ETSArrayType>(elementType);

    ES2PANDA_ASSERT(arrayType != nullptr);
    std::stringstream ss;
    arrayType->ToAssemblerTypeWithRank(ss);
    // arrayType->SetAssemblerName(util::UString(ss.str(), ProgramAllocator()).View());

    auto it = arrayTypes_.insert({{elementType, isCachePolluting}, arrayType});
    if (it.second && (!elementType->IsTypeParameter() || !elementType->IsETSTypeParameter())) {
        CreateBuiltinArraySignature(arrayType, arrayType->Rank());
    }

    return arrayType;
}

Type *ETSChecker::CreateGradualType(Type *type, Language const lang)
{
    if (type == nullptr) {
        return type;
    }
    if (type->IsGradualType()) {
        return type;
    }
    if (type->IsETSAnyType()) {
        return type;
    }
    if (type->IsETSUnionType()) {
        ArenaVector<Type *> copied(ProgramAllocator()->Adapter());
        for (auto const &t : type->AsETSUnionType()->ConstituentTypes()) {
            copied.push_back(CreateGradualType(t, lang));
        }
        return CreateETSUnionType(std::move(copied));
    }
    return ProgramAllocator()->New<GradualType>(type);
}

Type *ETSChecker::CreateETSUnionType(Span<Type *const> constituentTypes)
{
    if (constituentTypes.empty()) {
        return nullptr;
    }

    ArenaVector<Type *> newConstituentTypes(ProgramAllocator()->Adapter());
    newConstituentTypes.assign(constituentTypes.begin(), constituentTypes.end());

    ETSUnionType::NormalizeTypes(Relation(), newConstituentTypes);
    if (newConstituentTypes.size() == 1) {
        return newConstituentTypes[0];
    }
<<<<<<< HEAD

    return ProgramAllocator()->New<ETSUnionType>(this, std::move(newConstituentTypes));
=======
    auto *un = ProgramAllocator()->New<ETSUnionType>(this, std::move(newConstituentTypes));
    auto ut = un->GetAssemblerType().Mutf8();
    if (std::count_if(ut.begin(), ut.end(), [](char c) { return c == ','; }) > 0) {
        unionAssemblerTypes_.insert(un->GetAssemblerType());
    }
    return un;
>>>>>>> 6d813986
}

ETSTypeAliasType *ETSChecker::CreateETSTypeAliasType(util::StringView name, const ir::AstNode *declNode,
                                                     bool isRecursive)
{
    return ProgramAllocator()->New<ETSTypeAliasType>(this, name, declNode, isRecursive);
}

ETSFunctionType *ETSChecker::CreateETSArrowType(Signature *signature)
{
    return ProgramAllocator()->New<ETSFunctionType>(this, signature);
}

ETSFunctionType *ETSChecker::CreateETSMethodType(util::StringView name, ArenaVector<Signature *> &&signatures)
{
    return ProgramAllocator()->New<ETSFunctionType>(this, name, std::move(signatures));
<<<<<<< HEAD
}

ETSFunctionType *ETSChecker::CreateETSDynamicArrowType(Signature *signature, Language lang)
{
    return ProgramAllocator()->New<ETSDynamicFunctionType>(this, signature, lang);
}

ETSFunctionType *ETSChecker::CreateETSDynamicMethodType(util::StringView name, ArenaVector<Signature *> &&signatures,
                                                        Language lang)
{
    return ProgramAllocator()->New<ETSDynamicFunctionType>(this, name, std::move(signatures), lang);
=======
>>>>>>> 6d813986
}

static SignatureFlags ConvertToSignatureFlags(ir::ModifierFlags inModifiers, ir::ScriptFunctionFlags inFunctionFlags)
{
    SignatureFlags outFlags = SignatureFlags::NO_OPTS;

    const auto convertModifier = [&outFlags, inModifiers](ir::ModifierFlags astFlag, SignatureFlags sigFlag) {
        if ((inModifiers & astFlag) != 0U) {
            outFlags |= sigFlag;
        }
    };
    const auto convertFlag = [&outFlags, inFunctionFlags](ir::ScriptFunctionFlags funcFlag, SignatureFlags sigFlag) {
        if ((inFunctionFlags & funcFlag) != 0U) {
            outFlags |= sigFlag;
        }
    };

    convertFlag(ir::ScriptFunctionFlags::CONSTRUCTOR, SignatureFlags::CONSTRUCTOR);
    convertFlag(ir::ScriptFunctionFlags::SETTER, SignatureFlags::SETTER);
    convertFlag(ir::ScriptFunctionFlags::GETTER, SignatureFlags::GETTER);

    convertModifier(ir::ModifierFlags::ABSTRACT, SignatureFlags::ABSTRACT);
    convertModifier(ir::ModifierFlags::PROTECTED, SignatureFlags::PROTECTED);
    convertModifier(ir::ModifierFlags::FINAL, SignatureFlags::FINAL);
    convertModifier(ir::ModifierFlags::STATIC, SignatureFlags::STATIC);
    convertModifier(ir::ModifierFlags::PUBLIC, SignatureFlags::PUBLIC);
    convertModifier(ir::ModifierFlags::PRIVATE, SignatureFlags::PRIVATE);
    convertModifier(ir::ModifierFlags::INTERNAL, SignatureFlags::INTERNAL);
    convertModifier(ir::ModifierFlags::DEFAULT, SignatureFlags::DEFAULT);

    return outFlags;
}

Signature *ETSChecker::CreateSignature(SignatureInfo *info, Type *returnType, ir::ScriptFunction *func)
{
    if (info == nullptr) {  // #23134
        ES2PANDA_ASSERT(IsAnyError());
        return nullptr;
    }
    auto signature = ProgramAllocator()->New<Signature>(info, returnType, func);
    auto convertedFlag = ConvertToSignatureFlags(func->Modifiers(), func->Flags());
    ES2PANDA_ASSERT(signature != nullptr);
    func->HasReceiver() ? signature->AddSignatureFlag(SignatureFlags::EXTENSION_FUNCTION | convertedFlag)
                        : signature->AddSignatureFlag(convertedFlag);
    return signature;
}

Signature *ETSChecker::CreateSignature(SignatureInfo *info, Type *returnType, ir::ScriptFunctionFlags sff,
                                       bool hasReceiver)
{
    if (info == nullptr) {  // #23134
        ES2PANDA_ASSERT(IsAnyError());
        return nullptr;
    }
    auto signature = ProgramAllocator()->New<Signature>(info, returnType, nullptr);
    ES2PANDA_ASSERT(signature != nullptr);
    signature->AddSignatureFlag(ConvertToSignatureFlags(ir::ModifierFlags::NONE, sff));
    // synthetic arrow type signature flags
    auto extraFlags = SignatureFlags::ABSTRACT | SignatureFlags::CALL | SignatureFlags::PUBLIC;
    hasReceiver ? signature->AddSignatureFlag(SignatureFlags::EXTENSION_FUNCTION | extraFlags)
                : signature->AddSignatureFlag(extraFlags);
    return signature;
}

SignatureInfo *ETSChecker::CreateSignatureInfo()
{
    return ProgramAllocator()->New<SignatureInfo>(ProgramAllocator());
}

ETSTypeParameter *ETSChecker::CreateTypeParameter()
{
    return ProgramAllocator()->New<ETSTypeParameter>();
}

ETSExtensionFuncHelperType *ETSChecker::CreateETSExtensionFuncHelperType(ETSFunctionType *classMethodType,
                                                                         ETSFunctionType *extensionFunctionType)
{
    return ProgramAllocator()->New<ETSExtensionFuncHelperType>(classMethodType, extensionFunctionType);
}

static std::pair<util::StringView, util::StringView> GetObjectTypeDeclNames(ir::AstNode *node)
{
    if (node->IsClassDefinition()) {
        return {node->AsClassDefinition()->Ident()->Name(), node->AsClassDefinition()->InternalName()};
    }
    if (node->IsTSInterfaceDeclaration()) {
        return {node->AsTSInterfaceDeclaration()->Id()->Name(), node->AsTSInterfaceDeclaration()->InternalName()};
    }
    return {node->AsAnnotationDeclaration()->GetBaseName()->Name(), node->AsAnnotationDeclaration()->InternalName()};
}

// CC-OFFNXT(huge_method[C++], G.FUN.01-CPP) solid logic, big switch case
static ETSObjectType *InitializeGlobalBuiltinObjectType(ETSChecker *checker, GlobalTypeId globalId,
                                                        ir::AstNode *declNode, ETSObjectFlags flags)
{
    auto const create = [checker, declNode, flags](ETSObjectFlags addFlags = ETSObjectFlags::NO_OPTS) {
        return checker->CreateETSObjectType(declNode, flags | addFlags);
    };

    auto const setType = [checker](GlobalTypeId slotId, Type *type) {
        auto &slot = checker->GetGlobalTypesHolder()->GlobalTypes()[helpers::ToUnderlying(slotId)];
        if (slot == nullptr) {
            slot = type;
        }
        return slot;
    };

    auto *const programAllocator = checker->ProgramAllocator();

    switch (globalId) {
        case GlobalTypeId::ETS_OBJECT_BUILTIN: {
            auto *objType = setType(GlobalTypeId::ETS_OBJECT_BUILTIN, create())->AsETSObjectType();
            auto null = checker->GlobalETSNullType();
            auto undef = checker->GlobalETSUndefinedType();
            setType(GlobalTypeId::ETS_UNION_UNDEFINED_NULL_OBJECT, checker->CreateETSUnionType({objType, null, undef}));
            setType(GlobalTypeId::ETS_UNION_UNDEFINED_NULL, checker->CreateETSUnionType({null, undef}));
            return objType;
        }
        case GlobalTypeId::ETS_STRING_BUILTIN: {
            auto *stringObj = setType(GlobalTypeId::ETS_STRING_BUILTIN,
                                      create(ETSObjectFlags::BUILTIN_STRING | ETSObjectFlags::STRING))
                                  ->AsETSObjectType();
            setType(GlobalTypeId::ETS_STRING,
                    programAllocator->New<ETSStringType>(programAllocator, stringObj, checker->Relation()));
            return stringObj;
        }
        case GlobalTypeId::ETS_BIG_INT_BUILTIN: {
            auto *bigIntObj =
                setType(GlobalTypeId::ETS_BIG_INT_BUILTIN, create(ETSObjectFlags::BUILTIN_BIGINT))->AsETSObjectType();
            setType(GlobalTypeId::ETS_BIG_INT, programAllocator->New<ETSBigIntType>(programAllocator, bigIntObj));
            return bigIntObj;
        }
        case GlobalTypeId::ETS_ARRAY_BUILTIN: {
            if (declNode->AsClassDefinition()->InternalName().Utf8() != "escompat.Array") {
                return checker->CreateETSObjectType(declNode, flags);
            }
            auto *arrayObj =
                setType(GlobalTypeId::ETS_ARRAY_BUILTIN, create(ETSObjectFlags::BUILTIN_ARRAY))->AsETSObjectType();
            setType(GlobalTypeId::ETS_ARRAY, programAllocator->New<ETSResizableArrayType>(programAllocator, arrayObj));
            return arrayObj;
        }
<<<<<<< HEAD
=======
        case GlobalTypeId::ETS_READONLY_ARRAY:
            return setType(globalId, create(ETSObjectFlags::BUILTIN_READONLY_ARRAY))->AsETSObjectType();
>>>>>>> 6d813986
        case GlobalTypeId::ETS_BOOLEAN_BUILTIN:
            return create(ETSObjectFlags::BUILTIN_BOOLEAN);
        case GlobalTypeId::ETS_BYTE_BUILTIN:
            return create(ETSObjectFlags::BUILTIN_BYTE);
        case GlobalTypeId::ETS_CHAR_BUILTIN:
            return create(ETSObjectFlags::BUILTIN_CHAR);
        case GlobalTypeId::ETS_SHORT_BUILTIN:
            return create(ETSObjectFlags::BUILTIN_SHORT);
        case GlobalTypeId::ETS_INT_BUILTIN:
            return create(ETSObjectFlags::BUILTIN_INT);
        case GlobalTypeId::ETS_LONG_BUILTIN:
            return create(ETSObjectFlags::BUILTIN_LONG);
        case GlobalTypeId::ETS_FLOAT_BUILTIN:
            return create(ETSObjectFlags::BUILTIN_FLOAT);
        case GlobalTypeId::ETS_DOUBLE_BUILTIN:
            return create(ETSObjectFlags::BUILTIN_DOUBLE);
        default:
            return create();
    }
}

ETSObjectType *ETSChecker::CreateETSObjectTypeOrBuiltin(ir::AstNode *declNode, ETSObjectFlags flags)
{
    if (LIKELY(HasStatus(CheckerStatus::BUILTINS_INITIALIZED))) {
        return CreateETSObjectType(declNode, flags);
    }
    auto const globalId = GetGlobalTypesHolder()->NameToId(GetObjectTypeDeclNames(declNode).first);
    if (!globalId.has_value()) {
        return CreateETSObjectType(declNode, flags);
    }
    return InitializeGlobalBuiltinObjectType(this, globalId.value(), declNode, flags);
}

ETSObjectType *ETSChecker::CreateETSObjectType(ir::AstNode *declNode, ETSObjectFlags flags)
{
    auto const [name, internalName] = GetObjectTypeDeclNames(declNode);
    ETSObjectType *objectType = nullptr;
    if (declNode->IsClassDefinition() && (declNode->AsClassDefinition()->IsEnumTransformed())) {
        if (declNode->AsClassDefinition()->IsIntEnumTransformed()) {
<<<<<<< HEAD
            return ProgramAllocator()->New<ETSIntEnumType>(ProgramAllocator(), name, internalName, declNode,
                                                           Relation());
        }
        ES2PANDA_ASSERT(declNode->AsClassDefinition()->IsStringEnumTransformed());
        return ProgramAllocator()->New<ETSStringEnumType>(ProgramAllocator(), name, internalName, declNode, Relation());
    }

    if (internalName == compiler::Signatures::BUILTIN_ARRAY) {
        return ProgramAllocator()->New<ETSResizableArrayType>(ProgramAllocator(), name,
                                                              std::make_tuple(declNode, flags, Relation()));
    }

    if (auto [lang, hasDecl] = CheckForDynamicLang(declNode, internalName); lang.IsDynamic()) {
        return ProgramAllocator()->New<ETSDynamicType>(ProgramAllocator(), std::make_tuple(name, internalName, lang),
                                                       std::make_tuple(declNode, flags, Relation()), hasDecl);
    }

    return ProgramAllocator()->New<ETSObjectType>(ProgramAllocator(), name, internalName,
                                                  std::make_tuple(declNode, flags, Relation()));
=======
            objectType =
                ProgramAllocator()->New<ETSIntEnumType>(ProgramAllocator(), name, internalName, declNode, Relation());
        } else {
            ES2PANDA_ASSERT(declNode->AsClassDefinition()->IsStringEnumTransformed());
            objectType = ProgramAllocator()->New<ETSStringEnumType>(ProgramAllocator(), name, internalName, declNode,
                                                                    Relation());
        }
    } else if (internalName == compiler::Signatures::BUILTIN_ARRAY) {
        objectType = ProgramAllocator()->New<ETSResizableArrayType>(ProgramAllocator(), name,
                                                                    std::make_tuple(declNode, flags, Relation()));
    } else {
        objectType = ProgramAllocator()->New<ETSObjectType>(ProgramAllocator(), name, internalName,
                                                            std::make_tuple(declNode, flags, Relation()));
    }
    return objectType;
>>>>>>> 6d813986
}

std::tuple<util::StringView, SignatureInfo *> ETSChecker::CreateBuiltinArraySignatureInfo(const ETSArrayType *arrayType,
                                                                                          size_t dim)
{
    std::stringstream ss;
    arrayType->ToAssemblerTypeWithRank(ss);
    ss << compiler::Signatures::METHOD_SEPARATOR << compiler::Signatures::CTOR << compiler::Signatures::MANGLE_BEGIN;
    arrayType->ToAssemblerTypeWithRank(ss);

    auto *info = CreateSignatureInfo();
    ES2PANDA_ASSERT(info != nullptr);
    info->minArgCount = dim;

    for (size_t i = 0; i < dim; i++) {
        util::UString param(std::to_string(i), ProgramAllocator());
        auto *paramVar =
            varbinder::Scope::CreateVar(ProgramAllocator(), param.View(), varbinder::VariableFlags::NONE, nullptr);
        ES2PANDA_ASSERT(paramVar != nullptr);
        paramVar->SetTsType(GlobalIntType());

        info->params.push_back(paramVar);

        ss << compiler::Signatures::MANGLE_SEPARATOR << compiler::Signatures::PRIMITIVE_INT;
    }

    ss << compiler::Signatures::MANGLE_SEPARATOR << compiler::Signatures::PRIMITIVE_VOID
       << compiler::Signatures::MANGLE_SEPARATOR;
    auto internalName = util::UString(ss.str(), ProgramAllocator()).View();

    return {internalName, info};
}

Signature *ETSChecker::CreateBuiltinArraySignature(const ETSArrayType *arrayType, size_t dim)
{
    auto currentChecker =
        compiler::GetPhaseManager()->Context() != nullptr ? compiler::GetPhaseManager()->Context()->GetChecker() : this;
    auto &globalArraySignatures = currentChecker->AsETSChecker()->globalArraySignatures_;
    auto res = globalArraySignatures.find(arrayType);
    if (res != globalArraySignatures.end()) {
        return res->second;
    }

    auto [internalName, info] = CreateBuiltinArraySignatureInfo(arrayType, dim);
    auto *signature = CreateSignature(info, GlobalVoidType(), ir::ScriptFunctionFlags::NONE, false);
    ES2PANDA_ASSERT(signature != nullptr);
    signature->SetInternalName(internalName);
    globalArraySignatures.insert({arrayType, signature});

    return signature;
}

ETSObjectType *ETSChecker::CreatePromiseOf(Type *type)
{
    ETSObjectType *const promiseType = GlobalBuiltinPromiseType();
    ES2PANDA_ASSERT(promiseType->TypeArguments().size() == 1U);

<<<<<<< HEAD
    Substitution *substitution = NewSubstitution();
    ES2PANDA_ASSERT(promiseType != nullptr);
    EmplaceSubstituted(substitution, promiseType->TypeArguments()[0]->AsETSTypeParameter()->GetOriginal(), type);
=======
    auto substitution = Substitution {};
    ES2PANDA_ASSERT(promiseType != nullptr);
    EmplaceSubstituted(&substitution, promiseType->TypeArguments()[0]->AsETSTypeParameter()->GetOriginal(), type);
>>>>>>> 6d813986

    return promiseType->Substitute(Relation(), &substitution);
}

static bool IsInValidKeyofTypeNode(ir::AstNode *node)
{
    return (node->Modifiers() & ir::ModifierFlags::PRIVATE) != 0 ||
           (node->Modifiers() & ir::ModifierFlags::PROTECTED) != 0;
}

void ETSChecker::ProcessTypeMembers(ETSObjectType *type, ArenaVector<Type *> &literals)
{
    if (type == GlobalETSObjectType()) {
        return;
    }

    for (auto *method : type->Methods()) {
        auto *methodDef = method->Declaration()->Node()->AsMethodDefinition();
        for (auto *overload : methodDef->Overloads()) {
            if (IsInValidKeyofTypeNode(overload)) {
                continue;
            }
            literals.push_back(CreateETSStringLiteralType(overload->Key()->Variable()->Name()));
        }
        if (!IsInValidKeyofTypeNode(method->Declaration()->Node())) {
            literals.push_back(CreateETSStringLiteralType(method->Name()));
        }
    }

    for (auto *field : type->Fields()) {
        if (IsInValidKeyofTypeNode(field->Declaration()->Node())) {
            continue;
        }
        literals.push_back(CreateETSStringLiteralType(field->Name()));
    }
}

Type *ETSChecker::CreateUnionFromKeyofType(ETSObjectType *const type)
{
    ArenaVector<Type *> stringLiterals(ProgramAllocator()->Adapter());
    std::deque<ETSObjectType *> superTypes;
    superTypes.push_back(type);
    auto enqueueSupers = [&](ETSObjectType *currentType) {
        if (currentType->SuperType() != nullptr) {
            superTypes.push_back(currentType->SuperType());
        }
        for (auto interface : currentType->Interfaces()) {
            superTypes.push_back(interface);
        }
    };

    while (!superTypes.empty()) {
        auto *currentType = superTypes.front();
        superTypes.pop_front();

        ProcessTypeMembers(currentType, stringLiterals);
        enqueueSupers(currentType);
    }

    return stringLiterals.empty() ? GlobalETSNeverType() : CreateETSUnionType(std::move(stringLiterals));
}

ETSAsyncFuncReturnType *ETSChecker::CreateETSAsyncFuncReturnTypeFromPromiseType(ETSObjectType *promiseType)
{
    return ProgramAllocator()->New<ETSAsyncFuncReturnType>(ProgramAllocator(), Relation(), promiseType);
}

ETSAsyncFuncReturnType *ETSChecker::CreateETSAsyncFuncReturnTypeFromBaseType(Type *baseType)
{
    auto const promiseType = CreatePromiseOf(MaybeBoxType(baseType));
    return ProgramAllocator()->New<ETSAsyncFuncReturnType>(ProgramAllocator(), Relation(), promiseType);
}

}  // namespace ark::es2panda::checker<|MERGE_RESOLUTION|>--- conflicted
+++ resolved
@@ -17,15 +17,9 @@
 
 #include "checker/types/ets/etsAsyncFuncReturnType.h"
 #include "checker/types/ets/etsEnumType.h"
-<<<<<<< HEAD
-#include "checker/types/ets/etsDynamicFunctionType.h"
-#include "checker/types/ets/etsResizableArrayType.h"
-#include "checker/types/globalTypesHolder.h"
-=======
 #include "checker/types/ets/etsResizableArrayType.h"
 #include "checker/types/globalTypesHolder.h"
 #include "checker/types/gradualType.h"
->>>>>>> 6d813986
 #include "checker/types/type.h"
 #include "ir/statements/annotationDeclaration.h"
 
@@ -56,35 +50,6 @@
 IntType *ETSChecker::CreateIntType(int32_t value)
 {
     return ProgramAllocator()->New<IntType>(value);
-<<<<<<< HEAD
-}
-
-IntType *ETSChecker::CreateIntTypeFromType(Type *type)
-{
-    if (!type->HasTypeFlag(TypeFlag::CONSTANT)) {
-        return GlobalIntType()->AsIntType();
-    }
-
-    if (type->IsIntType()) {
-        return type->AsIntType();
-    }
-
-    switch (ETSType(type)) {
-        case TypeFlag::CHAR: {
-            return CreateIntType(static_cast<int32_t>(type->AsCharType()->GetValue()));
-        }
-        case TypeFlag::BYTE: {
-            return CreateIntType(static_cast<int32_t>(type->AsByteType()->GetValue()));
-        }
-        case TypeFlag::SHORT: {
-            return CreateIntType(static_cast<int32_t>(type->AsShortType()->GetValue()));
-        }
-        default: {
-            return nullptr;
-        }
-    }
-=======
->>>>>>> 6d813986
 }
 
 LongType *ETSChecker::CreateLongType(int64_t value)
@@ -122,17 +87,10 @@
     Type *baseArrayType = element;
 
     for (size_t dim = 0; dim < dimSize; ++dim) {
-<<<<<<< HEAD
-        Substitution *tmpSubstitution = NewSubstitution();
-        EmplaceSubstituted(tmpSubstitution, arrayType->TypeArguments()[0]->AsETSTypeParameter()->GetOriginal(),
-                           MaybeBoxType(baseArrayType));
-        baseArrayType = arrayType->Substitute(Relation(), tmpSubstitution);
-=======
         auto tmpSubstitution = Substitution {};
         EmplaceSubstituted(&tmpSubstitution, arrayType->TypeArguments()[0]->AsETSTypeParameter()->GetOriginal(),
                            MaybeBoxType(baseArrayType));
         baseArrayType = arrayType->Substitute(Relation(), &tmpSubstitution);
->>>>>>> 6d813986
     }
     return baseArrayType->AsETSResizableArrayType();
 }
@@ -144,17 +102,10 @@
     ETSResizableArrayType *arrayType = type->AsETSResizableArrayType();
     ES2PANDA_ASSERT(arrayType->TypeArguments().size() == 1U);
 
-<<<<<<< HEAD
-    Substitution *substitution = NewSubstitution();
-    EmplaceSubstituted(substitution, arrayType->TypeArguments()[0]->AsETSTypeParameter()->GetOriginal(),
-                       MaybeBoxType(element));
-    return arrayType->Substitute(Relation(), substitution);
-=======
     auto substitution = Substitution {};
     EmplaceSubstituted(&substitution, arrayType->TypeArguments()[0]->AsETSTypeParameter()->GetOriginal(),
                        MaybeBoxType(element));
     return arrayType->Substitute(Relation(), &substitution);
->>>>>>> 6d813986
 }
 
 ETSArrayType *ETSChecker::CreateETSArrayType(Type *elementType, bool isCachePolluting)
@@ -213,17 +164,12 @@
     if (newConstituentTypes.size() == 1) {
         return newConstituentTypes[0];
     }
-<<<<<<< HEAD
-
-    return ProgramAllocator()->New<ETSUnionType>(this, std::move(newConstituentTypes));
-=======
     auto *un = ProgramAllocator()->New<ETSUnionType>(this, std::move(newConstituentTypes));
     auto ut = un->GetAssemblerType().Mutf8();
     if (std::count_if(ut.begin(), ut.end(), [](char c) { return c == ','; }) > 0) {
         unionAssemblerTypes_.insert(un->GetAssemblerType());
     }
     return un;
->>>>>>> 6d813986
 }
 
 ETSTypeAliasType *ETSChecker::CreateETSTypeAliasType(util::StringView name, const ir::AstNode *declNode,
@@ -240,20 +186,6 @@
 ETSFunctionType *ETSChecker::CreateETSMethodType(util::StringView name, ArenaVector<Signature *> &&signatures)
 {
     return ProgramAllocator()->New<ETSFunctionType>(this, name, std::move(signatures));
-<<<<<<< HEAD
-}
-
-ETSFunctionType *ETSChecker::CreateETSDynamicArrowType(Signature *signature, Language lang)
-{
-    return ProgramAllocator()->New<ETSDynamicFunctionType>(this, signature, lang);
-}
-
-ETSFunctionType *ETSChecker::CreateETSDynamicMethodType(util::StringView name, ArenaVector<Signature *> &&signatures,
-                                                        Language lang)
-{
-    return ProgramAllocator()->New<ETSDynamicFunctionType>(this, name, std::move(signatures), lang);
-=======
->>>>>>> 6d813986
 }
 
 static SignatureFlags ConvertToSignatureFlags(ir::ModifierFlags inModifiers, ir::ScriptFunctionFlags inFunctionFlags)
@@ -395,11 +327,8 @@
             setType(GlobalTypeId::ETS_ARRAY, programAllocator->New<ETSResizableArrayType>(programAllocator, arrayObj));
             return arrayObj;
         }
-<<<<<<< HEAD
-=======
         case GlobalTypeId::ETS_READONLY_ARRAY:
             return setType(globalId, create(ETSObjectFlags::BUILTIN_READONLY_ARRAY))->AsETSObjectType();
->>>>>>> 6d813986
         case GlobalTypeId::ETS_BOOLEAN_BUILTIN:
             return create(ETSObjectFlags::BUILTIN_BOOLEAN);
         case GlobalTypeId::ETS_BYTE_BUILTIN:
@@ -439,27 +368,6 @@
     ETSObjectType *objectType = nullptr;
     if (declNode->IsClassDefinition() && (declNode->AsClassDefinition()->IsEnumTransformed())) {
         if (declNode->AsClassDefinition()->IsIntEnumTransformed()) {
-<<<<<<< HEAD
-            return ProgramAllocator()->New<ETSIntEnumType>(ProgramAllocator(), name, internalName, declNode,
-                                                           Relation());
-        }
-        ES2PANDA_ASSERT(declNode->AsClassDefinition()->IsStringEnumTransformed());
-        return ProgramAllocator()->New<ETSStringEnumType>(ProgramAllocator(), name, internalName, declNode, Relation());
-    }
-
-    if (internalName == compiler::Signatures::BUILTIN_ARRAY) {
-        return ProgramAllocator()->New<ETSResizableArrayType>(ProgramAllocator(), name,
-                                                              std::make_tuple(declNode, flags, Relation()));
-    }
-
-    if (auto [lang, hasDecl] = CheckForDynamicLang(declNode, internalName); lang.IsDynamic()) {
-        return ProgramAllocator()->New<ETSDynamicType>(ProgramAllocator(), std::make_tuple(name, internalName, lang),
-                                                       std::make_tuple(declNode, flags, Relation()), hasDecl);
-    }
-
-    return ProgramAllocator()->New<ETSObjectType>(ProgramAllocator(), name, internalName,
-                                                  std::make_tuple(declNode, flags, Relation()));
-=======
             objectType =
                 ProgramAllocator()->New<ETSIntEnumType>(ProgramAllocator(), name, internalName, declNode, Relation());
         } else {
@@ -475,7 +383,6 @@
                                                             std::make_tuple(declNode, flags, Relation()));
     }
     return objectType;
->>>>>>> 6d813986
 }
 
 std::tuple<util::StringView, SignatureInfo *> ETSChecker::CreateBuiltinArraySignatureInfo(const ETSArrayType *arrayType,
@@ -533,15 +440,9 @@
     ETSObjectType *const promiseType = GlobalBuiltinPromiseType();
     ES2PANDA_ASSERT(promiseType->TypeArguments().size() == 1U);
 
-<<<<<<< HEAD
-    Substitution *substitution = NewSubstitution();
-    ES2PANDA_ASSERT(promiseType != nullptr);
-    EmplaceSubstituted(substitution, promiseType->TypeArguments()[0]->AsETSTypeParameter()->GetOriginal(), type);
-=======
     auto substitution = Substitution {};
     ES2PANDA_ASSERT(promiseType != nullptr);
     EmplaceSubstituted(&substitution, promiseType->TypeArguments()[0]->AsETSTypeParameter()->GetOriginal(), type);
->>>>>>> 6d813986
 
     return promiseType->Substitute(Relation(), &substitution);
 }
