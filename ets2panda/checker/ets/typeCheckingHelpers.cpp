--- conflicted
+++ resolved
@@ -125,13 +125,10 @@
 Type *ETSChecker::RemoveNullType(Type *const type)
 {
     if (type->IsETSAnyType() || type->DefinitelyNotETSNullish() || type->IsETSUndefinedType()) {
-<<<<<<< HEAD
-=======
         return type;
     }
 
     if (type->IsETSPartialTypeParameter()) {
->>>>>>> 6d813986
         return type;
     }
 
@@ -199,14 +196,11 @@
         return {type, type};
     }
 
-<<<<<<< HEAD
-=======
     if (type->IsETSPartialTypeParameter()) {
         return {GetGlobalTypesHolder()->GlobalETSNeverType(),
                 ProgramAllocator()->New<ETSNonNullishType>(type->AsETSPartialTypeParameter()->GetUnderlying())};
     }
 
->>>>>>> 6d813986
     if (type->IsETSTypeParameter()) {
         return {GetGlobalTypesHolder()->GlobalETSUnionUndefinedNull(),
                 ProgramAllocator()->New<ETSNonNullishType>(type->AsETSTypeParameter())};
@@ -391,11 +385,7 @@
         TypeFlag::ETS_TYPE_PARAMETER | TypeFlag::WILDCARD | TypeFlag::ETS_NONNULLISH |
         TypeFlag::ETS_REQUIRED_TYPE_PARAMETER | TypeFlag::ETS_ANY | TypeFlag::ETS_NEVER | TypeFlag::ETS_UNION |
         TypeFlag::ETS_ARRAY | TypeFlag::FUNCTION | TypeFlag::ETS_PARTIAL_TYPE_PARAMETER | TypeFlag::ETS_TUPLE |
-<<<<<<< HEAD
-        TypeFlag::ETS_ENUM | TypeFlag::ETS_READONLY;
-=======
         TypeFlag::ETS_ENUM | TypeFlag::ETS_READONLY | TypeFlag::GRADUAL_TYPE;
->>>>>>> 6d813986
 
     // Issues
     if (type->IsETSVoidType()) {  // NOTE(vpukhov): #19701 void refactoring
@@ -404,12 +394,6 @@
     if (type->IsETSTypeAliasType()) {  // NOTE(vpukhov): #20561
         return true;
     }
-<<<<<<< HEAD
-    if (type->IsNeverType()) {  // NOTE(vpukhov): #20562 We use ets/never and ts/never simultaneously
-        ES2PANDA_UNREACHABLE();
-    }
-=======
->>>>>>> 6d813986
     return type->HasTypeFlag(ETS_SANE_REFERENCE_TYPE);
 }
 
@@ -511,14 +495,6 @@
     if (propType->FindSetter()->Params().empty()) {
         var->SetTsType(GlobalTypeError());
         return GlobalTypeError();
-<<<<<<< HEAD
-    }
-
-    if (propType->FindSetter()->Params().empty()) {
-        var->SetTsType(GlobalTypeError());
-        return GlobalTypeError();
-=======
->>>>>>> 6d813986
     }
 
     return propType->FindSetter()->Params()[0]->TsType();
@@ -675,18 +651,6 @@
         return var->TsType();
     }
 
-<<<<<<< HEAD
-    // NOTE: kbaladurin. forbid usage of imported entities as types without declarations
-    if (VarBinder()->AsETSBinder()->IsDynamicModuleVariable(var)) {
-        auto *importData = VarBinder()->AsETSBinder()->DynamicImportDataForVar(var);
-        ES2PANDA_ASSERT(importData != nullptr);
-        if (importData->import->IsPureDynamic()) {
-            return GlobalBuiltinDynamicType(importData->import->Language());
-        }
-    }
-
-=======
->>>>>>> 6d813986
     checker::SavedCheckerContext savedContext(this, CheckerStatus::NO_OPTS);
     checker::ScopeContext scopeCtx(this, var->GetScope());
     IterateInVariableContext(var);
@@ -790,12 +754,6 @@
     const auto &types = etsUnionType->ConstituentTypes();
     ArenaVector<checker::Type *> apparentTypes {ProgramAllocator()->Adapter()};
     const auto *prop = memberExpression->Property();
-<<<<<<< HEAD
-    if (!prop->IsIdentifier() && !prop->IsStringLiteral()) {
-        return GlobalTypeError();
-    }
-    const auto &propertyName = prop->IsIdentifier() ? prop->AsIdentifier()->Name() : prop->AsStringLiteral()->Str();
-=======
     util::StringView propertyName;
     if (prop->IsIdentifier()) {
         propertyName = prop->AsIdentifier()->Name();
@@ -805,7 +763,6 @@
         return GlobalTypeError();
     }
 
->>>>>>> 6d813986
     for (auto *type : types) {
         auto searchFlags = PropertySearchFlags::SEARCH_FIELD | PropertySearchFlags::SEARCH_METHOD |
                            PropertySearchFlags::SEARCH_IN_BASE;
@@ -1148,13 +1105,6 @@
         return;
     }
     if (returnTypeAnnotation->IsETSTypeReference() &&
-<<<<<<< HEAD
-        IsFixedArray(returnTypeAnnotation->AsETSTypeReference()->Part()) &&
-        returnTypeAnnotation->AsETSTypeReference()->Part()->TypeParams() != nullptr) {
-        auto elementType = returnTypeAnnotation->AsETSTypeReference()->Part()->TypeParams()->Params()[0];
-        if (CheckAndLogInvalidThisUsage(elementType, diagnostic::NOT_ALLOWED_THIS_IN_ARRAY_TYPE)) {
-            return;
-=======
         IsFixedArray(returnTypeAnnotation->AsETSTypeReference()->Part())) {
         if (returnTypeAnnotation->AsETSTypeReference()->Part()->TypeParams() != nullptr) {
             auto elementType = returnTypeAnnotation->AsETSTypeReference()->Part()->TypeParams()->Params()[0];
@@ -1162,7 +1112,6 @@
                 return;
             }
             ValidateThisUsage(elementType);
->>>>>>> 6d813986
         }
         return;
     }
@@ -1332,36 +1281,12 @@
     if (annoDecl->Properties().size() > 1) {
         LogError(diagnostic::ANNOT_MULTIPLE_FIELD, {st->GetBaseName()->Name()}, st->Start());
     }
-<<<<<<< HEAD
-    auto singleField = annoDecl->Properties().at(0)->AsClassProperty();
-    // SUPPRESS_CSA_NEXTLINE(alpha.core.AllocatorETSCheckerHint)
-    auto clone = singleField->TypeAnnotation()->Clone(ProgramAllocator(), param);
-    param->SetTypeAnnotation(clone);
-=======
-
->>>>>>> 6d813986
+
     ScopeContext scopeCtx(this, st->Scope());
     param->Check(this);
     CheckAnnotationPropertyType(param);
 }
 
-<<<<<<< HEAD
-void ETSChecker::ProcessRequiredFields(ArenaUnorderedMap<util::StringView, ir::ClassProperty *> &fieldMap,
-                                       ir::AnnotationUsage *st, ETSChecker *checker) const
-{
-    for (const auto &entry : fieldMap) {
-        if (entry.second->Value() == nullptr) {
-            checker->LogError(diagnostic::ANNOT_FIELD_NO_VAL, {entry.first}, st->Start());
-            continue;
-        }
-        // SUPPRESS_CSA_NEXTLINE(alpha.core.AllocatorETSCheckerHint)
-        auto *clone = entry.second->Clone(checker->ProgramAllocator(), st);
-        st->AddProperty(clone);
-    }
-}
-
-=======
->>>>>>> 6d813986
 void ETSChecker::CheckMultiplePropertiesAnnotation(ir::AnnotationUsage *st, util::StringView const &baseName,
                                                    ArenaUnorderedMap<util::StringView, ir::ClassProperty *> &fieldMap)
 {
@@ -1372,22 +1297,9 @@
         auto result = fieldMap.find(id->Name());
         if (result == fieldMap.end()) {
             LogError(diagnostic::ANNOT_PROP_UNDEFINED, {id->Name(), baseName}, param->Start());
-<<<<<<< HEAD
             continue;
         }
 
-        if (result->second == nullptr || result->second->TypeAnnotation() == nullptr) {
-            continue;
-        }
-
-        // SUPPRESS_CSA_NEXTLINE(alpha.core.AllocatorETSCheckerHint)
-        auto clone = result->second->TypeAnnotation()->Clone(ProgramAllocator(), param);
-        param->SetTypeAnnotation(clone);
-=======
-            continue;
-        }
-
->>>>>>> 6d813986
         ScopeContext scopeCtx(this, st->Scope());
         param->Check(this);
         CheckAnnotationPropertyType(param);
@@ -1536,13 +1448,6 @@
     if (!relation->IsTrue() && relation->ApplyWidening()) {
         relation->GetChecker()->AsETSChecker()->CheckUnboxedTypeWidenable(relation, target, unboxedSourceType);
     }
-<<<<<<< HEAD
-    if (!relation->OnlyCheckBoxingUnboxing()) {
-        relation->GetNode()->AddBoxingUnboxingFlags(
-            relation->GetChecker()->AsETSChecker()->GetUnboxingFlag(unboxedSourceType));
-    }
-=======
->>>>>>> 6d813986
 }
 
 // #22952: optional arrow leftovers
@@ -1553,12 +1458,7 @@
     if (typeAnn == nullptr) {
         return false;
     }
-<<<<<<< HEAD
-    if (typeAnn->IsETSTypeReference() && !typeAnn->AsETSTypeReference()->TsType()->IsETSArrayType() &&
-        !typeAnn->AsETSTypeReference()->TsType()->IsETSAnyType()) {
-=======
     if (typeAnn->IsETSTypeReference() && !typeAnn->AsETSTypeReference()->TsType()->IsETSArrayType()) {
->>>>>>> 6d813986
         typeAnn = util::Helpers::DerefETSTypeReference(typeAnn);
     }
 
@@ -1678,13 +1578,9 @@
     auto arrowFuncExpr = argument->AsArrowFunctionExpression();
     bool typeValid = true;
     ir::ScriptFunction *const lambda = arrowFuncExpr->Function();
-<<<<<<< HEAD
-    if (!NeedTypeInference(lambda)) {
-=======
     // Note: (Issue27688) if lambda is trailing lambda transferred, it must be in recheck.
     // its type was cleared before the check, so here we need recheck it.
     if (!NeedTypeInference(lambda) && !lambda->IsTrailingLambda()) {
->>>>>>> 6d813986
         return typeValid;
     }
 
@@ -1716,7 +1612,6 @@
     }
 
     typeValid &= rc;
-<<<<<<< HEAD
 
     return typeValid;
 }
@@ -1725,13 +1620,7 @@
 {
     if (arguments.empty() || signature->GetSignatureInfo()->params.empty()) {
         return false;
-=======
-
-    return typeValid;
-}
-
-bool ETSChecker::TrailingLambdaTypeInference(Signature *signature, const ArenaVector<ir::Expression *> &arguments)
-{
+    }
     ES2PANDA_ASSERT(arguments.back()->IsArrowFunctionExpression());
     const size_t lastParamPos = signature->GetSignatureInfo()->params.size() - 1;
     const size_t lastArgPos = arguments.size() - 1;
@@ -1755,36 +1644,8 @@
         // SUPPRESS_CSA_NEXTLINE(alpha.core.AllocatorETSCheckerHint)
         const bool valid = ResolveLambdaArgumentType(signature, argument, idx, idx, inferenceFlags);
         typeConsistent &= valid;
->>>>>>> 6d813986
-    }
-    ES2PANDA_ASSERT(arguments.back()->IsArrowFunctionExpression());
-    const size_t lastParamPos = signature->GetSignatureInfo()->params.size() - 1;
-    const size_t lastArgPos = arguments.size() - 1;
-    // SUPPRESS_CSA_NEXTLINE(alpha.core.AllocatorETSCheckerHint)
-    return ResolveLambdaArgumentType(signature, arguments.back(), lastParamPos, lastArgPos, TypeRelationFlag::NONE);
-}
-
-<<<<<<< HEAD
-bool ETSChecker::TypeInference(Signature *signature, const ArenaVector<ir::Expression *> &arguments,
-                               TypeRelationFlag inferenceFlags)
-{
-    bool typeConsistent = true;
-    auto const argumentCount = arguments.size();
-    auto const minArity = std::min(signature->ArgCount(), argumentCount);
-
-    for (size_t idx = 0U; idx < minArity; ++idx) {
-        auto const &argument = arguments[idx];
-
-        if (idx == argumentCount - 1 && (inferenceFlags & TypeRelationFlag::NO_CHECK_TRAILING_LAMBDA) != 0) {
-            continue;
-        }
-        // SUPPRESS_CSA_NEXTLINE(alpha.core.AllocatorETSCheckerHint)
-        const bool valid = ResolveLambdaArgumentType(signature, argument, idx, idx, inferenceFlags);
-        typeConsistent &= valid;
-    }
-
-=======
->>>>>>> 6d813986
+    }
+
     return typeConsistent;
 }
 
@@ -1831,8 +1692,6 @@
     }
 }
 
-<<<<<<< HEAD
-=======
 static bool CheckAccessModifierForOverloadDeclaration(ETSChecker *const checker,
                                                       const ir::ModifierFlags &overLoadAliasFlags,
                                                       const ir::ModifierFlags &overloadedMethodFlags,
@@ -2030,5 +1889,4 @@
     }
 }
 
->>>>>>> 6d813986
 }  // namespace ark::es2panda::checker