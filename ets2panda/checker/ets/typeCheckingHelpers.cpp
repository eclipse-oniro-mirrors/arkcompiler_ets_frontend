--- conflicted
+++ resolved
@@ -688,16 +688,11 @@
 Type *ETSChecker::GuaranteedTypeForUnionFieldAccess(ir::MemberExpression *memberExpression, ETSUnionType *etsUnionType)
 {
     const auto &types = etsUnionType->ConstituentTypes();
-<<<<<<< HEAD
     ArenaVector<checker::Type *> apparentTypes {ProgramAllocator()->Adapter()};
-    const auto *prop = memberExpression->Property();
-=======
-    ArenaVector<checker::Type *> apparentTypes {Allocator()->Adapter()};
     const auto *prop = memberExpression->Property();
     if (!prop->IsIdentifier() && !prop->IsStringLiteral()) {
         return GlobalTypeError();
     }
->>>>>>> b27840fc
     const auto &propertyName = prop->IsIdentifier() ? prop->AsIdentifier()->Name() : prop->AsStringLiteral()->Str();
     for (auto *type : types) {
         auto searchFlags = PropertySearchFlags::SEARCH_FIELD | PropertySearchFlags::SEARCH_METHOD |
