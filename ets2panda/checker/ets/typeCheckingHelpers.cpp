/**
 * Copyright (c) 2021-2025 Huawei Device Co., Ltd.
 * Licensed under the Apache License, Version 2.0 (the "License");
 * you may not use this file except in compliance with the License.
 * You may obtain a copy of the License at
 *
 * http://www.apache.org/licenses/LICENSE-2.0
 *
 * Unless required by applicable law or agreed to in writing, software
 * distributed under the License is distributed on an "AS IS" BASIS,
 * WITHOUT WARRANTIES OR CONDITIONS OF ANY KIND, either express or implied.
 * See the License for the specific language governing permissions and
 * limitations under the License.
 */

#include "checker/checker.h"
#include "checker/ets/narrowingWideningConverter.h"
#include "checker/types/globalTypesHolder.h"
#include "checker/types/ets/etsObjectType.h"
#include "checker/types/ets/etsPartialTypeParameter.h"
#include "ir/base/catchClause.h"
#include "ir/base/scriptFunction.h"
#include "ir/base/classProperty.h"
#include "ir/base/methodDefinition.h"
#include "ir/statements/variableDeclarator.h"
#include "ir/statements/switchCaseStatement.h"
#include "ir/expressions/identifier.h"
#include "ir/expressions/callExpression.h"
#include "ir/expressions/memberExpression.h"
#include "ir/expressions/arrowFunctionExpression.h"
#include "ir/statements/labelledStatement.h"
#include "ir/statements/tryStatement.h"
#include "ir/ets/etsNewClassInstanceExpression.h"
#include "ir/ets/etsParameterExpression.h"
#include "ir/ts/tsTypeAliasDeclaration.h"
#include "ir/ts/tsEnumMember.h"
#include "ir/ts/tsTypeParameter.h"
#include "ir/ets/etsUnionType.h"
#include "ir/ets/etsTuple.h"
#include "varbinder/declaration.h"
#include "checker/ETSchecker.h"
#include "varbinder/ETSBinder.h"
#include "checker/ets/typeRelationContext.h"
#include "checker/ets/boxingConverter.h"
#include "checker/ets/unboxingConverter.h"
#include "util/helpers.h"
#include "generated/diagnostic.h"

namespace ark::es2panda::checker {

void ETSChecker::CheckTruthinessOfType(ir::Expression *expr)
{
    auto const testType = expr->Check(this);
    auto *const conditionType = MaybeUnboxConditionalInRelation(testType);

    expr->SetTsType(conditionType);

    if (conditionType == nullptr || (!conditionType->IsTypeError() && !conditionType->IsConditionalExprType())) {
        LogError(diagnostic::NOT_COND_TYPE, {}, expr->Start());
        return;
    }

    if (conditionType->IsETSVoidType()) {
        LogError(diagnostic::VOID_IN_LOGIC, {}, expr->Start());
        return;
    }

    if (conditionType->IsETSPrimitiveType()) {
        FlagExpressionWithUnboxing(testType, conditionType, expr);
    }

    // For T_S compatibility
    if (conditionType->IsETSEnumType()) {
        expr->AddAstNodeFlags(ir::AstNodeFlags::GENERATE_VALUE_OF);
    }
}

bool ETSChecker::CheckNonNullish(ir::Expression const *expr)
{
    if (!expr->TsType()->PossiblyETSNullish()) {
        return true;
    }

    if (HasStatus(checker::CheckerStatus::IN_EXTENSION_ACCESSOR_CHECK)) {
        return false;
    }

    LogError(diagnostic::POSSIBLY_NULLISH, {}, expr->Start());
    return false;
}

Type *ETSChecker::GetNonNullishType(Type *type)
{
    if (type->DefinitelyNotETSNullish()) {
        return type;
    }
    if (type->IsETSTypeParameter()) {
        return ProgramAllocator()->New<ETSNonNullishType>(type->AsETSTypeParameter());
    }
    if (type->IsETSPartialTypeParameter()) {
        return type->AsETSPartialTypeParameter()->GetUnderlying();
    }
    if (type->IsETSNullType() || type->IsETSUndefinedType()) {
        return GetGlobalTypesHolder()->GlobalETSNeverType();
    }

    ArenaVector<Type *> copied(ProgramAllocator()->Adapter());
    for (auto const &t : type->AsETSUnionType()->ConstituentTypes()) {
        if (t->IsETSNullType() || t->IsETSUndefinedType()) {
            continue;
        }
        copied.push_back(GetNonNullishType(t));
    }
    return copied.empty() ? GetGlobalTypesHolder()->GlobalETSNeverType() : CreateETSUnionType(std::move(copied));
}

Type *ETSChecker::RemoveNullType(Type *const type)
{
    if (type->DefinitelyNotETSNullish() || type->IsETSUndefinedType()) {
        return type;
    }

    if (type->IsETSTypeParameter()) {
        // Strict equality produces incorrect NonNullish types #21526
        return type;
    }

    if (type->IsETSNullType()) {
        return GetGlobalTypesHolder()->GlobalETSNeverType();
    }

    ES2PANDA_ASSERT(type->IsETSUnionType());
    ArenaVector<Type *> copiedTypes(ProgramAllocator()->Adapter());

    for (auto *constituentType : type->AsETSUnionType()->ConstituentTypes()) {
        if (!constituentType->IsETSNullType()) {
            copiedTypes.push_back(RemoveNullType(constituentType));
        }
    }

    return copiedTypes.empty() ? GetGlobalTypesHolder()->GlobalETSNeverType()
                               : CreateETSUnionType(std::move(copiedTypes));
}

Type *ETSChecker::RemoveUndefinedType(Type *const type)
{
    if (type->DefinitelyNotETSNullish() || type->IsETSNullType()) {
        return type;
    }

    if (type->IsETSTypeParameter()) {
        // Strict equality produces incorrect NonNullish types #21526
        return type;
    }

    if (type->IsETSUndefinedType()) {
        return GetGlobalTypesHolder()->GlobalETSNeverType();
    }

    ES2PANDA_ASSERT(type->IsETSUnionType());
    ArenaVector<Type *> copiedTypes(ProgramAllocator()->Adapter());

    for (auto *constituentType : type->AsETSUnionType()->ConstituentTypes()) {
        if (!constituentType->IsETSUndefinedType()) {
            copiedTypes.push_back(RemoveUndefinedType(constituentType));
        }
    }

    return copiedTypes.empty() ? GetGlobalTypesHolder()->GlobalETSNeverType()
                               : CreateETSUnionType(std::move(copiedTypes));
}

std::pair<Type *, Type *> ETSChecker::RemoveNullishTypes(Type *type)
{
    if (type->DefinitelyNotETSNullish()) {
        return {GetGlobalTypesHolder()->GlobalETSNeverType(), type};
    }

    if (type->IsETSTypeParameter()) {
        return {GetGlobalTypesHolder()->GlobalETSNullishType(),
                ProgramAllocator()->New<ETSNonNullishType>(type->AsETSTypeParameter())};
    }

    if (type->IsETSUndefinedType() || type->IsETSNullType()) {
        return {type, GetGlobalTypesHolder()->GlobalETSNeverType()};
    }

    ES2PANDA_ASSERT(type->IsETSUnionType());
    ArenaVector<Type *> nullishTypes(ProgramAllocator()->Adapter());
    ArenaVector<Type *> notNullishTypes(ProgramAllocator()->Adapter());

    for (auto *constituentType : type->AsETSUnionType()->ConstituentTypes()) {
        if (constituentType->IsETSUndefinedType() || constituentType->IsETSNullType()) {
            nullishTypes.push_back(constituentType);
        } else {
            notNullishTypes.push_back(
                !constituentType->IsETSTypeParameter()
                    ? constituentType
                    : ProgramAllocator()->New<ETSNonNullishType>(constituentType->AsETSTypeParameter()));
        }
    }

    Type *nullishType = nullishTypes.empty() ? GetGlobalTypesHolder()->GlobalETSNeverType()
                                             : CreateETSUnionType(std::move(nullishTypes));
    Type *notNullishType = notNullishTypes.empty() ? GetGlobalTypesHolder()->GlobalETSNeverType()
                                                   : CreateETSUnionType(std::move(notNullishTypes));
    return {nullishType, notNullishType};
}

// NOTE(vpukhov): can be implemented with relation if etscompiler will support it
template <typename Pred, typename Trv>
static bool MatchConstituentOrConstraint(const Type *type, Pred const &pred, Trv const &trv)
{
    auto const traverse = [&pred, &trv](const Type *ttype) {
        return MatchConstituentOrConstraint<Pred, Trv>(ttype, pred, trv);
    };
    if (pred(type)) {
        return true;
    }
    if (!trv(type)) {
        return false;
    }
    if (type->IsETSUnionType()) {
        for (auto const &ctype : type->AsETSUnionType()->ConstituentTypes()) {
            if (traverse(ctype)) {
                return true;
            }
        }
        return false;
    }
    if (type->IsETSTypeParameter()) {
        return traverse(type->AsETSTypeParameter()->GetConstraintType());
    }
    if (type->IsETSNonNullishType()) {
        auto tparam = type->AsETSNonNullishType()->GetUnderlying();
        return traverse(tparam->GetConstraintType());
    }
    if (type->IsETSPartialTypeParameter()) {
        auto tparam = type->AsETSPartialTypeParameter()->GetUnderlying();
        return traverse(tparam->GetConstraintType());
    }
    return false;
}

template <typename Pred>
static bool MatchConstituentOrConstraint(const Type *type, Pred const &pred)
{
    return MatchConstituentOrConstraint(type, pred, []([[maybe_unused]] const Type *t) { return true; });
}

bool Type::PossiblyETSNull() const
{
    return MatchConstituentOrConstraint(
        this, [](const Type *t) { return t->IsETSNullType(); },
        [](const Type *t) { return !t->IsETSNonNullishType(); });
}

bool Type::PossiblyETSUndefined() const
{
    return MatchConstituentOrConstraint(
        this, [](const Type *t) { return t->IsETSUndefinedType(); },
        [](const Type *t) { return !t->IsETSNonNullishType(); });
}

bool Type::PossiblyETSNullish() const
{
    return MatchConstituentOrConstraint(
        this, [](const Type *t) { return t->IsETSNullType() || t->IsETSUndefinedType(); },
        [](const Type *t) { return !t->IsETSNonNullishType(); });
}

bool Type::DefinitelyETSNullish() const
{
    return !MatchConstituentOrConstraint(
        this,
        [](const Type *t) {
            return !(t->IsTypeParameter() || t->IsETSUnionType() || t->IsETSNullType() || t->IsETSUndefinedType());
        },
        [](const Type *t) { return !t->IsETSNonNullishType(); });
}

bool Type::DefinitelyNotETSNullish() const
{
    return !PossiblyETSNullish();
}

bool Type::PossiblyETSString() const
{
    return MatchConstituentOrConstraint(this, [](const Type *t) {
        return t->IsETSStringType() || (t->IsETSObjectType() && t->AsETSObjectType()->IsGlobalETSObjectType());
    });
}

static bool IsValueTypedObjectType(ETSObjectType const *t)
{
<<<<<<< HEAD
    return t->IsGlobalETSObjectType() || t->HasObjectFlag(ETSObjectFlags::VALUE_TYPED) ||
           t->HasObjectFlag(ETSObjectFlags::ENUM_OBJECT);
=======
    ETSObjectFlags flags = ETSObjectFlags::FUNCTIONAL_REFERENCE | ETSObjectFlags::VALUE_TYPED |
                           ETSObjectFlags::ENUM_OBJECT | ETSObjectFlags::FUNCTIONAL;
    return t->IsGlobalETSObjectType() || t->HasObjectFlag(flags);
>>>>>>> 58c46612
}

bool Type::PossiblyETSValueTyped() const
{
    return MatchConstituentOrConstraint(this,
                                        [](const Type *t) { return t->IsETSNullType() || t->IsETSUndefinedType(); }) ||
           PossiblyETSValueTypedExceptNullish();
}

bool Type::PossiblyETSValueTypedExceptNullish() const
{
    return MatchConstituentOrConstraint(this, [](const Type *t) {
        return t->IsETSFunctionType() || (t->IsETSObjectType() && IsValueTypedObjectType(t->AsETSObjectType()));
    });
}

bool Type::IsETSArrowType() const
{
    // Arrow types (in form `(p: A) => B`) will be isolated from Methods
    return IsETSFunctionType() && !IsETSMethodType();
}

bool Type::IsETSMethodType() const
{
    return HasTypeFlag(TypeFlag::ETS_METHOD);
}

[[maybe_unused]] static bool IsSaneETSReferenceType(Type const *type)
{
    static constexpr TypeFlag ETS_SANE_REFERENCE_TYPE =
        TypeFlag::TYPE_ERROR | TypeFlag::ETS_NULL | TypeFlag::ETS_UNDEFINED | TypeFlag::ETS_OBJECT |
        TypeFlag::ETS_TYPE_PARAMETER | TypeFlag::WILDCARD | TypeFlag::ETS_NONNULLISH |
        TypeFlag::ETS_REQUIRED_TYPE_PARAMETER | TypeFlag::ETS_NEVER | TypeFlag::ETS_UNION | TypeFlag::ETS_ARRAY |
        TypeFlag::FUNCTION | TypeFlag::ETS_PARTIAL_TYPE_PARAMETER | TypeFlag::ETS_TUPLE | TypeFlag::ETS_ENUM |
        TypeFlag::ETS_READONLY;

    // Issues
    if (type->IsETSVoidType()) {  // NOTE(vpukhov): #19701 void refactoring
        return true;
    }
    if (type->IsETSTypeAliasType()) {  // NOTE(vpukhov): #20561
        return true;
    }
    if (type->IsNeverType()) {  // NOTE(vpukhov): #20562 We use ets/never and ts/never simultaneously
        return true;
    }
    return type->HasTypeFlag(ETS_SANE_REFERENCE_TYPE);
}

bool Type::IsETSPrimitiveType() const
{
    static constexpr TypeFlag ETS_PRIMITIVE = TypeFlag::ETS_NUMERIC | TypeFlag::CHAR | TypeFlag::ETS_BOOLEAN;

    // Do not modify
    ES2PANDA_ASSERT(!HasTypeFlag(ETS_PRIMITIVE) == IsSaneETSReferenceType(this));
    return HasTypeFlag(ETS_PRIMITIVE);
}

bool Type::IsETSPrimitiveOrEnumType() const
{
    return IsETSPrimitiveType() || IsETSEnumType();
}

bool Type::IsETSReferenceType() const
{
    // Do not modify
    return !IsETSPrimitiveType();
}

bool Type::IsETSUnboxableObject() const
{
    return IsETSObjectType() && AsETSObjectType()->HasObjectFlag(ETSObjectFlags::UNBOXABLE_TYPE);
}

bool ETSChecker::IsConstantExpression(ir::Expression *expr, Type *type)
{
    return (type->HasTypeFlag(TypeFlag::CONSTANT) && (expr->IsIdentifier() || expr->IsMemberExpression()));
}

Type *ETSChecker::GetNonConstantType(Type *type)
{
    if (type->IsETSStringType()) {
        return GlobalBuiltinETSStringType();
    }

    if (type->IsETSBigIntType()) {
        return GlobalETSBigIntType();
    }

    if (type->IsETSUnionType()) {
        return CreateETSUnionType(ETSUnionType::GetNonConstantTypes(this, type->AsETSUnionType()->ConstituentTypes()));
    }

    if (!type->IsETSPrimitiveType()) {
        return type;
    }

    if (type->HasTypeFlag(TypeFlag::LONG)) {
        return GlobalLongType();
    }

    if (type->HasTypeFlag(TypeFlag::BYTE)) {
        return GlobalByteType();
    }

    if (type->HasTypeFlag(TypeFlag::SHORT)) {
        return GlobalShortType();
    }

    if (type->HasTypeFlag(TypeFlag::CHAR)) {
        return GlobalCharType();
    }

    if (type->HasTypeFlag(TypeFlag::INT)) {
        return GlobalIntType();
    }

    if (type->HasTypeFlag(TypeFlag::FLOAT)) {
        return GlobalFloatType();
    }

    if (type->HasTypeFlag(TypeFlag::DOUBLE)) {
        return GlobalDoubleType();
    }

    if (type->IsETSBooleanType()) {
        return GlobalETSBooleanType();
    }
    return type;
}

Type *ETSChecker::GetTypeOfSetterGetter(varbinder::Variable *const var)
{
    auto *propType = var->TsType()->AsETSFunctionType();
    if (propType->HasTypeFlag(checker::TypeFlag::GETTER)) {
        return propType->FindGetter()->ReturnType();
    }

    return propType->FindSetter()->Params()[0]->TsType();
}

void ETSChecker::IterateInVariableContext(varbinder::Variable *const var)
{
    // Before computing the given variables type, we have to make a new checker context frame so that the checking is
    // done in the proper context, and have to enter the scope where the given variable is declared, so reference
    // resolution works properly
    auto *iter = var->Declaration()->Node()->Parent();
    while (iter != nullptr) {
        if (iter->IsMethodDefinition()) {
            auto *methodDef = iter->AsMethodDefinition();
            ES2PANDA_ASSERT(methodDef->TsType());
            Context().SetContainingSignature(methodDef->Function()->Signature());
        } else if (iter->IsClassDefinition()) {
            auto *classDef = iter->AsClassDefinition();
            Type *containingClass {};

            if (classDef->TsType() == nullptr) {
                containingClass = BuildBasicClassProperties(classDef);
                ResolveDeclaredMembersOfObject(containingClass->AsETSObjectType());
            } else {
                containingClass = classDef->TsType()->AsETSObjectType();
            }

            ES2PANDA_ASSERT(classDef->TsType());
            if (!containingClass->IsTypeError()) {
                Context().SetContainingClass(containingClass->AsETSObjectType());
            }
        }

        iter = iter->Parent();
    }
}

static Type *GetTypeFromVarLikeVariableDeclaration(ETSChecker *checker, varbinder::Variable *const var)
{
    if (var->TsType() != nullptr) {
        return var->TsType();
    }

    auto *declNode = var->Declaration()->Node();
    if (var->Declaration()->Node()->IsIdentifier()) {
        declNode = declNode->Parent();
    }
    TypeStackElement tse(
        checker, var->Declaration(),
        // OHOS CC thinks initializer lists are statement blocks...
        // CC-OFFNXT(G.FMT.03-CPP) project code style
        {{diagnostic::CIRCULAR_DEPENDENCY, util::DiagnosticMessageParams {var->Declaration()->Name()}}},
        declNode->Start());
    if (tse.HasTypeError()) {
        var->SetTsType(checker->GlobalTypeError());
        return checker->GlobalTypeError();
    }
    return declNode->Check(checker);
}

Type *ETSChecker::GetTypeFromVariableDeclaration(varbinder::Variable *const var)
{
    Type *variableType = nullptr;

    switch (var->Declaration()->Type()) {
        case varbinder::DeclType::CLASS: {
            auto *classDef = var->Declaration()->Node()->AsClassDefinition();
            BuildBasicClassProperties(classDef);
            variableType = classDef->TsType();
            break;
        }
        case varbinder::DeclType::CONST:
            [[fallthrough]];
        case varbinder::DeclType::READONLY:
            [[fallthrough]];
        case varbinder::DeclType::LET:
            [[fallthrough]];
        case varbinder::DeclType::VAR: {
            variableType = GetTypeFromVarLikeVariableDeclaration(this, var);
            break;
        }

        case varbinder::DeclType::FUNC:
            [[fallthrough]];
        case varbinder::DeclType::IMPORT:
            variableType = var->Declaration()->Node()->Check(this);
            break;

        case varbinder::DeclType::TYPE_ALIAS:
            variableType = GetTypeFromTypeAliasReference(var);
            break;

        case varbinder::DeclType::INTERFACE:
            variableType = BuildBasicInterfaceProperties(var->Declaration()->Node()->AsTSInterfaceDeclaration());
            break;

        case varbinder::DeclType::ANNOTATIONUSAGE:
            [[fallthrough]];
        case varbinder::DeclType::ANNOTATIONDECL:
            break;

        default:
            ES2PANDA_ASSERT(IsAnyError());
            break;
    }

    return variableType != nullptr ? variableType : GlobalTypeError();
}

Type *ETSChecker::GetTypeOfVariable(varbinder::Variable *const var)
{
    if (IsVariableExtensionAccessor(var)) {
        return var->TsType();
    }

    if (IsVariableGetterSetter(var)) {
        return GetTypeOfSetterGetter(var);
    }

    if (var->TsType() != nullptr) {
        return var->TsType();
    }

    // NOTE: kbaladurin. forbid usage of imported entities as types without declarations
    if (VarBinder()->AsETSBinder()->IsDynamicModuleVariable(var)) {
        auto *importData = VarBinder()->AsETSBinder()->DynamicImportDataForVar(var);
        if (importData->import->IsPureDynamic()) {
            return GlobalBuiltinDynamicType(importData->import->Language());
        }
    }

    checker::SavedCheckerContext savedContext(this, CheckerStatus::NO_OPTS);
    checker::ScopeContext scopeCtx(this, var->GetScope());
    IterateInVariableContext(var);

    return GetTypeFromVariableDeclaration(var);
}

// Determine if unchecked cast is needed and yield guaranteed source type
Type *ETSChecker::GuaranteedTypeForUncheckedCast(Type *base, Type *substituted)
{
    // Apparent type acts as effective representation for type.
    //  For T extends SomeClass|undefined
    //  Apparent(Int|T|null) is Int|SomeClass|undefined|null
    // SUPPRESS_CSA_NEXTLINE(alpha.core.AllocatorETSCheckerHint)
    auto *appBase = GetApparentType(base);
    // SUPPRESS_CSA_NEXTLINE(alpha.core.AllocatorETSCheckerHint)
    auto *appSubst = GetApparentType(substituted);
    // Base is supertype of Substituted AND Substituted is supertype of Base
    return Relation()->IsIdenticalTo(appSubst, appBase) ? nullptr : appBase;
}

// Determine if substituted property access requires cast from erased type
Type *ETSChecker::GuaranteedTypeForUncheckedPropertyAccess(varbinder::Variable *const prop)
{
    if (IsVariableStatic(prop)) {
        return nullptr;
    }

    if (prop->TsType() != nullptr && prop->TsType()->IsTypeError()) {
        return nullptr;
    }

    if (IsVariableGetterSetter(prop)) {
        auto *method = prop->TsType()->AsETSFunctionType();
        if (!method->HasTypeFlag(checker::TypeFlag::GETTER)) {
            return nullptr;
        }
        // SUPPRESS_CSA_NEXTLINE(alpha.core.AllocatorETSCheckerHint)
        return GuaranteedTypeForUncheckedCallReturn(method->FindGetter());
    }
    // NOTE(vpukhov): mark ETSDynamicType properties
    if (prop->Declaration() == nullptr || prop->Declaration()->Node() == nullptr) {
        return nullptr;
    }

    switch (auto node = prop->Declaration()->Node(); node->Type()) {
        case ir::AstNodeType::CLASS_PROPERTY: {
            auto baseProp = node->AsClassProperty()->Id()->Variable();
            if (baseProp == prop) {
                return nullptr;
            }
            // SUPPRESS_CSA_NEXTLINE(alpha.core.AllocatorETSCheckerHint)
            return GuaranteedTypeForUncheckedCast(GetTypeOfVariable(baseProp), GetTypeOfVariable(prop));
        }
        case ir::AstNodeType::METHOD_DEFINITION:
        case ir::AstNodeType::CLASS_DEFINITION:
            return GetTypeOfVariable(prop);
        case ir::AstNodeType::TS_ENUM_DECLARATION:
            return nullptr;
        default:
            ES2PANDA_UNREACHABLE();
    }
}

// Determine if substituted method cast requires cast from erased type
Type *ETSChecker::GuaranteedTypeForUncheckedCallReturn(Signature *sig)
{
    ES2PANDA_ASSERT(sig->HasFunction());
    if (sig->HasSignatureFlag(SignatureFlags::THIS_RETURN_TYPE)) {
        return sig->ReturnType();
    }
    auto *const baseSig = sig->Function() != nullptr ? sig->Function()->Signature() : nullptr;
    if (baseSig == nullptr || baseSig == sig) {
        return nullptr;
    }
    // SUPPRESS_CSA_NEXTLINE(alpha.core.AllocatorETSCheckerHint)
    return GuaranteedTypeForUncheckedCast(MaybeBoxType(baseSig->ReturnType()), MaybeBoxType(sig->ReturnType()));
}

Type *ETSChecker::ResolveUnionUncheckedType(ArenaVector<checker::Type *> &&apparentTypes)
{
    if (apparentTypes.empty()) {
        return nullptr;
    }
    auto *unionType = CreateETSUnionType(std::move(apparentTypes));
    if (unionType->IsETSUnionType()) {
        checker::Type *typeLUB = unionType->AsETSUnionType()->GetAssemblerLUB();
        return typeLUB;
    }
    // Is case of single apparent type, just return itself
    return unionType;
}

Type *ETSChecker::GuaranteedTypeForUnionFieldAccess(ir::MemberExpression *memberExpression, ETSUnionType *etsUnionType)
{
    const auto &types = etsUnionType->ConstituentTypes();
<<<<<<< HEAD
    ArenaVector<checker::Type *> apparentTypes {Allocator()->Adapter()};
=======
    ArenaVector<checker::Type *> apparentTypes {ProgramAllocator()->Adapter()};
>>>>>>> 58c46612
    const auto &propertyName = memberExpression->Property()->AsIdentifier()->Name();
    for (auto *type : types) {
        auto searchFlags = PropertySearchFlags::SEARCH_FIELD | PropertySearchFlags::SEARCH_METHOD |
                           PropertySearchFlags::SEARCH_IN_BASE;
        if (!type->IsETSObjectType()) {
            return nullptr;
        }
        auto *fieldVar = type->AsETSObjectType()->GetProperty(propertyName, searchFlags);
        if (fieldVar == nullptr) {
            return nullptr;
        }
        // SUPPRESS_CSA_NEXTLINE(alpha.core.AllocatorETSCheckerHint)
        auto *fieldType = GuaranteedTypeForUncheckedPropertyAccess(fieldVar);
        if (fieldType != nullptr) {
            apparentTypes.push_back(fieldType);
        }
    }
    return ResolveUnionUncheckedType(std::move(apparentTypes));
}

bool ETSChecker::IsAllowedTypeAliasRecursion(const ir::TSTypeAliasDeclaration *typeAliasNode,
                                             std::unordered_set<const ir::TSTypeAliasDeclaration *> &typeAliases)
{
    bool isAllowedRerursiveType = true;

    RecursionPreserver<const ir::TSTypeAliasDeclaration> recursionPreserver(typeAliases, typeAliasNode);

    if (*recursionPreserver) {
        return false;
    }

    auto typeAliasDeclarationCheck = [this, &typeAliases](ir::ETSTypeReferencePart *part) {
        if (!part->Name()->IsIdentifier()) {
            return false;
        }

        if (part->Name()->Variable() == nullptr) {
            return true;
        }

        auto const *const decl = part->Name()->Variable()->Declaration();
        if (auto const *const node = decl->Node(); node != nullptr && node->IsTSTypeAliasDeclaration()) {
            return IsAllowedTypeAliasRecursion(node->AsTSTypeAliasDeclaration(), typeAliases);
        }

        return true;
    };

    if (typeAliasNode->TypeAnnotation()->IsETSTypeReference()) {
        isAllowedRerursiveType &=
            typeAliasDeclarationCheck(typeAliasNode->TypeAnnotation()->AsETSTypeReference()->Part());
    }

    if (isAllowedRerursiveType && typeAliasNode->TypeAnnotation()->IsETSUnionType()) {
        for (auto &type : typeAliasNode->TypeAnnotation()->AsETSUnionType()->Types()) {
            if (type->IsETSTypeReference()) {
                isAllowedRerursiveType &= typeAliasDeclarationCheck(type->AsETSTypeReference()->Part());
            }
        }
    }

    return isAllowedRerursiveType;
}

Type *ETSChecker::GetTypeFromTypeAliasReference(varbinder::Variable *var)
{
    if (var->TsType() != nullptr) {
        return var->TsType();
    }

    auto *const aliasTypeNode = var->Declaration()->Node()->AsTSTypeAliasDeclaration();
    std::unordered_set<const ir::TSTypeAliasDeclaration *> typeAliases;
    auto isAllowedRecursion = IsAllowedTypeAliasRecursion(aliasTypeNode, typeAliases);

    TypeStackElement tse(this, aliasTypeNode, {{diagnostic::CYCLIC_ALIAS}}, aliasTypeNode->Start(), isAllowedRecursion);

    if (tse.HasTypeError()) {
        var->SetTsType(GlobalTypeError());
        return GlobalTypeError();
    }

    auto *typeAliasType = tse.GetElementType();

    if (typeAliasType != nullptr) {
        typeAliasType->AsETSTypeAliasType()->SetRecursive();
        return typeAliasType;
    }

    typeAliasType = CreateETSTypeAliasType(aliasTypeNode->Id()->Name(), aliasTypeNode);
    if (aliasTypeNode->TypeParams() != nullptr) {
        auto [typeParamTypes, ok] = CreateUnconstrainedTypeParameters(aliasTypeNode->TypeParams());
        typeAliasType->AsETSTypeAliasType()->SetTypeArguments(std::move(typeParamTypes));
        if (ok) {
            AssignTypeParameterConstraints(aliasTypeNode->TypeParams());
        }
    }
    tse.SetElementType(typeAliasType);

    aliasTypeNode->Check(this);
    Type *targetType = aliasTypeNode->TypeAnnotation()->GetType(this);
    typeAliasType->AsETSTypeAliasType()->SetTargetType(targetType);

    var->SetTsType(targetType);
    return targetType;
}

Type *ETSChecker::GetTypeFromInterfaceReference(varbinder::Variable *var)
{
    if (var->TsType() != nullptr) {
        return var->TsType();
    }

    auto *interfaceType = BuildBasicInterfaceProperties(var->Declaration()->Node()->AsTSInterfaceDeclaration());
    var->SetTsType(interfaceType);
    return interfaceType;
}

Type *ETSChecker::GetTypeFromClassReference(varbinder::Variable *var)
{
    if (var->TsType() != nullptr) {
        return var->TsType();
    }

    auto classDef = var->Declaration()->Node()->AsClassDefinition();

    auto *classType = BuildBasicClassProperties(classDef);
    var->SetTsType(classType);
    return classType;
}

Type *ETSChecker::GetTypeFromTypeParameterReference(varbinder::LocalVariable *var, const lexer::SourcePosition &pos)
{
    ES2PANDA_ASSERT(var->Declaration()->Node()->IsTSTypeParameter());
    if ((var->Declaration()->Node()->AsTSTypeParameter()->Parent()->Parent()->IsClassDefinition() ||
         var->Declaration()->Node()->AsTSTypeParameter()->Parent()->Parent()->IsTSInterfaceDeclaration()) &&
        HasStatus(CheckerStatus::IN_STATIC_CONTEXT)) {
        return TypeError(var, diagnostic::STATIC_REF_TO_NONSTATIC, {var->Name()}, pos);
    }

    return var->TsType();
}

bool ETSChecker::CheckAmbientAnnotationFieldInitializer(ir::Expression *init, ir::Expression *expected)
{
    if (init->Type() != expected->Type()) {
        return false;
    }

    switch (init->Type()) {
        case ir::AstNodeType::NUMBER_LITERAL:
        case ir::AstNodeType::BOOLEAN_LITERAL:
        case ir::AstNodeType::STRING_LITERAL:
        case ir::AstNodeType::ARRAY_EXPRESSION:
        case ir::AstNodeType::MEMBER_EXPRESSION:
        case ir::AstNodeType::UNARY_EXPRESSION: {
            if (CheckAmbientAnnotationFieldInitializerValue(init, expected)) {
                break;
            }
            LogError(diagnostic::AMBIENT_ANNOT_FIELD_INIT_MISMATCH, {}, init->Start());
            return false;
        }
        default:
            ES2PANDA_UNREACHABLE();
    }

    return true;
}

static bool IsValidateUnaryExpression(lexer::TokenType operatorType)
{
    return operatorType == lexer::TokenType::PUNCTUATOR_PLUS || operatorType == lexer::TokenType::PUNCTUATOR_MINUS;
}

bool ETSChecker::CheckAmbientAnnotationFieldInitializerValue(ir::Expression *init, ir::Expression *expected)
{
    switch (init->Type()) {
        case ir::AstNodeType::NUMBER_LITERAL: {
            return init->AsNumberLiteral()->Number().GetDouble() == expected->AsNumberLiteral()->Number().GetDouble();
        }
        case ir::AstNodeType::BOOLEAN_LITERAL: {
            return init->AsBooleanLiteral()->Value() == expected->AsBooleanLiteral()->Value();
        }
        case ir::AstNodeType::STRING_LITERAL: {
            return init->AsStringLiteral()->Str() == expected->AsStringLiteral()->Str();
        }
        case ir::AstNodeType::ARRAY_EXPRESSION: {
            const auto &elements = init->AsArrayExpression()->Elements();
            const auto &expectedElements = expected->AsArrayExpression()->Elements();
            if (elements.size() != expectedElements.size()) {
                return false;
            }
            for (size_t i = 0; i < elements.size(); ++i) {
                if (!CheckAmbientAnnotationFieldInitializer(elements[i], expectedElements[i])) {
                    return false;
                }
            }
            return true;
        }
        case ir::AstNodeType::MEMBER_EXPRESSION: {
            if (!Relation()->IsIdenticalTo(init->TsType(), expected->TsType())) {
                return false;
            }
            auto elem = init->AsMemberExpression()->Property()->AsIdentifier()->Name();
            auto expectedElem = expected->AsMemberExpression()->Property()->AsIdentifier()->Name();
            return elem == expectedElem;
        }
        case ir::AstNodeType::UNARY_EXPRESSION: {
            if (!IsValidateUnaryExpression(init->AsUnaryExpression()->OperatorType()) ||
                !IsValidateUnaryExpression(expected->AsUnaryExpression()->OperatorType())) {
                LogError(diagnostic::ILLEGAL_UNARY_OP, {}, init->Start());
                return false;
            }
            if (init->AsUnaryExpression()->OperatorType() != expected->AsUnaryExpression()->OperatorType()) {
                return false;
            }
            return CheckAmbientAnnotationFieldInitializer(init->AsUnaryExpression()->Argument(),
                                                          expected->AsUnaryExpression()->Argument());
        }
        default:
            ES2PANDA_UNREACHABLE();
    }
}

void ETSChecker::CheckAmbientAnnotation(ir::AnnotationDeclaration *annoImpl, ir::AnnotationDeclaration *annoDecl)
{
    std::unordered_map<util::StringView, ir::ClassProperty *> fieldMap;

    for (auto *prop : annoDecl->Properties()) {
        auto *field = prop->AsClassProperty();
        fieldMap[field->Id()->Name()] = field;
    }

    for (auto *prop : annoImpl->Properties()) {
        auto *field = prop->AsClassProperty();
        auto fieldName = field->Id()->Name();
        auto fieldDeclIter = fieldMap.find(fieldName);
        if (fieldDeclIter == fieldMap.end()) {
            LogError(diagnostic::AMBIENT_ANNOT_IMPL_OF_UNDEFINED_FIELD, {fieldName, annoDecl->GetBaseName()->Name()},
                     field->Start());
            continue;
        }

        auto *fieldDecl = fieldDeclIter->second;
        fieldDecl->Check(this);
        if (!Relation()->IsIdenticalTo(field->TsType(), fieldDecl->TsType())) {
            LogError(diagnostic::AMBIENT_ANNOT_FIELD_TYPE_MISMATCH, {fieldName, annoDecl->GetBaseName()->Name()},
                     field->TypeAnnotation()->Start());
        }

        bool hasValueMismatch = (field->Value() == nullptr) != (fieldDecl->Value() == nullptr);
        bool initializerInvalid = field->Value() != nullptr && fieldDecl->Value() != nullptr &&
                                  !CheckAmbientAnnotationFieldInitializer(field->Value(), fieldDecl->Value());
        if (hasValueMismatch || initializerInvalid) {
            LogError(diagnostic::AMBIENT_ANNOT_FIELD_MISMATCH, {fieldName, annoDecl->GetBaseName()->Name()},
                     field->Start());
        }
        fieldMap.erase(fieldDeclIter);
    }

    for (auto it : fieldMap) {
        LogError(diagnostic::AMBIENT_ANNOT_FIELD_MISSING_IMPL,
                 {it.second->Key()->AsIdentifier()->Name(), annoDecl->GetBaseName()->Name()}, annoImpl->Start());
    }
}

void ETSChecker::CheckFunctionSignatureAnnotations(const ArenaVector<ir::Expression *> &params,
                                                   ir::TSTypeParameterDeclaration *typeParams,
                                                   ir::TypeNode *returnTypeAnnotation)
{
    for (auto *param : params) {
        if (param->IsETSParameterExpression()) {
            CheckAnnotations(param->AsETSParameterExpression()->Annotations());
            if (param->AsETSParameterExpression()->TypeAnnotation() != nullptr) {
                param->AsETSParameterExpression()->TypeAnnotation()->Check(this);
            }
        }
    }

    if (typeParams != nullptr) {
        for (auto *typeParam : typeParams->Params()) {
            CheckAnnotations(typeParam->Annotations());
        }
    }

    if (returnTypeAnnotation != nullptr) {
        ValidateThisUsage(returnTypeAnnotation);
        CheckAnnotations(returnTypeAnnotation->Annotations());
    }
}

bool ETSChecker::CheckAndLogInvalidThisUsage(const ir::TypeNode *type, const diagnostic::DiagnosticKind &diagnostic)
{
    if (type->IsTSThisType()) {
        LogError(diagnostic, {}, type->Start());
        return true;
    }
    return false;
}

<<<<<<< HEAD
=======
bool ETSChecker::IsFixedArray(ir::ETSTypeReferencePart *part)
{
    return part->Name()->IsIdentifier() &&
           part->Name()->AsIdentifier()->Name().Mutf8() == compiler::Signatures::FIXED_ARRAY_TYPE_NAME;
}

>>>>>>> 58c46612
void ETSChecker::ValidateThisUsage(const ir::TypeNode *returnTypeAnnotation)
{
    if (returnTypeAnnotation->IsETSUnionType()) {
        auto types = returnTypeAnnotation->AsETSUnionType()->Types();
        for (auto type : types) {
            if (CheckAndLogInvalidThisUsage(type, diagnostic::NOT_ALLOWED_THIS_IN_UNION_TYPE)) {
                return;
            }
            ValidateThisUsage(type);
        }
        return;
    }
    if (returnTypeAnnotation->IsETSTuple()) {
        auto types = returnTypeAnnotation->AsETSTuple()->GetTupleTypeAnnotationsList();
        for (auto type : types) {
            if (CheckAndLogInvalidThisUsage(type, diagnostic::NOT_ALLOWED_THIS_IN_TUPLE_TYPE)) {
                return;
            }
            ValidateThisUsage(type);
        }
        return;
    }
<<<<<<< HEAD
    if (returnTypeAnnotation->IsTSArrayType()) {
        auto elementType = returnTypeAnnotation->AsTSArrayType()->ElementType();
=======
    if (returnTypeAnnotation->IsETSTypeReference() &&
        IsFixedArray(returnTypeAnnotation->AsETSTypeReference()->Part())) {
        auto elementType = returnTypeAnnotation->AsETSTypeReference()->Part()->TypeParams()->Params()[0];
>>>>>>> 58c46612
        if (CheckAndLogInvalidThisUsage(elementType, diagnostic::NOT_ALLOWED_THIS_IN_ARRAY_TYPE)) {
            return;
        }
        ValidateThisUsage(elementType);
        return;
    }
}

void ETSChecker::CheckAnnotations(const ArenaVector<ir::AnnotationUsage *> &annotations)
{
    if (annotations.empty()) {
        return;
    }
    std::unordered_set<util::StringView> seenAnnotations;
    for (const auto &anno : annotations) {
        anno->Check(this);
        CheckAnnotationRetention(anno);
        auto annoName = anno->GetBaseName()->Name();
        if (seenAnnotations.find(annoName) != seenAnnotations.end()) {
            LogError(diagnostic::ANNOT_DUPLICATE, {annoName}, anno->Start());
        }
        seenAnnotations.insert(annoName);
    }
}

static bool IsValidSourceRetentionUsage(ir::AnnotationUsage *anno, ir::AnnotationDeclaration *annoDecl)
{
    bool isTransformedClassProperty = anno->Parent()->IsClassProperty() &&
                                      anno->Parent()->Parent()->IsClassDefinition() &&
                                      anno->Parent()->Parent()->AsClassDefinition()->IsModule();
    return (!anno->Parent()->IsClassDefinition() && !anno->Parent()->IsScriptFunction() &&
            !anno->Parent()->IsETSModule() && !anno->Parent()->IsTSInterfaceDeclaration() &&
            !anno->Parent()->IsETSParameterExpression() && !anno->Parent()->IsClassProperty() &&
            !annoDecl->IsSourceRetention()) ||
           (isTransformedClassProperty && !annoDecl->IsSourceRetention());
}

void ETSChecker::CheckAnnotationRetention(ir::AnnotationUsage *anno)
{
    if (anno->GetBaseName()->Name().Mutf8() == compiler::Signatures::BUILTIN_RETENTION &&
        !anno->Parent()->IsAnnotationDeclaration()) {
        LogError(diagnostic::INVALID_ANNOTATION_RETENTION, {}, anno->Start());
        return;
    }
    if (anno->GetBaseName()->Variable() == nullptr ||
        !anno->GetBaseName()->Variable()->Declaration()->Node()->IsAnnotationDeclaration()) {
        return;
    }
    auto *annoDecl = anno->GetBaseName()->Variable()->Declaration()->Node()->AsAnnotationDeclaration();
    annoDecl->Check(this);
    if (IsValidSourceRetentionUsage(anno, annoDecl)) {
        LogError(diagnostic::ANNOTATION_ON_LAMBDA_LOCAL_TYPE, {}, anno->Start());
    }
}

void ETSChecker::HandleAnnotationRetention(ir::AnnotationUsage *anno, ir::AnnotationDeclaration *annoDecl)
{
    if (anno->Properties().size() != 1) {
        return;
    }
    const auto value = anno->Properties()[0]->AsClassProperty()->Value();
    if (value->IsStringLiteral()) {
        const auto policyStr = value->AsStringLiteral()->Str().Mutf8();
        if (policyStr == compiler::Signatures::SOURCE_POLICY) {
            annoDecl->SetSourceRetention();
            return;
        }
        if (policyStr == compiler::Signatures::BYTECODE_POLICY) {
            annoDecl->SetBytecodeRetention();
            return;
        }
        if (policyStr == compiler::Signatures::RUNTIME_POLICY) {
            annoDecl->SetRuntimeRetention();
            return;
        }
    }
    LogError(diagnostic::ANNOTATION_POLICY_INVALID, {}, anno->Properties()[0]->Start());
}

void ETSChecker::CheckStandardAnnotation(ir::AnnotationUsage *anno)
{
    if (anno->GetBaseName()->Variable() == nullptr) {
        return;
    }
    ES2PANDA_ASSERT(anno->GetBaseName()->Variable()->Declaration()->Node()->AsAnnotationDeclaration() != nullptr);
    auto *annoDecl = anno->GetBaseName()->Variable()->Declaration()->Node()->AsAnnotationDeclaration();
    auto annoName = annoDecl->InternalName().Mutf8();
    if (annoName.rfind(compiler::Signatures::STD_ANNOTATIONS) != 0) {
        LogError(diagnostic::STANDARD_ANNOTATION_REQUIRED, {}, anno->Start());
    }
    if (annoName == compiler::Signatures::STD_ANNOTATIONS_RETENTION) {
        HandleAnnotationRetention(anno, anno->Parent()->AsAnnotationDeclaration());
    }
}

void ETSChecker::CheckAnnotationPropertyType(ir::ClassProperty *property)
{
    // typeAnnotation check
    if (!ValidateAnnotationPropertyType(property->TsType())) {
        LogError(diagnostic::ANNOT_FIELD_INVALID_TYPE, {}, property->Start());
    }

    // The type of the Initializer has been check in the parser,
    // except for the enumeration type, because it is a member expression,
    // so here is an additional check to the enumeration type.
    if (property->Value() != nullptr &&
        ((property->Value()->IsMemberExpression() && !property->TsType()->IsETSEnumType()) ||
         property->Value()->IsIdentifier())) {
        LogError(diagnostic::ANNOTATION_FIELD_NONLITERAL, {}, property->Value()->Start());
    }
}

void ETSChecker::CheckSinglePropertyAnnotation(ir::AnnotationUsage *st, ir::AnnotationDeclaration *annoDecl)
{
    auto *param = st->Properties().at(0)->AsClassProperty();
    if (annoDecl->Properties().size() > 1) {
        LogError(diagnostic::ANNOT_MULTIPLE_FIELD, {st->GetBaseName()->Name()}, st->Start());
    }
    auto singleField = annoDecl->Properties().at(0)->AsClassProperty();
    // SUPPRESS_CSA_NEXTLINE(alpha.core.AllocatorETSCheckerHint)
    auto clone = singleField->TypeAnnotation()->Clone(ProgramAllocator(), param);
    param->SetTypeAnnotation(clone);
    ScopeContext scopeCtx(this, st->Scope());
    param->Check(this);
    CheckAnnotationPropertyType(param);
}

void ETSChecker::ProcessRequiredFields(ArenaUnorderedMap<util::StringView, ir::ClassProperty *> &fieldMap,
                                       ir::AnnotationUsage *st, ETSChecker *checker) const
{
    for (const auto &entry : fieldMap) {
        if (entry.second->Value() == nullptr) {
            checker->LogError(diagnostic::ANNOT_FIELD_NO_VAL, {entry.first}, st->Start());
            continue;
        }
        // SUPPRESS_CSA_NEXTLINE(alpha.core.AllocatorETSCheckerHint)
        auto *clone = entry.second->Clone(checker->ProgramAllocator(), st);
        st->AddProperty(clone);
    }
}

void ETSChecker::CheckMultiplePropertiesAnnotation(ir::AnnotationUsage *st, util::StringView const &baseName,
                                                   ArenaUnorderedMap<util::StringView, ir::ClassProperty *> &fieldMap)
{
    for (auto *it : st->Properties()) {
        auto *param = it->AsClassProperty();
        auto result = fieldMap.find(param->Id()->Name());
        if (result == fieldMap.end()) {
            LogError(diagnostic::ANNOT_PROP_UNDEFINED, {param->Id()->Name(), baseName}, param->Start());
            continue;
        }

        if (result->second == nullptr || result->second->TypeAnnotation() == nullptr) {
            continue;
        }

        // SUPPRESS_CSA_NEXTLINE(alpha.core.AllocatorETSCheckerHint)
        auto clone = result->second->TypeAnnotation()->Clone(ProgramAllocator(), param);
        param->SetTypeAnnotation(clone);
        ScopeContext scopeCtx(this, st->Scope());
        param->Check(this);
        CheckAnnotationPropertyType(param);
        fieldMap.erase(result);
    }
}

Type *ETSChecker::MaybeUnboxInRelation(Type *type)
{
    if (type == nullptr) {
        return nullptr;
    }

    if (type->IsETSPrimitiveType()) {
        return type;
    }

    if (!type->IsETSUnboxableObject()) {
        return nullptr;
    }

    auto savedResult = Relation()->IsTrue();
    Relation()->Result(false);

    UnboxingConverter converter = UnboxingConverter(AsETSChecker(), Relation(), type, type);
    Relation()->Result(savedResult);
    return converter.Result();
}

Type *ETSChecker::MaybeUnboxConditionalInRelation(Type *const objectType)
{
    if (objectType != nullptr && objectType->IsTypeError()) {
        return objectType;
    }

    if ((objectType == nullptr) || !objectType->IsConditionalExprType()) {
        return nullptr;
    }

    if (auto *unboxed = MaybeUnboxInRelation(objectType); unboxed != nullptr) {
        return unboxed;
    }

    return objectType;
}

Type *ETSChecker::MaybeBoxInRelation(Type *objectType)
{
    if (objectType == nullptr) {
        return nullptr;
    }

    if (objectType->IsETSUnboxableObject()) {
        return objectType;
    }

    if (!objectType->IsETSPrimitiveType()) {
        return nullptr;
    }

    auto savedResult = Relation()->IsTrue();
    Relation()->Result(false);

    BoxingConverter converter = BoxingConverter(AsETSChecker(), Relation(), objectType,
                                                Checker::GetGlobalTypesHolder()->GlobalIntegerBuiltinType());
    Relation()->Result(savedResult);
    return converter.Result();
}

Type *ETSChecker::MaybeBoxType(Type *type) const
{
    return type->IsETSPrimitiveType() ? BoxingConverter::Convert(this, type) : type;
}

Type *ETSChecker::MaybeUnboxType(Type *type) const
{
    return type->IsETSUnboxableObject() ? UnboxingConverter::Convert(this, type->AsETSObjectType()) : type;
}

Type const *ETSChecker::MaybeBoxType(Type const *type) const
{
    return MaybeBoxType(const_cast<Type *>(type));
}

Type const *ETSChecker::MaybeUnboxType(Type const *type) const
{
    return MaybeUnboxType(const_cast<Type *>(type));
}

ir::BoxingUnboxingFlags ETSChecker::GetBoxingFlag(Type *const boxingType)
{
    auto typeKind = TypeKind(MaybeUnboxInRelation(boxingType));
    switch (typeKind) {
        case TypeFlag::ETS_BOOLEAN:
            return ir::BoxingUnboxingFlags::BOX_TO_BOOLEAN;
        case TypeFlag::BYTE:
            return ir::BoxingUnboxingFlags::BOX_TO_BYTE;
        case TypeFlag::CHAR:
            return ir::BoxingUnboxingFlags::BOX_TO_CHAR;
        case TypeFlag::SHORT:
            return ir::BoxingUnboxingFlags::BOX_TO_SHORT;
        case TypeFlag::INT:
            return ir::BoxingUnboxingFlags::BOX_TO_INT;
        case TypeFlag::LONG:
            return ir::BoxingUnboxingFlags::BOX_TO_LONG;
        case TypeFlag::FLOAT:
            return ir::BoxingUnboxingFlags::BOX_TO_FLOAT;
        case TypeFlag::DOUBLE:
            return ir::BoxingUnboxingFlags::BOX_TO_DOUBLE;
        default:
            ES2PANDA_UNREACHABLE();
    }
}

ir::BoxingUnboxingFlags ETSChecker::GetUnboxingFlag(Type const *const unboxingType) const
{
    auto typeKind = TypeKind(unboxingType);
    switch (typeKind) {
        case TypeFlag::ETS_BOOLEAN:
            return ir::BoxingUnboxingFlags::UNBOX_TO_BOOLEAN;
        case TypeFlag::BYTE:
            return ir::BoxingUnboxingFlags::UNBOX_TO_BYTE;
        case TypeFlag::CHAR:
            return ir::BoxingUnboxingFlags::UNBOX_TO_CHAR;
        case TypeFlag::SHORT:
            return ir::BoxingUnboxingFlags::UNBOX_TO_SHORT;
        case TypeFlag::INT:
            return ir::BoxingUnboxingFlags::UNBOX_TO_INT;
        case TypeFlag::LONG:
            return ir::BoxingUnboxingFlags::UNBOX_TO_LONG;
        case TypeFlag::FLOAT:
            return ir::BoxingUnboxingFlags::UNBOX_TO_FLOAT;
        case TypeFlag::DOUBLE:
            return ir::BoxingUnboxingFlags::UNBOX_TO_DOUBLE;
        default:
            ES2PANDA_UNREACHABLE();
    }
}

void ETSChecker::MaybeAddBoxingFlagInRelation(TypeRelation *relation, Type *target)
{
    auto boxingResult = MaybeBoxInRelation(target);
    if ((boxingResult != nullptr) && !relation->OnlyCheckBoxingUnboxing()) {
        relation->GetNode()->RemoveBoxingUnboxingFlags(ir::BoxingUnboxingFlags::BOXING_FLAG);
        relation->GetNode()->AddBoxingUnboxingFlags(GetBoxingFlag(boxingResult));
        relation->Result(true);
    }
}

void ETSChecker::MaybeAddUnboxingFlagInRelation(TypeRelation *relation, Type *source, Type *self)
{
    auto unboxingResult = UnboxingConverter(this, relation, source, self).Result();
    if ((unboxingResult != nullptr) && relation->IsTrue() && !relation->OnlyCheckBoxingUnboxing()) {
        relation->GetNode()->AddBoxingUnboxingFlags(GetUnboxingFlag(unboxingResult));
    }
}

void ETSChecker::CheckUnboxedTypeWidenable(TypeRelation *relation, Type *target, Type *self)
{
    checker::SavedTypeRelationFlagsContext savedTypeRelationFlagCtx(
        relation, TypeRelationFlag::ONLY_CHECK_WIDENING |
                      (relation->ApplyNarrowing() ? TypeRelationFlag::NARROWING : TypeRelationFlag::NONE));
    // NOTE: vpukhov. handle union type
    auto unboxedType = MaybeUnboxInRelation(target);
    if (unboxedType == nullptr) {
        return;
    }
    NarrowingWideningConverter(this, relation, unboxedType, self);
    if (!relation->IsTrue()) {
        relation->Result(relation->IsAssignableTo(self, unboxedType));
    }
}

void ETSChecker::CheckUnboxedTypesAssignable(TypeRelation *relation, Type *source, Type *target)
{
    auto *unboxedSourceType = relation->GetChecker()->AsETSChecker()->MaybeUnboxInRelation(source);
    auto *unboxedTargetType = relation->GetChecker()->AsETSChecker()->MaybeUnboxInRelation(target);
    if (unboxedSourceType == nullptr || unboxedTargetType == nullptr) {
        return;
    }
    relation->IsAssignableTo(unboxedSourceType, unboxedTargetType);
    if (relation->IsTrue()) {
        relation->GetNode()->AddBoxingUnboxingFlags(
            relation->GetChecker()->AsETSChecker()->GetUnboxingFlag(unboxedSourceType));
    }
}

void ETSChecker::CheckBoxedSourceTypeAssignable(TypeRelation *relation, Type *source, Type *target)
{
    ES2PANDA_ASSERT(relation != nullptr);
    checker::SavedTypeRelationFlagsContext savedTypeRelationFlagCtx(
        relation, (relation->ApplyWidening() ? TypeRelationFlag::WIDENING : TypeRelationFlag::NONE) |
                      (relation->ApplyNarrowing() ? TypeRelationFlag::NARROWING : TypeRelationFlag::NONE) |
                      (relation->OnlyCheckBoxingUnboxing() ? TypeRelationFlag::ONLY_CHECK_BOXING_UNBOXING
                                                           : TypeRelationFlag::NONE));

    auto *boxedSourceType = relation->GetChecker()->AsETSChecker()->MaybeBoxInRelation(source);
    if (boxedSourceType == nullptr) {
        return;
    }
    ES2PANDA_ASSERT(target != nullptr);
    // Do not box primitive in case of cast to dynamic types
    if (target->IsETSDynamicType()) {
        return;
    }
    relation->IsAssignableTo(boxedSourceType, target);
    if (relation->IsTrue()) {
        MaybeAddBoxingFlagInRelation(relation, boxedSourceType);
    } else {
        auto unboxedTargetType = MaybeUnboxInRelation(target);
        if (unboxedTargetType == nullptr) {
            return;
        }
        NarrowingWideningConverter(this, relation, unboxedTargetType, source);
        if (relation->IsTrue()) {
            MaybeAddBoxingFlagInRelation(relation, target);
        }
    }
}

void ETSChecker::CheckUnboxedSourceTypeWithWideningAssignable(TypeRelation *relation, Type *source, Type *target)
{
    auto *unboxedSourceType = relation->GetChecker()->AsETSChecker()->MaybeUnboxInRelation(source);
    if (unboxedSourceType == nullptr) {
        return;
    }
    relation->IsAssignableTo(unboxedSourceType, target);
    if (!relation->IsTrue() && relation->ApplyWidening()) {
        relation->GetChecker()->AsETSChecker()->CheckUnboxedTypeWidenable(relation, target, unboxedSourceType);
    }
    if (!relation->OnlyCheckBoxingUnboxing()) {
        relation->GetNode()->AddBoxingUnboxingFlags(
            relation->GetChecker()->AsETSChecker()->GetUnboxingFlag(unboxedSourceType));
    }
}

static ir::AstNode *DerefETSTypeReference(ir::AstNode *node)
{
    ES2PANDA_ASSERT(node->IsETSTypeReference());
    do {
        auto *name = node->AsETSTypeReference()->Part()->GetIdent();

        ES2PANDA_ASSERT(name->IsIdentifier());
        auto *var = name->AsIdentifier()->Variable();
        ES2PANDA_ASSERT(var != nullptr);
        auto *declNode = var->Declaration()->Node();
        if (!declNode->IsTSTypeAliasDeclaration()) {
            return declNode;
        }
        node = declNode->AsTSTypeAliasDeclaration()->TypeAnnotation();
    } while (node->IsETSTypeReference());
    return node;
}

// #22952: optional arrow leftovers
bool ETSChecker::CheckLambdaAssignable(ir::Expression *param, ir::ScriptFunction *lambda)
{
    ES2PANDA_ASSERT(param->IsETSParameterExpression());
    ir::AstNode *typeAnn = param->AsETSParameterExpression()->Ident()->TypeAnnotation();
    if (typeAnn == nullptr) {
        return false;
    }
<<<<<<< HEAD
    if (typeAnn->IsETSTypeReference()) {
=======
    if (typeAnn->IsETSTypeReference() && !typeAnn->AsETSTypeReference()->TsType()->IsETSArrayType()) {
>>>>>>> 58c46612
        typeAnn = DerefETSTypeReference(typeAnn);
    }

    if (!typeAnn->IsETSFunctionType()) {
        // the surrounding function is made so we can *bypass* the typecheck in the "inference" context,
        // however the body of the function has to be checked in any case
        if (typeAnn->IsETSUnionType()) {
            lambda->Parent()->Check(this);
            return CheckLambdaAssignableUnion(typeAnn, lambda);
        }

        Type *paramType = param->AsETSParameterExpression()->Ident()->TsType();
<<<<<<< HEAD
        if (paramType->IsETSObjectType() && Relation()->IsSupertypeOf(paramType, GlobalBuiltinFunctionType())) {
=======
        if (Relation()->IsSupertypeOf(paramType, GlobalBuiltinFunctionType())) {
>>>>>>> 58c46612
            lambda->Parent()->Check(this);
            return true;
        }
        return false;
    }

    ir::ETSFunctionType *calleeType = typeAnn->AsETSFunctionType();
    return lambda->Params().size() <= calleeType->Params().size();
}

bool ETSChecker::CheckLambdaInfer(ir::AstNode *typeAnnotation, ir::ArrowFunctionExpression *const arrowFuncExpr,
                                  Type *const subParameterType)
{
    if (typeAnnotation->IsETSTypeReference()) {
        typeAnnotation = DerefETSTypeReference(typeAnnotation);
    }

    if (!typeAnnotation->IsETSFunctionType()) {
        return false;
    }

    ir::ScriptFunction *const lambda = arrowFuncExpr->Function();
    auto calleeType = typeAnnotation->AsETSFunctionType();
    // SUPPRESS_CSA_NEXTLINE(alpha.core.AllocatorETSCheckerHint)
    InferTypesForLambda(lambda, calleeType, subParameterType->AsETSFunctionType()->ArrowSignature());

    return true;
}

bool ETSChecker::CheckLambdaTypeAnnotation(ir::AstNode *typeAnnotation,
                                           ir::ArrowFunctionExpression *const arrowFuncExpr, Type *const parameterType,
                                           TypeRelationFlag flags)
{
    auto checkInvocable = [&arrowFuncExpr, &parameterType, this](TypeRelationFlag functionFlags) {
        Type *const argumentType = arrowFuncExpr->Check(this);
        functionFlags |= TypeRelationFlag::NO_THROW;

        checker::InvocationContext invocationCtx(Relation(), arrowFuncExpr, argumentType, parameterType,
                                                 arrowFuncExpr->Start(), std::nullopt, functionFlags);
        return invocationCtx.IsInvocable();
    };

    //  process `single` type as usual.
    if (!typeAnnotation->IsETSUnionType()) {
        auto param = typeAnnotation->Parent()->Parent()->AsETSParameterExpression();
        // #22952: infer optional parameter heuristics
        auto nonNullishParam = param->IsOptional() ? GetNonNullishType(parameterType) : parameterType;
        if (!nonNullishParam->IsETSFunctionType()) {
            return true;
        }
        // SUPPRESS_CSA_NEXTLINE(alpha.core.AllocatorETSCheckerHint)
        return CheckLambdaInfer(typeAnnotation, arrowFuncExpr, nonNullishParam) && checkInvocable(flags);
    }

    // Preserve actual lambda types
    ir::ScriptFunction *const lambda = arrowFuncExpr->Function();
    ArenaVector<ir::TypeNode *> lambdaParamTypes {ProgramAllocator()->Adapter()};
    for (auto *const lambdaParam : lambda->Params()) {
        lambdaParamTypes.emplace_back(lambdaParam->AsETSParameterExpression()->Ident()->TypeAnnotation());
    }
    auto *const lambdaReturnTypeAnnotation = lambda->ReturnTypeAnnotation();

    Type *const argumentType = arrowFuncExpr->Check(this);
    if (Relation()->IsSupertypeOf(parameterType, argumentType)) {
        return true;
    }

    ES2PANDA_ASSERT(parameterType->AsETSUnionType()->ConstituentTypes().size() ==
                    typeAnnotation->AsETSUnionType()->Types().size());
    const auto typeAnnsOfUnion = typeAnnotation->AsETSUnionType()->Types();
    const auto typeParamOfUnion = parameterType->AsETSUnionType()->ConstituentTypes();
    for (size_t ix = 0; ix < typeAnnsOfUnion.size(); ++ix) {
        auto *typeNode = typeAnnsOfUnion[ix];
        auto *paramNode = typeParamOfUnion[ix];
        // SUPPRESS_CSA_NEXTLINE(alpha.core.AllocatorETSCheckerHint)
        if (CheckLambdaInfer(typeNode, arrowFuncExpr, paramNode) && checkInvocable(flags)) {
            return true;
        }

        //  Restore inferring lambda types:
        for (std::size_t i = 0U; i < lambda->Params().size(); ++i) {
            if (lambdaParamTypes[i] == nullptr) {
                lambda->Params()[i]->AsETSParameterExpression()->Ident()->SetTsTypeAnnotation(nullptr);
            }
        }
        if (lambdaReturnTypeAnnotation == nullptr) {
            lambda->SetReturnTypeAnnotation(nullptr);
        }
    }

    return false;
}

bool ETSChecker::ResolveLambdaArgumentType(Signature *signature, ir::Expression *argument, size_t paramPosition,
                                           size_t argumentPosition, TypeRelationFlag resolutionFlags)
{
    if (!argument->IsArrowFunctionExpression()) {
        return true;
    }

    auto arrowFuncExpr = argument->AsArrowFunctionExpression();
    bool typeValid = true;
    ir::ScriptFunction *const lambda = arrowFuncExpr->Function();
    if (!NeedTypeInference(lambda)) {
        return typeValid;
    }

<<<<<<< HEAD
        // Note: If the signatures are from lambdas, then they have no `Function`.
        auto const *const param =
            signature->GetSignatureInfo()->params[index]->Declaration()->Node()->AsETSParameterExpression();
        ir::AstNode *typeAnn = param->Ident()->TypeAnnotation();
        Type *const parameterType = signature->Params()[index]->TsType();
=======
    arrowFuncExpr->SetTsType(nullptr);
    auto const *const param =
        signature->GetSignatureInfo()->params[paramPosition]->Declaration()->Node()->AsETSParameterExpression();
    ir::AstNode *typeAnn = param->Ident()->TypeAnnotation();
    Type *const parameterType = signature->Params()[paramPosition]->TsType();
>>>>>>> 58c46612

    // SUPPRESS_CSA_NEXTLINE(alpha.core.AllocatorETSCheckerHint)
    bool rc = CheckLambdaTypeAnnotation(typeAnn, arrowFuncExpr, parameterType, resolutionFlags);
    if (!rc) {
        if ((resolutionFlags & TypeRelationFlag::NO_THROW) == 0) {
            Type *const argumentType = arrowFuncExpr->Check(this);
<<<<<<< HEAD
            LogError(diagnostic::TYPE_MISMATCH_AT_IDX, {argumentType, parameterType, index + 1},
=======
            LogError(diagnostic::TYPE_MISMATCH_AT_IDX, {argumentType, parameterType, argumentPosition + 1},
>>>>>>> 58c46612
                     arrowFuncExpr->Start());
        }
        rc = false;
    } else if ((lambda->Signature() != nullptr) && !lambda->HasReturnStatement()) {
        //  Need to check void return type here if there are no return statement(s) in the body.
        // SUPPRESS_CSA_NEXTLINE(alpha.core.AllocatorETSCheckerHint)
        if (!AssignmentContext(Relation(), ProgramAllocNode<ir::Identifier>(ProgramAllocator()), GlobalVoidType(),
                               lambda->Signature()->ReturnType(), lambda->Start(), std::nullopt,
                               checker::TypeRelationFlag::DIRECT_RETURN | checker::TypeRelationFlag::NO_THROW)
                 .IsAssignable()) {  // CC-OFF(G.FMT.02-CPP) project code style
            LogError(diagnostic::ARROW_TYPE_MISMATCH, {GlobalVoidType(), lambda->Signature()->ReturnType()},
                     lambda->Body()->Start());
            rc = false;
<<<<<<< HEAD
        } else if ((lambda->Signature() != nullptr) && !lambda->HasReturnStatement()) {
            //  Need to check void return type here if there are no return statement(s) in the body.
            // SUPPRESS_CSA_NEXTLINE(alpha.core.AllocatorETSCheckerHint)
            if (!AssignmentContext(Relation(), AllocNode<ir::Identifier>(Allocator()), GlobalVoidType(),
                                   lambda->Signature()->ReturnType(), lambda->Start(), std::nullopt,
                                   checker::TypeRelationFlag::DIRECT_RETURN | checker::TypeRelationFlag::NO_THROW)
                     .IsAssignable()) {  // CC-OFF(G.FMT.02-CPP) project code style
                LogError(diagnostic::ARROW_TYPE_MISMATCH, {GlobalVoidType(), lambda->Signature()->ReturnType()},
                         lambda->Body()->Start());
                rc = false;
            }
=======
>>>>>>> 58c46612
        }
    }

    typeValid &= rc;

    return typeValid;
}

bool ETSChecker::TrailingLambdaTypeInference(Signature *signature, const ArenaVector<ir::Expression *> &arguments)
{
    ES2PANDA_ASSERT(arguments.back()->IsArrowFunctionExpression());
    const size_t lastParamPos = signature->GetSignatureInfo()->params.size() - 1;
    const size_t lastArgPos = arguments.size() - 1;
    // SUPPRESS_CSA_NEXTLINE(alpha.core.AllocatorETSCheckerHint)
    return ResolveLambdaArgumentType(signature, arguments.back(), lastParamPos, lastArgPos, TypeRelationFlag::NONE);
}

bool ETSChecker::TypeInference(Signature *signature, const ArenaVector<ir::Expression *> &arguments,
                               TypeRelationFlag inferenceFlags)
{
    bool typeConsistent = true;
    auto const argumentCount = arguments.size();
    auto const minArity = std::min(signature->ArgCount(), argumentCount);

    for (size_t idx = 0U; idx < minArity; ++idx) {
        auto const &argument = arguments[idx];

        if (idx == argumentCount - 1 && (inferenceFlags & TypeRelationFlag::NO_CHECK_TRAILING_LAMBDA) != 0) {
            continue;
        }
        // SUPPRESS_CSA_NEXTLINE(alpha.core.AllocatorETSCheckerHint)
        const bool valid = ResolveLambdaArgumentType(signature, argument, idx, idx, inferenceFlags);
        typeConsistent &= valid;
    }

    return typeConsistent;
}

// #22951 requires complete refactoring
bool ETSChecker::IsExtensionETSFunctionType(const checker::Type *type)
{
    if (type == nullptr || (!type->IsETSFunctionType() && !type->IsETSObjectType())) {
        return false;
    }

    if (type->IsETSObjectType()) {
        return type->AsETSObjectType()->HasObjectFlag(checker::ETSObjectFlags::EXTENSION_FUNCTION);
    }

    if (type->IsETSArrowType()) {
        return type->AsETSFunctionType()->ArrowSignature()->IsExtensionFunction();
    }

    return type->AsETSFunctionType()->IsExtensionFunctionType();
}

// #22951 requires complete refactoring
bool ETSChecker::IsExtensionAccessorFunctionType(const checker::Type *type)
{
    if (type == nullptr || !type->IsETSFunctionType()) {
        return false;
    }

    if (type->IsETSArrowType()) {
        return type->AsETSFunctionType()->ArrowSignature()->IsExtensionAccessor();
    }

    return type->AsETSFunctionType()->IsExtensionAccessorType();
}

void ETSChecker::CheckExceptionClauseType(const std::vector<checker::ETSObjectType *> &exceptions,
                                          ir::CatchClause *catchClause, checker::Type *clauseType)
{
    for (auto *exception : exceptions) {
        this->Relation()->IsIdenticalTo(clauseType, exception);
        if (this->Relation()->IsTrue()) {
            LogError(diagnostic::EXCEPTION_REDECLARATION, {}, catchClause->Start());
        }
    }
}

}  // namespace ark::es2panda::checker<|MERGE_RESOLUTION|>--- conflicted
+++ resolved
@@ -293,14 +293,9 @@
 
 static bool IsValueTypedObjectType(ETSObjectType const *t)
 {
-<<<<<<< HEAD
-    return t->IsGlobalETSObjectType() || t->HasObjectFlag(ETSObjectFlags::VALUE_TYPED) ||
-           t->HasObjectFlag(ETSObjectFlags::ENUM_OBJECT);
-=======
     ETSObjectFlags flags = ETSObjectFlags::FUNCTIONAL_REFERENCE | ETSObjectFlags::VALUE_TYPED |
                            ETSObjectFlags::ENUM_OBJECT | ETSObjectFlags::FUNCTIONAL;
     return t->IsGlobalETSObjectType() || t->HasObjectFlag(flags);
->>>>>>> 58c46612
 }
 
 bool Type::PossiblyETSValueTyped() const
@@ -664,11 +659,7 @@
 Type *ETSChecker::GuaranteedTypeForUnionFieldAccess(ir::MemberExpression *memberExpression, ETSUnionType *etsUnionType)
 {
     const auto &types = etsUnionType->ConstituentTypes();
-<<<<<<< HEAD
-    ArenaVector<checker::Type *> apparentTypes {Allocator()->Adapter()};
-=======
     ArenaVector<checker::Type *> apparentTypes {ProgramAllocator()->Adapter()};
->>>>>>> 58c46612
     const auto &propertyName = memberExpression->Property()->AsIdentifier()->Name();
     for (auto *type : types) {
         auto searchFlags = PropertySearchFlags::SEARCH_FIELD | PropertySearchFlags::SEARCH_METHOD |
@@ -968,15 +959,12 @@
     return false;
 }
 
-<<<<<<< HEAD
-=======
 bool ETSChecker::IsFixedArray(ir::ETSTypeReferencePart *part)
 {
     return part->Name()->IsIdentifier() &&
            part->Name()->AsIdentifier()->Name().Mutf8() == compiler::Signatures::FIXED_ARRAY_TYPE_NAME;
 }
 
->>>>>>> 58c46612
 void ETSChecker::ValidateThisUsage(const ir::TypeNode *returnTypeAnnotation)
 {
     if (returnTypeAnnotation->IsETSUnionType()) {
@@ -999,14 +987,9 @@
         }
         return;
     }
-<<<<<<< HEAD
-    if (returnTypeAnnotation->IsTSArrayType()) {
-        auto elementType = returnTypeAnnotation->AsTSArrayType()->ElementType();
-=======
     if (returnTypeAnnotation->IsETSTypeReference() &&
         IsFixedArray(returnTypeAnnotation->AsETSTypeReference()->Part())) {
         auto elementType = returnTypeAnnotation->AsETSTypeReference()->Part()->TypeParams()->Params()[0];
->>>>>>> 58c46612
         if (CheckAndLogInvalidThisUsage(elementType, diagnostic::NOT_ALLOWED_THIS_IN_ARRAY_TYPE)) {
             return;
         }
@@ -1428,11 +1411,7 @@
     if (typeAnn == nullptr) {
         return false;
     }
-<<<<<<< HEAD
-    if (typeAnn->IsETSTypeReference()) {
-=======
     if (typeAnn->IsETSTypeReference() && !typeAnn->AsETSTypeReference()->TsType()->IsETSArrayType()) {
->>>>>>> 58c46612
         typeAnn = DerefETSTypeReference(typeAnn);
     }
 
@@ -1445,11 +1424,7 @@
         }
 
         Type *paramType = param->AsETSParameterExpression()->Ident()->TsType();
-<<<<<<< HEAD
-        if (paramType->IsETSObjectType() && Relation()->IsSupertypeOf(paramType, GlobalBuiltinFunctionType())) {
-=======
         if (Relation()->IsSupertypeOf(paramType, GlobalBuiltinFunctionType())) {
->>>>>>> 58c46612
             lambda->Parent()->Check(this);
             return true;
         }
@@ -1557,30 +1532,18 @@
         return typeValid;
     }
 
-<<<<<<< HEAD
-        // Note: If the signatures are from lambdas, then they have no `Function`.
-        auto const *const param =
-            signature->GetSignatureInfo()->params[index]->Declaration()->Node()->AsETSParameterExpression();
-        ir::AstNode *typeAnn = param->Ident()->TypeAnnotation();
-        Type *const parameterType = signature->Params()[index]->TsType();
-=======
     arrowFuncExpr->SetTsType(nullptr);
     auto const *const param =
         signature->GetSignatureInfo()->params[paramPosition]->Declaration()->Node()->AsETSParameterExpression();
     ir::AstNode *typeAnn = param->Ident()->TypeAnnotation();
     Type *const parameterType = signature->Params()[paramPosition]->TsType();
->>>>>>> 58c46612
 
     // SUPPRESS_CSA_NEXTLINE(alpha.core.AllocatorETSCheckerHint)
     bool rc = CheckLambdaTypeAnnotation(typeAnn, arrowFuncExpr, parameterType, resolutionFlags);
     if (!rc) {
         if ((resolutionFlags & TypeRelationFlag::NO_THROW) == 0) {
             Type *const argumentType = arrowFuncExpr->Check(this);
-<<<<<<< HEAD
-            LogError(diagnostic::TYPE_MISMATCH_AT_IDX, {argumentType, parameterType, index + 1},
-=======
             LogError(diagnostic::TYPE_MISMATCH_AT_IDX, {argumentType, parameterType, argumentPosition + 1},
->>>>>>> 58c46612
                      arrowFuncExpr->Start());
         }
         rc = false;
@@ -1594,20 +1557,6 @@
             LogError(diagnostic::ARROW_TYPE_MISMATCH, {GlobalVoidType(), lambda->Signature()->ReturnType()},
                      lambda->Body()->Start());
             rc = false;
-<<<<<<< HEAD
-        } else if ((lambda->Signature() != nullptr) && !lambda->HasReturnStatement()) {
-            //  Need to check void return type here if there are no return statement(s) in the body.
-            // SUPPRESS_CSA_NEXTLINE(alpha.core.AllocatorETSCheckerHint)
-            if (!AssignmentContext(Relation(), AllocNode<ir::Identifier>(Allocator()), GlobalVoidType(),
-                                   lambda->Signature()->ReturnType(), lambda->Start(), std::nullopt,
-                                   checker::TypeRelationFlag::DIRECT_RETURN | checker::TypeRelationFlag::NO_THROW)
-                     .IsAssignable()) {  // CC-OFF(G.FMT.02-CPP) project code style
-                LogError(diagnostic::ARROW_TYPE_MISMATCH, {GlobalVoidType(), lambda->Signature()->ReturnType()},
-                         lambda->Body()->Start());
-                rc = false;
-            }
-=======
->>>>>>> 58c46612
         }
     }
 
