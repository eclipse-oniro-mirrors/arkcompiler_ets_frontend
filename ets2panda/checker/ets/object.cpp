/**
 * Copyright (c) 2021-2025 - Huawei Device Co., Ltd.
 * Licensed under the Apache License, Version 2.0 (the "License");
 * you may not use this file except in compliance with the License.
 * You may obtain a copy of the License at
 *
 * http://www.apache.org/licenses/LICENSE-2.0
 *
 * Unless required by applicable law or agreed to in writing, software
 * distributed under the License is distributed on an "AS IS" BASIS,
 * WITHOUT WARRANTIES OR CONDITIONS OF ANY KIND, either express or implied.
 * See the License for the specific language governing permissions and
 * limitations under the License.
 */

#include "checker/ETSchecker.h"
#include "checker/ets/typeRelationContext.h"
#include "checker/types/ets/etsDynamicType.h"
#include "checker/types/ets/etsObjectType.h"
#include "checker/types/ets/etsTupleType.h"
#include "checker/types/ets/etsPartialTypeParameter.h"
#include "ir/base/classDefinition.h"
#include "ir/base/classElement.h"
#include "ir/base/classProperty.h"
#include "ir/base/classStaticBlock.h"
#include "ir/base/methodDefinition.h"
#include "ir/base/scriptFunction.h"
#include "ir/ets/etsNewClassInstanceExpression.h"
#include "ir/ets/etsTypeReference.h"
#include "ir/ets/etsTypeReferencePart.h"
#include "ir/ets/etsUnionType.h"
#include "ir/expressions/assignmentExpression.h"
#include "ir/expressions/callExpression.h"
#include "ir/expressions/functionExpression.h"
#include "ir/expressions/identifier.h"
#include "ir/expressions/memberExpression.h"
#include "ir/statements/blockStatement.h"
#include "ir/statements/expressionStatement.h"
#include "ir/statements/variableDeclarator.h"
#include "ir/ts/tsClassImplements.h"
#include "ir/ts/tsInterfaceDeclaration.h"
#include "ir/ts/tsInterfaceHeritage.h"
#include "ir/ts/tsTypeParameter.h"
#include "ir/ts/tsTypeParameterDeclaration.h"
#include "varbinder/declaration.h"
#include "varbinder/variableFlags.h"
#include "generated/signatures.h"
#include "generated/diagnostic.h"
#include "util/helpers.h"

namespace ark::es2panda::checker {

static bool CheckGetterSetterDecl(varbinder::LocalVariable const *child, varbinder::LocalVariable const *parent)
{
    auto readonlyCheck = [](varbinder::LocalVariable const *var, bool isParent, bool isReadonly) {
        if (!var->TsType()->IsETSMethodType()) {
            return true;
        }

        auto *functionType = var->TsType()->AsETSFunctionType();
        auto getter = functionType->FindGetter();
        if (getter == nullptr) {
            return false;
        }

        auto setter = functionType->FindSetter();
        if (!isParent && setter == nullptr && !isReadonly) {
            return false;
        }

        if (isParent && setter != nullptr && isReadonly) {
            return false;
        }

        return true;
    };

    bool checkChild = readonlyCheck(child, false, parent->Declaration()->Type() == varbinder::DeclType::READONLY);
    bool checkParent = readonlyCheck(parent, true, child->Declaration()->Type() == varbinder::DeclType::READONLY);
    return checkChild && checkParent && (child->TsType()->IsETSFunctionType() || parent->TsType()->IsETSFunctionType());
}

static bool CheckFunctionDecl(varbinder::LocalVariable *child, varbinder::LocalVariable *parent)
{
    ES2PANDA_ASSERT(child->Declaration()->Type() == parent->Declaration()->Type());
<<<<<<< HEAD
    if (!child->TsType()->IsETSMethodType()) {
=======
    if (!child->TsType()->IsETSFunctionType() || !parent->TsType()->IsETSFunctionType()) {
>>>>>>> b3a6a94a
        return true;
    }

    const auto *childType = child->TsType()->AsETSFunctionType();
    const auto *parentType = parent->TsType()->AsETSFunctionType();
    bool childIsField = (childType->FindGetter() != nullptr) || (childType->FindSetter() != nullptr);
    bool parentIsField = (parentType->FindGetter() != nullptr) || (parentType->FindSetter() != nullptr);
    return childIsField == parentIsField;
}

ETSObjectType *ETSChecker::GetSuperType(ETSObjectType *type)
{
    ComputeSuperType(type);
    if (type == GlobalETSObjectType()) {
        return GlobalETSObjectType();
    }
    if (type->SuperType() == nullptr) {
        return nullptr;
    }
    return type->SuperType();
}

static bool CheckObjectTypeAndSuperType(ETSChecker *checker, ETSObjectType *type)
{
    if (type->HasObjectFlag(ETSObjectFlags::RESOLVED_SUPER)) {
        return true;
    }

    ES2PANDA_ASSERT(type->Variable() && type->GetDeclNode()->IsClassDefinition());
    auto *classDef = type->GetDeclNode()->AsClassDefinition();
    auto cName = classDef->Ident()->Name();
    if (cName == compiler::Signatures::PARTIAL_TYPE_NAME || cName == compiler::Signatures::READONLY_TYPE_NAME ||
        cName == compiler::Signatures::REQUIRED_TYPE_NAME || cName == compiler::Signatures::FIXED_ARRAY_TYPE_NAME) {
        checker->LogError(diagnostic::USING_RESERVED_NAME_AS_VARIABLE_OR_TYPE_NAME, {cName},
                          type->GetDeclNode()->Start());
        type->SetSuperType(checker->GlobalETSObjectType());
        return true;
    }

    if (classDef->Super() == nullptr || !classDef->Super()->IsTypeNode()) {
        type->AddObjectFlag(ETSObjectFlags::RESOLVED_SUPER);
        if (type != checker->GlobalETSObjectType()) {
            type->SetSuperType(checker->GlobalETSObjectType());
        }
        return true;
    }

    return false;
}

bool ETSChecker::ComputeSuperType(ETSObjectType *type)
{
    if (CheckObjectTypeAndSuperType(this, type)) {
        return true;
    }
    auto *classDef = type->GetDeclNode()->AsClassDefinition();

    TypeStackElement tse(this, type, {{diagnostic::CYCLIC_INHERITANCE, {type->Name()}}}, classDef->Ident()->Start());
    if (tse.HasTypeError()) {
        type->AddObjectFlag(ETSObjectFlags::RESOLVED_SUPER);
        return false;
    }

    auto superName = classDef->Super()->AsETSTypeReference()->Part()->GetIdent()->Name();
    if (superName == compiler::Signatures::PARTIAL_TYPE_NAME || superName == compiler::Signatures::READONLY_TYPE_NAME ||
        superName == compiler::Signatures::REQUIRED_TYPE_NAME) {
        LogError(diagnostic::EXTENDING_UTILITY_TYPE, {classDef->Ident()->Name()}, classDef->Super()->Start());
        return false;
    }

    Type *superType = classDef->Super()->AsTypeNode()->GetType(this);
    if (superType == nullptr) {
        return true;
    }
    if (!superType->IsETSObjectType() || !superType->AsETSObjectType()->HasObjectFlag(ETSObjectFlags::CLASS)) {
        LogError(diagnostic::EXTENDING_UTILITY_TYPE, {classDef->Ident()->Name()}, classDef->Super()->Start());
        type->SetSuperType(GlobalETSObjectType());
        return true;
    }

    ETSObjectType *superObj = superType->AsETSObjectType();

    // struct node has class definition, too
    if (superObj->GetDeclNode()->Parent()->IsETSStructDeclaration()) {
        LogError(diagnostic::EXTENDING_STRUCT, {classDef->Ident()->Name()}, classDef->Super()->Start());
    }

    if (superObj->GetDeclNode()->IsFinal()) {
        LogError(diagnostic::EXTENDING_FINAL, {}, classDef->Super()->Start());
        /* It still makes sense to treat superObj as the supertype in future checking */
    }
    if (GetSuperType(superObj) == nullptr) {
        superObj = GlobalETSObjectType();
    }
    type->SetSuperType(superObj);
    type->AddObjectFlag(ETSObjectFlags::RESOLVED_SUPER);
    return true;
}

void ETSChecker::ValidateImplementedInterface(ETSObjectType *type, Type *interface,
                                              std::unordered_set<Type *> *extendsSet, const lexer::SourcePosition &pos)
{
    ES2PANDA_ASSERT(interface != nullptr);
    if (!interface->IsETSObjectType() || !interface->AsETSObjectType()->HasObjectFlag(ETSObjectFlags::INTERFACE)) {
        LogError(diagnostic::NOT_INTERFACE, {}, pos);
        return;
    }

    if (!extendsSet->insert(interface).second) {
        LogError(diagnostic::REPEATED_INTERFACE, {}, pos);
    }

    auto *baseType = GetOriginalBaseType(interface);
    if (baseType != interface && !extendsSet->insert(baseType).second) {
        LogError(diagnostic::CONFLICTING_GENERIC_INTERFACE_IMPLS, {baseType}, pos);
    }

    GetInterfaces(interface->AsETSObjectType());
    auto *declNode = interface->AsETSObjectType()->GetDeclNode()->AsTSInterfaceDeclaration();
    if (declNode->TsType() != nullptr && declNode->TsType()->IsTypeError()) {
        return;
    }
    type->AddInterface(interface->AsETSObjectType());
}

void ETSChecker::GetInterfacesOfClass(ETSObjectType *type)
{
    if (type->HasObjectFlag(ETSObjectFlags::RESOLVED_INTERFACES)) {
        return;
    }

    const auto *declNode = type->GetDeclNode()->AsClassDefinition();

    std::unordered_set<Type *> extendsSet;
    for (auto *it : declNode->Implements()) {
        ValidateImplementedInterface(type, it->Expr()->AsTypeNode()->GetType(this), &extendsSet, it->Start());
    }
    type->AddObjectFlag(ETSObjectFlags::RESOLVED_INTERFACES);
}

void ETSChecker::GetInterfacesOfInterface(ETSObjectType *type)
{
    if (type->HasObjectFlag(ETSObjectFlags::RESOLVED_INTERFACES)) {
        return;
    }

    auto *declNode = type->GetDeclNode()->AsTSInterfaceDeclaration();

    TypeStackElement tse(this, type, {{diagnostic::CYCLIC_INHERITANCE, {type->Name()}}}, declNode->Id()->Start());
    if (tse.HasTypeError()) {
        type->AddObjectFlag(ETSObjectFlags::RESOLVED_INTERFACES);
        declNode->SetTsType(GlobalTypeError());
        return;
    }

    std::unordered_set<Type *> extendsSet;
    for (auto *it : declNode->Extends()) {
        ValidateImplementedInterface(type, it->Expr()->AsTypeNode()->GetType(this), &extendsSet, it->Start());
    }
    type->AddObjectFlag(ETSObjectFlags::RESOLVED_INTERFACES);
}

ArenaVector<ETSObjectType *> ETSChecker::GetInterfaces(ETSObjectType *type)
{
    ES2PANDA_ASSERT(type->GetDeclNode()->IsClassDefinition() || type->GetDeclNode()->IsTSInterfaceDeclaration());

    if (type->GetDeclNode()->IsClassDefinition()) {
        GetInterfacesOfClass(type);
    } else {
        GetInterfacesOfInterface(type);
    }

    return type->Interfaces();
}

std::pair<ArenaVector<Type *>, bool> ETSChecker::CreateUnconstrainedTypeParameters(
    ir::TSTypeParameterDeclaration const *typeParams)
{
    bool ok = true;
    ArenaVector<Type *> result {ProgramAllocator()->Adapter()};
    checker::ScopeContext scopeCtx(this, typeParams->Scope());

    // Note: we have to run pure check loop first to avoid endless loop because of possible circular dependencies
    Type2TypeMap extends {};
    TypeSet typeParameterDecls {};
    for (auto *const typeParam : typeParams->Params()) {
        ok &= CheckDefaultTypeParameter(typeParam, typeParameterDecls);
        if (auto *const constraint = typeParam->Constraint();
            constraint != nullptr && constraint->IsETSTypeReference() &&
            constraint->AsETSTypeReference()->Part()->Name()->IsIdentifier()) {
            ok &= CheckTypeParameterConstraint(typeParam, extends);
        }
    }

    for (auto *const typeParam : typeParams->Params()) {
        result.emplace_back(SetUpParameterType(typeParam));
    }

    return {result, ok};
}

void ETSChecker::AssignTypeParameterConstraints(ir::TSTypeParameterDeclaration const *typeParams)
{
    ConstraintCheckScope ctScope(this);
    // The type parameter might be used in the constraint, like 'K extend Comparable<K>',
    // so we need to create their type first, then set up the constraint
    for (auto *const param : typeParams->Params()) {
        SetUpTypeParameterConstraint(param);
    }
    ctScope.TryCheckConstraints();
}

bool ETSChecker::CheckDefaultTypeParameter(const ir::TSTypeParameter *param, TypeSet &typeParameterDecls)
{
    bool ok = true;
    const auto typeParamVar = param->Name()->Variable();
    if (typeParameterDecls.count(typeParamVar) != 0U) {
        LogError(diagnostic::DUPLICATE_TYPE_PARAM, {param->Name()->Name().Utf8()}, param->Start());
        return false;
    }

    std::function<void(ir::AstNode *)> checkDefault = [&typeParameterDecls, this, &checkDefault,
                                                       &ok](ir::AstNode *node) -> void {
        if (node->IsETSTypeReferencePart()) {
            ir::ETSTypeReferencePart *defaultTypePart = node->AsETSTypeReferencePart();
            if (defaultTypePart->Name()->IsTSQualifiedName()) {
                defaultTypePart->Name()->Check(this);
            }
            if (IsFixedArray(defaultTypePart)) {
                defaultTypePart->Check(this);
            }
            auto *const variable = defaultTypePart->GetIdent()->Variable();
            auto defaultType = variable == nullptr ? defaultTypePart->TsType() : variable->TsType();
            if (defaultType == nullptr && variable != nullptr &&
                (variable->Flags() & varbinder::VariableFlags::TYPE_PARAMETER) != 0U &&
                typeParameterDecls.count(variable) == 0U) {
                LogError(diagnostic::TYPE_PARAM_USE_BEFORE_DEFINE,
                         {defaultTypePart->Name()->AsIdentifier()->Name().Utf8()}, node->Start());
                ok = false;
            } else if (defaultType != nullptr && defaultType->IsTypeError()) {
                ok = false;
            }
        }
        node->Iterate(checkDefault);
    };

    if (param->DefaultType() != nullptr) {
        param->DefaultType()->Iterate(checkDefault);
    }

    typeParameterDecls.emplace(typeParamVar);
    return ok;
}

bool ETSChecker::CheckTypeParameterConstraint(ir::TSTypeParameter *param, Type2TypeMap &extends)
{
    const auto typeParamVar = param->Name()->Variable();
    const auto constraintVar = param->Constraint()->AsETSTypeReference()->Part()->GetIdent()->Variable();
    extends.emplace(typeParamVar, constraintVar);
    auto it = extends.find(constraintVar);
    while (it != extends.cend()) {
        if (it->second == typeParamVar) {
            LogError(diagnostic::TYPE_PARAM_CIRCULAR_CONSTRAINT, {param->Name()->Name().Utf8()},
                     param->Constraint()->Start());
            return false;
        }
        it = extends.find(it->second);
    }

    return true;
}

void ETSChecker::SetUpTypeParameterConstraint(ir::TSTypeParameter *const param)
{
    ETSTypeParameter *const paramType = param->Name()->Variable()->TsType()->AsETSTypeParameter();
    auto const traverseReferenced =
        [this, scope = param->Parent()->AsTSTypeParameterDeclaration()->Scope()](ir::TypeNode *typeNode) {
            if (!typeNode->IsETSTypeReference()) {
                return;
            }
            const auto typeName = typeNode->AsETSTypeReference()->Part()->GetIdent()->Name();
            auto *const found = scope->FindLocal(typeName, varbinder::ResolveBindingOptions::BINDINGS);
            if (found != nullptr) {
                SetUpTypeParameterConstraint(found->Declaration()->Node()->AsTSTypeParameter());
            }
        };

    if (param->Constraint() != nullptr) {
        traverseReferenced(param->Constraint());
        paramType->SetConstraintType(param->Constraint()->GetType(this));
    } else {
        paramType->SetConstraintType(GlobalETSAnyType());
    }

    if (param->DefaultType() != nullptr) {
        traverseReferenced(param->DefaultType());
        // NOTE: #14993 ensure default matches constraint
        paramType->SetDefaultType(MaybeBoxType(param->DefaultType()->GetType(this)));
    }
}

ETSTypeParameter *ETSChecker::SetUpParameterType(ir::TSTypeParameter *const param)
{
    auto *const var = param->Name()->Variable();
    ES2PANDA_ASSERT(var != nullptr);

    if (var->TsType() != nullptr) {
        return var->TsType()->AsETSTypeParameter();
    }

    auto *const paramType = CreateTypeParameter();
    ES2PANDA_ASSERT(paramType != nullptr);
    paramType->AddTypeFlag(TypeFlag::GENERIC);
    paramType->SetDeclNode(param);
    paramType->SetVariable(param->Variable());
    // NOTE: #15026 recursive type parameter workaround
    paramType->SetConstraintType(GlobalETSAnyType());

    var->SetTsType(paramType);
    return paramType;
}

void ETSChecker::CreateTypeForClassOrInterfaceTypeParameters(ETSObjectType *type)
{
    if (type->HasObjectFlag(ETSObjectFlags::RESOLVED_TYPE_PARAMS)) {
        return;
    }

    ir::TSTypeParameterDeclaration *typeParams = type->GetDeclNode()->IsClassDefinition()
                                                     ? type->GetDeclNode()->AsClassDefinition()->TypeParams()
                                                     : type->GetDeclNode()->AsTSInterfaceDeclaration()->TypeParams();
    auto [typeParamTypes, ok] = CreateUnconstrainedTypeParameters(typeParams);
    type->SetTypeArguments(std::move(typeParamTypes));
    if (ok) {
        AssignTypeParameterConstraints(typeParams);
    }
    type->AddObjectFlag(ETSObjectFlags::RESOLVED_TYPE_PARAMS);
    type->AddObjectFlag(ETSObjectFlags::INCOMPLETE_INSTANTIATION);
}

Type *ETSChecker::BuildBasicInterfaceProperties(ir::TSInterfaceDeclaration *interfaceDecl)
{
    auto *var = interfaceDecl->Id()->Variable();
    if (var == nullptr) {
        ES2PANDA_ASSERT(IsAnyError());
        return GlobalTypeError();
    }

    checker::ETSObjectType *interfaceType {};
    if (var->TsType() == nullptr) {
        interfaceType = CreateETSObjectTypeOrBuiltin(interfaceDecl, checker::ETSObjectFlags::INTERFACE);
        interfaceType->SetVariable(var);
        var->SetTsType(interfaceType);
    } else if (var->TsType()->IsETSObjectType()) {
        interfaceType = var->TsType()->AsETSObjectType();
    } else {
        ES2PANDA_ASSERT(IsAnyError());
        return GlobalTypeError();
    }

    // Save before we mess with savedContext.
    bool builtinsInitialized = HasStatus(CheckerStatus::BUILTINS_INITIALIZED);

    auto *enclosingClass = Context().ContainingClass();
    interfaceType->SetEnclosingType(enclosingClass);
    CheckerStatus newStatus = CheckerStatus::IN_INTERFACE;
    auto savedContext = checker::SavedCheckerContext(this, newStatus, interfaceType);
    ConstraintCheckScope ctScope(this);
    if (interfaceDecl->TypeParams() != nullptr) {
        interfaceType->AddTypeFlag(TypeFlag::GENERIC);
        CreateTypeForClassOrInterfaceTypeParameters(interfaceType);
    }

    GetInterfaces(interfaceType);
    interfaceType->SetSuperType(GlobalETSObjectType());
    ctScope.TryCheckConstraints();

    // Skip this check if the builtins are not initialized.
    // They will be initialized in different order,
    // and it is possible that the FunctionType interface is not yet created.
    if (builtinsInitialized) {
        CheckInterfaceFunctions(interfaceType);
    }

    return interfaceType;
}

Type *ETSChecker::BuildBasicClassProperties(ir::ClassDefinition *classDef)
{
    if (classDef->IsFinal() && classDef->IsAbstract()) {
        LogError(diagnostic::ABSTRACT_IS_FINAL, {}, classDef->Start());
    }

    auto *var = classDef->Ident()->Variable();
    if (var == nullptr) {
        ES2PANDA_ASSERT(IsAnyError());
        return GlobalTypeError();
    }

    checker::ETSObjectType *classType {};
    if (var->TsType() == nullptr) {
        classType = CreateETSObjectTypeOrBuiltin(classDef, checker::ETSObjectFlags::CLASS);
        classType->SetVariable(var);
        var->SetTsType(classType);
        if (classDef->IsAbstract()) {
            classType->AddObjectFlag(checker::ETSObjectFlags::ABSTRACT);
        }
    } else if (var->TsType()->IsETSObjectType()) {
        classType = var->TsType()->AsETSObjectType();
    } else {
        ES2PANDA_ASSERT(IsAnyError());
        return GlobalTypeError();
    }

    classDef->SetTsType(classType);

    ConstraintCheckScope ctScope(this);
    if (classDef->TypeParams() != nullptr) {
        classType->AddTypeFlag(TypeFlag::GENERIC);
        CreateTypeForClassOrInterfaceTypeParameters(classType);
    }

    auto *enclosingClass = Context().ContainingClass();
    classType->SetEnclosingType(enclosingClass);
    CheckerStatus newStatus = CheckerStatus::IN_CLASS;

    if (classDef->IsInner()) {
        newStatus |= CheckerStatus::INNER_CLASS;
        classType->AddObjectFlag(checker::ETSObjectFlags::INNER);
    }

    auto savedContext = checker::SavedCheckerContext(this, newStatus, classType);

    if (!classType->HasObjectFlag(ETSObjectFlags::RESOLVED_SUPER)) {
        GetSuperType(classType);
        GetInterfaces(classType);
    }
    ctScope.TryCheckConstraints();
    return classType;
}

ETSObjectType *ETSChecker::BuildAnonymousClassProperties(ir::ClassDefinition *classDef, ETSObjectType *superType)
{
    auto classType = CreateETSObjectType(classDef, checker::ETSObjectFlags::CLASS);
    classDef->SetTsType(classType);
    ES2PANDA_ASSERT(classType != nullptr);
    classType->SetSuperType(superType);
    classType->AddObjectFlag(checker::ETSObjectFlags::RESOLVED_SUPER);

    return classType;
}

static void ResolveDeclaredFieldsOfObject(ETSChecker *checker, const ETSObjectType *type, varbinder::ClassScope *scope)
{
    for (auto &[_, it] : scope->InstanceFieldScope()->Bindings()) {
        (void)_;
        ES2PANDA_ASSERT(it->Declaration()->Node()->IsClassProperty());
        auto *classProp = it->Declaration()->Node()->AsClassProperty();
        it->AddFlag(checker->GetAccessFlagFromNode(classProp));
        type->AddProperty<PropertyType::INSTANCE_FIELD>(it->AsLocalVariable());
    }

    for (auto &[_, it] : scope->StaticFieldScope()->Bindings()) {
        (void)_;
        ES2PANDA_ASSERT(it->Declaration()->Node()->IsClassProperty());
        auto *classProp = it->Declaration()->Node()->AsClassProperty();
        it->AddFlag(checker->GetAccessFlagFromNode(classProp));
        type->AddProperty<PropertyType::STATIC_FIELD>(it->AsLocalVariable());
    }
}

// CC-OFFNXT(huge_method[C++], G.FUN.01-CPP) solid logic
static void ResolveDeclaredMethodsOfObject(ETSChecker *checker, const ETSObjectType *type, varbinder::ClassScope *scope)
{
    for (auto &[_, it] : scope->InstanceMethodScope()->Bindings()) {
        (void)_;
        auto *method = it->Declaration()->Node()->AsMethodDefinition();
        auto *function = method->Function();
        ES2PANDA_ASSERT(function != nullptr);
        if (function->IsProxy()) {
            continue;
        }

        it->AddFlag(checker->GetAccessFlagFromNode(method));
        auto *funcType = checker->BuildMethodSignature(method);
        if (!funcType->IsTypeError()) {
            funcType->SetVariable(it);
        }
        it->SetTsType(funcType);
        method->SetTsType(funcType);
        type->AddProperty<PropertyType::INSTANCE_METHOD>(it->AsLocalVariable());
    }

    for (auto &[_, it] : scope->StaticMethodScope()->Bindings()) {
        (void)_;
        if (!it->Declaration()->Node()->IsMethodDefinition()) {
            continue;
        }

        auto *method = it->Declaration()->Node()->AsMethodDefinition();
        auto *function = method->Function();
        ES2PANDA_ASSERT(function != nullptr);
        if (function->IsProxy()) {
            continue;
        }

        it->AddFlag(checker->GetAccessFlagFromNode(method));
        auto *funcType = checker->BuildMethodSignature(method);
        if (!funcType->IsTypeError()) {
            funcType->SetVariable(it);
        }
        it->SetTsType(funcType);
        method->SetTsType(funcType);

        if (method->IsConstructor() && funcType->IsETSFunctionType()) {
            type->AddConstructSignature(funcType->AsETSFunctionType()->CallSignatures());
            continue;
        }

        type->AddProperty<PropertyType::STATIC_METHOD>(it->AsLocalVariable());
    }
}

static void ResolveDeclaredDeclsOfObject(ETSChecker *checker, const ETSObjectType *type, varbinder::ClassScope *scope)
{
    for (auto &[_, it] : scope->InstanceDeclScope()->Bindings()) {
        (void)_;
        it->AddFlag(checker->GetAccessFlagFromNode(it->Declaration()->Node()));
        type->AddProperty<PropertyType::INSTANCE_DECL>(it->AsLocalVariable());
    }

    for (auto &[_, it] : scope->StaticDeclScope()->Bindings()) {
        (void)_;
        it->AddFlag(checker->GetAccessFlagFromNode(it->Declaration()->Node()));
        type->AddProperty<PropertyType::STATIC_DECL>(it->AsLocalVariable());
    }
    for (auto &[_, it] : scope->TypeAliasScope()->Bindings()) {
        (void)_;
        it->AddFlag(checker->GetAccessFlagFromNode(it->Declaration()->Node()));
        type->AddProperty<PropertyType::STATIC_DECL>(it->AsLocalVariable());
    }
}

void ETSChecker::ResolveDeclaredMembersOfObject(const Type *type)
{
    if (!type->IsETSObjectType() || type->AsETSObjectType()->IsPropertiesInstantiated()) {
        return;
    }

    auto *objectType = type->AsETSObjectType();
    auto *declNode = objectType->GetDeclNode();

    if (declNode == nullptr || !(declNode->IsClassDefinition() || declNode->IsTSInterfaceDeclaration())) {
        return;
    }

    if (objectType->IsGeneric() && objectType != objectType->GetOriginalBaseType()) {
        const auto *baseType = objectType->GetOriginalBaseType();
        auto *baseDeclNode = baseType->GetDeclNode();
        checker::CheckerStatus baseStatus = baseDeclNode->IsTSInterfaceDeclaration()
                                                ? checker::CheckerStatus::IN_INTERFACE
                                                : checker::CheckerStatus::IN_CLASS;
        auto baseScope = baseDeclNode->IsTSInterfaceDeclaration() ? baseDeclNode->AsTSInterfaceDeclaration()->Scope()
                                                                  : baseDeclNode->AsClassDefinition()->Scope();
        auto savedContext = checker::SavedCheckerContext(this, baseStatus, baseType);
        checker::ScopeContext scopeCtx(this, baseScope);
        ResolveDeclaredMembersOfObject(baseType);
        return;
    }

    checker::CheckerStatus status =
        declNode->IsTSInterfaceDeclaration() ? checker::CheckerStatus::IN_INTERFACE : checker::CheckerStatus::IN_CLASS;
    auto *scope = declNode->IsTSInterfaceDeclaration() ? declNode->AsTSInterfaceDeclaration()->Scope()
                                                       : declNode->AsClassDefinition()->Scope();
    auto savedContext = checker::SavedCheckerContext(this, status, objectType);
    checker::ScopeContext scopeCtx(this, scope);

    ResolveDeclaredDeclsOfObject(this, objectType, scope->AsClassScope());
    ResolveDeclaredFieldsOfObject(this, objectType, scope->AsClassScope());
    ResolveDeclaredMethodsOfObject(this, objectType, scope->AsClassScope());
}

bool ETSChecker::HasETSFunctionType(ir::TypeNode *typeAnnotation)
{
    if (typeAnnotation->IsETSFunctionType()) {
        return true;
    }
    std::unordered_set<ir::TypeNode *> childrenSet;

    if (!typeAnnotation->IsETSTypeReference()) {
        return false;
    }

    auto const addTypeAlias = [&childrenSet, &typeAnnotation](varbinder::Decl *typeDecl) {
        typeAnnotation = typeDecl->Node()->AsTSTypeAliasDeclaration()->TypeAnnotation();
        if (!typeAnnotation->IsETSUnionType()) {
            childrenSet.insert(typeAnnotation);
            return;
        }
        for (auto *type : typeAnnotation->AsETSUnionType()->Types()) {
            if (type->IsETSTypeReference()) {
                childrenSet.insert(type);
            }
        }
    };

    auto *typeDecl = typeAnnotation->AsETSTypeReference()->Part()->GetIdent()->Variable()->Declaration();
    if (typeDecl != nullptr && typeDecl->IsTypeAliasDecl()) {
        addTypeAlias(typeDecl);
    }

    for (auto *child : childrenSet) {
        if (HasETSFunctionType(child)) {
            return true;
        }
    }
    return false;
}

std::vector<Signature *> ETSChecker::CollectAbstractSignaturesFromObject(const ETSObjectType *objType)
{
    std::vector<Signature *> abstracts;
    for (const auto &prop : objType->Methods()) {
        GetTypeOfVariable(prop);

        if (!prop->TsType()->IsETSFunctionType()) {
            continue;
        }

        for (auto *sig : prop->TsType()->AsETSFunctionType()->CallSignatures()) {
            if (sig->HasSignatureFlag(SignatureFlags::ABSTRACT) && !sig->HasSignatureFlag(SignatureFlags::PRIVATE)) {
                abstracts.push_back(sig);
            }
        }
    }

    return abstracts;
}

void ETSChecker::CreateFunctionTypesFromAbstracts(const std::vector<Signature *> &abstracts,
                                                  ArenaVector<ETSFunctionType *> *target)
{
    for (auto *it : abstracts) {
        auto name = it->Function()->Id()->Name();
        auto *found = FindFunctionInVectorGivenByName(name, *target);
        if (found != nullptr) {
            found->AddCallSignature(it);
        } else {
            target->push_back(CreateETSMethodType(name, {{it}, ProgramAllocator()->Adapter()}));
        }
    }
}

void ETSChecker::ComputeAbstractsFromInterface(ETSObjectType *interfaceType)
{
    auto cachedComputedAbstracts = GetCachedComputedAbstracts();
    ES2PANDA_ASSERT(cachedComputedAbstracts != nullptr);
    auto cached = cachedComputedAbstracts->find(interfaceType);
    if (cached != cachedComputedAbstracts->end()) {
        return;
    }

    for (auto *it : interfaceType->Interfaces()) {
        ComputeAbstractsFromInterface(it);
    }

    ArenaVector<ETSFunctionType *> merged(ProgramAllocator()->Adapter());
    CreateFunctionTypesFromAbstracts(CollectAbstractSignaturesFromObject(interfaceType), &merged);
    ArenaUnorderedSet<ETSObjectType *> abstractInheritanceTarget(ProgramAllocator()->Adapter());

    for (auto *interface : interfaceType->Interfaces()) {
        auto found = cachedComputedAbstracts->find(interface);
        ES2PANDA_ASSERT(found != cachedComputedAbstracts->end());

        if (!abstractInheritanceTarget.insert(found->first).second) {
            continue;
        }

        MergeComputedAbstracts(merged, found->second.first);

        for (auto *base : found->second.second) {
            abstractInheritanceTarget.insert(base);
        }
    }

    cachedComputedAbstracts->insert({interfaceType, {merged, abstractInheritanceTarget}});
}

ArenaVector<ETSFunctionType *> &ETSChecker::GetAbstractsForClass(ETSObjectType *classType)
{
    ArenaVector<ETSFunctionType *> merged(ProgramAllocator()->Adapter());
    CreateFunctionTypesFromAbstracts(CollectAbstractSignaturesFromObject(classType), &merged);

    ArenaUnorderedSet<ETSObjectType *> abstractInheritanceTarget(ProgramAllocator()->Adapter());
    if (classType->SuperType() != nullptr) {
        auto base = GetCachedComputedAbstracts()->find(classType->SuperType());
        ES2PANDA_ASSERT(base != GetCachedComputedAbstracts()->end());
        MergeComputedAbstracts(merged, base->second.first);

        abstractInheritanceTarget.insert(base->first);
        for (auto *it : base->second.second) {
            abstractInheritanceTarget.insert(it);
        }
    }

    for (auto *it : classType->Interfaces()) {
        ComputeAbstractsFromInterface(it);
        auto found = GetCachedComputedAbstracts()->find(it);
        ES2PANDA_ASSERT(found != GetCachedComputedAbstracts()->end());

        if (!abstractInheritanceTarget.insert(found->first).second) {
            continue;
        }

        MergeComputedAbstracts(merged, found->second.first);

        for (auto *interface : found->second.second) {
            abstractInheritanceTarget.insert(interface);
        }
    }

    return GetCachedComputedAbstracts()->insert({classType, {merged, abstractInheritanceTarget}}).first->second.first;
}

[[maybe_unused]] static bool DoObjectImplementInterface(const ETSObjectType *interfaceType, const ETSObjectType *target,
                                                        const ETSChecker *checker)
{
    auto &interfaces = interfaceType->Interfaces();
    return std::any_of(interfaces.begin(), interfaces.end(), [&target, checker](auto *it) {
        return it->IsSameBasedGeneric(checker->Relation(), target) || DoObjectImplementInterface(it, target, checker);
    });
}

static bool CheckIfInterfaceCanBeFoundOnDifferentPaths(const ETSObjectType *classType,
                                                       const ETSObjectType *interfaceType, const ETSChecker *checker)
{
    return std::count_if(classType->Interfaces().begin(), classType->Interfaces().end(),
                         [&interfaceType, checker](auto *it) {
                             return DoObjectImplementInterface(it, interfaceType, checker);
                         }) == 1;
}

void ETSChecker::GetInterfacesOfClass(ETSObjectType *type, ArenaVector<ETSObjectType *> &interfaces)
{
    for (auto &classInterface : type->Interfaces()) {
        if (std::find(interfaces.begin(), interfaces.end(), classInterface) == interfaces.end()) {
            interfaces.emplace_back(classInterface);
            GetInterfacesOfClass(classInterface, interfaces);
        }
    }
}

void ETSChecker::CheckIfOverrideIsValidInInterface(ETSObjectType *classType, Signature *sig, Signature *sigFunc)
{
    bool throwError = false;
    if (AreOverrideCompatible(sig, sigFunc) && sigFunc->Function()->IsStatic() == sig->Function()->IsStatic()) {
        SavedTypeRelationFlagsContext const savedFlags(Relation(), Relation()->GetTypeRelationFlags() |
                                                                       TypeRelationFlag::IGNORE_TYPE_PARAMETERS);
        if (CheckIfInterfaceCanBeFoundOnDifferentPaths(classType, sigFunc->Owner(), this) &&
            (Relation()->IsSupertypeOf(sigFunc->Owner(), sig->Owner()) ||
             Relation()->IsSupertypeOf(sig->Owner(), sigFunc->Owner()))) {
            return;
        }
        throwError = true;
    } else if (sigFunc->Function()->IsStatic() == sig->Function()->IsStatic()) {
        Relation()->Result(false);
        SavedTypeRelationFlagsContext savedFlagsCtx(Relation(), TypeRelationFlag::NO_RETURN_TYPE_CHECK);

        Relation()->SignatureIsIdenticalTo(sig, sigFunc);
        if ((Relation()->IsTrue() &&
             (sig->GetSignatureInfo()->restVar == nullptr) == (sigFunc->GetSignatureInfo()->restVar == nullptr)) ||
            (HasSameAssemblySignature(sigFunc, sig))) {
            throwError = true;
        }
    }
    if (throwError) {
        LogError(diagnostic::INTERFACE_METHOD_COLLISION,
                 {sig->Function()->Id()->Name(), sig->Owner()->Name(), sigFunc->Owner()->Name()},
                 classType->GetDeclNode()->Start());
    }
}

void ETSChecker::CheckFunctionRedeclarationInInterface(ETSObjectType *classType,
                                                       ArenaVector<Signature *> &similarSignatures, Signature *sigFunc)
{
    for (auto *const sig : similarSignatures) {
        if (sig == sigFunc) {
            return;
        }
        ES2PANDA_ASSERT(sigFunc != nullptr);
        if (sigFunc->Function()->Id()->Name() == sig->Function()->Id()->Name()) {
            if (classType->IsSameBasedGeneric(Relation(), sig->Owner())) {
                return;
            }
            if (Relation()->IsIdenticalTo(sig->Owner(), sigFunc->Owner())) {
                continue;
            }
            CheckIfOverrideIsValidInInterface(classType, sig, sigFunc);
        }
    }

    similarSignatures.push_back(sigFunc);
}

static void CallRedeclarationCheckForCorrectSignature(ir::MethodDefinition *method, ETSFunctionType *funcType,
                                                      ArenaVector<Signature *> &similarSignatures,
                                                      ETSObjectType *classType, ETSChecker *checker)
{
    ir::ScriptFunction *func = method->Function();
    ES2PANDA_ASSERT(func != nullptr);
    if (!func->IsAbstract()) {
        auto *sigFunc = funcType->FindSignature(func);
        checker->CheckFunctionRedeclarationInInterface(classType, similarSignatures, sigFunc);
    }
}

void ETSChecker::CheckInterfaceFunctions(ETSObjectType *classType)
{
    ArenaVector<ETSObjectType *> interfaces(ProgramAllocator()->Adapter());
    ArenaVector<Signature *> similarSignatures(ProgramAllocator()->Adapter());
    interfaces.emplace_back(classType);
    GetInterfacesOfClass(classType, interfaces);

    for (auto *const &interface : interfaces) {
        for (auto *const &prop : interface->Methods()) {
            ir::MethodDefinition *node = prop->Declaration()->Node()->AsMethodDefinition();
            if (prop->TsType()->IsTypeError()) {
                continue;
            }
            auto *funcType = prop->TsType()->AsETSFunctionType();
            CallRedeclarationCheckForCorrectSignature(node, funcType, similarSignatures, classType, this);
            for (auto *const &overload : node->Overloads()) {
                CallRedeclarationCheckForCorrectSignature(overload, funcType, similarSignatures, classType, this);
            }
        }
    }
}

/// Traverse the interface inheritance tree and collects implemented methods
void ETSChecker::CollectImplementedMethodsFromInterfaces(ETSObjectType *classType,
                                                         std::vector<Signature *> *implementedSignatures,
                                                         const ArenaVector<ETSFunctionType *> &abstractsToBeImplemented)
{
    std::vector<ETSObjectType *> collectedInterfaces;

    for (auto &classInterface : classType->Interfaces()) {
        collectedInterfaces.emplace_back(classInterface);
    }

    size_t index = 0;

    while (index < collectedInterfaces.size()) {
        for (auto &it : abstractsToBeImplemented) {
            for (const auto &prop : collectedInterfaces[index]->Methods()) {
                GetTypeOfVariable(prop);
                AddImplementedSignature(implementedSignatures, prop, it);
            }
        }

        for (auto &currentInterfaceChild : collectedInterfaces[index]->Interfaces()) {
            collectedInterfaces.emplace_back(currentInterfaceChild);
        }

        index++;
    }
}

void ETSChecker::ValidateAbstractSignature(ArenaVector<ETSFunctionType *>::iterator &it,
                                           ArenaVector<ETSFunctionType *> &abstractsToBeImplemented,
                                           const std::vector<Signature *> &implementedSignatures,
                                           bool &functionOverridden, Accessor &isGetSetExternal)
{
    for (auto abstractSignature = (*it)->CallSignatures().begin();
         abstractSignature != (*it)->CallSignatures().end();) {
        bool foundSignature = false;
        isGetSetExternal.isGetter = (*abstractSignature)->HasSignatureFlag(SignatureFlags::GETTER);
        isGetSetExternal.isSetter = (*abstractSignature)->HasSignatureFlag(SignatureFlags::SETTER);
        isGetSetExternal.isExternal = (*abstractSignature)->Function()->IsExternal();
        for (auto *const implemented : implementedSignatures) {
            if (implemented->HasSignatureFlag(SignatureFlags::NEED_RETURN_TYPE)) {
                implemented->OwnerVar()->Declaration()->Node()->Check(this);
            }
            Signature *substImplemented = AdjustForTypeParameters(*abstractSignature, implemented);

            if (substImplemented == nullptr) {
                continue;
            }

            if (!AreOverrideCompatible(*abstractSignature, substImplemented) ||
                !IsReturnTypeSubstitutable(substImplemented, *abstractSignature)) {
                continue;
            }

            if ((*it)->CallSignatures().size() > 1) {
                abstractSignature = (*it)->CallSignatures().erase(abstractSignature);
                foundSignature = true;
            } else {
                it = abstractsToBeImplemented.erase(it);
                functionOverridden = true;
            }

            break;
        }

        if (functionOverridden) {
            break;
        }

        if (!foundSignature) {
            ++abstractSignature;
        }
    }
}

void ETSChecker::ValidateNonOverriddenFunction(ETSObjectType *classType, ArenaVector<ETSFunctionType *>::iterator &it,
                                               ArenaVector<ETSFunctionType *> &abstractsToBeImplemented,
                                               bool &functionOverridden, const Accessor &isGetSet)
{
    auto superClassType = classType->SuperType();
    while (!functionOverridden && superClassType != nullptr) {
        for (auto *field : superClassType->Fields()) {
            if (field->Name() == (*it)->Name()) {
                auto *newProp = field->Declaration()
                                    ->Node()
                                    ->Clone(ProgramAllocator(), classType->GetDeclNode())
                                    ->AsClassProperty();
                newProp->AddModifier(ir::ModifierFlags::SUPER_OWNER);
                newProp->AddModifier(isGetSet.isGetter && isGetSet.isSetter ? ir::ModifierFlags::GETTER_SETTER
                                     : isGetSet.isGetter                    ? ir::ModifierFlags::GETTER
                                                                            : ir::ModifierFlags::SETTER);
                auto *newFieldDecl =
                    ProgramAllocator()->New<varbinder::LetDecl>(newProp->Key()->AsIdentifier()->Name());
                newFieldDecl->BindNode(newProp);

                auto newFieldVar = classType->GetDeclNode()
                                       ->Scope()
                                       ->AsClassScope()
                                       ->InstanceFieldScope()
                                       ->AddDecl(ProgramAllocator(), newFieldDecl, ScriptExtension::ETS)
                                       ->AsLocalVariable();
                newFieldVar->AddFlag(varbinder::VariableFlags::PROPERTY);
                newFieldVar->AddFlag(varbinder::VariableFlags::PUBLIC);
                classType->AddProperty<PropertyType::INSTANCE_FIELD>(newFieldVar);
                it = abstractsToBeImplemented.erase(it);
                functionOverridden = true;
                break;
            }
        }

        superClassType = superClassType->SuperType();
    }
}

void ETSChecker::ApplyModifiersAndRemoveImplementedAbstracts(ArenaVector<ETSFunctionType *>::iterator &it,
                                                             ArenaVector<ETSFunctionType *> &abstractsToBeImplemented,
                                                             ETSObjectType *classType, bool &functionOverridden,
                                                             const Accessor &isGetSetExternal)
{
    for (auto *field : classType->Fields()) {
        if (field->Name() == (*it)->Name()) {
            field->Declaration()->Node()->AddModifier(isGetSetExternal.isGetter && isGetSetExternal.isSetter
                                                          ? ir::ModifierFlags::GETTER_SETTER
                                                      : isGetSetExternal.isGetter ? ir::ModifierFlags::GETTER
                                                                                  : ir::ModifierFlags::SETTER);
            it = abstractsToBeImplemented.erase(it);
            functionOverridden = true;
            break;
        }
    }
}

void ETSChecker::ValidateAbstractMethodsToBeImplemented(ArenaVector<ETSFunctionType *> &abstractsToBeImplemented,
                                                        ETSObjectType *classType,
                                                        const std::vector<Signature *> &implementedSignatures)
{
    SavedTypeRelationFlagsContext savedFlagsCtx(Relation(), TypeRelationFlag::NO_RETURN_TYPE_CHECK);
    for (auto it = abstractsToBeImplemented.begin(); it != abstractsToBeImplemented.end();) {
        bool functionOverridden = false;
        Accessor isGetSetExternal;

        ValidateAbstractSignature(it, abstractsToBeImplemented, implementedSignatures, functionOverridden,
                                  isGetSetExternal);

        if (functionOverridden) {
            continue;
        }

        if (!isGetSetExternal.isGetter && !isGetSetExternal.isSetter) {
            it++;
            continue;
        }

        ApplyModifiersAndRemoveImplementedAbstracts(it, abstractsToBeImplemented, classType, functionOverridden,
                                                    isGetSetExternal);

        if (functionOverridden) {
            continue;
        }

        ValidateNonOverriddenFunction(classType, it, abstractsToBeImplemented, functionOverridden, isGetSetExternal);

        if (!functionOverridden) {
            it++;
        }
    }
}

void ETSChecker::MaybeReportErrorsForOverridingValidation(ArenaVector<ETSFunctionType *> &abstractsToBeImplemented,
                                                          ETSObjectType *classType, const lexer::SourcePosition &pos,
                                                          bool reportError)
{
    if (!abstractsToBeImplemented.empty() && reportError) {
        auto unimplementedSignature = abstractsToBeImplemented.front()->CallSignatures().front();
        auto containingObjectName = GetContainingObjectNameFromSignature(unimplementedSignature);
        if (unimplementedSignature->HasSignatureFlag(SignatureFlags::GETTER)) {
            LogError(diagnostic::GETTER_MISSING_IMPL,
                     {classType->Name(), unimplementedSignature->Function()->Id()->Name(), containingObjectName}, pos);
            return;
        }
        if (unimplementedSignature->HasSignatureFlag(SignatureFlags::SETTER)) {
            LogError(diagnostic::SETTER_MISSING_IMPL,
                     {classType->Name(), unimplementedSignature->Function()->Id()->Name(), containingObjectName}, pos);
            return;
        }
        LogError(diagnostic::MISSING_OVERRIDE_OF_ABSTRACT_METH,
                 {classType->Name(), unimplementedSignature->Function()->Id()->Name(), unimplementedSignature,
                  containingObjectName},
                 pos);
    }
}

void ETSChecker::ValidateOverriding(ETSObjectType *classType, const lexer::SourcePosition &pos)
{
    if (classType->HasObjectFlag(ETSObjectFlags::CHECKED_COMPATIBLE_ABSTRACTS)) {
        return;
    }

    bool throwError = true;
    if (classType->HasObjectFlag(ETSObjectFlags::ABSTRACT)) {
        throwError = false;
    }

    if (classType->SuperType() != nullptr) {
        ValidateOverriding(classType->SuperType(), classType->SuperType()->GetDeclNode()->Start());
    }

    auto &abstractsToBeImplemented = GetAbstractsForClass(classType);
    std::vector<Signature *> implementedSignatures;

    // Since interfaces can define function bodies we have to collect the implemented ones first
    CollectImplementedMethodsFromInterfaces(classType, &implementedSignatures, abstractsToBeImplemented);
    CheckInterfaceFunctions(classType);

    auto *superIter = classType;
    do {
        for (auto &it : abstractsToBeImplemented) {
            for (const auto &prop : superIter->Methods()) {
                GetTypeOfVariable(prop);
                AddImplementedSignature(&implementedSignatures, prop, it);
            }
        }
        superIter = superIter->SuperType();
    } while (superIter != nullptr);
    ValidateAbstractMethodsToBeImplemented(abstractsToBeImplemented, classType, implementedSignatures);
    MaybeReportErrorsForOverridingValidation(abstractsToBeImplemented, classType, pos, throwError);

    classType->AddObjectFlag(ETSObjectFlags::CHECKED_COMPATIBLE_ABSTRACTS);
}

void ETSChecker::AddImplementedSignature(std::vector<Signature *> *implementedSignatures,
                                         varbinder::LocalVariable *function, ETSFunctionType *it)
{
    if (!function->TsType()->IsETSFunctionType()) {
        return;
    }

    for (auto signature : function->TsType()->AsETSFunctionType()->CallSignatures()) {
        if (signature->Function()->IsAbstract() || signature->Function()->IsStatic()) {
            continue;
        }

        if (signature->Function()->Id()->Name() == it->Name()) {
            implementedSignatures->emplace_back(signature);
        }
    }
}

void ETSChecker::CheckLocalClass(ir::ClassDefinition *classDef, CheckerStatus &checkerStatus)
{
    if (!classDef->IsLocal()) {
        return;
    }
    checkerStatus |= CheckerStatus::IN_LOCAL_CLASS;
    if (!classDef->Parent()->Parent()->IsBlockStatement()) {
        LogError(diagnostic::LOCAL_CLASS_INVALID_CTX, {}, classDef->Start());
    }
    // NOTE(dkofanov): Related to spec 17.9.3 expecting CTE (native methods in local classes).
    // Actually, if I'm not mistaken, the only reason to forbid this is problematic binding of native method to the
    // mangled local class method, which is not really a reason for such restrictions. The spec should be revisited in
    // the future.
    if (classDef->HasNativeMethod()) {
        LogError(diagnostic::LOCAL_CLASS_NATIVE_METHOD, {classDef->Ident()->Name()}, classDef->Start());
    }
}

// CC-OFFNXT(huge_method[C++], G.FUN.01-CPP) solid logic
void ETSChecker::CheckClassDefinition(ir::ClassDefinition *classDef)
{
    classDef->SetClassDefinitionChecked();

    if (classDef->TsType() == nullptr) {
        ES2PANDA_ASSERT(IsAnyError());
        classDef->SetTsType(GlobalTypeError());
    }

    if (classDef->TsType()->IsTypeError()) {
        return;
    }

    auto *classType = classDef->TsType()->AsETSObjectType();
    if (classType->SuperType() != nullptr) {
        classType->SuperType()->GetDeclNode()->Check(this);
    }

    if (classType->GetDeclNode() != classDef) {
        ES2PANDA_ASSERT(IsAnyError());
        classDef->SetTsType(GlobalTypeError());
        return;
    }

    auto newStatus = checker::CheckerStatus::IN_CLASS;
    if (Context().ContainingClass() != classType) {
        classType->SetEnclosingType(Context().ContainingClass());
    }

    if (classDef->IsInner()) {
        newStatus |= CheckerStatus::INNER_CLASS;
        classType->AddObjectFlag(checker::ETSObjectFlags::INNER);
    }

    classDef->IsModule() ? classType->AddObjectFlag(checker::ETSObjectFlags::GLOBAL)
                         : CheckLocalClass(classDef, newStatus);

    checker::ScopeContext scopeCtx(this, classDef->Scope());
    auto savedContext = SavedCheckerContext(this, newStatus, classType);

    ResolveDeclaredMembersOfObject(classType);

    if (classDef->IsAbstract()) {
        AddStatus(checker::CheckerStatus::IN_ABSTRACT);
        classType->AddObjectFlag(checker::ETSObjectFlags::ABSTRACT);
    }

    if (classDef->IsStatic() && !Context().ContainingClass()->HasObjectFlag(ETSObjectFlags::GLOBAL)) {
        AddStatus(checker::CheckerStatus::IN_STATIC_CONTEXT);
    }

    // NOTE(gogabr): temporary, until we have proper bridges, see #16485
    // Don't check overriding for synthetic functional classes.
    if ((static_cast<ir::AstNode *>(classDef)->Modifiers() & ir::ModifierFlags::FUNCTIONAL) == 0) {
        ValidateOverriding(classType, classDef->Start());
    }

    // SUPPRESS_CSA_NEXTLINE(alpha.core.AllocatorETSCheckerHint)
    TransformProperties(classType);
    CheckClassElement(classDef);

    if (classType->SuperType() == nullptr) {
        return;
    }

    CheckClassAnnotations(classDef);

    if (classDef->IsGlobal()) {
        return;
    }

    CheckConstructors(classDef, classType);
    CheckValidInheritance(classType, classDef);
    CheckConstFields(classType);
    CheckGetterSetterProperties(classType);
    CheckInvokeMethodsLegitimacy(classType);
    CheckTypeParameterVariance(classDef);
}

void ETSChecker::CheckClassElement(ir::ClassDefinition *classDef)
{
    for (auto *it : classDef->Body()) {
        if (!it->IsClassProperty()) {
            if (it->IsETSModule() && it->AsETSModule()->IsNamespace()) {
                ES2PANDA_ASSERT(IsAnyError());
                continue;
            }
        }
        it->Check(this);
    }
}

void ETSChecker::CheckClassAnnotations(ir::ClassDefinition *classDef)
{
    CheckAnnotations(classDef->Annotations());
    if (classDef->TypeParams() != nullptr) {
        for (auto *param : classDef->TypeParams()->Params()) {
            CheckAnnotations(param->Annotations());
        }
    }
}

void ETSChecker::CheckInterfaceAnnotations(ir::TSInterfaceDeclaration *interfaceDecl)
{
    CheckAnnotations(interfaceDecl->Annotations());
    if (interfaceDecl->TypeParams() != nullptr) {
        for (auto *param : interfaceDecl->TypeParams()->Params()) {
            CheckAnnotations(param->Annotations());
        }
    }
}

void ETSChecker::CheckConstructors(ir::ClassDefinition *classDef, ETSObjectType *classType)
{
    if (!classDef->IsDeclare()) {
        for (auto *it : classType->ConstructSignatures()) {
            if (it->Function()->Body() == nullptr) {
                continue;
            }
            CheckCyclicConstructorCall(it);
            CheckImplicitSuper(classType, it);
            CheckThisOrSuperCallInConstructor(classType, it);
        }
    }
}

void ETSChecker::CheckImplicitSuper(ETSObjectType *classType, Signature *ctorSig)
{
    if (classType == GlobalETSObjectType()) {
        return;
    }

    if (ctorSig->Function()->IsNative() && ctorSig->Function()->IsConstructor()) {
        return;
    }

    auto &stmts = ctorSig->Function()->Body()->AsBlockStatement()->Statements();
    const auto thisCall = std::find_if(stmts.begin(), stmts.end(), [](const ir::Statement *stmt) {
        return stmt->IsExpressionStatement() && stmt->AsExpressionStatement()->GetExpression()->IsCallExpression() &&
               stmt->AsExpressionStatement()->GetExpression()->AsCallExpression()->Callee()->IsThisExpression();
    });
    // There is an alternate constructor invocation, no need for super constructor invocation
    if (thisCall != stmts.end()) {
        return;
    }

    const auto superExpr = std::find_if(stmts.begin(), stmts.end(), [](const ir::Statement *stmt) {
        return stmt->IsExpressionStatement() && stmt->AsExpressionStatement()->GetExpression()->IsCallExpression() &&
               stmt->AsExpressionStatement()->GetExpression()->AsCallExpression()->Callee()->IsSuperExpression();
    });
    // There is no super expression
    if (superExpr == stmts.end()) {
        const auto superTypeCtorSigs = classType->SuperType()->ConstructSignatures();
        const auto superTypeCtorSig = std::find_if(superTypeCtorSigs.begin(), superTypeCtorSigs.end(),
                                                   [](const Signature *sig) { return sig->MinArgCount() == 0; });
        // Super type has no parameterless ctor
        if (superTypeCtorSig == superTypeCtorSigs.end()) {
            LogError(diagnostic::CTOR_MISSING_SUPER_CALL, {}, ctorSig->Function()->Start());
        }

        ctorSig->Function()->AddFlag(ir::ScriptFunctionFlags::IMPLICIT_SUPER_CALL_NEEDED);
    }
}

void ETSChecker::CheckThisOrSuperCallInConstructor(ETSObjectType *classType, Signature *ctorSig)
{
    if (classType == GlobalETSObjectType()) {
        return;
    }

    if (ctorSig->Function()->IsNative() && ctorSig->Function()->IsConstructor()) {
        return;
    }

    for (auto it : ctorSig->Function()->Body()->AsBlockStatement()->Statements()) {
        if (it->IsExpressionStatement() && it->AsExpressionStatement()->GetExpression()->IsCallExpression() &&
            (it->AsExpressionStatement()->GetExpression()->AsCallExpression()->Callee()->IsThisExpression() ||
             it->AsExpressionStatement()->GetExpression()->AsCallExpression()->Callee()->IsSuperExpression())) {
            ArenaVector<const ir::Expression *> expressions =
                ArenaVector<const ir::Expression *>(ProgramAllocator()->Adapter());
            expressions.insert(expressions.end(),
                               it->AsExpressionStatement()->GetExpression()->AsCallExpression()->Arguments().begin(),
                               it->AsExpressionStatement()->GetExpression()->AsCallExpression()->Arguments().end());
            CheckExpressionsInConstructor(expressions);
        }
    }
}

void ETSChecker::CheckExpressionsInConstructor(const ArenaVector<const ir::Expression *> &arguments)
{
    for (auto *arg : arguments) {
        auto expressions = CheckMemberOrCallOrObjectExpressionInConstructor(arg);

        if (arg->IsETSNewClassInstanceExpression()) {
            expressions.insert(expressions.end(), arg->AsETSNewClassInstanceExpression()->GetArguments().begin(),
                               arg->AsETSNewClassInstanceExpression()->GetArguments().end());
        } else if (arg->IsArrayExpression()) {
            expressions.insert(expressions.end(), arg->AsArrayExpression()->Elements().begin(),
                               arg->AsArrayExpression()->Elements().end());
        } else if (arg->IsBinaryExpression()) {
            expressions.push_back(arg->AsBinaryExpression()->Left());
            expressions.push_back(arg->AsBinaryExpression()->Right());
        } else if (arg->IsAssignmentExpression()) {
            expressions.push_back(arg->AsAssignmentExpression()->Left());
            expressions.push_back(arg->AsAssignmentExpression()->Right());
        } else if (arg->IsTSAsExpression()) {
            expressions.push_back(arg->AsTSAsExpression()->Expr());
        } else if (arg->IsConditionalExpression()) {
            expressions.push_back(arg->AsConditionalExpression()->Test());
            expressions.push_back(arg->AsConditionalExpression()->Consequent());
            expressions.push_back(arg->AsConditionalExpression()->Alternate());
        } else if (arg->IsTypeofExpression()) {
            expressions.push_back(arg->AsTypeofExpression()->Argument());
        } else if (arg->IsTSNonNullExpression()) {
            expressions.push_back(arg->AsTSNonNullExpression()->Expr());
        } else if (arg->IsUnaryExpression()) {
            expressions.push_back(arg->AsUnaryExpression()->Argument());
        } else if (arg->IsUpdateExpression()) {
            expressions.push_back(arg->AsUpdateExpression()->Argument());
        }

        if (!expressions.empty()) {
            CheckExpressionsInConstructor(expressions);
        }
    }
}

ArenaVector<const ir::Expression *> ETSChecker::CheckMemberOrCallOrObjectExpressionInConstructor(
    const ir::Expression *arg)
{
    ArenaVector<const ir::Expression *> expressions =
        ArenaVector<const ir::Expression *>(ProgramAllocator()->Adapter());

    if (arg->IsMemberExpression()) {
        if ((arg->AsMemberExpression()->Object()->IsSuperExpression() ||
             arg->AsMemberExpression()->Object()->IsThisExpression())) {
            const auto what = (arg->AsMemberExpression()->Object()->IsSuperExpression() ? "super" : "this");
            LogError(diagnostic::THIS_OR_SUPER_IN_CTOR, {what}, arg->Start());
        }

        expressions.push_back(arg->AsMemberExpression()->Property());
        expressions.push_back(arg->AsMemberExpression()->Object());
    } else if (arg->IsCallExpression()) {
        expressions.insert(expressions.end(), arg->AsCallExpression()->Arguments().begin(),
                           arg->AsCallExpression()->Arguments().end());

        if (arg->AsCallExpression()->Callee()->IsMemberExpression() &&
            (arg->AsCallExpression()->Callee()->AsMemberExpression()->Object()->IsSuperExpression() ||
             arg->AsCallExpression()->Callee()->AsMemberExpression()->Object()->IsThisExpression()) &&
            !arg->AsCallExpression()->Callee()->AsMemberExpression()->Property()->IsStatic()) {
            const auto what =
                (arg->AsCallExpression()->Callee()->AsMemberExpression()->Object()->IsSuperExpression() ? "super"
                                                                                                        : "this");
            LogError(diagnostic::THIS_OR_SUPER_IN_CTOR, {what}, arg->Start());
        }
    } else if (arg->IsObjectExpression()) {
        for (auto *prop : arg->AsObjectExpression()->Properties()) {
            expressions.push_back(prop->AsProperty()->Value());
        }
    }

    return expressions;
}

void ETSChecker::CheckConstFields(const ETSObjectType *classType)
{
    for (const auto &prop : classType->Fields()) {
        if (!(prop->Declaration()->IsConstDecl() || prop->Declaration()->IsReadonlyDecl()) ||
            !prop->HasFlag(varbinder::VariableFlags::EXPLICIT_INIT_REQUIRED)) {
            continue;
        }
        CheckConstFieldInitialized(classType, prop);
    }
}

void ETSChecker::CheckConstFieldInitialized(const ETSObjectType *classType, varbinder::LocalVariable *classVar)
{
    const bool classVarStatic = classVar->Declaration()->Node()->AsClassProperty()->IsStatic();
    for (const auto &prop : classType->Methods()) {
        if (!prop->TsType()->IsETSFunctionType()) {
            continue;
        }

        const auto &callSigs = prop->TsType()->AsETSFunctionType()->CallSignatures();
        for (const auto *signature : callSigs) {
            if ((signature->Function()->IsConstructor() && !classVarStatic) ||
                (signature->Function()->IsStaticBlock() && classVarStatic)) {
                CheckConstFieldInitialized(signature, classVar);
            }
        }
    }
}

void ETSChecker::FindAssignment(const ir::AstNode *node, const varbinder::LocalVariable *classVar, bool &initialized)
{
    if (node->IsAssignmentExpression() && node->AsAssignmentExpression()->Target() == classVar) {
        if (initialized) {
            LogError(diagnostic::MAYBE_DOUBLE_INIT, {classVar->Declaration()->Name()}, node->Start());
        }

        initialized = true;
        return;
    }

    FindAssignments(node, classVar, initialized);
}

void ETSChecker::FindAssignments(const ir::AstNode *node, const varbinder::LocalVariable *classVar, bool &initialized)
{
    node->Iterate(
        [this, classVar, &initialized](ir::AstNode *childNode) { FindAssignment(childNode, classVar, initialized); });
}

void ETSChecker::CheckConstFieldInitialized(const Signature *signature, varbinder::LocalVariable *classVar)
{
    bool initialized = false;
    const auto &stmts = signature->Function()->Body()->AsBlockStatement()->Statements();
    const auto it = stmts.begin();
    if (it != stmts.end()) {
        if (const auto *first = *it;
            first->IsExpressionStatement() && first->AsExpressionStatement()->GetExpression()->IsCallExpression() &&
            first->AsExpressionStatement()->GetExpression()->AsCallExpression()->Callee()->IsThisExpression()) {
            initialized = true;
        }
    }

    // NOTE: szd. control flow
    FindAssignments(signature->Function()->Body(), classVar, initialized);
    if (!initialized) {
        LogError(diagnostic::MAYBE_MISSING_INIT, {classVar->Declaration()->Name()}, signature->Function()->End());
    }

    classVar->RemoveFlag(varbinder::VariableFlags::EXPLICIT_INIT_REQUIRED);
}

void ETSChecker::CheckInnerClassMembers(const ETSObjectType *classType)
{
    for (const auto &[_, it] : classType->StaticMethods()) {
        (void)_;
        LogError(diagnostic::INNER_CLASS_WITH_STATIC_METH, {}, it->Declaration()->Node()->Start());
    }

    for (const auto &[_, it] : classType->StaticFields()) {
        (void)_;
        if (!it->Declaration()->IsReadonlyDecl()) {
            LogError(diagnostic::INNER_CLASS_MUTABLE_STATIC_PROP, {}, it->Declaration()->Node()->Start());
        }
    }
}

lexer::Number ETSChecker::ExtractNumericValue(Type const *const indexType)
{
    TypeFlag typeKind = ETSType(indexType);
    lexer::Number resNum;
    switch (typeKind) {
        case TypeFlag::BYTE: {
            resNum = lexer::Number(indexType->AsByteType()->GetValue());
            break;
        }
        case TypeFlag::SHORT: {
            resNum = lexer::Number(indexType->AsShortType()->GetValue());
            break;
        }
        case TypeFlag::INT: {
            resNum = lexer::Number(indexType->AsIntType()->GetValue());
            break;
        }
        case TypeFlag::FLOAT: {
            resNum = lexer::Number(indexType->AsFloatType()->GetValue());
            break;
        }
        case TypeFlag::DOUBLE: {
            resNum = lexer::Number(indexType->AsDoubleType()->GetValue());
            break;
        }
        default:
            break;
    }
    return resNum;
}

bool ETSChecker::ValidateArrayIndex(ir::Expression *const expr, bool relaxed)
{
    auto const expressionType = expr->Check(this);
    if (expressionType->IsTypeError()) {
        return false;
    }

    Type const *const unboxedExpressionType = MaybeUnboxInRelation(expressionType);
    if (expressionType->IsETSObjectType() && (unboxedExpressionType != nullptr)) {
        expr->AddBoxingUnboxingFlags(GetUnboxingFlag(unboxedExpressionType));
    }

    Type const *const indexType = ApplyUnaryOperatorPromotion(expressionType);

    if (relaxed && indexType != nullptr) {
        lexer::Number resNum = ExtractNumericValue(indexType);
        double value = resNum.GetDouble();
        double intpart;
        if (std::modf(value, &intpart) != 0.0) {
            LogError(diagnostic::INDEX_NONINTEGRAL_FLOAT, {}, expr->Start());
            return false;
        }
        bool tildeFlag = false;
        if (expr->IsUnaryExpression() &&
            expr->AsUnaryExpression()->OperatorType() == lexer::TokenType::PUNCTUATOR_TILDE) {
            tildeFlag = true;
        }
        if ((tildeFlag && value > 0) || (!tildeFlag && value < 0)) {
            LogError(diagnostic::NEGATIVE_INDEX, {}, expr->Start());
            return false;
        }
    }

    if (indexType == nullptr ||
        (!indexType->HasTypeFlag(relaxed ? (TypeFlag::ETS_ARRAY_INDEX | TypeFlag::ETS_FLOATING_POINT)
                                         : TypeFlag::ETS_ARRAY_INDEX))) {
        std::stringstream message("");
        expressionType->ToString(message);

        LogError(diagnostic::INVALID_INDEX_TYPE, {message.str()}, expr->Start());
        return false;
    }

    return true;
}

std::optional<std::size_t> ETSChecker::GetTupleElementAccessValue(const Type *const type)
{
    ES2PANDA_ASSERT(type->HasTypeFlag(TypeFlag::CONSTANT | TypeFlag::ETS_CONVERTIBLE_TO_NUMERIC));

    switch (ETSType(type)) {
        case TypeFlag::BYTE: {
            return type->AsByteType()->GetValue();
        }
        case TypeFlag::SHORT: {
            return type->AsShortType()->GetValue();
        }
        case TypeFlag::INT: {
            return type->AsIntType()->GetValue();
        }
        case TypeFlag::LONG: {
            if (auto val = type->AsLongType()->GetValue();
                val <= std::numeric_limits<int32_t>::max() && val >= std::numeric_limits<int32_t>::min()) {
                return static_cast<std::size_t>(val);
            }
            return std::nullopt;
        }
        default: {
            ES2PANDA_UNREACHABLE();
        }
    }
}

bool ETSChecker::ValidateTupleIndex(const ETSTupleType *const tuple, ir::MemberExpression *const expr,
                                    const bool reportError)
{
    auto const expressionType = expr->Property()->Check(this);
    auto const *const unboxedExpressionType = MaybeUnboxInRelation(expressionType);

    if (expressionType->IsETSObjectType() && (unboxedExpressionType != nullptr)) {
        expr->Property()->AddBoxingUnboxingFlags(GetUnboxingFlag(unboxedExpressionType));
    }

    const auto *const exprType = expr->Property()->TsType();
    ES2PANDA_ASSERT(exprType != nullptr);

    if (!exprType->HasTypeFlag(TypeFlag::CONSTANT)) {
        if (exprType->IsETSObjectType() && (unboxedExpressionType != nullptr)) {
            return ValidateTupleIndexFromEtsObject(tuple, expr);
        }
        if (reportError) {
            LogError(diagnostic::TUPLE_INDEX_NONCONST, {}, expr->Property()->Start());
        }
        return false;
    }

    if (!exprType->HasTypeFlag(TypeFlag::ETS_ARRAY_INDEX | TypeFlag::LONG)) {
        if (reportError) {
            LogError(diagnostic::TUPLE_INDEX_NOT_INT, {}, expr->Property()->Start());
        }
        return false;
    }

    auto exprValue = GetTupleElementAccessValue(exprType);
    if (!exprValue.has_value() || (*exprValue >= tuple->GetTupleSize())) {
        if (reportError) {
            LogError(diagnostic::TUPLE_INDEX_OOB, {}, expr->Property()->Start());
        }
        return false;
    }

    return true;
}

bool ETSChecker::ValidateTupleIndexFromEtsObject(const ETSTupleType *const tuple, ir::MemberExpression *const expr)
{
    auto *value = expr->Property()->Variable()->Declaration()->Node()->AsClassElement()->Value();
    if (value == nullptr) {
        LogError(diagnostic::TUPLE_INDEX_NONCONST, {}, expr->Property()->Start());
        return false;
    }
    auto *exprType = value->TsType();
    ES2PANDA_ASSERT(exprType != nullptr);
    if (!exprType->HasTypeFlag(TypeFlag::CONSTANT)) {
        LogError(diagnostic::TUPLE_INDEX_NONCONST, {}, expr->Property()->Start());
        return false;
    }

    if (!exprType->HasTypeFlag(TypeFlag::ETS_ARRAY_INDEX | TypeFlag::LONG)) {
        LogError(diagnostic::TUPLE_INDEX_NOT_INT, {}, expr->Property()->Start());
        return false;
    }

    auto exprValue = GetTupleElementAccessValue(exprType);
    if (!exprValue.has_value() || (*exprValue >= tuple->GetTupleSize())) {
        LogError(diagnostic::TUPLE_INDEX_OOB, {}, expr->Property()->Start());
        return false;
    }

    return true;
}

ETSObjectType *ETSChecker::CheckThisOrSuperAccess(ir::Expression *node, ETSObjectType *classType, std::string_view msg)
{
    if ((Context().Status() & CheckerStatus::IGNORE_VISIBILITY) != 0U) {
        return classType;
    }

    if (node->Parent()->IsCallExpression() && (node->Parent()->AsCallExpression()->Callee() == node) &&
        !node->Parent()->HasAstNodeFlags(ir::AstNodeFlags::RESIZABLE_REST)) {
        if (Context().ContainingSignature() == nullptr) {
            LogError(diagnostic::CTOR_CLASS_NOT_FIRST, {msg}, node->Start());
            return classType;
        }

        auto *sig = Context().ContainingSignature();
        ES2PANDA_ASSERT(sig->Function()->Body() && sig->Function()->Body()->IsBlockStatement());

        if (!sig->HasSignatureFlag(checker::SignatureFlags::CONSTRUCT)) {
            LogError(diagnostic::CTOR_CLASS_NOT_FIRST, {msg}, node->Start());
            return classType;
        }

        if (sig->Function()->Body()->AsBlockStatement()->Statements().front() != node->Parent()->Parent()) {
            LogError(diagnostic::CTOR_CLASS_NOT_FIRST, {msg}, node->Start());
            return classType;
        }
    }

    if (HasStatus(checker::CheckerStatus::IN_STATIC_CONTEXT)) {
        LogError(diagnostic::CTOR_REF_IN_STATIC_CTX, {msg}, node->Start());
        return classType;
    }

    if (classType->GetDeclNode()->IsClassDefinition() && classType->GetDeclNode()->AsClassDefinition()->IsGlobal()) {
        LogError(diagnostic::CTOR_REF_INVALID_CTX_GLOBAL, {msg}, node->Start());
        return GlobalBuiltinErrorType();
    }

    return classType;
}

void ETSChecker::CheckCyclicConstructorCall(Signature *signature)
{
    ES2PANDA_ASSERT(signature->Function());

    if (signature->Function()->IsExternal() || signature->Function()->Body() == nullptr) {
        return;
    }

    auto *funcBody = signature->Function()->Body()->AsBlockStatement();

    TypeStackElement tse(this, signature, {{diagnostic::RECURSIVE_CTOR}}, signature->Function()->Start());
    if (tse.HasTypeError()) {
        return;
    }

    if (!funcBody->Statements().empty() && funcBody->Statements()[0]->IsExpressionStatement() &&
        funcBody->Statements()[0]->AsExpressionStatement()->GetExpression()->IsCallExpression() &&
        funcBody->Statements()[0]
            ->AsExpressionStatement()  // CC-OFF(G.FMT.06-CPP,G.FMT.02-CPP) project code style
            ->GetExpression()
            ->AsCallExpression()
            ->Callee()
            ->IsThisExpression()) {
        auto *constructorCall = funcBody->Statements()[0]->AsExpressionStatement()->GetExpression()->AsCallExpression();
        if (constructorCall->TsType() == nullptr || constructorCall->TsType()->HasTypeFlag(TypeFlag::TYPE_ERROR)) {
            LogError(diagnostic::NO_SUCH_CTOR_SIG, {}, constructorCall->Start());
            return;
        }
        ES2PANDA_ASSERT(constructorCall->Signature());
        CheckCyclicConstructorCall(constructorCall->Signature());
    }
}

ETSObjectType *ETSChecker::CheckExceptionOrErrorType(checker::Type *type, const lexer::SourcePosition pos)
{
    ES2PANDA_ASSERT(type != nullptr);
    if (!type->IsETSObjectType() || (!Relation()->IsAssignableTo(type, GlobalBuiltinExceptionType()) &&
                                     !Relation()->IsAssignableTo(type, GlobalBuiltinErrorType()))) {
        LogError(diagnostic::CATCH_OR_THROW_OF_INVALID_TYPE,
                 {compiler::Signatures::BUILTIN_EXCEPTION_CLASS, compiler::Signatures::BUILTIN_ERROR_CLASS}, pos);
        return GlobalETSObjectType();
    }

    return type->AsETSObjectType();
}

Type *ETSChecker::TryToInstantiate(Type *const type, ArenaAllocator *const allocator, TypeRelation *const relation,
                                   GlobalTypesHolder *const globalTypes)
{
    // NOTE: Handle generic functions
    auto *returnType = type;
    const bool isIncomplete =
        type->IsETSObjectType() && type->AsETSObjectType()->HasObjectFlag(ETSObjectFlags::INCOMPLETE_INSTANTIATION);
    if (const bool isFunctionType = type->IsETSFunctionType(); isFunctionType || isIncomplete) {
        returnType = type->Instantiate(allocator, relation, globalTypes);
    }

    return returnType;
}

void ETSChecker::ValidateNamespaceProperty(varbinder::Variable *property, const ETSObjectType *target,
                                           const ir::Identifier *ident)
{
    ir::AstNode *parent = nullptr;
    if (property->TsType() != nullptr && !property->TsType()->IsTypeError()) {
        if (property->TsType()->IsETSMethodType()) {
            auto funcType = property->TsType()->AsETSFunctionType();
            property = funcType->CallSignatures()[0]->OwnerVar();
            ES2PANDA_ASSERT(property != nullptr);
        } else {
            if (ident->Parent()->IsMemberExpression() &&
                ident->Parent()->AsMemberExpression()->Object()->IsSuperExpression()) {
                LogError(diagnostic::SUPER_NOT_ACCESSIBLE, {ident->Name()}, ident->Start());
            }
        }
    }

    if (property->Declaration() == nullptr) {
        return;
    }

    auto node = property->Declaration()->Node();
    if (node == nullptr) {
        return;
    }

    if (node->IsClassDefinition()) {
        parent = node->Parent()->Parent();
    } else if (node->Parent() != nullptr) {
        parent = node->Parent();
    }

    bool isExported = node->IsExported() || node->IsDefaultExported();
    if (parent != nullptr && parent->IsClassDefinition() && parent->AsClassDefinition()->IsNamespaceTransformed() &&
        !parent->AsClassDefinition()->IsDeclare() && !isExported) {
        LogError(diagnostic::NOT_EXPORTED, {ident->Name(), target->Name()}, ident->Start());
    }
}

void ETSChecker::ValidateResolvedProperty(varbinder::LocalVariable **property, const ETSObjectType *const target,
                                          const ir::Identifier *const ident, const PropertySearchFlags flags)
{
    if (*property != nullptr) {
        ValidateNamespaceProperty(*property, target, ident);
        return;
    }

    if (ident->Name().Is(ERROR_LITERAL)) {
        return;
    }

    using Utype = std::underlying_type_t<PropertySearchFlags>;
    static constexpr uint32_t CORRECT_PROPERTY_SEARCH_ORDER_INSTANCE = 7U;
    static_assert(static_cast<Utype>(PropertySearchFlags::SEARCH_INSTANCE) == CORRECT_PROPERTY_SEARCH_ORDER_INSTANCE,
                  "PropertySearchFlags order changed");
    static constexpr uint32_t CORRECT_PROPERTY_SEARCH_ORDER_STATIC = 56U;
    static_assert(static_cast<Utype>(PropertySearchFlags::SEARCH_STATIC) == CORRECT_PROPERTY_SEARCH_ORDER_STATIC,
                  "PropertySearchFlags order changed");
    const auto flagsNum = static_cast<Utype>(flags);
    // This algorithm swaps the first 3 bits of a number with it's consecutive 3 bits, example: 0b110001 -> 0b001110
    // Effectively it changes PropertySearchFlags to search for the appropriate declarations
    const Utype x = (flagsNum ^ (flagsNum >> 3U)) & 7U;
    const auto newFlags = PropertySearchFlags {flagsNum ^ (x | (x << 3U))};

    auto *newProp = target->GetProperty(ident->Name(), newFlags);
    if (newProp == nullptr) {
        LogError(diagnostic::PROPERTY_NONEXISTENT, {ident->Name(), target->Name()}, ident->Start());
        return;
    }

    *property = newProp;  // trying to recover as much as possible; log the error but treat the property as legal

    if (IsVariableStatic(newProp)) {
        LogError(diagnostic::PROP_IS_STATIC, {ident->Name(), target->Name()}, ident->Start());
        return;
    }

    LogError(diagnostic::PROP_NOT_STATIC, {ident->Name(), target->Name()}, ident->Start());
}

using VO = varbinder::ResolveBindingOptions;
varbinder::Variable *ETSChecker::GetExtensionFuncVarInGlobalFunction(const ir::MemberExpression *const memberExpr)
{
    auto propertyName = memberExpr->Property()->AsIdentifier()->Name();
    auto *globalFunctionVar = Scope()->FindInGlobal(propertyName, VO::STATIC_METHODS).variable;
    if (globalFunctionVar == nullptr) {
        return nullptr;
    }

    if (!IsExtensionETSFunctionType(GetTypeOfVariable(globalFunctionVar))) {
        return nullptr;
    }

    return globalFunctionVar;
}

varbinder::Variable *ETSChecker::GetExtensionFuncVarInGlobalField(const ir::MemberExpression *const memberExpr)
{
    auto propertyName = memberExpr->Property()->AsIdentifier()->Name();
    auto *globalFieldVar = Scope()->FindInGlobal(propertyName, VO::STATIC_VARIABLES).variable;
    if (globalFieldVar == nullptr || !IsExtensionETSFunctionType(globalFieldVar->TsType())) {
        return nullptr;
    }

    return globalFieldVar;
}

varbinder::Variable *ETSChecker::GetExtensionFuncVarInFunctionScope(const ir::MemberExpression *const memberExpr)
{
    auto propertyName = memberExpr->Property()->AsIdentifier()->Name();
    auto *funcScopeVar = Scope()->FindInFunctionScope(propertyName, VO::ALL).variable;
    if (funcScopeVar == nullptr || !IsExtensionETSFunctionType(funcScopeVar->TsType())) {
        return nullptr;
    }
    return funcScopeVar;
}

varbinder::Variable *ETSChecker::ResolveInstanceExtension(const ir::MemberExpression *const memberExpr)
{
    auto *globalFunctionVar = GetExtensionFuncVarInGlobalFunction(memberExpr);
    if (globalFunctionVar != nullptr) {
        return globalFunctionVar;
    }

    auto *globalFieldVar = GetExtensionFuncVarInGlobalField(memberExpr);
    if (globalFieldVar != nullptr) {
        return globalFieldVar;
    }

    // extension function maybe a parameter, or some lambda function defined in function.
    return GetExtensionFuncVarInFunctionScope(memberExpr);
}

PropertySearchFlags ETSChecker::GetInitialSearchFlags(const ir::MemberExpression *const memberExpr)
{
    constexpr auto FUNCTIONAL_FLAGS = PropertySearchFlags::SEARCH_METHOD | PropertySearchFlags::SEARCH_FIELD;
    constexpr auto GETTER_FLAGS = PropertySearchFlags::SEARCH_METHOD | PropertySearchFlags::IS_GETTER;
    constexpr auto SETTER_FLAGS = PropertySearchFlags::SEARCH_METHOD | PropertySearchFlags::IS_SETTER;

    switch (memberExpr->Parent()->Type()) {
        case ir::AstNodeType::CALL_EXPRESSION: {
            if (memberExpr->Parent()->AsCallExpression()->Callee() == memberExpr) {
                return FUNCTIONAL_FLAGS;
            }
            break;
        }
        case ir::AstNodeType::ETS_NEW_CLASS_INSTANCE_EXPRESSION: {
            if (memberExpr->Parent()->AsETSNewClassInstanceExpression()->GetTypeRef() == memberExpr) {
                return PropertySearchFlags::SEARCH_DECL;
            }
            break;
        }
        case ir::AstNodeType::MEMBER_EXPRESSION: {
            return PropertySearchFlags::SEARCH_FIELD | PropertySearchFlags::SEARCH_DECL | GETTER_FLAGS;
        }
        case ir::AstNodeType::UPDATE_EXPRESSION:
        case ir::AstNodeType::UNARY_EXPRESSION:
        case ir::AstNodeType::BINARY_EXPRESSION: {
            return PropertySearchFlags::SEARCH_FIELD | GETTER_FLAGS;
        }
        case ir::AstNodeType::ASSIGNMENT_EXPRESSION: {
            const auto *const assignmentExpr = memberExpr->Parent()->AsAssignmentExpression();

            if (assignmentExpr->Left() == memberExpr) {
                if (assignmentExpr->OperatorType() == lexer::TokenType::PUNCTUATOR_SUBSTITUTION) {
                    return PropertySearchFlags::SEARCH_FIELD | SETTER_FLAGS;
                }
                return PropertySearchFlags::SEARCH_FIELD | GETTER_FLAGS | SETTER_FLAGS;
            }

            return PropertySearchFlags::SEARCH_FIELD | GETTER_FLAGS;
        }
        default: {
            break;
        }
    }

    return PropertySearchFlags::SEARCH_FIELD | FUNCTIONAL_FLAGS | GETTER_FLAGS;
}

static bool ShouldRemoveStaticSearchFlag(const ir::MemberExpression *const memberExpr,
                                         const varbinder::Variable *targetRef)
{
    if ((targetRef != nullptr && targetRef->Declaration() != nullptr && targetRef->Declaration()->IsLetOrConstDecl()) ||
        !memberExpr->Object()->TsType()->IsETSEnumType()) {
        auto object = memberExpr->Object();
        if (object->IsMemberExpression()) {
            object = object->AsMemberExpression()->Property();
        }
        if (!object->IsIdentifier() || (object->AsIdentifier()->Variable() == nullptr) ||
            object->AsIdentifier()->Variable()->HasFlag(varbinder::VariableFlags::INITIALIZED)) {
            return true;
        }
    }
    return false;
}

PropertySearchFlags ETSChecker::GetSearchFlags(const ir::MemberExpression *const memberExpr,
                                               const varbinder::Variable *targetRef)
{
    auto searchFlag = GetInitialSearchFlags(memberExpr);
    searchFlag |= PropertySearchFlags::SEARCH_IN_BASE | PropertySearchFlags::SEARCH_IN_INTERFACES;
    if (targetRef != nullptr && targetRef->Declaration() != nullptr &&
        targetRef->Declaration()->Node()->IsClassDefinition() &&
        targetRef->Declaration()->Node()->AsClassDefinition()->IsNamespaceTransformed()) {
        return searchFlag;
    }

    if (targetRef != nullptr &&
        (targetRef->HasFlag(varbinder::VariableFlags::CLASS_OR_INTERFACE_OR_ENUM) ||
         //  NOTE (DZ):  need to investigate when and why `targetRef->TsType()->Variable()` can be `nullptr`
         //              (see ast/parser/ets/union_static_method.ets)
         (targetRef->HasFlag(varbinder::VariableFlags::TYPE_ALIAS) && targetRef->TsType()->Variable() != nullptr &&
          targetRef->TsType()->Variable()->HasFlag(varbinder::VariableFlags::CLASS_OR_INTERFACE)))) {
        searchFlag &= ~PropertySearchFlags::SEARCH_INSTANCE;
    } else if (ShouldRemoveStaticSearchFlag(memberExpr, targetRef)) {
        searchFlag &= ~PropertySearchFlags::SEARCH_STATIC;
    }
    return searchFlag;
}

const varbinder::Variable *ETSChecker::GetTargetRef(const ir::MemberExpression *const memberExpr)
{
    if (memberExpr->Object()->IsIdentifier()) {
        return memberExpr->Object()->AsIdentifier()->Variable();
    }
    if (memberExpr->Object()->IsMemberExpression()) {
        return memberExpr->Object()->AsMemberExpression()->PropVar();
    }
    return nullptr;
}

void ETSChecker::ValidateReadonlyProperty(const ir::MemberExpression *const memberExpr, const ETSFunctionType *propType,
                                          const lexer::SourcePosition sourcePos)
{
    ir::ClassProperty *classProp = nullptr;
    ETSObjectType *currentObj = memberExpr->ObjType();
    bool foundInThis = false;
    while (classProp == nullptr && currentObj != nullptr) {
        classProp = FindClassProperty(currentObj, propType);
        if (classProp != nullptr && currentObj == memberExpr->ObjType()) {
            foundInThis = true;
        }

        currentObj = currentObj->SuperType();
    }

    if (classProp != nullptr && this->Context().ContainingSignature() != nullptr && classProp->IsReadonly()) {
        if (!foundInThis || (!this->Context().ContainingSignature()->Function()->IsConstructor())) {
            LogError(diagnostic::ASSIGN_TO_READONLY_PROP, {}, sourcePos);
            return;
        }

        if (IsInitializedProperty(memberExpr->ObjType()->GetDeclNode()->AsClassDefinition(), classProp)) {
            LogError(diagnostic::READONLY_FIELD_MULTIPLE_INIT, {}, sourcePos);
        }
    }
}

ETSFunctionType *ETSChecker::ResolveAccessorTypeByFlag(ir::MemberExpression *const memberExpr,
                                                       ETSFunctionType *propType, ETSFunctionType *funcType,
                                                       PropertySearchFlags searchFlag)
{
    ETSFunctionType *finalRes = nullptr;
    auto const &sourcePos = memberExpr->Property()->Start();
    if ((searchFlag & PropertySearchFlags::IS_GETTER) != 0) {
        if (propType != nullptr && propType->HasTypeFlag(TypeFlag::GETTER)) {
            ValidateSignatureAccessibility(memberExpr->ObjType(), propType->FindGetter(), sourcePos);
            finalRes = propType;
        }

        if (funcType != nullptr && funcType->IsExtensionAccessorType() &&
            // SUPPRESS_CSA_NEXTLINE(alpha.core.AllocatorETSCheckerHint)
            FindRelativeExtensionGetter(memberExpr, funcType) != nullptr) {
            finalRes = funcType;
        }

        if (finalRes == nullptr) {
            LogError(diagnostic::READ_FROM_WRITEONLY_PROP, {}, sourcePos);
            return finalRes;
        }
    }

    if ((searchFlag & PropertySearchFlags::IS_SETTER) != 0) {
        finalRes = nullptr;
        if (propType != nullptr) {
            ValidateReadonlyProperty(memberExpr, propType, sourcePos);
            if (propType->FindSetter() != nullptr) {
                ValidateSignatureAccessibility(memberExpr->ObjType(), propType->FindSetter(), sourcePos);
                finalRes = propType;
            }
        }

        if (funcType != nullptr && funcType->IsExtensionAccessorType() &&
            // SUPPRESS_CSA_NEXTLINE(alpha.core.AllocatorETSCheckerHint)
            FindRelativeExtensionSetter(memberExpr, funcType) != nullptr) {
            finalRes = funcType;
        }

        if (finalRes == nullptr) {
            LogError(diagnostic::ASSIGN_TO_READONLY_PROP, {}, sourcePos);
        }
    }

    return finalRes;
}

// Note: Need to validate extension Accessor and original Accessor.
std::vector<ResolveResult *> ETSChecker::ValidateAccessor(ir::MemberExpression *const memberExpr,
                                                          varbinder::LocalVariable *const oAcc,
                                                          varbinder::Variable *const eAcc,
                                                          PropertySearchFlags searchFlag)
{
    auto *funcType = eAcc != nullptr ? eAcc->TsType()->AsETSFunctionType() : nullptr;
    auto *propType = oAcc != nullptr ? oAcc->TsType()->AsETSFunctionType() : nullptr;
    searchFlag = memberExpr->Parent()->IsUpdateExpression() ? searchFlag | PropertySearchFlags::IS_SETTER : searchFlag;
    // SUPPRESS_CSA_NEXTLINE(alpha.core.AllocatorETSCheckerHint)
    ETSFunctionType *finalRes = ResolveAccessorTypeByFlag(memberExpr, propType, funcType, searchFlag);
    std::vector<ResolveResult *> resolveRes = {};
    if (finalRes == nullptr) {
        return resolveRes;
    }

    if (finalRes == propType) {
        resolveRes.emplace_back(ProgramAllocator()->New<ResolveResult>(oAcc, ResolvedKind::PROPERTY));
        return resolveRes;
    }
    resolveRes.emplace_back(ProgramAllocator()->New<ResolveResult>(eAcc, ResolvedKind::EXTENSION_ACCESSOR));
    return resolveRes;
}

ir::ClassProperty *ETSChecker::FindClassProperty(const ETSObjectType *const objectType, const ETSFunctionType *propType)
{
    auto propName =
        util::UString(std::string(compiler::Signatures::PROPERTY) + propType->Name().Mutf8(), ProgramAllocator())
            .View();

    ir::ClassProperty *classProp = nullptr;
    if (objectType->GetDeclNode()->IsClassDefinition()) {
        auto body = objectType->GetDeclNode()->AsClassDefinition()->Body();
        auto foundValue = std::find_if(body.begin(), body.end(), [propName](ir::AstNode *node) {
            return node->IsClassProperty() && node->AsClassProperty()->Key()->AsIdentifier()->Name() == propName;
        });
        if (foundValue != body.end()) {
            classProp = (*foundValue)->AsClassProperty();
        }
    }

    return classProp;
}

bool ETSChecker::IsInitializedProperty(const ir::ClassDefinition *classDefinition, const ir::ClassProperty *prop)
{
    std::string targetName = prop->Key()->AsIdentifier()->Name().Mutf8();
    if (targetName.find(compiler::Signatures::PROPERTY) == 0) {
        targetName = targetName.substr(compiler::Signatures::PROPERTY.size());
    }

    for (auto *it : classDefinition->Body()) {
        if (it->IsClassProperty() && it->AsClassProperty()->Value() != nullptr) {
            return FindPropertyInAssignment(it, targetName);
        }
    }

    return false;
}

bool ETSChecker::FindPropertyInAssignment(const ir::AstNode *it, const std::string &targetName)
{
    return it->AsClassProperty()->Value()->FindChild([&targetName](ir::AstNode *node) {
        return node->IsIdentifier() && node->AsIdentifier()->Name().Is(targetName) && node->Parent() != nullptr &&
               node->Parent()->IsMemberExpression();
    }) != nullptr;
}

static bool IsExtensionAccessorCallUse(checker::ETSChecker *checker, const ir::MemberExpression *const memberExpr,
                                       ResolvedKind resolvedKind)
{
    return resolvedKind == ResolvedKind::EXTENSION_ACCESSOR &&
           !checker->HasStatus(CheckerStatus::IN_EXTENSION_ACCESSOR_CHECK) &&
           memberExpr->Parent()->IsCallExpression() && memberExpr->Parent()->AsCallExpression()->Callee() == memberExpr;
}

static ResolvedKind DecideResolvedKind(Type *typeOfGlobalFunctionVar)
{
    ES2PANDA_ASSERT(typeOfGlobalFunctionVar != nullptr);
    ES2PANDA_ASSERT(typeOfGlobalFunctionVar->IsETSObjectType() || typeOfGlobalFunctionVar->IsETSFunctionType());
    if (typeOfGlobalFunctionVar->IsETSObjectType()) {
        return ResolvedKind::EXTENSION_FUNCTION;
    }

    if (typeOfGlobalFunctionVar->AsETSFunctionType()->IsExtensionAccessorType()) {
        return ResolvedKind::EXTENSION_ACCESSOR;
    }

    return ResolvedKind::EXTENSION_FUNCTION;
}

// NOLINTNEXTLINE(readability-function-size)
std::vector<ResolveResult *> ETSChecker::ResolveMemberReference(const ir::MemberExpression *const memberExpr,
                                                                const ETSObjectType *const target)
{
    std::vector<ResolveResult *> resolveRes {};

    if (target->IsETSDynamicType() && !target->AsETSDynamicType()->HasDecl()) {
        auto propName = memberExpr->Property()->AsIdentifier()->Name();
        varbinder::LocalVariable *propVar = target->AsETSDynamicType()->GetPropertyDynamic(propName, this);
        resolveRes.emplace_back(ProgramAllocator()->New<ResolveResult>(propVar, ResolvedKind::PROPERTY));
        return resolveRes;
    }

    if (target->GetDeclNode() != nullptr && target->GetDeclNode()->IsClassDefinition() &&
        !target->GetDeclNode()->AsClassDefinition()->IsClassDefinitionChecked()) {
        // SUPPRESS_CSA_NEXTLINE(alpha.core.AllocatorETSCheckerHint)
        this->CheckClassDefinition(target->GetDeclNode()->AsClassDefinition());
    }
    const auto *const targetRef = GetTargetRef(memberExpr);
    auto searchFlag = GetSearchFlags(memberExpr, targetRef);
    auto searchName = target->GetReExportAliasValue(memberExpr->Property()->AsIdentifier()->Name());
    auto *prop = target->GetProperty(searchName, searchFlag);
    varbinder::Variable *const globalFunctionVar = ResolveInstanceExtension(memberExpr);
    if (targetRef != nullptr && targetRef->HasFlag(varbinder::VariableFlags::CLASS_OR_INTERFACE)) {
        // Note: extension function only for instance.
        ValidateResolvedProperty(&prop, target, memberExpr->Property()->AsIdentifier(), searchFlag);
        if (prop != nullptr) {
            resolveRes.emplace_back(ProgramAllocator()->New<ResolveResult>(prop, ResolvedKind::PROPERTY));
        }
        return resolveRes;
    }

    if (HasStatus(CheckerStatus::IN_GETTER)) {
        WarnForEndlessLoopInGetterSetter(memberExpr);
    }

    // Note: validate originalAccessor and extensionAccessor.
    if ((IsVariableGetterSetter(prop) || IsVariableExtensionAccessor(globalFunctionVar)) &&
        ((searchFlag & PropertySearchFlags::IS_GETTER) != 0 || (searchFlag & PropertySearchFlags::IS_SETTER) != 0)) {
        // SUPPRESS_CSA_NEXTLINE(alpha.core.AllocatorETSCheckerHint)
        return ValidateAccessor(const_cast<ir::MemberExpression *>(memberExpr), prop, globalFunctionVar, searchFlag);
    }

    if (globalFunctionVar != nullptr) {
        ResolvedKind resolvedKind = DecideResolvedKind(globalFunctionVar->TsType());
        if (IsExtensionAccessorCallUse(this, memberExpr, resolvedKind)) {
            LogError(diagnostic::EXTENSION_ACCESSOR_INVALID_CALL, {}, memberExpr->Start());
            return resolveRes;
        }
        resolveRes.emplace_back(ProgramAllocator()->New<ResolveResult>(globalFunctionVar, resolvedKind));
    } else {
        ValidateResolvedProperty(&prop, target, memberExpr->Property()->AsIdentifier(), searchFlag);
    }

    if (prop != nullptr) {
        resolveRes.emplace_back(ProgramAllocator()->New<ResolveResult>(prop, ResolvedKind::PROPERTY));
    }
    return resolveRes;
}

void ETSChecker::WarnForEndlessLoopInGetterSetter(const ir::MemberExpression *const memberExpr)
{
    if (!memberExpr->Object()->IsThisExpression() || memberExpr->Property() == nullptr ||
        !memberExpr->Property()->IsIdentifier()) {
        return;
    }
    auto ident = memberExpr->Property()->AsIdentifier();
    auto parent = memberExpr->Parent();
    while (parent != nullptr && (!parent->IsMethodDefinition() || parent->AsMethodDefinition()->Function() == nullptr ||
                                 (!parent->AsMethodDefinition()->Function()->IsGetter() &&
                                  !parent->AsMethodDefinition()->Function()->IsSetter()))) {
        parent = parent->Parent();
    }
    if (parent != nullptr && parent->AsMethodDefinition()->Function() != nullptr &&
        ident->Name() == parent->AsMethodDefinition()->Function()->Id()->Name()) {
        if (parent->AsMethodDefinition()->Function()->IsGetter()) {
            LogDiagnostic(diagnostic::GETTER_LOOP, memberExpr->Property()->AsIdentifier()->Start());
        } else {
            LogDiagnostic(diagnostic::SETTER_LOOP, memberExpr->Property()->AsIdentifier()->Start());
        }
    }
}

void ETSChecker::CheckValidInheritance(ETSObjectType *classType, ir::ClassDefinition *classDef)
{
    if (classType->SuperType() == nullptr) {
        return;
    }
    if (classType->SuperType()->IsETSDynamicType()) {
        LogError(diagnostic::EXTEND_DYNAMIC, {classDef->Ident()->Name()}, classDef->Start());
    }

    const auto &allProps = classType->GetAllProperties();

    for (auto *it : allProps) {
        auto *node = it->Declaration()->Node();
        if (node->IsClassProperty() && node->AsClassProperty()->TsType() != nullptr &&
            node->AsClassProperty()->TsType()->IsTypeError()) {
            continue;
        }

        const auto searchFlag = PropertySearchFlags::SEARCH_ALL | PropertySearchFlags::SEARCH_IN_BASE |
                                PropertySearchFlags::SEARCH_IN_INTERFACES |
                                PropertySearchFlags::DISALLOW_SYNTHETIC_METHOD_CREATION;
        auto *foundInSuper = classType->SuperType()->GetProperty(it->Name(), searchFlag);

        ETSObjectType *interfaceFound = nullptr;
        if (foundInSuper != nullptr) {
            CheckProperties(classType, classDef, it, foundInSuper, interfaceFound);
        }

        auto interfaceList = GetInterfaces(classType);
        varbinder::LocalVariable *foundInInterface = nullptr;
        for (auto *interface : interfaceList) {
            auto *propertyFound = interface->GetProperty(it->Name(), searchFlag);
            if (propertyFound == nullptr) {
                continue;
            }
            foundInInterface = propertyFound;
            interfaceFound = interface;
            break;
        }
        if (foundInInterface == nullptr) {
            continue;
        }

        CheckProperties(classType, classDef, it, foundInInterface, interfaceFound);
    }
}

void ETSChecker::CheckProperties(ETSObjectType *classType, ir::ClassDefinition *classDef, varbinder::LocalVariable *it,
                                 varbinder::LocalVariable *found, ETSObjectType *interfaceFound)
{
    if (found->TsType() == nullptr) {
        GetTypeOfVariable(found);
    }

    if (IsVariableStatic(it) != IsVariableStatic(found)) {
        return;
    }

    if (!IsSameDeclarationType(it, found)) {
        if (it->Declaration()->Type() == varbinder::DeclType::LET &&
            found->Declaration()->Type() == varbinder::DeclType::READONLY) {
            return;
        }

        if (CheckGetterSetterDecl(it, found)) {
            return;
        }
    } else if (CheckFunctionDecl(it, found)) {
        return;
    }

    const char *targetType {};

    if (it->HasFlag(varbinder::VariableFlags::PROPERTY)) {
        targetType = "field";
    } else if (it->HasFlag(varbinder::VariableFlags::METHOD)) {
        targetType = "method";
    } else if (it->HasFlag(varbinder::VariableFlags::CLASS)) {
        targetType = "class";
    } else if (it->HasFlag(varbinder::VariableFlags::INTERFACE)) {
        targetType = "interface";
    } else if (it->HasFlag(varbinder::VariableFlags::NAMESPACE)) {
        targetType = "namespace";
    } else if (it->HasFlag(varbinder::VariableFlags::ENUM_LITERAL)) {
        targetType = "enum";
    } else {
        ES2PANDA_UNREACHABLE();
    }

    if (interfaceFound != nullptr) {
        LogError(diagnostic::INHERITED_INTERFACE_TYPE_MISMATCH, {interfaceFound->Name(), targetType, it->Name()},
                 interfaceFound->GetDeclNode()->Start());
        return;
    }
    auto pos = classDef->Super() == nullptr ? classDef->Ident()->Start() : classDef->Super()->Start();
    LogError(diagnostic::INHERITED_CLASS_TYPE_MISMATCH, {classType->SuperType()->Name(), targetType, it->Name()}, pos);
}

void ETSChecker::CheckReadonlyClassPropertyInImplementedInterface(ETSObjectType *classType,
                                                                  varbinder::LocalVariable *field)
{
    const auto searchFlag = PropertySearchFlags::SEARCH_ALL | PropertySearchFlags::SEARCH_IN_BASE |
                            PropertySearchFlags::SEARCH_IN_INTERFACES |
                            PropertySearchFlags::DISALLOW_SYNTHETIC_METHOD_CREATION;
    const auto &interfaceList = GetInterfaces(classType);
    if (field == nullptr || field->Declaration() == nullptr || field->Declaration()->Node() == nullptr ||
        !field->Declaration()->Node()->IsClassProperty() ||
        !field->Declaration()->Node()->AsClassProperty()->IsReadonly()) {
        return;
    }

    for (auto *interface : interfaceList) {
        ES2PANDA_ASSERT(interface != nullptr);
        auto *propertyFound = interface->GetProperty(field->Name(), searchFlag);
        if (propertyFound == nullptr) {
            continue;
        }

        ES2PANDA_ASSERT(propertyFound->TsType() != nullptr);
        if (!propertyFound->TsType()->IsETSFunctionType()) {
            continue;
        }

        auto setter = propertyFound->TsType()->AsETSFunctionType()->FindSetter();
        if (setter != nullptr) {
            LogError(diagnostic::INTERFACE_PROPERTY_REQUIRES_SETTER, {interface->Name(), field->Name()},
                     field->Declaration()->Node()->Start());
        }
    }
}

void ETSChecker::TransformProperties(ETSObjectType *classType)
{
    auto propertyList = classType->Fields();
    auto *const classDef = classType->GetDeclNode()->AsClassDefinition();

    for (auto *const field : propertyList) {
        ES2PANDA_ASSERT(field->Declaration()->Node()->IsClassProperty());
        auto *const originalProp = field->Declaration()->Node()->AsClassProperty();

        if ((originalProp->Modifiers() & ir::ModifierFlags::GETTER_SETTER) == 0U) {
            continue;
        }

        if (!field->HasFlag(varbinder::VariableFlags::PUBLIC)) {
            LogError(diagnostic::INTERFACE_PROP_NOT_PUBLIC, {}, field->Declaration()->Node()->Start());
        }
        CheckReadonlyClassPropertyInImplementedInterface(classType, field);
        classType->RemoveProperty<checker::PropertyType::INSTANCE_FIELD>(field);
        // SUPPRESS_CSA_NEXTLINE(alpha.core.AllocatorETSCheckerHint)
        GenerateGetterSetterPropertyAndMethod(originalProp, classType);
    }

    auto it = classDef->Body().begin();
    while (it != classDef->Body().end()) {
        if ((*it)->IsClassProperty() && ((*it)->Modifiers() & ir::ModifierFlags::GETTER_SETTER) != 0U) {
            it = classDef->Body().erase(it);
        } else {
            ++it;
        }
    }
}

void ETSChecker::CheckGetterSetterProperties(ETSObjectType *classType)
{
    auto const checkGetterSetter = [this](varbinder::LocalVariable *var, util::StringView name) {
        auto const *type = var->TsType()->AsETSFunctionType();
        auto const *sigGetter = type->FindGetter();
        auto const *sigSetter = type->FindSetter();

        for (auto const *sig : type->CallSignatures()) {
            if (!sig->Function()->IsGetter() && !sig->Function()->IsSetter()) {
                LogError(diagnostic::METHOD_ACCESSOR_COLLISION, {name}, sig->Function()->Start());
                return;
            }
            if (sig != sigGetter && sig != sigSetter) {
                LogError(diagnostic::DUPLICATE_ACCESSOR, {}, sig->Function()->Start());
                return;
            }
        }
        if ((sigSetter != nullptr && sigGetter != nullptr) &&
            ((sigGetter->Function()->Modifiers() ^ sigSetter->Function()->Modifiers()) &
             ir::ModifierFlags::ACCESSOR_MODIFIERS) != 0) {
            LogError(diagnostic::ACCESSORS_MOD_MISMATCH, {}, sigGetter->Function()->Start());
        }
    };

    for (const auto &[name, var] : classType->InstanceMethods()) {
        if (IsVariableGetterSetter(var)) {
            checkGetterSetter(var, name);
        }
    }

    for (const auto &[name, var] : classType->StaticMethods()) {
        if (IsVariableGetterSetter(var)) {
            checkGetterSetter(var, name);
        }
    }
}

void ETSChecker::AddElementsToModuleObject(ETSObjectType *moduleObj, const util::StringView &str)
{
    for (const auto &[name, var] : VarBinder()->GetScope()->Bindings()) {
        if (name.Is(str.Mutf8()) || util::Helpers::IsGlobalVar(var)) {
            continue;
        }

        if (var->HasFlag(varbinder::VariableFlags::METHOD)) {
            moduleObj->AddProperty<checker::PropertyType::STATIC_METHOD>(var->AsLocalVariable());
        } else if (var->HasFlag(varbinder::VariableFlags::PROPERTY)) {
            moduleObj->AddProperty<checker::PropertyType::STATIC_FIELD>(var->AsLocalVariable());
        } else {
            moduleObj->AddProperty<checker::PropertyType::STATIC_DECL>(var->AsLocalVariable());
        }
    }
}

// This function computes effective runtime view of type
Type *ETSChecker::GetApparentType(Type *type)
{
    if (auto it = apparentTypes_.find(type); LIKELY(it != apparentTypes_.end())) {
        return it->second;
    }
    auto cached = [this, type](Type *res) {
        if (type != res) {
            apparentTypes_.insert({type, res});
        }
        apparentTypes_.insert({res, res});
        return res;
    };
    ES2PANDA_ASSERT(type != nullptr);
    if (type->IsETSTypeParameter()) {
        // SUPPRESS_CSA_NEXTLINE(alpha.core.AllocatorETSCheckerHint)
        return cached(GetApparentType(type->AsETSTypeParameter()->GetConstraintType()));
    }
    if (type->IsETSNonNullishType()) {
        // SUPPRESS_CSA_NEXTLINE(alpha.core.AllocatorETSCheckerHint)
        return cached(
            // SUPPRESS_CSA_NEXTLINE(alpha.core.AllocatorETSCheckerHint)
            GetNonNullishType(GetApparentType(type->AsETSNonNullishType()->GetUnderlying()->GetConstraintType())));
    }
    if (type->IsETSPartialTypeParameter()) {
        // SUPPRESS_CSA_NEXTLINE(alpha.core.AllocatorETSCheckerHint)
        return cached(CreatePartialType(
            // SUPPRESS_CSA_NEXTLINE(alpha.core.AllocatorETSCheckerHint)
            GetApparentType(type->AsETSPartialTypeParameter()->GetUnderlying()->GetConstraintType())));
    }
    if (type->IsETSArrayType()) {
        return cached(type);
    }
    if (type->IsETSStringType()) {
        return GlobalBuiltinETSStringType();
    }
    if (type->IsETSUnionType()) {
        bool differ = false;
        ArenaVector<checker::Type *> newConstituent(ProgramAllocator()->Adapter());
        for (auto const &ct : type->AsETSUnionType()->ConstituentTypes()) {
            // SUPPRESS_CSA_NEXTLINE(alpha.core.AllocatorETSCheckerHint)
            newConstituent.push_back(GetApparentType(ct));
            differ |= (newConstituent.back() != ct);
        }
        return cached(differ ? CreateETSUnionType(std::move(newConstituent)) : type);
    }
    return cached(type);
}

Type const *ETSChecker::GetApparentType(Type const *type) const
{
    if (auto it = apparentTypes_.find(type); LIKELY(it != apparentTypes_.end())) {
        return it->second;
    }
    ES2PANDA_ASSERT(type != nullptr);
    // Relaxed for some types
    if (type->IsETSTypeParameter()) {
        // SUPPRESS_CSA_NEXTLINE(alpha.core.AllocatorETSCheckerHint)
        return GetApparentType(type->AsETSTypeParameter()->GetConstraintType());
    }
    if (type->IsETSArrayType()) {
        return type;
    }
    if (type->IsETSStringType()) {
        return GlobalBuiltinETSStringType();
    }
    if (type->IsETSUnionType() || type->IsETSNonNullishType() || type->IsETSPartialTypeParameter()) {
        ASSERT_PRINT(false, std::string("Type ") + type->ToString() + " was not found in apparent_types_");
    }
    return type;
}

ETSObjectType *ETSChecker::GetClosestCommonAncestor(ETSObjectType *source, ETSObjectType *target)
{
    if (source->AsETSObjectType()->GetDeclNode() == target->AsETSObjectType()->GetDeclNode()) {
        return source;
    }
    if (target->SuperType() == nullptr) {
        return GlobalETSObjectType();
    }

    auto *targetBase = GetOriginalBaseType(target->SuperType());
    auto *targetType = targetBase == nullptr ? target->SuperType() : targetBase;

    auto *sourceBase = GetOriginalBaseType(source);
    auto *sourceType = sourceBase == nullptr ? source : sourceBase;

    if (Relation()->IsSupertypeOf(targetType, sourceType)) {
        // NOTE: TorokG. Extending the search to find intersection types
        return targetType;
    }

    return GetClosestCommonAncestor(sourceType, targetType);
}

void ETSChecker::CheckInvokeMethodsLegitimacy(ETSObjectType *const classType)
{
    if (classType->HasObjectFlag(ETSObjectFlags::CHECKED_INVOKE_LEGITIMACY)) {
        return;
    }

    auto searchFlag = PropertySearchFlags::SEARCH_IN_INTERFACES | PropertySearchFlags::SEARCH_IN_BASE |
                      PropertySearchFlags::SEARCH_STATIC_METHOD;

    auto *const invokeMethod = classType->GetProperty(compiler::Signatures::STATIC_INVOKE_METHOD, searchFlag);
    if (invokeMethod == nullptr) {
        classType->AddObjectFlag(ETSObjectFlags::CHECKED_INVOKE_LEGITIMACY);
        return;
    }

    auto *const instantiateMethod = classType->GetProperty(compiler::Signatures::STATIC_INSTANTIATE_METHOD, searchFlag);
    if (instantiateMethod != nullptr) {
        LogError(diagnostic::STATIC_METH_IN_CLASS_AND_INTERFACE,
                 {compiler::Signatures::STATIC_INVOKE_METHOD, compiler::Signatures::STATIC_INSTANTIATE_METHOD,
                  classType->Name()},
                 classType->GetDeclNode()->Start());
    }
    classType->AddObjectFlag(ETSObjectFlags::CHECKED_INVOKE_LEGITIMACY);
}

}  // namespace ark::es2panda::checker<|MERGE_RESOLUTION|>--- conflicted
+++ resolved
@@ -83,11 +83,7 @@
 static bool CheckFunctionDecl(varbinder::LocalVariable *child, varbinder::LocalVariable *parent)
 {
     ES2PANDA_ASSERT(child->Declaration()->Type() == parent->Declaration()->Type());
-<<<<<<< HEAD
-    if (!child->TsType()->IsETSMethodType()) {
-=======
     if (!child->TsType()->IsETSFunctionType() || !parent->TsType()->IsETSFunctionType()) {
->>>>>>> b3a6a94a
         return true;
     }
 
