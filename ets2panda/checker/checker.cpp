/**
 * Copyright (c) 2021-2025 Huawei Device Co., Ltd.
 * Licensed under the Apache License, Version 2.0 (the "License");
 * you may not use this file except in compliance with the License.
 * You may obtain a copy of the License at
 *
 * http://www.apache.org/licenses/LICENSE-2.0
 *
 * Unless required by applicable law or agreed to in writing, software
 * distributed under the License is distributed on an "AS IS" BASIS,
 * WITHOUT WARRANTIES OR CONDITIONS OF ANY KIND, either express or implied.
 * See the License for the specific language governing permissions and
 * limitations under the License.
 */

#include "checker.h"

#include "public/public.h"
#include "checker/types/globalTypesHolder.h"
#include "checker/types/ts/unionType.h"

namespace ark::es2panda::checker {
<<<<<<< HEAD
Checker::Checker(util::DiagnosticEngine &diagnosticEngine, ArenaAllocator *programAllocator)
    : allocator_(SpaceType::SPACE_TYPE_COMPILER, nullptr, true),
=======
Checker::Checker(ThreadSafeArenaAllocator *allocator, util::DiagnosticEngine &diagnosticEngine,
                 ThreadSafeArenaAllocator *programAllocator)
    : allocator_(allocator),
>>>>>>> 6d813986
      programAllocator_(programAllocator),
      context_(this, CheckerStatus::NO_OPTS),
      diagnosticEngine_(diagnosticEngine)
{
    relation_ = ProgramAllocator()->New<TypeRelation>(this);
    globalTypes_ = ProgramAllocator()->New<GlobalTypesHolder>(ProgramAllocator());
}

void Checker::Initialize(varbinder::VarBinder *varbinder)
{
    varbinder_ = varbinder;
    scope_ = varbinder_->TopScope();
    program_ = varbinder_->Program();
}

void Checker::LogError(const diagnostic::DiagnosticKind &diagnostic,
                       const util::DiagnosticMessageParams &diagnosticParams, const lexer::SourcePosition &pos)
{
    diagnosticEngine_.LogDiagnostic(diagnostic, diagnosticParams, pos);
}

void Checker::LogError(const diagnostic::DiagnosticKind &diagnostic, const lexer::SourcePosition &pos)
{
    LogError(diagnostic, {}, pos);
}

void Checker::LogTypeError(std::string_view message, const lexer::SourcePosition &pos)
{
    diagnosticEngine_.LogSemanticError(message, pos);
}

void Checker::LogDiagnostic(const diagnostic::DiagnosticKind &kind, const util::DiagnosticMessageParams &list,
                            const lexer::SourcePosition &pos)
{
    diagnosticEngine_.LogDiagnostic(kind, list, pos);
}

bool Checker::IsAllTypesAssignableTo(Type *source, Type *target)
{
    if (source->TypeFlags() == TypeFlag::UNION) {
        auto &types = source->AsUnionType()->ConstituentTypes();

        return std::all_of(types.begin(), types.end(),
                           [this, target](auto *it) { return IsAllTypesAssignableTo(it, target); });
    }

    return relation_->IsAssignableTo(source, target);
}

bool Checker::IsTypeIdenticalTo(Type *source, Type *target)
{
    return relation_->IsIdenticalTo(source, target);
}

bool Checker::IsTypeIdenticalTo(Type *source, Type *target, const diagnostic::DiagnosticKind &diagKind,
                                const util::DiagnosticMessageParams &diagParams, const lexer::SourcePosition &errPos)
{
    if (!IsTypeIdenticalTo(source, target)) {
        relation_->GetChecker()->LogError(diagKind, diagParams, errPos);
        return false;
    }

    return true;
}

bool Checker::IsTypeIdenticalTo(Type *source, Type *target, const diagnostic::DiagnosticKind &diagKind,
                                const lexer::SourcePosition &errPos)
{
    return IsTypeIdenticalTo(source, target, diagKind, {}, errPos);
}

bool Checker::IsTypeAssignableTo(Type *source, Type *target)
{
    return relation_->IsAssignableTo(source, target);
}

bool Checker::IsTypeAssignableTo(Type *source, Type *target, const diagnostic::DiagnosticKind &diagKind,
                                 const util::DiagnosticMessageParams &list, const lexer::SourcePosition &errPos)
{
    if (!IsTypeAssignableTo(source, target)) {
        relation_->RaiseError(diagKind, list, errPos);
    }

    return true;
}

bool Checker::IsTypeComparableTo(Type *source, Type *target)
{
    return relation_->IsComparableTo(source, target);
}

bool Checker::IsTypeComparableTo(Type *source, Type *target, const diagnostic::DiagnosticKind &diagKind,
                                 const util::DiagnosticMessageParams &list, const lexer::SourcePosition &errPos)
{
    if (!IsTypeComparableTo(source, target)) {
        relation_->RaiseError(diagKind, list, errPos);
    }

    return true;
}

bool Checker::AreTypesComparable(Type *source, Type *target)
{
    return IsTypeComparableTo(source, target) || IsTypeComparableTo(target, source);
}

bool Checker::IsTypeEqualityComparableTo(Type *source, Type *target)
{
    return IsTypeComparableTo(source, target);
}

parser::Program *Checker::Program() const
{
    return program_;
}

void Checker::SetProgram(parser::Program *program)
{
    program_ = program;
}

varbinder::VarBinder *Checker::VarBinder() const
{
    return varbinder_;
}

void Checker::SetAnalyzer(SemanticAnalyzer *analyzer)
{
    analyzer_ = analyzer;
}

checker::SemanticAnalyzer *Checker::GetAnalyzer() const
{
    return analyzer_;
}

bool Checker::IsAnyError()
{
    return DiagnosticEngine().IsAnyError();
}

bool Checker::IsDeclForDynamicStaticInterop() const
{
    return Program()->IsDeclForDynamicStaticInterop();
}

ScopeContext::ScopeContext(Checker *checker, varbinder::Scope *newScope)
    : checker_(checker), prevScope_(checker_->scope_), prevProgram_(checker_->Program())
{
    checker_->scope_ = newScope;
    if (newScope != nullptr && newScope->Node() != nullptr) {
        auto *topStatement = newScope->Node()->GetTopStatement();
        if (topStatement->IsETSModule()) {
            checker_->SetProgram(topStatement->AsETSModule()->Program());
        }
    }
}

void Checker::CleanUp()
{
    if (!program_->IsASTLowered()) {
        globalTypes_ = allocator_->New<GlobalTypesHolder>(allocator_);
    }
    context_ = CheckerContext(this, CheckerStatus::NO_OPTS);
    relation_ = allocator_->New<TypeRelation>(this);
    identicalResults_.Clear();
    assignableResults_.Clear();
    comparableResults_.Clear();
    uncheckedCastableResults_.Clear();
    supertypeResults_.Clear();
    typeStack_.clear();
    namedTypeStack_.clear();
}

}  // namespace ark::es2panda::checker<|MERGE_RESOLUTION|>--- conflicted
+++ resolved
@@ -20,14 +20,9 @@
 #include "checker/types/ts/unionType.h"
 
 namespace ark::es2panda::checker {
-<<<<<<< HEAD
-Checker::Checker(util::DiagnosticEngine &diagnosticEngine, ArenaAllocator *programAllocator)
-    : allocator_(SpaceType::SPACE_TYPE_COMPILER, nullptr, true),
-=======
 Checker::Checker(ThreadSafeArenaAllocator *allocator, util::DiagnosticEngine &diagnosticEngine,
                  ThreadSafeArenaAllocator *programAllocator)
     : allocator_(allocator),
->>>>>>> 6d813986
       programAllocator_(programAllocator),
       context_(this, CheckerStatus::NO_OPTS),
       diagnosticEngine_(diagnosticEngine)
