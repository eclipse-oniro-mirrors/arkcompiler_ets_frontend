/**
 * Copyright (c) 2021-2025 Huawei Device Co., Ltd.
 * Licensed under the Apache License, Version 2.0 (the "License");
 * you may not use this file except in compliance with the License.
 * You may obtain a copy of the License at
 *
 * http://www.apache.org/licenses/LICENSE-2.0
 *
 * Unless required by applicable law or agreed to in writing, software
 * distributed under the License is distributed on an "AS IS" BASIS,
 * WITHOUT WARRANTIES OR CONDITIONS OF ANY KIND, either express or implied.
 * See the License for the specific language governing permissions and
 * limitations under the License.
 */

#ifndef ES2PANDA_CHECKER_CHECKER_H
#define ES2PANDA_CHECKER_CHECKER_H

#include "checker/checkerContext.h"
#include "checker/SemanticAnalyzer.h"
#include "checker/types/globalTypesHolder.h"
#include "util/diagnosticEngine.h"

namespace ark::es2panda::util {
class Options;
}  // namespace ark::es2panda::util

namespace ark::es2panda::parser {
class Program;
}  // namespace ark::es2panda::parser

namespace ark::es2panda::ir {
class AstNode;
class Expression;
class BlockStatement;
enum class AstNodeType : uint8_t;
}  // namespace ark::es2panda::ir

namespace ark::es2panda::varbinder {
class VarBinder;
class Decl;
class EnumVariable;
class FunctionDecl;
class LocalVariable;
class Scope;
class Variable;
}  // namespace ark::es2panda::varbinder

namespace ark::es2panda::checker {
class ETSChecker;
class InterfaceType;
class GlobalTypesHolder;
class SemanticAnalyzer;

using StringLiteralPool = std::unordered_map<util::StringView, Type *>;
using NumberLiteralPool = std::unordered_map<double, Type *>;
using FunctionParamsResolveResult = std::variant<std::vector<varbinder::LocalVariable *> &, bool>;
using InterfacePropertyMap =
    std::unordered_map<util::StringView, std::pair<varbinder::LocalVariable *, InterfaceType *>>;
using TypeOrNode = std::variant<Type *, ir::AstNode *>;
using IndexInfoTypePair = std::pair<Type *, Type *>;
using PropertyMap = std::unordered_map<util::StringView, varbinder::LocalVariable *>;
using ArgRange = std::pair<uint32_t, uint32_t>;

class Checker {
public:
    explicit Checker(ThreadSafeArenaAllocator *allocator, util::DiagnosticEngine &diagnosticEngine,
                     ThreadSafeArenaAllocator *programAllocator = nullptr);
    virtual ~Checker() = default;

    NO_COPY_SEMANTIC(Checker);
    NO_MOVE_SEMANTIC(Checker);

    [[nodiscard]] ThreadSafeArenaAllocator *Allocator() noexcept
    {
        return allocator_;
    }

    [[nodiscard]] varbinder::Scope *Scope() const noexcept
    {
        return scope_;
    }

    [[nodiscard]] CheckerContext &Context() noexcept
    {
        return context_;
    }

    [[nodiscard]] bool HasStatus(CheckerStatus status) noexcept
    {
        return (context_.Status() & status) != 0;
    }

    void RemoveStatus(CheckerStatus status) noexcept
    {
        context_.Status() &= ~status;
    }

    void AddStatus(CheckerStatus status) noexcept
    {
        context_.Status() |= status;
    }

    [[nodiscard]] TypeRelation *Relation() const noexcept
    {
        return relation_;
    }

    void InitGlobalTypes()
    {
        globalTypes_ = ProgramAllocator()->New<GlobalTypesHolder>(ProgramAllocator());
    }

    [[nodiscard]] GlobalTypesHolder *GetGlobalTypesHolder() const noexcept
    {
        return globalTypes_;
    }

    void SetGlobalTypesHolder(GlobalTypesHolder *globalTypes)
    {
        globalTypes_ = globalTypes;
    }

    [[nodiscard]] RelationHolder &IdenticalResults() noexcept
    {
        return identicalResults_;
    }

    [[nodiscard]] RelationHolder &AssignableResults() noexcept
    {
        return assignableResults_;
    }

    [[nodiscard]] RelationHolder &ComparableResults() noexcept
    {
        return comparableResults_;
    }

    [[nodiscard]] RelationHolder &UncheckedCastableResult() noexcept
    {
        return uncheckedCastableResults_;
    }

    [[nodiscard]] RelationHolder &SupertypeResults() noexcept
    {
        return supertypeResults_;
    }

    [[nodiscard]] std::unordered_map<const void *, Type *> &TypeStack() noexcept
    {
        return typeStack_;
    }

    [[nodiscard]] std::unordered_set<Type *> &NamedTypeStack() noexcept
    {
        return namedTypeStack_;
    }

    [[nodiscard]] virtual bool IsETSChecker() const noexcept
    {
        return false;
    }

    [[nodiscard]] ETSChecker *AsETSChecker()
    {
        ES2PANDA_ASSERT(IsETSChecker());
        return reinterpret_cast<ETSChecker *>(this);
    }

    [[nodiscard]] const ETSChecker *AsETSChecker() const
    {
        ES2PANDA_ASSERT(IsETSChecker());
        return reinterpret_cast<const ETSChecker *>(this);
    }

    virtual bool StartChecker([[maybe_unused]] varbinder::VarBinder *varbinder, const util::Options &options) = 0;
    virtual Type *CheckTypeCached(ir::Expression *expr) = 0;
    virtual Type *GetTypeOfVariable(varbinder::Variable *var) = 0;
    virtual void ResolveStructuredTypeMembers(Type *type) = 0;

    void LogError(const diagnostic::DiagnosticKind &diagnostic,
                  const util::DiagnosticMessageParams &diagnosticParams = {});
    void LogError(const diagnostic::DiagnosticKind &diagnostic, const util::DiagnosticMessageParams &diagnosticParams,
                  const lexer::SourcePosition &pos);
    void LogError(const diagnostic::DiagnosticKind &diagnostic, const lexer::SourcePosition &pos);
    void LogTypeError(std::string_view message, const lexer::SourcePosition &pos);
<<<<<<< HEAD
    void Warning(std::string_view message, const lexer::SourcePosition &pos) const;
    void ReportWarning(const util::DiagnosticMessageParams &list, const lexer::SourcePosition &pos);
=======
    void LogTypeError(const util::DiagnosticMessageParams &list, const lexer::SourcePosition &pos);
    void LogDiagnostic(const diagnostic::DiagnosticKind &kind, const util::DiagnosticMessageParams &list,
                       const lexer::SourcePosition &pos);
    void LogDiagnostic(const diagnostic::DiagnosticKind &kind, const lexer::SourcePosition &pos)
    {
        LogDiagnostic(kind, {}, pos);
    }
>>>>>>> 494f8da8

    bool IsTypeIdenticalTo(Type *source, Type *target);
    bool IsTypeIdenticalTo(Type *source, Type *target, const diagnostic::DiagnosticKind &diagKind,
                           const util::DiagnosticMessageParams &diagParams, const lexer::SourcePosition &errPos);
    bool IsTypeIdenticalTo(Type *source, Type *target, const diagnostic::DiagnosticKind &diagKind,
                           const lexer::SourcePosition &errPos);
    bool IsTypeAssignableTo(Type *source, Type *target);
    bool IsTypeAssignableTo(Type *source, Type *target, const diagnostic::DiagnosticKind &diagKind,
                            const util::DiagnosticMessageParams &list, const lexer::SourcePosition &errPos);
    bool IsTypeComparableTo(Type *source, Type *target);
    bool IsTypeComparableTo(Type *source, Type *target, const diagnostic::DiagnosticKind &diagKind,
                            const util::DiagnosticMessageParams &list, const lexer::SourcePosition &errPos);
    bool AreTypesComparable(Type *source, Type *target);
    bool IsTypeEqualityComparableTo(Type *source, Type *target);
    bool IsAllTypesAssignableTo(Type *source, Type *target);
    void SetAnalyzer(SemanticAnalyzer *analyzer);
    checker::SemanticAnalyzer *GetAnalyzer() const;

    friend class ScopeContext;
    friend class TypeStackElement;
    friend class NamedTypeStackElement;
    friend class SavedCheckerContext;
    friend class NamedTypeStackElement;

    varbinder::VarBinder *VarBinder() const;

    util::DiagnosticEngine &DiagnosticEngine()
    {
        return diagnosticEngine_;
    }

    lexer::SourcePosition GetPositionForDiagnostic() const
    {
        return lexer::SourcePosition {Program()};
    }

    // NOTE: required only for evaluate.
    void Initialize(varbinder::VarBinder *varbinder);

    [[nodiscard]] bool IsAnyError();

    virtual void CleanUp();

    [[nodiscard]] ThreadSafeArenaAllocator *ProgramAllocator()
    {
        return programAllocator_ == nullptr ? allocator_ : programAllocator_;
    }

    bool IsDeclForDynamicStaticInterop() const;

protected:
    parser::Program *Program() const;
    void SetProgram(parser::Program *program);

private:
    ThreadSafeArenaAllocator *allocator_;
    ThreadSafeArenaAllocator *programAllocator_ {nullptr};
    CheckerContext context_;
    GlobalTypesHolder *globalTypes_ {nullptr};
    TypeRelation *relation_;
    SemanticAnalyzer *analyzer_ {};
    varbinder::VarBinder *varbinder_ {};
    parser::Program *program_ {};
    varbinder::Scope *scope_ {};
    util::DiagnosticEngine &diagnosticEngine_;

    RelationHolder identicalResults_ {Allocator()};
    RelationHolder assignableResults_ {Allocator()};
    RelationHolder comparableResults_ {Allocator()};
    RelationHolder uncheckedCastableResults_ {Allocator()};
    RelationHolder supertypeResults_ {Allocator()};

    std::unordered_map<const void *, Type *> typeStack_;
    std::unordered_set<Type *> namedTypeStack_;
};

class NamedTypeStackElement {
public:
    explicit NamedTypeStackElement(Checker *checker, Type *element) : checker_(checker), element_(element)
    {
        checker_->namedTypeStack_.insert(element);
    }

    ~NamedTypeStackElement()
    {
        checker_->namedTypeStack_.erase(element_);
    }
    NO_COPY_SEMANTIC(NamedTypeStackElement);
    NO_MOVE_SEMANTIC(NamedTypeStackElement);

private:
    Checker *checker_;
    Type *element_;
};

class TypeStackElement {
public:
    explicit TypeStackElement(Checker *checker, void *element, const std::optional<util::DiagnosticWithParams> &diag,
                              const lexer::SourcePosition &pos, bool isRecursive = false)
        : checker_(checker), element_(element), isRecursive_(isRecursive)
    {
        if (!checker->typeStack_.insert({element, nullptr}).second) {
            if (isRecursive_) {
                cleanup_ = false;
            } else {
                checker_->LogError(diag->kind, diag->params, pos);
                element_ = nullptr;
            }
        }
    }

    bool HasTypeError()
    {
        hasErrorChecker_ = true;
        return element_ == nullptr;
    }

    Type *GetElementType()
    {
        auto recursiveType = checker_->typeStack_.find(element_);
        if (recursiveType != checker_->typeStack_.end()) {
            return recursiveType->second;
        }
        return nullptr;
    }

    void SetElementType(Type *type)
    {
        checker_->typeStack_[element_] = type;
    }

    ~TypeStackElement()
    {
        ES2PANDA_ASSERT(hasErrorChecker_);
        if (element_ != nullptr && cleanup_) {
            checker_->typeStack_.erase(element_);
        }
    }

    NO_COPY_SEMANTIC(TypeStackElement);
    NO_MOVE_SEMANTIC(TypeStackElement);

private:
    Checker *checker_;
    void *element_;
    bool hasErrorChecker_ {false};
    bool isRecursive_;
    bool cleanup_ {true};
};

template <typename T>
class RecursionPreserver {
public:
    explicit RecursionPreserver(std::unordered_set<T *> &elementStack, T *element)
        : elementStack_(elementStack), element_(element)
    {
        recursion_ = !elementStack_.insert(element_).second;
    }

    bool &operator*()
    {
        return recursion_;
    }

    ~RecursionPreserver()
    {
        if (!recursion_) {
            elementStack_.erase(element_);
        }
    }

    NO_COPY_SEMANTIC(RecursionPreserver);
    NO_MOVE_SEMANTIC(RecursionPreserver);

private:
    std::unordered_set<T *> &elementStack_;
    T *element_;
    bool recursion_;
};

class ScopeContext {
public:
    explicit ScopeContext(Checker *checker, varbinder::Scope *newScope);

    ~ScopeContext()
    {
        checker_->scope_ = prevScope_;
        checker_->SetProgram(prevProgram_);
    }

    NO_COPY_SEMANTIC(ScopeContext);
    NO_MOVE_SEMANTIC(ScopeContext);

private:
    Checker *checker_;
    varbinder::Scope *prevScope_;
    parser::Program *prevProgram_;
};

class SavedCheckerContext {
public:
    explicit SavedCheckerContext(Checker *checker, CheckerStatus newStatus)
        : SavedCheckerContext(checker, newStatus, nullptr)
    {
    }

    explicit SavedCheckerContext(Checker *checker, CheckerStatus newStatus, const ETSObjectType *containingClass)
        : SavedCheckerContext(checker, newStatus, containingClass, nullptr)
    {
    }

    explicit SavedCheckerContext(Checker *checker, CheckerStatus newStatus, const ETSObjectType *containingClass,
                                 Signature *containingSignature)
        : checker_(checker), prev_(checker->context_)
    {
        const bool inExternal = checker->HasStatus(CheckerStatus::IN_EXTERNAL);
        checker_->context_ = CheckerContext(checker, newStatus, containingClass, containingSignature);
        if (inExternal) {
            // handled here instead of at call sites to make things more foolproof
            checker_->context_.Status() |= CheckerStatus::IN_EXTERNAL;
        }
    }

    NO_COPY_SEMANTIC(SavedCheckerContext);
    DEFAULT_MOVE_SEMANTIC(SavedCheckerContext);

    ~SavedCheckerContext()
    {
        checker_->context_ = prev_;
    }

private:
    Checker *checker_;
    CheckerContext prev_;
};

// VerifiedType is used to check return type from Expresssion not equal nullptr
class VerifiedType {
public:
    VerifiedType() = delete;
    ~VerifiedType() = default;

    DEFAULT_MOVE_SEMANTIC(VerifiedType);
    DEFAULT_COPY_SEMANTIC(VerifiedType);

    VerifiedType([[maybe_unused]] const ir::AstNode *const node, Type *type) : type_(type)
    {
        ES2PANDA_ASSERT(type != nullptr || !node->IsExpression());
    };

    Type *operator*() const
    {
        return type_;
    }

    // NOLINTNEXTLINE(*-explicit-constructor)
    operator Type *() const
    {
        return type_;
    }

    Type *operator->() const
    {
        return type_;
    }

    friend bool operator==(const VerifiedType &l, const std::nullptr_t &r)
    {
        return l.type_ == r;
    }

    friend bool operator==(const VerifiedType &l, const VerifiedType &r)
    {
        return l.type_ == r.type_;
    }

    friend bool operator!=(const VerifiedType &l, const std::nullptr_t &r)
    {
        return !(l == r);
    }

    friend bool operator!=(const VerifiedType &l, const VerifiedType &r)
    {
        return !(l == r);
    }

    // Other conparison is should't used with VerificationType

private:
    Type *type_ {};
};

class SignatureMatchContext {
public:
    explicit SignatureMatchContext(Checker *checker, util::DiagnosticType diagnosticKind, bool isLogError = true)
        : diagnosticEngine_(checker->DiagnosticEngine()),
          diagnosticCheckpoint_(),
          diagnosticKind_(diagnosticKind),
          isLogError_(isLogError)
    {
        diagnosticCheckpoint_ = diagnosticEngine_.Save();
    }

    bool ValidSignatureMatchStatus()
    {
        std::array<size_t, util::DiagnosticType::COUNT> diagnosticCheckpoint = diagnosticEngine_.Save();
        return diagnosticCheckpoint_[diagnosticKind_] == diagnosticCheckpoint[diagnosticKind_];
    }

    ~SignatureMatchContext()
    {
        if (isLogError_) {
            return;
        }

        diagnosticEngine_.Rollback(diagnosticCheckpoint_);
    }

    NO_COPY_SEMANTIC(SignatureMatchContext);
    NO_MOVE_SEMANTIC(SignatureMatchContext);

private:
    util::DiagnosticEngine &diagnosticEngine_;
    std::array<size_t, util::DiagnosticType::COUNT> diagnosticCheckpoint_;
    util::DiagnosticType diagnosticKind_;
    bool isLogError_;
};

}  // namespace ark::es2panda::checker

#endif /* CHECKER_H */<|MERGE_RESOLUTION|>--- conflicted
+++ resolved
@@ -184,10 +184,6 @@
                   const lexer::SourcePosition &pos);
     void LogError(const diagnostic::DiagnosticKind &diagnostic, const lexer::SourcePosition &pos);
     void LogTypeError(std::string_view message, const lexer::SourcePosition &pos);
-<<<<<<< HEAD
-    void Warning(std::string_view message, const lexer::SourcePosition &pos) const;
-    void ReportWarning(const util::DiagnosticMessageParams &list, const lexer::SourcePosition &pos);
-=======
     void LogTypeError(const util::DiagnosticMessageParams &list, const lexer::SourcePosition &pos);
     void LogDiagnostic(const diagnostic::DiagnosticKind &kind, const util::DiagnosticMessageParams &list,
                        const lexer::SourcePosition &pos);
@@ -195,7 +191,6 @@
     {
         LogDiagnostic(kind, {}, pos);
     }
->>>>>>> 494f8da8
 
     bool IsTypeIdenticalTo(Type *source, Type *target);
     bool IsTypeIdenticalTo(Type *source, Type *target, const diagnostic::DiagnosticKind &diagKind,
