/*
 * Copyright (c) 2021 - 2025 Huawei Device Co., Ltd.
 * Licensed under the Apache License, Version 2.0 (the "License");
 * you may not use this file except in compliance with the License.
 * You may obtain a copy of the License at
 *
 * http://www.apache.org/licenses/LICENSE-2.0
 *
 * Unless required by applicable law or agreed to in writing, software
 * distributed under the License is distributed on an "AS IS" BASIS,
 * WITHOUT WARRANTIES OR CONDITIONS OF ANY KIND, either express or implied.
 * See the License for the specific language governing permissions and
 * limitations under the License.
 */

#ifndef ES2PANDA_CHECKER_JS_CHECKER_H
#define ES2PANDA_CHECKER_JS_CHECKER_H

#include "checker/checker.h"

namespace ark::es2panda::checker {

class JSChecker : public Checker {
public:
    // NOLINTNEXTLINE(readability-redundant-member-init)
<<<<<<< HEAD
    explicit JSChecker(util::DiagnosticEngine &diagnosticEngine,
                       [[maybe_unused]] ArenaAllocator *programAllocator = nullptr)
        : Checker(diagnosticEngine)
=======
    explicit JSChecker([[maybe_unused]] ThreadSafeArenaAllocator *allocator, util::DiagnosticEngine &diagnosticEngine,
                       [[maybe_unused]] ThreadSafeArenaAllocator *programAllocator = nullptr)
        : Checker(allocator, diagnosticEngine, programAllocator)
>>>>>>> 6d813986
    {
    }

    bool StartChecker([[maybe_unused]] varbinder::VarBinder *varbinder, const util::Options &options) override;

    Type *CheckTypeCached([[maybe_unused]] ir::Expression *expr) override
    {
        return nullptr;
    }

    void ResolveStructuredTypeMembers([[maybe_unused]] Type *type) override {}

    Type *GetTypeOfVariable([[maybe_unused]] varbinder::Variable *var) override
    {
        return nullptr;
    }
};

}  // namespace ark::es2panda::checker

#endif /* CHECKER_H */<|MERGE_RESOLUTION|>--- conflicted
+++ resolved
@@ -23,15 +23,9 @@
 class JSChecker : public Checker {
 public:
     // NOLINTNEXTLINE(readability-redundant-member-init)
-<<<<<<< HEAD
-    explicit JSChecker(util::DiagnosticEngine &diagnosticEngine,
-                       [[maybe_unused]] ArenaAllocator *programAllocator = nullptr)
-        : Checker(diagnosticEngine)
-=======
     explicit JSChecker([[maybe_unused]] ThreadSafeArenaAllocator *allocator, util::DiagnosticEngine &diagnosticEngine,
                        [[maybe_unused]] ThreadSafeArenaAllocator *programAllocator = nullptr)
         : Checker(allocator, diagnosticEngine, programAllocator)
->>>>>>> 6d813986
     {
     }
 
