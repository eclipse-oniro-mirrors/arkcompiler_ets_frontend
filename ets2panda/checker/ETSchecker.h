/*
 * Copyright (c) 2021-2025 Huawei Device Co., Ltd.
 * Licensed under the Apache License, Version 2.0 (the "License");
 * you may not use this file except in compliance with the License.
 * You may obtain a copy of the License at
 *
 * http://www.apache.org/licenses/LICENSE-2.0
 *
 * Unless required by applicable law or agreed to in writing, software
 * distributed under the License is distributed on an "AS IS" BASIS,
 * WITHOUT WARRANTIES OR CONDITIONS OF ANY KIND, either express or implied.
 * See the License for the specific language governing permissions and
 * limitations under the License.
 */

#ifndef ES2PANDA_CHECKER_ETS_CHECKER_H
#define ES2PANDA_CHECKER_ETS_CHECKER_H

#include <cstddef>
#include <mutex>

#include "checker/checker.h"

#include "checker/types/globalTypesHolder.h"
#include "checker/types/ets/etsResizableArrayType.h"
#include "checker/types/ets/types.h"
#include "checker/resolveResult.h"
#include "ir/visitor/AstVisitor.h"
#include "types/type.h"
#include "util/helpers.h"

namespace ark::es2panda::varbinder {
class VarBinder;
class Decl;
class EnumVariable;
class FunctionDecl;
class LocalVariable;
class Scope;
class Variable;
class ETSBinder;
class RecordTable;
class FunctionParamScope;
}  // namespace ark::es2panda::varbinder

namespace ark::es2panda::evaluate {
class ScopedDebugInfoPlugin;
}  // namespace ark::es2panda::evaluate

namespace ark::es2panda::checker {

struct Accessor {
    bool isGetter {false};
    bool isSetter {false};
    bool isExternal {false};
};

struct PairHash {
    size_t operator()(const std::pair<Type *, bool> &p) const
    {
        size_t hash1 = std::hash<Type *> {}(p.first);
        size_t hash2 = std::hash<bool> {}(p.second);
        return hash1 ^ (hash2 << 1ULL);
    }
};
using ComputedAbstracts =
    ArenaUnorderedMap<ETSObjectType *, std::pair<ArenaVector<ETSFunctionType *>, ArenaUnorderedSet<ETSObjectType *>>>;
using ArrayMap = ArenaUnorderedMap<std::pair<Type *, bool>, ETSArrayType *, PairHash>;
using ObjectInstantiationMap = ArenaUnorderedMap<ETSObjectType *, ArenaUnorderedMap<util::StringView, ETSObjectType *>>;
using GlobalArraySignatureMap = ArenaUnorderedMap<const ETSArrayType *, Signature *>;
using DynamicCallIntrinsicsMap = ArenaUnorderedMap<Language, ArenaUnorderedMap<util::StringView, ir::ScriptFunction *>>;
using FunctionSignatureMap = ArenaUnorderedMap<ETSFunctionType *, ETSFunctionType *>;
using FunctionInterfaceMap = ArenaUnorderedMap<ETSFunctionType *, ETSObjectType *>;
using DynamicClassIntrinsicsMap = ArenaUnorderedMap<Language, ir::ClassDeclaration *>;
using DynamicLambdaObjectSignatureMap = ArenaUnorderedMap<std::string, Signature *>;
using FunctionalInterfaceMap = ArenaUnorderedMap<util::StringView, ETSObjectType *>;
using TypeMapping = ArenaUnorderedMap<Type const *, Type *>;
using DynamicCallNamesMap = ArenaMap<const ArenaVector<util::StringView>, uint32_t>;
using ConstraintCheckRecord = std::tuple<const ArenaVector<Type *> *, const Substitution, lexer::SourcePosition>;
// can't use util::DiagnosticWithParams because std::optional can't contain references
using MaybeDiagnosticInfo =
    std::optional<std::pair<const diagnostic::DiagnosticKind, const util::DiagnosticMessageParams>>;
using AstNodePtr = ir::AstNode *;
<<<<<<< HEAD

class ETSChecker final : public Checker {
public:
    explicit ETSChecker(util::DiagnosticEngine &diagnosticEngine);
    explicit ETSChecker(util::DiagnosticEngine &diagnosticEngine, ArenaAllocator *programAllocator);
=======
using TypePtr = Type *;

class ETSChecker final : public Checker {
public:
    explicit ETSChecker(ThreadSafeArenaAllocator *allocator, util::DiagnosticEngine &diagnosticEngine,
                        ThreadSafeArenaAllocator *programAllocator = nullptr)
        // NOLINTNEXTLINE(readability-redundant-member-init)
        : Checker(allocator, diagnosticEngine, programAllocator),
          arrayTypes_(Allocator()->Adapter()),
          objectInstantiationMap_(Allocator()->Adapter()),
          invokeToArrowSignatures_(Allocator()->Adapter()),
          arrowToFuncInterfaces_(Allocator()->Adapter()),
          globalArraySignatures_(Allocator()->Adapter()),
          unionAssemblerTypes_(Allocator()->Adapter()),
          dynamicIntrinsics_ {DynamicCallIntrinsicsMap {Allocator()->Adapter()},
                              DynamicCallIntrinsicsMap {Allocator()->Adapter()}},
          dynamicClasses_ {DynamicClassIntrinsicsMap(Allocator()->Adapter()),
                           DynamicClassIntrinsicsMap(Allocator()->Adapter())},
          dynamicLambdaSignatureCache_(Allocator()->Adapter()),
          functionalInterfaceCache_(Allocator()->Adapter()),
          apparentTypes_(Allocator()->Adapter()),
          dynamicCallNames_ {
              {DynamicCallNamesMap(Allocator()->Adapter()), DynamicCallNamesMap(Allocator()->Adapter())}},
          overloadSigContainer_(Allocator()->Adapter()),
          readdedChecker_(Allocator()->Adapter())
    {
    }
>>>>>>> 6d813986

    ~ETSChecker() override = default;

    NO_COPY_SEMANTIC(ETSChecker);
    NO_MOVE_SEMANTIC(ETSChecker);

    [[nodiscard]] static TypeFlag ETSType(const Type *const type) noexcept
    {
        return ETSChecker::TypeKind(type);
    }

    [[nodiscard]] static TypeFlag TypeKind(const Type *const type) noexcept;

    Type *GlobalByteType() const;
    Type *GlobalShortType() const;
    Type *GlobalIntType() const;
    Type *GlobalLongType() const;
    Type *GlobalFloatType() const;
    Type *GlobalDoubleType() const;
    Type *GlobalCharType() const;
    Type *GlobalETSBooleanType() const;
    Type *GlobalVoidType() const;
    Type *GlobalETSNullType() const;
    Type *GlobalETSUndefinedType() const;
    Type *GlobalETSAnyType() const;
<<<<<<< HEAD
=======
    Type *GlobalETSRelaxedAnyType() const;
>>>>>>> 6d813986
    Type *GlobalETSNeverType() const;
    Type *GlobalETSStringLiteralType() const;
    Type *GlobalETSBigIntType() const;
    Type *GlobalWildcardType() const;

    Type *GlobalByteBuiltinType() const;
    Type *GlobalShortBuiltinType() const;
    Type *GlobalIntBuiltinType() const;
    Type *GlobalLongBuiltinType() const;
    Type *GlobalFloatBuiltinType() const;
    Type *GlobalDoubleBuiltinType() const;
    Type *GlobalCharBuiltinType() const;
    Type *GlobalETSBooleanBuiltinType() const;

    ETSObjectType *GlobalETSObjectType() const;
    ETSUnionType *GlobalETSUnionUndefinedNull() const;
    ETSUnionType *GlobalETSUnionUndefinedNullObject() const;
<<<<<<< HEAD
=======
    ETSObjectType *GlobalBuiltinClassType() const;
>>>>>>> 6d813986
    ETSObjectType *GlobalBuiltinETSResizableArrayType() const;
    ETSObjectType *GlobalBuiltinETSStringType() const;
    ETSObjectType *GlobalBuiltinETSBigIntType() const;
    ETSObjectType *GlobalBuiltinTypeType() const;
    ETSObjectType *GlobalBuiltinExceptionType() const;
    ETSObjectType *GlobalBuiltinErrorType() const;
    ETSObjectType *GlobalStringBuilderBuiltinType() const;
    ETSObjectType *GlobalBuiltinPromiseType() const;
    ETSObjectType *GlobalBuiltinFunctionType() const;
    ETSObjectType *GlobalBuiltinJSRuntimeType() const;
    ETSObjectType *GlobalBuiltinJSValueType() const;
    ETSObjectType *GlobalBuiltinBoxType(Type *contents);

    ETSObjectType *GlobalBuiltinFunctionType(size_t nargs, bool hasRest) const;
    ETSObjectType *GlobalBuiltinLambdaType(size_t nargs, bool hasRest) const;
    size_t GlobalBuiltinFunctionTypeVariadicThreshold() const;

    ETSObjectType *GlobalBuiltinTupleType(size_t nargs) const;

    ETSObjectType *GlobalBuiltinDynamicType(Language lang) const;

    GlobalArraySignatureMap &GlobalArrayTypes();
    const GlobalArraySignatureMap &GlobalArrayTypes() const;

    const ArenaSet<util::StringView> &UnionAssemblerTypes() const;
    ArenaSet<util::StringView> &UnionAssemblerTypes();

    Type *GlobalTypeError() const;
    [[nodiscard]] Type *InvalidateType(ir::Typed<ir::AstNode> *node);
    [[nodiscard]] Type *TypeError(ir::Typed<ir::AstNode> *node, const diagnostic::DiagnosticKind &diagKind,
                                  const lexer::SourcePosition &at);
    [[nodiscard]] Type *TypeError(ir::Typed<ir::AstNode> *node, const diagnostic::DiagnosticKind &diagKind,
                                  const util::DiagnosticMessageParams &list, const lexer::SourcePosition &at);
    [[nodiscard]] Type *TypeError(varbinder::Variable *var, const diagnostic::DiagnosticKind &diagKind,
                                  const lexer::SourcePosition &at);
    [[nodiscard]] Type *TypeError(varbinder::Variable *var, const diagnostic::DiagnosticKind &diagKind,
                                  const util::DiagnosticMessageParams &list, const lexer::SourcePosition &at);

    void InitializeBuiltins(varbinder::ETSBinder *varbinder);
    void InitializeBuiltin(varbinder::Variable *var, const util::StringView &name);
    bool StartChecker([[maybe_unused]] varbinder::VarBinder *varbinder, const util::Options &options) override;
    Type *CheckTypeCached(ir::Expression *expr) override;
    void ResolveStructuredTypeMembers([[maybe_unused]] Type *type) override {};
    Type *GetTypeFromVariableDeclaration(varbinder::Variable *const var);
    Type *GetTypeOfVariable([[maybe_unused]] varbinder::Variable *var) override;
    Type *GuaranteedTypeForUncheckedCast(Type *base, Type *substituted);
    Type *GuaranteedTypeForUncheckedCallReturn(Signature *sig);
    Type *GuaranteedTypeForUncheckedPropertyAccess(varbinder::Variable *prop);
    Type *GuaranteedTypeForUnionFieldAccess(ir::MemberExpression *memberExpression, ETSUnionType *etsUnionType);
    void ReputCheckerData();

    [[nodiscard]] bool IsETSChecker() const noexcept override
    {
        return true;
    }

    // Object
    void CheckObjectLiteralKeys(const ArenaVector<ir::Expression *> &properties);
    Type *BuildBasicClassProperties(ir::ClassDefinition *classDef);
    ETSObjectType *BuildAnonymousClassProperties(ir::ClassDefinition *classDef, ETSObjectType *superType);
    Type *MaybeGradualType(ir::AstNode *node, ETSObjectType *type);
    Type *BuildBasicInterfaceProperties(ir::TSInterfaceDeclaration *interfaceDecl);
    ETSObjectType *GetSuperType(ETSObjectType *type);
    ArenaVector<ETSObjectType *> GetInterfaces(ETSObjectType *type);
    void GetInterfacesOfClass(ETSObjectType *type);
    void GetInterfacesOfInterface(ETSObjectType *type);
    void ValidateImplementedInterface(ETSObjectType *type, Type *interface, std::unordered_set<Type *> *extendsSet,
                                      const lexer::SourcePosition &pos);
    void ResolveDeclaredMembersOfObject(const Type *type);
<<<<<<< HEAD
    lexer::Number ExtractNumericValue(Type const *const indexType);
    std::optional<std::size_t> GetTupleElementAccessValue(const Type *type);
=======
    std::optional<std::size_t> GetTupleElementAccessValue(const ir::Expression *expr);
>>>>>>> 6d813986
    bool ValidateArrayIndex(ir::Expression *expr, bool relaxed = false);
    bool ValidateTupleIndex(const ETSTupleType *tuple, ir::MemberExpression *expr, bool reportError = true);
    bool ValidateTupleIndexFromEtsObject(const ETSTupleType *const tuple, ir::MemberExpression *expr);
    ETSObjectType *CheckThisOrSuperAccess(ir::Expression *node, ETSObjectType *classType, std::string_view msg);
    void CreateTypeForClassOrInterfaceTypeParameters(ETSObjectType *type);
    ETSTypeParameter *SetUpParameterType(ir::TSTypeParameter *param);
    void GetInterfacesOfClass(ETSObjectType *type, ArenaVector<ETSObjectType *> &interfaces);
    void CheckIfOverrideIsValidInInterface(ETSObjectType *classType, Signature *sig, Signature *sigFunc);
    void CheckDynamicInheritanceAndImplement(ETSObjectType *const interfaceOrClassType);
    void CheckFunctionRedeclarationInInterface(ETSObjectType *classType, ArenaVector<Signature *> &similarSignatures,
                                               Signature *sigFunc);
    void ValidateAbstractMethodsToBeImplemented(ArenaVector<ETSFunctionType *> &abstractsToBeImplemented,
                                                ETSObjectType *classType,
                                                const std::vector<Signature *> &implementedSignatures);
    void ApplyModifiersAndRemoveImplementedAbstracts(ArenaVector<ETSFunctionType *>::iterator &it,
                                                     ArenaVector<ETSFunctionType *> &abstractsToBeImplemented,
                                                     ETSObjectType *classType, bool &functionOverridden,
                                                     const Accessor &isGetSetExternal);
    void ValidateAbstractSignature(ArenaVector<ETSFunctionType *>::iterator &it,
                                   ArenaVector<ETSFunctionType *> &abstractsToBeImplemented,
                                   const std::vector<Signature *> &implementedSignatures, bool &functionOverridden,
                                   Accessor &isGetSetExternal);
    void ValidateNonOverriddenFunction(ETSObjectType *classType, ArenaVector<ETSFunctionType *>::iterator &it,
                                       ArenaVector<ETSFunctionType *> &abstractsToBeImplemented,
                                       bool &functionOverridden, const Accessor &isGetSet);
    void MaybeReportErrorsForOverridingValidation(ArenaVector<ETSFunctionType *> &abstractsToBeImplemented,
                                                  ETSObjectType *classType, const lexer::SourcePosition &pos,
                                                  bool reportError);
    void ValidateOverriding(ETSObjectType *classType, const lexer::SourcePosition &pos);
    void CheckInterfaceFunctions(ETSObjectType *classType);
    void CollectImplementedMethodsFromInterfaces(ETSObjectType *classType,
                                                 std::vector<Signature *> *implementedSignatures,
                                                 const ArenaVector<ETSFunctionType *> &abstractsToBeImplemented);
    void AddImplementedSignature(std::vector<Signature *> *implementedSignatures, varbinder::LocalVariable *function,
                                 ETSFunctionType *it);
    void CheckInnerClassMembers(const ETSObjectType *classType);
    void CheckLocalClass(ir::ClassDefinition *classDef, CheckerStatus &checkerStatus);
    void CheckClassDefinition(ir::ClassDefinition *classDef);
    void CheckClassElement(ir::ClassDefinition *classDef);
    void CheckClassAnnotations(ir::ClassDefinition *classDef);
    void CheckInterfaceAnnotations(ir::TSInterfaceDeclaration *interfaceDecl);
    void CheckConstructors(ir::ClassDefinition *classDef, ETSObjectType *classType);
    void FindAssignment(const ir::AstNode *node, const varbinder::LocalVariable *classVar, bool &initialized);
    void FindAssignments(const ir::AstNode *node, const varbinder::LocalVariable *classVar, bool &initialized);
    void CheckConstFields(const ETSObjectType *classType);
    void CheckConstFieldInitialized(const ETSObjectType *classType, varbinder::LocalVariable *classVar);
    void CheckConstFieldInitialized(const Signature *signature, varbinder::LocalVariable *classVar);
    void ComputeAbstractsFromInterface(ETSObjectType *interfaceType);
    ArenaVector<ETSFunctionType *> &GetAbstractsForClass(ETSObjectType *classType);
    std::vector<Signature *> CollectAbstractSignaturesFromObject(const ETSObjectType *objType);
    void CreateFunctionTypesFromAbstracts(const std::vector<Signature *> &abstracts,
                                          ArenaVector<ETSFunctionType *> *target);
    void CheckCyclicConstructorCall(Signature *signature);
    void CheckAnnotationReference(const ir::MemberExpression *memberExpr, const varbinder::LocalVariable *prop);
    std::vector<ResolveResult *> HandlePropertyResolution(varbinder::LocalVariable *const prop,
                                                          ir::MemberExpression *const memberExpr,
                                                          varbinder::Variable *const globalFunctionVar,
                                                          PropertySearchFlags searchFlag);
    std::vector<ResolveResult *> ResolveMemberReference(const ir::MemberExpression *memberExpr,
                                                        const ETSObjectType *target);
    varbinder::LocalVariable *ResolveOverloadReference(const ir::Identifier *ident, ETSObjectType *objType,
                                                       PropertySearchFlags searchFlags);
    void WarnForEndlessLoopInGetterSetter(const ir::MemberExpression *const memberExpr);
    varbinder::Variable *GetExtensionFuncVarInGlobalFunction(const ir::MemberExpression *const memberExpr);
    varbinder::Variable *GetExtensionFuncVarInGlobalField(const ir::MemberExpression *const memberExpr);
    varbinder::Variable *GetExtensionFuncVarInFunctionScope(const ir::MemberExpression *const memberExpr);
    varbinder::Variable *ResolveInstanceExtension(const ir::MemberExpression *memberExpr);
    void CheckImplicitSuper(ETSObjectType *classType, Signature *ctorSig);
    void CheckThisOrSuperCallInConstructor(ETSObjectType *classType, Signature *ctorSig);
    void CheckExpressionsInConstructor(const ArenaVector<const ir::Expression *> &arguments);
    ArenaVector<const ir::Expression *> CheckMemberOrCallOrObjectExpressionInConstructor(const ir::Expression *arg);
    void CheckValidInheritance(ETSObjectType *classType, ir::ClassDefinition *classDef);
    void CheckProperties(ETSObjectType *classType, ir::ClassDefinition *classDef, varbinder::LocalVariable *it,
                         varbinder::LocalVariable *found, ETSObjectType *interfaceFound);
    void CheckReadonlyClassPropertyInImplementedInterface(ETSObjectType *classType, varbinder::LocalVariable *field);
    void TransformProperties(ETSObjectType *classType);
    void CheckGetterSetterProperties(ETSObjectType *classType);
    void AddElementsToModuleObject(ETSObjectType *moduleObj, const util::StringView &str);
    void ComputeApparentType(Type *type)
    {
        // SUPPRESS_CSA_NEXTLINE(alpha.core.AllocatorETSCheckerHint)
        [[maybe_unused]] auto x = GetApparentType(type);
    }
    [[nodiscard]] Type *GetApparentType(Type *type);
    [[nodiscard]] Type const *GetApparentType(Type const *type) const;
    ETSObjectType *GetClosestCommonAncestor(ETSObjectType *source, ETSObjectType *target);
    bool HasETSFunctionType(ir::TypeNode *typeAnnotation);

    void VariableTypeFromInitializer(varbinder::Variable *variable, Type *annotationType, Type *initType);

    bool TypeHasDefaultValue(Type *tp) const;

    // Type creation
    ByteType *CreateByteType(int8_t value);
    ETSBooleanType *CreateETSBooleanType(bool value);
    DoubleType *CreateDoubleType(double value);
    FloatType *CreateFloatType(float value);
    IntType *CreateIntType(int32_t value);
    LongType *CreateLongType(int64_t value);
    ShortType *CreateShortType(int16_t value);
    CharType *CreateCharType(char16_t value);
    ETSBigIntType *CreateETSBigIntLiteralType(util::StringView value);
    ETSStringType *CreateETSStringLiteralType(util::StringView value);
    ETSResizableArrayType *CreateETSMultiDimResizableArrayType(Type *element, size_t dimSize);
    ETSResizableArrayType *CreateETSResizableArrayType(Type *element);
    ETSArrayType *CreateETSArrayType(Type *elementType, bool isCachePolluting = false);
    Type *CreateGradualType(Type *baseType, Language lang = Language(Language::Id::JS));
    Type *CreateETSUnionType(Span<Type *const> constituentTypes);
    template <size_t N>
    Type *CreateETSUnionType(Type *const (&arr)[N])  // NOLINT(modernize-avoid-c-arrays)
    {
        return CreateETSUnionType(Span(arr));
    }
    Type *CreateETSUnionType(ArenaVector<Type *> &&constituentTypes)
    {
        return CreateETSUnionType(Span<Type *const>(constituentTypes));
    }
    Type *CreateUnionFromKeyofType(ETSObjectType *const type);
    void ProcessTypeMembers(ETSObjectType *type, ArenaVector<Type *> &literals);
    ETSAsyncFuncReturnType *CreateETSAsyncFuncReturnTypeFromPromiseType(ETSObjectType *promiseType);
    ETSAsyncFuncReturnType *CreateETSAsyncFuncReturnTypeFromBaseType(Type *baseType);
    ETSTypeAliasType *CreateETSTypeAliasType(util::StringView name, const ir::AstNode *declNode,
                                             bool isRecursive = false);
    ETSFunctionType *CreateETSArrowType(Signature *signature);
    ETSFunctionType *CreateETSMethodType(util::StringView name, ArenaVector<Signature *> &&signatures);
    ETSExtensionFuncHelperType *CreateETSExtensionFuncHelperType(ETSFunctionType *classMethodType,
                                                                 ETSFunctionType *extensionFunctionType);
    void AddThisReturnTypeFlagForInterfaceInvoke(ETSObjectType *interface);
    ETSTypeParameter *CreateTypeParameter();
    ETSObjectType *CreateETSObjectType(ir::AstNode *declNode, ETSObjectFlags flags);
    ETSObjectType *CreateETSObjectTypeOrBuiltin(ir::AstNode *declNode, ETSObjectFlags flags);
    std::tuple<util::StringView, SignatureInfo *> CreateBuiltinArraySignatureInfo(const ETSArrayType *arrayType,
                                                                                  size_t dim);
    Signature *CreateBuiltinArraySignature(const ETSArrayType *arrayType, size_t dim);
    ETSObjectType *CreatePromiseOf(Type *type);

    Signature *CreateSignature(SignatureInfo *info, Type *returnType, ir::ScriptFunction *func);
    Signature *CreateSignature(SignatureInfo *info, Type *returnType, ir::ScriptFunctionFlags sff, bool hasReceiver);
    SignatureInfo *CreateSignatureInfo();

    // Arithmetic
    bool CheckBinaryOperatorForBigInt(Type *left, Type *right, lexer::TokenType op);
    [[nodiscard]] bool CheckBinaryPlusMultDivOperandsForUnionType(const Type *leftType, const Type *rightType,
                                                                  const ir::Expression *left,
                                                                  const ir::Expression *right);
    // CC-OFFNXT(G.FUN.01-CPP) solid logic
    std::tuple<Type *, Type *> CheckBinaryOperator(ir::Expression *left, ir::Expression *right, ir::Expression *expr,
                                                   lexer::TokenType operationType, lexer::SourcePosition pos,
                                                   bool forcePromotion = false);
    std::tuple<Type *, Type *> CheckArithmeticOperations(
        ir::Expression *expr,
        std::tuple<ir::Expression *, ir::Expression *, lexer::TokenType, lexer::SourcePosition> op, bool isEqualOp,
        std::tuple<checker::Type *, checker::Type *, Type *, Type *> types);
    checker::Type *CheckBinaryOperatorMulDivMod(
        std::tuple<ir::Expression *, ir::Expression *, lexer::TokenType, lexer::SourcePosition> op, bool isEqualOp,
        std::tuple<checker::Type *, checker::Type *, Type *, Type *> types);

    checker::Type *CheckBinaryBitwiseOperatorForIntEnums(const checker::Type *const leftType,
                                                         const checker::Type *const rightType);
    checker::Type *CheckBinaryOperatorPlus(
        std::tuple<ir::Expression *, ir::Expression *, lexer::TokenType, lexer::SourcePosition> op, bool isEqualOp,
        std::tuple<checker::Type *, checker::Type *, Type *, Type *> types);
    checker::Type *CheckBinaryOperatorShift(
        std::tuple<ir::Expression *, ir::Expression *, lexer::TokenType, lexer::SourcePosition> op, bool isEqualOp,
        std::tuple<checker::Type *, checker::Type *, Type *, Type *> types);
    checker::Type *CheckBinaryOperatorBitwise(
        std::tuple<ir::Expression *, ir::Expression *, lexer::TokenType, lexer::SourcePosition> op, bool isEqualOp,
        std::tuple<checker::Type *, checker::Type *, Type *, Type *> types);
    // CC-OFFNXT(G.FUN.01-CPP) solid logic
    checker::Type *CheckBinaryOperatorLogical(ir::Expression *left, ir::Expression *right, checker::Type *leftType,
                                              checker::Type *rightType, Type *unboxedL, Type *unboxedR);
    std::tuple<Type *, Type *> CheckBinaryOperatorStrictEqual(ir::Expression *left, lexer::TokenType operationType,
                                                              lexer::SourcePosition pos, checker::Type *leftType,
                                                              checker::Type *rightType);
    // CC-OFFNXT(G.FUN.01-CPP) solid logic
    std::tuple<Type *, Type *> CheckBinaryOperatorLessGreater(ir::Expression *left, ir::Expression *right,
                                                              lexer::TokenType operationType, lexer::SourcePosition pos,
                                                              bool isEqualOp, checker::Type *leftType,
                                                              checker::Type *rightType, Type *unboxedL, Type *unboxedR);
    std::tuple<Type *, Type *> CheckBinaryOperatorInstanceOf(lexer::SourcePosition pos, checker::Type *leftType,
                                                             checker::Type *rightType);
    checker::Type *CheckBinaryOperatorNullishCoalescing(ir::Expression *left, ir::Expression *right,
                                                        lexer::SourcePosition pos);
    bool CheckIfNumeric(Type *type);
    bool CheckIfFloatingPoint(Type *type);
    bool AdjustNumberLiteralType(ir::NumberLiteral *literal, Type *literalType, Type *otherType);

    Type *HandleArithmeticOperationOnTypes(Type *left, Type *right, lexer::TokenType operationType);
    void SetGenerateValueOfFlags(std::tuple<checker::Type *, checker::Type *, Type *, Type *> types,
                                 std::tuple<ir::Expression *, ir::Expression *> nodes);
    template <typename TargetType>
    Type *PerformRelationOperationOnTypes(Type *left, Type *right, lexer::TokenType operationType);

    // Function
    bool NeedTypeInference(const ir::ScriptFunction *lambda);
    std::vector<bool> FindTypeInferenceArguments(const ArenaVector<ir::Expression *> &arguments);
    void InferTypesForLambda(ir::ScriptFunction *lambda, ir::ETSFunctionType *calleeType,
                             Signature *maybeSubstitutedFunctionSig = nullptr);
    void InferTypesForLambda(ir::ScriptFunction *lambda, Signature *signature);
    void TryInferTypeForLambdaTypeAlias(ir::ArrowFunctionExpression *expr, ETSFunctionType *calleeType);
    bool ResolveLambdaArgumentType(Signature *signature, ir::Expression *argument, size_t paramPosition,
                                   size_t argumentPosition, TypeRelationFlag resolutionFlags);
    bool TrailingLambdaTypeInference(Signature *signature, const ArenaVector<ir::Expression *> &arguments);
    bool TypeInference(Signature *signature, const ArenaVector<ir::Expression *> &arguments,
                       TypeRelationFlag flags = TypeRelationFlag::NONE);
    bool CheckLambdaTypeAnnotation(ir::ETSParameterExpression *param, ir::ArrowFunctionExpression *arrowFuncExpr,
                                   Type *parameterType, TypeRelationFlag flags);
    bool CheckLambdaInfer(ir::AstNode *typeAnnotation, ir::ArrowFunctionExpression *arrowFuncExpr,
                          Type *const subParameterType);
    bool CheckLambdaAssignable(ir::Expression *param, ir::ScriptFunction *lambda);
    bool CheckLambdaAssignableUnion(ir::AstNode *typeAnn, ir::ScriptFunction *lambda);
    bool IsCompatibleTypeArgument(ETSTypeParameter *typeParam, Type *typeArgument, const Substitution *substitution);

<<<<<<< HEAD
    Substitution *NewSubstitution()
    {
        return ProgramAllocator()->New<Substitution>(ProgramAllocator()->Adapter());
    }

    Substitution *CopySubstitution(const Substitution *src)
    {
        return ProgramAllocator()->New<Substitution>(*src);
=======
    ArenaSubstitution *NewArenaSubstitution()
    {
        return ProgramAllocator()->New<ArenaSubstitution>(ProgramAllocator()->Adapter());
>>>>>>> 6d813986
    }

    bool ValidateTypeSubstitution(const ArenaVector<Type *> &typeParams, Type *ctype, Type *argumentType,
                                  Substitution *substitution);
    bool ProcessUntypedParameter(ir::AstNode *declNode, size_t paramIndex, Signature *paramSig, Signature *argSig,
                                 Substitution *substitution);

<<<<<<< HEAD
=======
    static Substitution ArenaSubstitutionToSubstitution(const ArenaSubstitution *orig);
>>>>>>> 6d813986
    void EmplaceSubstituted(Substitution *substitution, ETSTypeParameter *tparam, Type *typeArg);
    void EmplaceSubstituted(ArenaSubstitution *substitution, ETSTypeParameter *tparam, Type *typeArg);

    [[nodiscard]] bool EnhanceSubstitutionForType(const ArenaVector<Type *> &typeParams, Type *paramType,
                                                  Type *argumentType, Substitution *substitution);
    [[nodiscard]] bool EnhanceSubstitutionForReadonly(const ArenaVector<Type *> &typeParams, ETSReadonlyType *paramType,
                                                      Type *argumentType, Substitution *substitution);
    [[nodiscard]] bool EnhanceSubstitutionForObject(const ArenaVector<Type *> &typeParams, ETSObjectType *paramType,
                                                    Type *argumentType, Substitution *substitution);
    [[nodiscard]] bool EnhanceSubstitutionForFunction(const ArenaVector<Type *> &typeParams, ETSFunctionType *paramType,
                                                      Type *argumentType, Substitution *substitution);
    [[nodiscard]] bool EnhanceSubstitutionForUnion(const ArenaVector<Type *> &typeParams, ETSUnionType *paramUn,
                                                   Type *argumentType, Substitution *substitution);
    [[nodiscard]] bool EnhanceSubstitutionForArray(const ArenaVector<Type *> &typeParams, ETSArrayType *paramType,
                                                   Type *argumentType, Substitution *substitution);
    [[nodiscard]] bool EnhanceSubstitutionForResizableArray(const ArenaVector<Type *> &typeParams,
                                                            ETSResizableArrayType *paramType, Type *argumentType,
                                                            Substitution *substitution);
    std::pair<ArenaVector<Type *>, bool> CreateUnconstrainedTypeParameters(
        ir::TSTypeParameterDeclaration const *typeParams);
    void AssignTypeParameterConstraints(ir::TSTypeParameterDeclaration const *typeParams);
    Signature *ValidateParameterlessConstructor(Signature *signature, const lexer::SourcePosition &pos,
                                                bool throwError);
    Signature *CollectParameterlessConstructor(ArenaVector<Signature *> &signatures, const lexer::SourcePosition &pos);
    Signature *ValidateSignature(
        std::tuple<Signature *, const ir::TSTypeParameterInstantiation *, TypeRelationFlag> info,
        const ArenaVector<ir::Expression *> &arguments, const lexer::SourcePosition &pos,
        const std::vector<bool> &argTypeInferenceRequired, const bool unique);
    bool ValidateSignatureRequiredParams(Signature *substitutedSig, const ArenaVector<ir::Expression *> &arguments,
                                         TypeRelationFlag flags, const std::vector<bool> &argTypeInferenceRequired,
                                         bool reportError);
    bool ValidateSignatureInvocationContext(Signature *substitutedSig, ir::Expression *argument, std::size_t index,
                                            TypeRelationFlag flags);
    bool CheckOptionalLambdaFunction(ir::Expression *argument, Signature *substitutedSig, std::size_t index);
    bool IsValidRestArgument(ir::Expression *argument, Signature *substitutedSig, TypeRelationFlag flags,
                             std::size_t index);
    bool SetPreferredTypeForArrayArgument(ir::ArrayExpression *arrayExpr, Signature *substitutedSig);
    bool ValidateSignatureRestParams(Signature *substitutedSig, const ArenaVector<ir::Expression *> &arguments,
                                     TypeRelationFlag flags, bool reportError, bool unique);
    void ThrowSignatureMismatch(ArenaVector<Signature *> &signatures, const ArenaVector<ir::Expression *> &arguments,
                                const lexer::SourcePosition &pos, std::string_view signatureKind);
    Signature *FirstMatchSignatures(ir::CallExpression *expr, checker::Type *calleeType);
    Signature *MatchOrderSignatures(ArenaVector<Signature *> &signatures,
                                    const ir::TSTypeParameterInstantiation *typeArguments,
                                    const ArenaVector<ir::Expression *> &arguments, const lexer::SourcePosition &pos,
                                    TypeRelationFlag resolveFlags);
    void CleanArgumentsInformation(const ArenaVector<ir::Expression *> &arguments);
    Signature *ValidateOrderSignature(
        std::tuple<Signature *, const ir::TSTypeParameterInstantiation *, TypeRelationFlag> info,
        const ArenaVector<ir::Expression *> &arguments, const lexer::SourcePosition &pos,
        const std::vector<bool> &argTypeInferenceRequired, const bool unique);
    bool ValidateOrderSignatureRequiredParams(Signature *substitutedSig, const ArenaVector<ir::Expression *> &arguments,
                                              TypeRelationFlag flags,
                                              const std::vector<bool> &argTypeInferenceRequired);
    bool ValidateOrderSignatureInvocationContext(Signature *substitutedSig, ir::Expression *argument, std::size_t index,
                                                 TypeRelationFlag flags);
    void ThrowOverloadMismatch(util::StringView callName, const ArenaVector<ir::Expression *> &arguments,
                               const lexer::SourcePosition &pos, std::string_view signatureKind);
    Signature *ResolveTrailingLambda(ArenaVector<Signature *> &signatures, ir::CallExpression *callExpr,
                                     const lexer::SourcePosition &pos,
                                     TypeRelationFlag reportFlag = TypeRelationFlag::NONE);
    Signature *ResolvePotentialTrailingLambda(ir::CallExpression *callExpr, ArenaVector<Signature *> const &signatures,
                                              ArenaVector<ir::Expression *> &arguments);
    bool SetPreferredTypeBeforeValidate(Signature *substitutedSig, ir::Expression *argument, size_t index,
                                        TypeRelationFlag flags, const std::vector<bool> &argTypeInferenceRequired);

    // CC-OFFNXT(G.FUN.01-CPP) solid logic
    Signature *ValidateSignatures(ArenaVector<Signature *> &signatures,
                                  const ir::TSTypeParameterInstantiation *typeArguments,
                                  const ArenaVector<ir::Expression *> &arguments, const lexer::SourcePosition &pos,
                                  std::string_view signatureKind,
                                  TypeRelationFlag resolveFlags = TypeRelationFlag::NONE);
    Signature *FindMostSpecificSignature(const ArenaVector<Signature *> &signatures,
                                         const ArenaMultiMap<size_t, Signature *> &bestSignaturesForParameter,
                                         size_t paramCount);
    void SearchAmongMostSpecificTypes(Type *&mostSpecificType, Signature *&prevSig,
                                      std::tuple<const lexer::SourcePosition &, size_t, Signature *> info,
                                      bool lookForClassType);
    void CheckAmbiguousCall(Type *&mostSpecificType, Type *sigType, Signature *prevSig, Signature *sig,
                            const lexer::SourcePosition &pos);
    void CollectSuitableSignaturesForTypeInference(size_t paramIdx, ArenaVector<Signature *> &signatures,
                                                   ArenaMultiMap<size_t, Signature *> &bestSignaturesForParameter,
                                                   const ArenaVector<ir::Expression *> &arguments);
    ArenaMultiMap<size_t, Signature *> GetSuitableSignaturesForParameter(
        const std::vector<bool> &argTypeInferenceRequired, size_t paramCount, ArenaVector<Signature *> &signatures,
        const ArenaVector<ir::Expression *> &arguments, const lexer::SourcePosition &pos);
    Signature *ChooseMostSpecificSignature(ArenaVector<Signature *> &signatures,
                                           const std::vector<bool> &argTypeInferenceRequired,
                                           const ArenaVector<ir::Expression *> &arguments,
                                           const lexer::SourcePosition &pos, size_t argumentsSize = ULONG_MAX);
    Signature *ResolvePotentialTrailingLambdaWithReceiver(ir::CallExpression *callExpr,
                                                          ArenaVector<Signature *> const &signatures,
                                                          ArenaVector<ir::Expression *> &arguments);
    Signature *MakeSignatureInvocable(Signature *sig, ir::CallExpression *callExpr);
    Signature *ResolveCallExpressionAndTrailingLambda(ArenaVector<Signature *> &signatures,
                                                      ir::CallExpression *callExpr, const lexer::SourcePosition &pos,
                                                      TypeRelationFlag reportFlag = TypeRelationFlag::NONE);
    void UpdateDeclarationFromSignature(ir::CallExpression *expr, checker::Signature *signature);
    Signature *ResolveConstructExpression(ETSObjectType *type, const ArenaVector<ir::Expression *> &arguments,
                                          const lexer::SourcePosition &pos);
    void CheckObjectLiteralArguments(Signature *sig, ArenaVector<ir::Expression *> const &arguments);

    Signature *ComposeSignature(ir::ScriptFunction *func, SignatureInfo *signatureInfo, Type *returnType,
                                varbinder::Variable *nameVar);
    Type *ComposeReturnType(ir::TypeNode *typeAnnotation, bool isAsync);
    SignatureInfo *ComposeSignatureInfo(ir::TSTypeParameterDeclaration *typeParams,
                                        ArenaVector<ir::Expression *> const &params);
    void ValidateMainSignature(ir::ScriptFunction *func);
    void BuildFunctionSignature(ir::ScriptFunction *func, bool isConstructSig = false);
    ETSFunctionType *BuildMethodType(ir::ScriptFunction *func);
    Type *BuildMethodSignature(ir::MethodDefinition *method);
    Signature *CheckEveryAbstractSignatureIsOverridden(ETSFunctionType *target, ETSFunctionType *source);
    static Signature *GetSignatureFromMethodDefinition(const ir::MethodDefinition *methodDef);
    bool CheckIdenticalOverloads(ETSFunctionType *func, ETSFunctionType *overload,
                                 const ir::MethodDefinition *currentFunc, bool omitSameAsm = false,
                                 TypeRelationFlag relationFlags = TypeRelationFlag::NO_RETURN_TYPE_CHECK);
    static bool HasSameAssemblySignature(Signature const *const sig1, Signature const *const sig2) noexcept;
    static bool HasSameAssemblySignatures(ETSFunctionType const *const func1,
                                          ETSFunctionType const *const func2) noexcept;

    Signature *AdjustForTypeParameters(Signature *source, Signature *target);
    void ReportOverrideError(Signature *signature, Signature *overriddenSignature, const OverrideErrorCode &errorCode);
    void CheckOverride(Signature *signature);
    bool CheckOverride(Signature *signature, ETSObjectType *site);
    OverrideErrorCode CheckOverride(Signature *signature, Signature *other);
    bool IsMethodOverridesOther(Signature *base, Signature *derived);
    bool IsOverridableIn(Signature *signature);
    [[nodiscard]] bool AreOverrideCompatible(Signature *s1, Signature *s2);
    [[nodiscard]] bool IsReturnTypeSubstitutable(Signature *s1, Signature *s2);
    bool NeedToVerifySignatureVisibility(Signature *signature, const lexer::SourcePosition &pos);
    void ValidateSignatureAccessibility(ETSObjectType *callee, Signature *signature, const lexer::SourcePosition &pos,
                                        const MaybeDiagnosticInfo &maybeErrorInfo = std::nullopt);
    void CheckCapturedVariables();
    void CheckCapturedVariableInSubnodes(ir::AstNode *node, varbinder::Variable *var);
    void CheckCapturedVariable(ir::AstNode *node, varbinder::Variable *var);

    // CC-OFFNXT(G.FUN.01-CPP) solid logic
    ir::MethodDefinition *CreateMethod(const util::StringView &name, ir::ModifierFlags modifiers,
                                       ir::ScriptFunctionFlags flags, ArenaVector<ir::Expression *> &&params,
                                       varbinder::FunctionParamScope *paramScope, ir::TypeNode *returnType,
                                       ir::AstNode *body);
    varbinder::FunctionParamScope *CopyParams(
        const ArenaVector<ir::Expression *> &params, ArenaVector<ir::Expression *> &outParams,
        ArenaUnorderedMap<varbinder::Variable *, varbinder::Variable *> *paramVarMap);
    void ReplaceScope(ir::AstNode *root, ir::AstNode *oldNode, varbinder::Scope *newScope);

    // Helpers
    std::string FunctionalInterfaceInvokeName(size_t arity, bool hasRest);
    static std::string GetAsyncImplName(const util::StringView &name);
    static std::string GetAsyncImplName(ir::MethodDefinition *asyncMethod);
    std::vector<util::StringView> GetNameForSynteticObjectType(const util::StringView &source);
    template <checker::PropertyType TYPE>
    void BindingsModuleObjectAddProperty(checker::ETSObjectType *moduleObjType, ir::ETSImportDeclaration *importDecl,
                                         const varbinder::Scope::VariableMap &bindings,
                                         const util::StringView &importPath);
    util::StringView FindPropNameForNamespaceImport(const util::StringView &originalName,
                                                    const util::StringView &importPath);
    void SetPropertiesForModuleObject(checker::ETSObjectType *moduleObjType, const util::StringView &importPath,
                                      ir::ETSImportDeclaration *importDecl = nullptr);
    parser::Program *SelectEntryOrExternalProgram(varbinder::ETSBinder *etsBinder, const util::StringView &importPath);
    void SetrModuleObjectTsType(ir::Identifier *local, checker::ETSObjectType *moduleObjType);
    Type *GetReferencedTypeFromBase(Type *baseType, ir::Expression *name);
    Type *GetReferencedTypeBase(ir::Expression *name);
    Type *ResolveReferencedType(varbinder::LocalVariable *refVar, const ir::Expression *name);
    Type *GetTypeFromInterfaceReference(varbinder::Variable *var);
    Type *GetTypeFromTypeAliasReference(varbinder::Variable *var);
    Type *GetTypeFromClassReference(varbinder::Variable *var);
    void ValidateGenericTypeAliasForClonedNode(ir::TSTypeAliasDeclaration *typeAliasNode,
                                               const ir::TSTypeParameterInstantiation *exactTypeParams);
    Type *HandleTypeAlias(ir::Expression *name, const ir::TSTypeParameterInstantiation *typeParams,
                          ir::TSTypeAliasDeclaration *const typeAliasNode);
    bool CheckMinimumTypeArgsPresent(const ir::TSTypeAliasDeclaration *typeAliasNode,
                                     const ir::TSTypeParameterInstantiation *typeParams);
    static ir::TypeNode *ResolveTypeNodeForTypeArg(const ir::TSTypeAliasDeclaration *typeAliasNode,
                                                   const ir::TSTypeParameterInstantiation *typeParams, size_t idx);
    Type *GetTypeFromTypeParameterReference(varbinder::LocalVariable *var, const lexer::SourcePosition &pos);
    Type *GetNonConstantType(Type *type);
<<<<<<< HEAD
    checker::Type *GetElementTypeOfArray(checker::Type *type);
=======
    checker::Type *GetElementTypeOfArray(checker::Type *type) const;
>>>>>>> 6d813986
    const checker::Type *GetElementTypeOfArray(const checker::Type *type) const;
    bool IsNullLikeOrVoidExpression(const ir::Expression *expr) const;
    bool IsConstantExpression(ir::Expression *expr, Type *type);
    void ValidateUnaryOperatorOperand(varbinder::Variable *variable, ir::Expression *expr);
    void CheckFunctionSignatureAnnotations(const ArenaVector<ir::Expression *> &params,
                                           ir::TSTypeParameterDeclaration *typeParams,
                                           ir::TypeNode *returnTypeAnnotation);
    bool CheckAndLogInvalidThisUsage(const ir::TypeNode *type, const diagnostic::DiagnosticKind &diagnostic);
    bool IsFixedArray(ir::ETSTypeReferencePart *part);
    void ValidateThisUsage(const ir::TypeNode *returnTypeAnnotation);
    void CheckAnnotations(const ArenaVector<ir::AnnotationUsage *> &annotations);
    void CheckAmbientAnnotation(ir::AnnotationDeclaration *annoImpl, ir::AnnotationDeclaration *annoDecl);
    bool CheckAmbientAnnotationFieldInitializerValue(ir::Expression *init, ir::Expression *expected);
    bool CheckAmbientAnnotationFieldInitializer(ir::Expression *init, ir::Expression *expected);
    void CheckAnnotationRetention(ir::AnnotationUsage *anno);
    void HandleAnnotationRetention(ir::AnnotationUsage *anno, ir::AnnotationDeclaration *annoDecl);
    void CheckStandardAnnotation(ir::AnnotationUsage *anno);
    void CheckAnnotationPropertyType(ir::ClassProperty *property);
    void CheckSinglePropertyAnnotation(ir::AnnotationUsage *st, ir::AnnotationDeclaration *annoDecl);
    void CheckMultiplePropertiesAnnotation(ir::AnnotationUsage *st, util::StringView const &baseName,
                                           ArenaUnorderedMap<util::StringView, ir::ClassProperty *> &fieldMap);
    void InferLambdaInAssignmentExpression(ir::AssignmentExpression *const expr);
    void InferAliasLambdaType(ir::TypeNode *localTypeAnnotation, ir::ArrowFunctionExpression *init);
    checker::Type *ApplyConditionalOperatorPromotion(checker::ETSChecker *checker, checker::Type *unboxedL,
                                                     checker::Type *unboxedR);
    Type *ApplyUnaryOperatorPromotion(ir::Expression *expr, Type *type, bool isCondExpr = false);
    Type *GetUnaryOperatorPromotedType(Type *type, const bool doPromotion = true);
    Type *HandleBooleanLogicalOperators(Type *leftType, Type *rightType, lexer::TokenType tokenType);

    checker::Type *FixOptionalVariableType(varbinder::Variable *const bindingVar, ir::ModifierFlags flags);
    void CheckEnumType(ir::Expression *init, checker::Type *initType, const util::StringView &varName);
    checker::Type *CheckVariableDeclaration(ir::Identifier *ident, ir::TypeNode *typeAnnotation, ir::Expression *init,
                                            ir::ModifierFlags flags);
    void CheckTruthinessOfType(ir::Expression *expr);

    bool CheckNonNullish(ir::Expression const *expr);
    Type *GetNonNullishType(Type *type);
    Type *RemoveNullType(Type *type);
    Type *RemoveUndefinedType(Type *type);
    std::pair<Type *, Type *> RemoveNullishTypes(Type *type);

    void ConcatConstantString(util::UString &target, Type *type);
    Type *HandleStringConcatenation(Type *leftType, Type *rightType);
    Type *ResolveIdentifier(ir::Identifier *ident);
    ETSFunctionType *FindFunctionInVectorGivenByName(util::StringView name, ArenaVector<ETSFunctionType *> &list);
    void MergeComputedAbstracts(ArenaVector<ETSFunctionType *> &merged, ArenaVector<ETSFunctionType *> &current);
    void MergeSignatures(ETSFunctionType *target, ETSFunctionType *source);
    ir::AstNode *FindAncestorGivenByType(ir::AstNode *node, ir::AstNodeType type, const ir::AstNode *endNode = nullptr);
    util::StringView GetContainingObjectNameFromSignature(Signature *signature);
    bool IsFunctionContainsSignature(ETSFunctionType *funcType, Signature *signature);
    bool CheckFunctionContainsClashingSignature(const ETSFunctionType *funcType, Signature *signature);
    static bool IsReferenceType(const Type *type)
    {
        return type->IsETSReferenceType();
    }
    void ValidatePropertyAccess(varbinder::Variable *var, ETSObjectType *obj, const lexer::SourcePosition &pos);
    varbinder::VariableFlags GetAccessFlagFromNode(const ir::AstNode *node);
    Type *CheckSwitchDiscriminant(ir::Expression *discriminant);
    Type *MaybeUnboxInRelation(Type *objectType);
    Type *MaybeUnboxConditionalInRelation(Type *objectType);
    Type *MaybeBoxInRelation(Type *objectType);
    Type *MaybeBoxExpression(ir::Expression *expr);
    Type *MaybeBoxType(Type *type) const;
    Type *MaybeUnboxType(Type *type) const;
    Type const *MaybeBoxType(Type const *type) const;
    Type const *MaybeUnboxType(Type const *type) const;
    void CheckForSameSwitchCases(ArenaVector<ir::SwitchCaseStatement *> const &cases);
    std::string GetStringFromIdentifierValue(checker::Type *caseType) const;
    bool CompareIdentifiersValuesAreDifferent(ir::Expression *compareValue, const std::string &caseValue);
    void CheckIdentifierSwitchCase(ir::Expression *currentCase, ir::Expression *compareCase,
                                   const lexer::SourcePosition &pos);
    varbinder::Variable *FindVariableInFunctionScope(
        util::StringView name, const varbinder::ResolveBindingOptions options = varbinder::ResolveBindingOptions::ALL);
    std::pair<varbinder::Variable *, const ETSObjectType *> FindVariableInClassOrEnclosing(
        util::StringView name, const ETSObjectType *classType);
    varbinder::Variable *FindVariableInGlobal(
        const ir::Identifier *identifier,
        const varbinder::ResolveBindingOptions options = varbinder::ResolveBindingOptions::ALL);
    varbinder::Variable *ExtraCheckForResolvedError(ir::Identifier *ident);
    void ValidateResolvedIdentifier(ir::Identifier *ident);
    static bool IsVariableStatic(const varbinder::Variable *var);
    static bool IsVariableGetterSetter(const varbinder::Variable *var);
    static bool IsVariableExtensionAccessor(const varbinder::Variable *var);
    static bool IsVariableOverloadDeclaration(const varbinder::Variable *var);
    bool IsSameDeclarationType(varbinder::LocalVariable *target, varbinder::LocalVariable *compare);
    void SaveCapturedVariable(varbinder::Variable *var, ir::Identifier *ident);
    bool SaveCapturedVariableInLocalClass(varbinder::Variable *var, ir::Identifier *ident);
    void CheckUnboxedTypeWidenable(TypeRelation *relation, Type *target, Type *self);
    void CheckUnboxedTypesAssignable(TypeRelation *relation, Type *source, Type *target);
    void CheckBoxedSourceTypeAssignable(TypeRelation *relation, Type *source, Type *target);
    void CheckUnboxedSourceTypeWithWideningAssignable(TypeRelation *relation, Type *source, Type *target);
    void CheckValidGenericTypeParameter(Type *argType, const lexer::SourcePosition &pos);
    void ValidateNamespaceProperty(varbinder::Variable *property, const ETSObjectType *target,
                                   const ir::Identifier *ident);
    void ValidateResolvedProperty(varbinder::LocalVariable **property, const ETSObjectType *target,
                                  const ir::Identifier *ident, PropertySearchFlags flags);
    bool CheckNumberOfTypeArguments(ETSObjectType *type, ir::TSTypeParameterInstantiation *typeArgs,
                                    const lexer::SourcePosition &pos);
    ir::BlockStatement *FindFinalizerOfTryStatement(ir::AstNode *startFrom, const ir::AstNode *p);
    void CheckExceptionClauseType(const std::vector<checker::ETSObjectType *> &exceptions, ir::CatchClause *catchClause,
                                  checker::Type *clauseType);

    void CheckConstructorOverloadDeclaration(ETSChecker *checker, ir::OverloadDeclaration *node) const;
    void CheckFunctionOverloadDeclaration(ETSChecker *checker, ir::OverloadDeclaration *node) const;
    void CheckClassMethodOverloadDeclaration(ETSChecker *checker, ir::OverloadDeclaration *node) const;
    void CheckInterfaceMethodOverloadDeclaration(ETSChecker *checker, ir::OverloadDeclaration *node) const;

    ETSObjectType *GetRelevantArgumentedTypeFromChild(ETSObjectType *child, ETSObjectType *target);
    util::StringView GetHashFromTypeArguments(const ArenaVector<Type *> &typeArgTypes);
    util::StringView GetHashFromSubstitution(const Substitution *substitution, const bool isExtensionFuncFlag);
    util::StringView GetHashFromFunctionType(ir::ETSFunctionType *type);
    static ETSObjectType *GetOriginalBaseType(Type *object);
    void SetArrayPreferredTypeForNestedMemberExpressions(ir::MemberExpression *expr, Type *annotationType);
    bool IsExtensionETSFunctionType(const checker::Type *type);
    bool IsExtensionAccessorFunctionType(const checker::Type *type);
    bool IsArrayExprSizeValidForTuple(const ir::ArrayExpression *arrayExpr, const ETSTupleType *tuple);
    void ModifyPreferredType(ir::ArrayExpression *arrayExpr, Type *newPreferredType);
    Type *SelectGlobalIntegerTypeForNumeric(Type *type) const;

    ir::ClassProperty *ClassPropToImplementationProp(ir::ClassProperty *classProp, varbinder::ClassScope *scope);
    ir::Expression *GenerateImplicitInstantiateArg(const std::string &className);
    void GenerateGetterSetterBody(ArenaVector<ir::Statement *> &stmts, ArenaVector<ir::Expression *> &params,
                                  ir::ClassProperty *field, varbinder::FunctionParamScope *paramScope, bool isSetter);
    static ir::MethodDefinition *GenerateDefaultGetterSetter(ir::ClassProperty *property, ir::ClassProperty *field,
                                                             varbinder::ClassScope *scope, bool isSetter,
                                                             ETSChecker *checker);
    void GenerateGetterSetterPropertyAndMethod(ir::ClassProperty *originalProp, ETSObjectType *classType);
    void SetupGetterSetterFlags(ir::ClassProperty *originalProp, ETSObjectType *classType, ir::MethodDefinition *getter,
                                ir::MethodDefinition *setter, const bool inExternal);
    Type *GetImportSpecifierObjectType(ir::ETSImportDeclaration *importDecl, ir::Identifier *ident);
    void ImportNamespaceObjectTypeAddReExportType(ir::ETSImportDeclaration *importDecl,
                                                  checker::ETSObjectType *lastObjectType, ir::Identifier *ident);
    bool CheckValidEqualReferenceType(checker::Type *const leftType, checker::Type *const rightType);
    bool CheckVoidAnnotation(const ir::ETSPrimitiveType *typeAnnotation);
    void ETSObjectTypeDeclNode(ETSChecker *checker, ETSObjectType *const objectType);
    ir::CallExpression *CreateExtensionAccessorCall(ETSChecker *checker, ir::MemberExpression *expr,
                                                    ArenaVector<ir::Expression *> &&args);
    Signature *FindRelativeExtensionGetter(ir::MemberExpression *const expr, ETSFunctionType *funcType);
    Signature *FindRelativeExtensionSetter(ir::MemberExpression *const expr, ETSFunctionType *funcType);
    Type *GetExtensionAccessorReturnType(ir::MemberExpression *expr);
    // Utility type handler functions
    std::optional<ir::TypeNode *> GetUtilityTypeTypeParamNode(const ir::TSTypeParameterInstantiation *typeParams,
                                                              const std::string_view &utilityTypeName);
    Type *HandleUtilityTypeParameterNode(const ir::TSTypeParameterInstantiation *typeParams,
                                         const ir::Identifier *const ident);
    // Partial
    Type *CreatePartialType(Type *typeToBePartial);
    Type *HandlePartialInterface(ir::TSInterfaceDeclaration *interfaceDecl, ETSObjectType *typeToBePartial);

    ir::ClassProperty *CreateNullishProperty(ir::ClassProperty *prop, ir::ClassDefinition *newClassDefinition);
    ir::ClassProperty *CreateNullishProperty(ir::ClassProperty *const prop,
                                             ir::TSInterfaceDeclaration *const newTSInterfaceDefinition);
    ir::MethodDefinition *CreateNullishAccessor(ir::MethodDefinition *const accessor,
                                                ir::TSInterfaceDeclaration *interface);
    ir::ClassProperty *CreateNullishPropertyFromAccessor(ir::MethodDefinition *const accessor,
                                                         ir::ClassDefinition *newClassDefinition);
    void CreatePartialClassDeclaration(ir::ClassDefinition *newClassDefinition, ir::ClassDefinition *classDef);
    ir::ETSTypeReference *BuildSuperPartialTypeReference(Type *superPartialType,
                                                         ir::TSTypeParameterInstantiation *superPartialRefTypeParams);
    ir::TSInterfaceDeclaration *CreateInterfaceProto(util::StringView name, parser::Program *const interfaceDeclProgram,
                                                     const bool isStatic, const ir::ModifierFlags flags);
    ir::TSTypeParameterInstantiation *CreateNewSuperPartialRefTypeParamsDecl(
        ArenaMap<ir::TSTypeParameter *, ir::TSTypeParameter *> *likeSubstitution, const Type *const superPartialType,
        ir::Expression *superRef);
    ir::TSTypeParameterDeclaration *ProcessTypeParamAndGenSubstitution(
        ir::TSTypeParameterDeclaration const *const thisTypeParams,
        ArenaMap<ir::TSTypeParameter *, ir::TSTypeParameter *> *likeSubstitution,
        ir::TSTypeParameterDeclaration *newTypeParams);
    Type *CreatePartialTypeInterfaceDecl(ir::TSInterfaceDeclaration *const interfaceDecl,
                                         ETSObjectType *const typeToBePartial,
                                         ir::TSInterfaceDeclaration *partialInterface);
    void CreatePartialTypeInterfaceMethods(ir::TSInterfaceDeclaration *const interfaceDecl,
                                           ir::TSInterfaceDeclaration *partialInterface);
    ir::ClassDefinition *CreateClassPrototype(util::StringView name, parser::Program *classDeclProgram);
    varbinder::Variable *SearchNamesInMultiplePrograms(const std::set<const parser::Program *> &programs,
                                                       const std::set<util::StringView> &classNamesToFind);
    std::pair<ir::ScriptFunction *, ir::Identifier *> CreateScriptFunctionForConstructor(
        varbinder::FunctionScope *scope);
    ir::MethodDefinition *CreateNonStaticClassInitializer(varbinder::ClassScope *classScope,
                                                          varbinder::RecordTable *recordTable);
    // Readonly
    Type *GetReadonlyType(Type *type);
    void MakePropertiesReadonly(ETSObjectType *classType);
    // Required
    Type *HandleRequiredType(Type *typeToBeRequired);
    void MakePropertiesNonNullish(ETSObjectType *classType);
    template <PropertyType PROP_TYPE>
    void MakePropertyNonNullish(ETSObjectType *classType, varbinder::LocalVariable *prop);
    void ValidateObjectLiteralForRequiredType(const ETSObjectType *requiredType,
                                              const ir::ObjectExpression *initObjExpr);
    bool IsStaticInvoke(ir::MemberExpression *const expr);
    void ValidateCallExpressionIdentifier(ir::Identifier *const ident, Type *const type);

    using NamedAccessMeta = std::tuple<ETSObjectType const *, checker::Type const *, const util::StringView>;
    static NamedAccessMeta FormNamedAccessMetadata(varbinder::Variable const *prop);

    // Smart cast support
    [[nodiscard]] checker::Type *ResolveSmartType(checker::Type *sourceType, checker::Type *targetType,
                                                  std::optional<double> value = std::nullopt);
    [[nodiscard]] std::pair<Type *, Type *> CheckTestNullishCondition(Type *testedType, Type *actualType, bool strict);
    [[nodiscard]] std::pair<Type *, Type *> CheckTestObjectCondition(ETSObjectType *testedType, Type *actualType);
    [[nodiscard]] std::pair<Type *, Type *> CheckTestObjectCondition(ETSArrayType *testedType, Type *actualType);

    void ApplySmartCast(varbinder::Variable const *variable, checker::Type *smartType) noexcept;

    bool IsInLocalClass(const ir::AstNode *node) const;
    // Exception
    ETSObjectType *CheckExceptionOrErrorType(checker::Type *type, lexer::SourcePosition pos);

    static Type *TryToInstantiate(Type *type, ArenaAllocator *allocator, TypeRelation *relation,
                                  GlobalTypesHolder *globalTypes);

    // Trailing lambda
    void EnsureValidCurlyBrace(ir::CallExpression *callExpr);

    // Extension function
    void HandleUpdatedCallExpressionNode(ir::CallExpression *callExpr);
    Signature *FindExtensionSetterInMap(util::StringView name, ETSObjectType *type);
    Signature *FindExtensionGetterInMap(util::StringView name, ETSObjectType *type);
    void InsertExtensionSetterToMap(util::StringView name, ETSObjectType *type, Signature *sig);
    void InsertExtensionGetterToMap(util::StringView name, ETSObjectType *type, Signature *sig);

    // Static invoke
    void CheckInvokeMethodsLegitimacy(ETSObjectType *classType);
    bool IsClassStaticMethod(checker::ETSObjectType *objType, checker::Signature *signature);

    // Covariant and contravariant
    void CheckTypeParameterVariance(ir::ClassDefinition *classDef);

    checker::Type *CheckArrayElements(ir::ArrayExpression *init);
    void ResolveReturnStatement(checker::Type *funcReturnType, checker::Type *argumentType,
                                ir::ScriptFunction *containingFunc, ir::ReturnStatement *st);

    auto *DynamicCallNames(bool isConstruct)
    {
        return &dynamicCallNames_[static_cast<uint32_t>(isConstruct)];
    }

    const auto *DynamicCallNames(bool isConstruct) const
    {
        return &dynamicCallNames_[static_cast<uint32_t>(isConstruct)];
    }

    std::recursive_mutex *Mutex()
    {
        return &mtx_;
    }

    template <typename T, typename... Args>
    T *AllocNode(Args &&...args)
    {
        // SUPPRESS_CSA_NEXTLINE(alpha.core.AllocatorETSCheckerHint)
        return util::NodeAllocator::ForceSetParent<T>(Allocator(), std::forward<Args>(args)...);
    }

    template <typename T, typename... Args>
    T *ProgramAllocNode(Args &&...args)
    {
        // SUPPRESS_CSA_NEXTLINE(alpha.core.AllocatorETSCheckerHint)
        return util::NodeAllocator::ForceSetParent<T>(ProgramAllocator(), std::forward<Args>(args)...);
    }

<<<<<<< HEAD
    ArenaVector<ConstraintCheckRecord> &PendingConstraintCheckRecords();
=======
    std::vector<ConstraintCheckRecord> &PendingConstraintCheckRecords();
>>>>>>> 6d813986
    size_t &ConstraintCheckScopesCount();

    ETSObjectType *GetCachedFunctionalInterface(ir::ETSFunctionType *type);
    void CacheFunctionalInterface(ir::ETSFunctionType *type, ETSObjectType *ifaceType);
    void CollectReturnStatements(ir::AstNode *parent);
    ir::ETSParameterExpression *AddParam(util::StringView name, ir::TypeNode *type);

    evaluate::ScopedDebugInfoPlugin *GetDebugInfoPlugin();
    const evaluate::ScopedDebugInfoPlugin *GetDebugInfoPlugin() const;

    void SetDebugInfoPlugin(evaluate::ScopedDebugInfoPlugin *debugInfo);

    using ClassBuilder = std::function<void(ArenaVector<ir::AstNode *> *)>;
    using ClassInitializerBuilder =
        std::function<void(ArenaVector<ir::Statement *> *, ArenaVector<ir::Expression *> *)>;
    using MethodBuilder = std::function<void(ArenaVector<ir::Statement *> *, ArenaVector<ir::Expression *> *, Type **)>;

    ir::ClassStaticBlock *CreateClassStaticInitializer(const ClassInitializerBuilder &builder,
                                                       ETSObjectType *type = nullptr);
    ir::MethodDefinition *CreateClassInstanceInitializer(const ClassInitializerBuilder &builder,
                                                         ETSObjectType *type = nullptr);
    ir::MethodDefinition *CreateClassMethod(std::string_view name, ir::ScriptFunctionFlags funcFlags,
                                            ir::ModifierFlags modifierFlags, const MethodBuilder &builder);
    ir::ClassDeclaration *BuildClass(util::StringView name, const ClassBuilder &builder);
    const varbinder::Variable *GetTargetRef(const ir::MemberExpression *memberExpr);

    void LogUnresolvedReferenceError(ir::Identifier *ident);
    void WrongContextErrorClassifyByType(ir::Identifier *ident);
    Type *CreateSyntheticTypeFromOverload(varbinder::Variable *const var);

    void CreateOverloadSigContainer(Signature *overloadHelperSig)
    {
        if (!overloadSigContainer_.empty()) {
            overloadSigContainer_.pop_back();
        }
        ES2PANDA_ASSERT(overloadSigContainer_.empty());
        overloadSigContainer_.insert(overloadSigContainer_.end(), overloadHelperSig);
    }

    ArenaVector<Signature *> &GetOverloadSigContainer()
    {
        ES2PANDA_ASSERT(overloadSigContainer_.size() == 1);
        return overloadSigContainer_;
    }

    ObjectInstantiationMap &GetObjectInstantiationMap()
    {
        return objectInstantiationMap_;
    }

    FunctionSignatureMap &GetInvokeToArrowSignatures()
    {
        return invokeToArrowSignatures_;
    }

    FunctionInterfaceMap &GetArrowToFuncInterfaces()
    {
        return arrowToFuncInterfaces_;
    }

    void ClearApparentTypes() noexcept
    {
        apparentTypes_.clear();
    }

    void CleanUp() override
    {
        Checker::CleanUp();
        arrayTypes_.clear();
        pendingConstraintCheckRecords_.clear();
        constraintCheckScopesCount_ = 0;
        globalArraySignatures_.clear();
<<<<<<< HEAD
=======
        unionAssemblerTypes_.clear();
>>>>>>> 6d813986
        GetCachedComputedAbstracts()->clear();
        for (auto &dynamicCallIntrinsicsMap : dynamicIntrinsics_) {
            dynamicCallIntrinsicsMap.clear();
        }

        for (auto &dynamicClassIntrinsicsMap : dynamicClasses_) {
            dynamicClassIntrinsicsMap.clear();
        }
        dynamicLambdaSignatureCache_.clear();
        functionalInterfaceCache_.clear();
        apparentTypes_.clear();
        for (auto &dynamicCallNamesMap : dynamicCallNames_) {
            dynamicCallNamesMap.clear();
        }
        elementStack_.clear();
        overloadSigContainer_.clear();
    }

    // This helper finds the intersection of two callSignatures sets
    // The result is stored in callSignatures of newly created ETSFunctionType
    checker::ETSFunctionType *IntersectSignatureSets(const checker::ETSFunctionType *left,
                                                     const checker::ETSFunctionType *right);

    ComputedAbstracts *GetCachedComputedAbstracts()
    {
        if (cachedComputedAbstracts_ == nullptr) {
            InitCachedComputedAbstracts();
        }
        return cachedComputedAbstracts_;
    }

    void SetCachedComputedAbstracts(ComputedAbstracts *cachedComputedAbstracts)
    {
        cachedComputedAbstracts_ = cachedComputedAbstracts;
    }

    void InitCachedComputedAbstracts()
    {
        // clang-format off
        cachedComputedAbstracts_ = ProgramAllocator()->New<ArenaUnorderedMap<ETSObjectType *,
            std::pair<ArenaVector<ETSFunctionType *>,
            ArenaUnorderedSet<ETSObjectType *>>>>(ProgramAllocator()->Adapter());
        // clang-format on
    }

private:
    std::pair<const ir::Identifier *, ir::TypeNode *> GetTargetIdentifierAndType(ir::Identifier *ident);
    void NotResolvedError(ir::Identifier *const ident, const varbinder::Variable *classVar,
                          const ETSObjectType *classType);
    void ValidateNewClassInstanceIdentifier(ir::Identifier *const ident);
    void ValidateMemberIdentifier(ir::Identifier *const ident);
    void ValidateAssignmentIdentifier(ir::Identifier *const ident, Type *const type);
    bool ValidateBinaryExpressionIdentifier(ir::Identifier *const ident, Type *const type);
    ETSFunctionType *ResolveAccessorTypeByFlag(ir::MemberExpression *const memberExpr, ETSFunctionType *propType,
                                               ETSFunctionType *funcType, PropertySearchFlags searchFlag);
    std::vector<ResolveResult *> ValidateAccessor(ir::MemberExpression *const memberExpr,
                                                  varbinder::LocalVariable *const oAcc, varbinder::Variable *const eAcc,
                                                  PropertySearchFlags searchFlag);
    ir::ClassProperty *FindClassProperty(const ETSObjectType *objectType, const ETSFunctionType *propType);
    bool IsInitializedProperty(const ir::ClassDefinition *classDefinition, const ir::ClassProperty *prop);
    bool FindPropertyInAssignment(const ir::AstNode *it, const std::string &targetName);
    void ValidateReadonlyProperty(const ir::MemberExpression *memberExpr, const ETSFunctionType *propType,
                                  lexer::SourcePosition sourcePos);
    std::tuple<bool, bool> IsResolvedAndValue(const ir::Expression *expr, Type *type) const;
    PropertySearchFlags GetSearchFlags(const ir::MemberExpression *memberExpr, const varbinder::Variable *targetRef);
    PropertySearchFlags GetInitialSearchFlags(const ir::MemberExpression *memberExpr);
    Type *GetTypeOfSetterGetter([[maybe_unused]] varbinder::Variable *var);
    void IterateInVariableContext([[maybe_unused]] varbinder::Variable *const var);
    bool CheckInit(ir::Identifier *ident, ir::TypeNode *typeAnnotation, ir::Expression *init,
                   checker::Type *annotationType);
    void CheckItemCasesConstant(ArenaVector<ir::SwitchCaseStatement *> const &cases);
    void CheckItemCasesDuplicate(ArenaVector<ir::SwitchCaseStatement *> const &cases);

    template <typename EnumType>
    EnumType *CreateEnumTypeFromEnumDeclaration(ir::TSEnumDeclaration const *const enumDecl);

    std::pair<ir::ScriptFunction *, ir::Identifier *> CreateStaticScriptFunction(
        ClassInitializerBuilder const &builder);
    std::pair<ir::ScriptFunction *, ir::Identifier *> CreateScriptFunction(ClassInitializerBuilder const &builder);

    template <typename T>
    ir::MethodDefinition *CreateDynamicCallIntrinsic(ir::Expression *callee, const ArenaVector<T *> &arguments,
                                                     Language lang);
    ir::ClassStaticBlock *CreateDynamicCallClassInitializer(Language lang, bool isConstruct);
    ir::ClassStaticBlock *CreateDynamicModuleClassInitializer(const std::vector<ir::ETSImportDeclaration *> &imports);
    ir::MethodDefinition *CreateDynamicModuleClassInitMethod();

    ir::MethodDefinition *CreateLambdaObjectClassInitializer(ETSObjectType *functionalInterface);

    ir::MethodDefinition *CreateLambdaObjectClassInvokeMethod(Signature *invokeSignature,
                                                              ir::TypeNode *retTypeAnnotation);

    void EmitDynamicModuleClassInitCall();
    DynamicCallIntrinsicsMap *DynamicCallIntrinsics(bool isConstruct)
    {
        return &dynamicIntrinsics_[static_cast<size_t>(isConstruct)];
    }

    ir::ClassDeclaration *GetDynamicClass(Language lang, bool isConstruct);

    using Type2TypeMap = std::unordered_map<varbinder::Variable *, varbinder::Variable *>;
    using TypeSet = std::unordered_set<varbinder::Variable *>;
    bool CheckTypeParameterConstraint(ir::TSTypeParameter *param, Type2TypeMap &extends);
    bool CheckDefaultTypeParameter(const ir::TSTypeParameter *param, TypeSet &typeParameterDecls);

    void SetUpTypeParameterConstraint(ir::TSTypeParameter *param);
    ETSObjectType *UpdateGlobalType(ETSObjectType *objType, util::StringView name);
    void WrapTypeNode(ir::AstNode *node);
    void CheckProgram(parser::Program *program, bool runAnalysis = false);
    void CheckWarnings(parser::Program *program, const util::Options &options);

    Type *ResolveUnionUncheckedType(ArenaVector<checker::Type *> &&apparentTypes);

    bool ComputeSuperType(ETSObjectType *type);

    template <typename... Args>
    ETSObjectType *AsETSObjectType(Type *(GlobalTypesHolder::*typeFunctor)(Args...), Args... args) const;
    Signature *GetMostSpecificSignature(ArenaVector<Signature *> &compatibleSignatures,
                                        const ArenaVector<ir::Expression *> &arguments,
                                        const lexer::SourcePosition &pos, TypeRelationFlag resolveFlags);
    ArenaVector<Signature *> CollectSignatures(ArenaVector<Signature *> &signatures,
                                               const ir::TSTypeParameterInstantiation *typeArguments,
                                               const ArenaVector<ir::Expression *> &arguments,
                                               const lexer::SourcePosition &pos, TypeRelationFlag resolveFlags);
    // Trailing lambda
    void MoveTrailingBlockToEnclosingBlockStatement(ir::CallExpression *callExpr);
    ir::ScriptFunction *CreateLambdaFunction(ir::BlockStatement *trailingBlock, Signature *sig);
    void TransformTraillingLambda(ir::CallExpression *callExpr, Signature *sig);
    ArenaVector<ir::Expression *> ExtendArgumentsWithFakeLamda(ir::CallExpression *callExpr);

    // Static invoke
    bool SetStaticInvokeValues(ir::Identifier *const ident, ir::Identifier *classId, ir::Identifier *methodId,
                               varbinder::LocalVariable *instantiateMethod);
<<<<<<< HEAD
    void CreateTransformedCallee(ir::Identifier *classId, ir::Identifier *methodId, ir::Identifier *const ident,
                                 varbinder::LocalVariable *instantiateMethod);
=======
    void CreateTransformedCallee(ir::Identifier *ident, ir::Identifier *classId, ir::Identifier *methodId,
                                 ir::CallExpression *callExpr);
>>>>>>> 6d813986
    bool TryTransformingToStaticInvoke(ir::Identifier *ident, const Type *resolvedType);

    // Partial
    Type *HandleUnionForPartialType(ETSUnionType *typeToBePartial);
    Type *CreatePartialTypeParameter(ETSTypeParameter *typeToBePartial);
    Type *CreatePartialTypeClass(ETSObjectType *typeToBePartial, ir::AstNode *typeDeclNode);
    Type *CreatePartialTypeClassDef(ir::ClassDefinition *partialClassDef, ir::ClassDefinition *classDef,
                                    ETSObjectType *typeToBePartial, varbinder::RecordTable *recordTableToUse);
    void CreateConstructorForPartialType(ir::ClassDefinition *partialClassDef, checker::ETSObjectType *partialType,
                                         varbinder::RecordTable *recordTable);

    // Check type alias for recursive cases
    bool IsAllowedTypeAliasRecursion(const ir::TSTypeAliasDeclaration *typeAliasNode,
                                     std::unordered_set<const ir::TSTypeAliasDeclaration *> &typeAliases);

    ArrayMap arrayTypes_;
    std::vector<ConstraintCheckRecord> pendingConstraintCheckRecords_ {};
    ObjectInstantiationMap objectInstantiationMap_;
    FunctionSignatureMap invokeToArrowSignatures_;
    FunctionInterfaceMap arrowToFuncInterfaces_;
    size_t constraintCheckScopesCount_ {0};
    GlobalArraySignatureMap globalArraySignatures_;
<<<<<<< HEAD
=======
    ArenaSet<util::StringView> unionAssemblerTypes_;
>>>>>>> 6d813986
    ComputedAbstracts *cachedComputedAbstracts_ {nullptr};
    // NOTE(aleksisch): Extract dynamic from checker to separate class
    std::array<DynamicCallIntrinsicsMap, 2U> dynamicIntrinsics_;
    std::array<DynamicClassIntrinsicsMap, 2U> dynamicClasses_;
    DynamicLambdaObjectSignatureMap dynamicLambdaSignatureCache_;
    FunctionalInterfaceMap functionalInterfaceCache_;
    TypeMapping apparentTypes_;
    std::array<DynamicCallNamesMap, 2U> dynamicCallNames_;
    std::recursive_mutex mtx_;
    evaluate::ScopedDebugInfoPlugin *debugInfoPlugin_ {nullptr};
    std::unordered_set<ir::TSTypeAliasDeclaration *> elementStack_;
    ArenaVector<Signature *> overloadSigContainer_;
    ArenaSet<ETSChecker *> readdedChecker_;
};

}  // namespace ark::es2panda::checker

#endif /* CHECKER_H */<|MERGE_RESOLUTION|>--- conflicted
+++ resolved
@@ -80,13 +80,6 @@
 using MaybeDiagnosticInfo =
     std::optional<std::pair<const diagnostic::DiagnosticKind, const util::DiagnosticMessageParams>>;
 using AstNodePtr = ir::AstNode *;
-<<<<<<< HEAD
-
-class ETSChecker final : public Checker {
-public:
-    explicit ETSChecker(util::DiagnosticEngine &diagnosticEngine);
-    explicit ETSChecker(util::DiagnosticEngine &diagnosticEngine, ArenaAllocator *programAllocator);
-=======
 using TypePtr = Type *;
 
 class ETSChecker final : public Checker {
@@ -114,7 +107,6 @@
           readdedChecker_(Allocator()->Adapter())
     {
     }
->>>>>>> 6d813986
 
     ~ETSChecker() override = default;
 
@@ -140,10 +132,7 @@
     Type *GlobalETSNullType() const;
     Type *GlobalETSUndefinedType() const;
     Type *GlobalETSAnyType() const;
-<<<<<<< HEAD
-=======
     Type *GlobalETSRelaxedAnyType() const;
->>>>>>> 6d813986
     Type *GlobalETSNeverType() const;
     Type *GlobalETSStringLiteralType() const;
     Type *GlobalETSBigIntType() const;
@@ -161,10 +150,7 @@
     ETSObjectType *GlobalETSObjectType() const;
     ETSUnionType *GlobalETSUnionUndefinedNull() const;
     ETSUnionType *GlobalETSUnionUndefinedNullObject() const;
-<<<<<<< HEAD
-=======
     ETSObjectType *GlobalBuiltinClassType() const;
->>>>>>> 6d813986
     ETSObjectType *GlobalBuiltinETSResizableArrayType() const;
     ETSObjectType *GlobalBuiltinETSStringType() const;
     ETSObjectType *GlobalBuiltinETSBigIntType() const;
@@ -234,12 +220,7 @@
     void ValidateImplementedInterface(ETSObjectType *type, Type *interface, std::unordered_set<Type *> *extendsSet,
                                       const lexer::SourcePosition &pos);
     void ResolveDeclaredMembersOfObject(const Type *type);
-<<<<<<< HEAD
-    lexer::Number ExtractNumericValue(Type const *const indexType);
-    std::optional<std::size_t> GetTupleElementAccessValue(const Type *type);
-=======
     std::optional<std::size_t> GetTupleElementAccessValue(const ir::Expression *expr);
->>>>>>> 6d813986
     bool ValidateArrayIndex(ir::Expression *expr, bool relaxed = false);
     bool ValidateTupleIndex(const ETSTupleType *tuple, ir::MemberExpression *expr, bool reportError = true);
     bool ValidateTupleIndexFromEtsObject(const ETSTupleType *const tuple, ir::MemberExpression *expr);
@@ -453,20 +434,9 @@
     bool CheckLambdaAssignableUnion(ir::AstNode *typeAnn, ir::ScriptFunction *lambda);
     bool IsCompatibleTypeArgument(ETSTypeParameter *typeParam, Type *typeArgument, const Substitution *substitution);
 
-<<<<<<< HEAD
-    Substitution *NewSubstitution()
-    {
-        return ProgramAllocator()->New<Substitution>(ProgramAllocator()->Adapter());
-    }
-
-    Substitution *CopySubstitution(const Substitution *src)
-    {
-        return ProgramAllocator()->New<Substitution>(*src);
-=======
     ArenaSubstitution *NewArenaSubstitution()
     {
         return ProgramAllocator()->New<ArenaSubstitution>(ProgramAllocator()->Adapter());
->>>>>>> 6d813986
     }
 
     bool ValidateTypeSubstitution(const ArenaVector<Type *> &typeParams, Type *ctype, Type *argumentType,
@@ -474,10 +444,7 @@
     bool ProcessUntypedParameter(ir::AstNode *declNode, size_t paramIndex, Signature *paramSig, Signature *argSig,
                                  Substitution *substitution);
 
-<<<<<<< HEAD
-=======
     static Substitution ArenaSubstitutionToSubstitution(const ArenaSubstitution *orig);
->>>>>>> 6d813986
     void EmplaceSubstituted(Substitution *substitution, ETSTypeParameter *tparam, Type *typeArg);
     void EmplaceSubstituted(ArenaSubstitution *substitution, ETSTypeParameter *tparam, Type *typeArg);
 
@@ -655,11 +622,7 @@
                                                    const ir::TSTypeParameterInstantiation *typeParams, size_t idx);
     Type *GetTypeFromTypeParameterReference(varbinder::LocalVariable *var, const lexer::SourcePosition &pos);
     Type *GetNonConstantType(Type *type);
-<<<<<<< HEAD
-    checker::Type *GetElementTypeOfArray(checker::Type *type);
-=======
     checker::Type *GetElementTypeOfArray(checker::Type *type) const;
->>>>>>> 6d813986
     const checker::Type *GetElementTypeOfArray(const checker::Type *type) const;
     bool IsNullLikeOrVoidExpression(const ir::Expression *expr) const;
     bool IsConstantExpression(ir::Expression *expr, Type *type);
@@ -922,11 +885,7 @@
         return util::NodeAllocator::ForceSetParent<T>(ProgramAllocator(), std::forward<Args>(args)...);
     }
 
-<<<<<<< HEAD
-    ArenaVector<ConstraintCheckRecord> &PendingConstraintCheckRecords();
-=======
     std::vector<ConstraintCheckRecord> &PendingConstraintCheckRecords();
->>>>>>> 6d813986
     size_t &ConstraintCheckScopesCount();
 
     ETSObjectType *GetCachedFunctionalInterface(ir::ETSFunctionType *type);
@@ -999,10 +958,7 @@
         pendingConstraintCheckRecords_.clear();
         constraintCheckScopesCount_ = 0;
         globalArraySignatures_.clear();
-<<<<<<< HEAD
-=======
         unionAssemblerTypes_.clear();
->>>>>>> 6d813986
         GetCachedComputedAbstracts()->clear();
         for (auto &dynamicCallIntrinsicsMap : dynamicIntrinsics_) {
             dynamicCallIntrinsicsMap.clear();
@@ -1136,13 +1092,8 @@
     // Static invoke
     bool SetStaticInvokeValues(ir::Identifier *const ident, ir::Identifier *classId, ir::Identifier *methodId,
                                varbinder::LocalVariable *instantiateMethod);
-<<<<<<< HEAD
-    void CreateTransformedCallee(ir::Identifier *classId, ir::Identifier *methodId, ir::Identifier *const ident,
-                                 varbinder::LocalVariable *instantiateMethod);
-=======
     void CreateTransformedCallee(ir::Identifier *ident, ir::Identifier *classId, ir::Identifier *methodId,
                                  ir::CallExpression *callExpr);
->>>>>>> 6d813986
     bool TryTransformingToStaticInvoke(ir::Identifier *ident, const Type *resolvedType);
 
     // Partial
@@ -1165,10 +1116,7 @@
     FunctionInterfaceMap arrowToFuncInterfaces_;
     size_t constraintCheckScopesCount_ {0};
     GlobalArraySignatureMap globalArraySignatures_;
-<<<<<<< HEAD
-=======
     ArenaSet<util::StringView> unionAssemblerTypes_;
->>>>>>> 6d813986
     ComputedAbstracts *cachedComputedAbstracts_ {nullptr};
     // NOTE(aleksisch): Extract dynamic from checker to separate class
     std::array<DynamicCallIntrinsicsMap, 2U> dynamicIntrinsics_;
