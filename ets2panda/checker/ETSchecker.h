--- conflicted
+++ resolved
@@ -76,10 +76,7 @@
 // can't use util::DiagnosticWithParams because std::optional can't contain references
 using MaybeDiagnosticInfo =
     std::optional<std::pair<const diagnostic::DiagnosticKind, const util::DiagnosticMessageParams>>;
-<<<<<<< HEAD
-=======
 using AstNodePtr = ir::AstNode *;
->>>>>>> 58c46612
 
 class ETSChecker final : public Checker {
 public:
@@ -396,12 +393,9 @@
                              Signature *maybeSubstitutedFunctionSig = nullptr);
     void InferTypesForLambda(ir::ScriptFunction *lambda, Signature *signature);
     void TryInferTypeForLambdaTypeAlias(ir::ArrowFunctionExpression *expr, ETSFunctionType *calleeType);
-<<<<<<< HEAD
-=======
     bool ResolveLambdaArgumentType(Signature *signature, ir::Expression *argument, size_t paramPosition,
                                    size_t argumentPosition, TypeRelationFlag resolutionFlags);
     bool TrailingLambdaTypeInference(Signature *signature, const ArenaVector<ir::Expression *> &arguments);
->>>>>>> 58c46612
     bool TypeInference(Signature *signature, const ArenaVector<ir::Expression *> &arguments,
                        TypeRelationFlag flags = TypeRelationFlag::NONE);
     bool CheckLambdaTypeAnnotation(ir::AstNode *typeAnnotation, ir::ArrowFunctionExpression *arrowFuncExpr,
@@ -425,10 +419,7 @@
                                   Substitution *substitution);
     bool ProcessUntypedParameter(ir::AstNode *declNode, size_t paramIndex, Signature *paramSig, Signature *argSig,
                                  Substitution *substitution);
-<<<<<<< HEAD
-=======
-
->>>>>>> 58c46612
+
     void EmplaceSubstituted(Substitution *substitution, ETSTypeParameter *tparam, Type *typeArg);
     [[nodiscard]] bool EnhanceSubstitutionForType(const ArenaVector<Type *> &typeParams, Type *paramType,
                                                   Type *argumentType, Substitution *substitution);
@@ -587,10 +578,7 @@
                                            ir::TSTypeParameterDeclaration *typeParams,
                                            ir::TypeNode *returnTypeAnnotation);
     bool CheckAndLogInvalidThisUsage(const ir::TypeNode *type, const diagnostic::DiagnosticKind &diagnostic);
-<<<<<<< HEAD
-=======
     bool IsFixedArray(ir::ETSTypeReferencePart *part);
->>>>>>> 58c46612
     void ValidateThisUsage(const ir::TypeNode *returnTypeAnnotation);
     void CheckAnnotations(const ArenaVector<ir::AnnotationUsage *> &annotations);
     void CheckAmbientAnnotation(ir::AnnotationDeclaration *annoImpl, ir::AnnotationDeclaration *annoDecl);
@@ -926,8 +914,6 @@
     checker::ETSFunctionType *IntersectSignatureSets(const checker::ETSFunctionType *left,
                                                      const checker::ETSFunctionType *right);
 
-<<<<<<< HEAD
-=======
     ComputedAbstracts *GetCachedComputedAbstracts()
     {
         if (cachedComputedAbstracts_ == nullptr) {
@@ -950,7 +936,6 @@
         // clang-format on
     }
 
->>>>>>> 58c46612
 private:
     std::pair<const ir::Identifier *, ir::TypeNode *> GetTargetIdentifierAndType(ir::Identifier *ident);
     void NotResolvedError(ir::Identifier *const ident, const varbinder::Variable *classVar,
