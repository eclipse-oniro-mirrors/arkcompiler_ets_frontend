--- conflicted
+++ resolved
@@ -40,42 +40,6 @@
 
 namespace ark::es2panda::checker {
 
-<<<<<<< HEAD
-ETSChecker::ETSChecker(util::DiagnosticEngine &diagnosticEngine)
-    // NOLINTNEXTLINE(readability-redundant-member-init)
-    : Checker(diagnosticEngine),
-      arrayTypes_(Allocator()->Adapter()),
-      pendingConstraintCheckRecords_(Allocator()->Adapter()),
-      globalArraySignatures_(Allocator()->Adapter()),
-      dynamicIntrinsics_ {DynamicCallIntrinsicsMap {Allocator()->Adapter()},
-                          DynamicCallIntrinsicsMap {Allocator()->Adapter()}},
-      dynamicClasses_ {DynamicClassIntrinsicsMap(Allocator()->Adapter()),
-                       DynamicClassIntrinsicsMap(Allocator()->Adapter())},
-      dynamicLambdaSignatureCache_(Allocator()->Adapter()),
-      functionalInterfaceCache_(Allocator()->Adapter()),
-      apparentTypes_(Allocator()->Adapter()),
-      dynamicCallNames_ {{DynamicCallNamesMap(Allocator()->Adapter()), DynamicCallNamesMap(Allocator()->Adapter())}},
-      overloadSigContainer_(Allocator()->Adapter())
-{
-}
-
-ETSChecker::ETSChecker(util::DiagnosticEngine &diagnosticEngine, ArenaAllocator *programAllocator)
-    // NOLINTNEXTLINE(readability-redundant-member-init)
-    : Checker(diagnosticEngine, programAllocator),
-      arrayTypes_(Allocator()->Adapter()),
-      pendingConstraintCheckRecords_(Allocator()->Adapter()),
-      globalArraySignatures_(Allocator()->Adapter()),
-      dynamicIntrinsics_ {DynamicCallIntrinsicsMap {Allocator()->Adapter()},
-                          DynamicCallIntrinsicsMap {Allocator()->Adapter()}},
-      dynamicClasses_ {DynamicClassIntrinsicsMap(Allocator()->Adapter()),
-                       DynamicClassIntrinsicsMap(Allocator()->Adapter())},
-      dynamicLambdaSignatureCache_(Allocator()->Adapter()),
-      functionalInterfaceCache_(Allocator()->Adapter()),
-      apparentTypes_(Allocator()->Adapter()),
-      dynamicCallNames_ {{DynamicCallNamesMap(Allocator()->Adapter()), DynamicCallNamesMap(Allocator()->Adapter())}},
-      overloadSigContainer_(Allocator()->Adapter())
-{
-=======
 void ETSChecker::ReputCheckerData()
 {
     readdedChecker_.insert(this);
@@ -127,7 +91,6 @@
         auto &arrowToFuncInterfaces = eChecker->arrowToFuncInterfaces_;
         arrowToFuncInterfaces_.insert(arrowToFuncInterfaces.cbegin(), arrowToFuncInterfaces.cend());
     }
->>>>>>> 6d813986
 }
 
 static util::StringView InitBuiltin(ETSChecker *checker, std::string_view signature)
@@ -408,31 +371,12 @@
 
 void ETSChecker::CheckProgram(parser::Program *program, bool runAnalysis)
 {
-    if (program->IsASTChecked()) {
-        return;
-    }
-
     auto *savedProgram = Program();
     SetProgram(program);
 
     for (auto &[_, extPrograms] : program->ExternalSources()) {
         (void)_;
         for (auto *extProg : extPrograms) {
-<<<<<<< HEAD
-            if (extProg->IsASTChecked()) {
-                continue;
-            }
-
-            auto *savedProgram2 = VarBinder()->AsETSBinder()->Program();
-            VarBinder()->AsETSBinder()->SetProgram(extProg);
-            VarBinder()->AsETSBinder()->ResetTopScope(extProg->GlobalScope());
-            checker::SavedCheckerContext savedContext(this, Context().Status(), Context().ContainingClass());
-            AddStatus(checker::CheckerStatus::IN_EXTERNAL);
-            CheckProgram(extProg, VarBinder()->IsGenStdLib());
-            extProg->SetFlag(parser::ProgramFlags::AST_CHECK_PROCESSED);
-            VarBinder()->AsETSBinder()->SetProgram(savedProgram2);
-            VarBinder()->AsETSBinder()->ResetTopScope(savedProgram2->GlobalScope());
-=======
             if (!extProg->IsASTLowered()) {
                 extProg->PushChecker(this);
                 auto *savedProgram2 = VarBinder()->AsETSBinder()->Program();
@@ -445,7 +389,6 @@
                 VarBinder()->AsETSBinder()->SetProgram(savedProgram2);
                 VarBinder()->AsETSBinder()->ResetTopScope(savedProgram2->GlobalScope());
             }
->>>>>>> 6d813986
         }
     }
 
@@ -488,26 +431,14 @@
 
 [[nodiscard]] TypeFlag ETSChecker::TypeKind(const Type *const type) noexcept
 {
-<<<<<<< HEAD
-    // These types were not present in the ETS_TYPE list. Some of them are omited intentionally, other are just bugs
-=======
     // These types were not present in the ETS_TYPE list. Some of them are omitted intentionally, other are just bugs
->>>>>>> 6d813986
     static constexpr auto TO_CLEAR = TypeFlag::CONSTANT | TypeFlag::GENERIC | TypeFlag::ETS_INT_ENUM |
                                      TypeFlag::ETS_STRING_ENUM | TypeFlag::READONLY | TypeFlag::BIGINT_LITERAL |
                                      TypeFlag::ETS_TYPE_ALIAS | TypeFlag::TYPE_ERROR;
 
-<<<<<<< HEAD
-    // Bugs: these types do not appear as a valid TypeKind, as the TypeKind has more then one bit set
-    [[maybe_unused]] static constexpr auto NOT_A_TYPE_KIND = TypeFlag::ETS_DYNAMIC_FLAG;
-    CHECK_NOT_NULL(type);
-    auto res = static_cast<checker::TypeFlag>(type->TypeFlags() & ~(TO_CLEAR));
-    ES2PANDA_ASSERT_POS(res == TypeFlag::NONE || helpers::math::IsPowerOfTwo(res & ~(NOT_A_TYPE_KIND)),
-=======
     CHECK_NOT_NULL(type);
     auto res = static_cast<checker::TypeFlag>(type->TypeFlags() & ~(TO_CLEAR));
     ES2PANDA_ASSERT_POS(res == TypeFlag::NONE || helpers::math::IsPowerOfTwo(res & ~(TypeFlag::NONE)),
->>>>>>> 6d813986
                         ark::es2panda::GetPositionForDiagnostic());
     return res;
 }
@@ -618,14 +549,11 @@
     return GetGlobalTypesHolder()->GlobalETSAnyType();
 }
 
-<<<<<<< HEAD
-=======
 Type *ETSChecker::GlobalETSRelaxedAnyType() const
 {
     return GetGlobalTypesHolder()->GlobalETSRelaxedAnyType();
 }
 
->>>>>>> 6d813986
 Type *ETSChecker::GlobalETSNeverType() const
 {
     return GetGlobalTypesHolder()->GlobalETSNeverType();
@@ -663,14 +591,11 @@
     return ret != nullptr ? ret->AsETSUnionType() : nullptr;
 }
 
-<<<<<<< HEAD
-=======
 ETSObjectType *ETSChecker::GlobalBuiltinClassType() const
 {
     return AsETSObjectType(&GlobalTypesHolder::GlobalClassBuiltinType);
 }
 
->>>>>>> 6d813986
 ETSObjectType *ETSChecker::GlobalBuiltinETSResizableArrayType() const
 {
     return AsETSObjectType(&GlobalTypesHolder::GlobalArrayBuiltinType);
@@ -783,15 +708,7 @@
         case ETSObjectFlags::BUILTIN_DOUBLE:
             return AsETSObjectType(&GlobalTypesHolder::GlobalDoubleBoxBuiltinType);
         default: {
-<<<<<<< HEAD
-            auto *base = AsETSObjectType(&GlobalTypesHolder::GlobalBoxBuiltinType);
-            auto *substitution = NewSubstitution();
-            ES2PANDA_ASSERT(base != nullptr);
-            substitution->emplace(base->TypeArguments()[0]->AsETSTypeParameter(), contents);
-            return base->Substitute(Relation(), substitution);
-=======
             ES2PANDA_UNREACHABLE();
->>>>>>> 6d813986
         }
     }
 }
