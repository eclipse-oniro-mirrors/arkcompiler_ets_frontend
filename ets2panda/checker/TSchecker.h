/*
 * Copyright (c) 2021-2025 Huawei Device Co., Ltd.
 * Licensed under the Apache License, Version 2.0 (the "License");
 * you may not use this file except in compliance with the License.
 * You may obtain a copy of the License at
 *
 * http://www.apache.org/licenses/LICENSE-2.0
 *
 * Unless required by applicable law or agreed to in writing, software
 * distributed under the License is distributed on an "AS IS" BASIS,
 * WITHOUT WARRANTIES OR CONDITIONS OF ANY KIND, either express or implied.
 * See the License for the specific language governing permissions and
 * limitations under the License.
 */

#ifndef ES2PANDA_CHECKER_TS_CHECKER_H
#define ES2PANDA_CHECKER_TS_CHECKER_H

#include "checker/checker.h"
#include "varbinder/enumMemberResult.h"
#include "checker/types/globalTypesHolder.h"
#include "checker/types/ts/types.h"
#include "util/enumbitops.h"
#include "util/ustring.h"
#include "util/es2pandaMacros.h"

#include <cstdint>
#include <initializer_list>
#include <unordered_map>
#include <unordered_set>

namespace ark::es2panda::varbinder {
class VarBinder;
class Decl;
class EnumVariable;
class FunctionDecl;
class LocalVariable;
class Scope;
class Variable;
}  // namespace ark::es2panda::varbinder

namespace ark::es2panda::ir {
class AstNode;
class SpreadElement;
class AssignmentExpression;
class Property;
class Expression;
class ScriptFunction;
class UnaryExpression;
class BinaryExpression;
class Identifier;
class MemberExpression;
class TSEnumDeclaration;
class TSInterfaceDeclaration;
class ObjectExpression;
class TSArrayType;
class TSUnionType;
class TSFunctionType;
class TSConstructorType;
class TSTypeLiteral;
class TSTypeReference;
class TSQualifiedName;
class TSIndexedAccessType;
class TSInterfaceHeritage;
class TSTypeQuery;
class TSTupleType;
class ArrayExpression;
class Statement;
class TSTypeParameterDeclaration;
class TSTypeParameterInstantiation;
class BlockStatement;
class VariableDeclaration;
class IfStatement;
class DoWhileStatement;
class WhileStatement;
class ForUpdateStatement;
class ForInStatement;
class ForOfStatement;
class ReturnStatement;
class SwitchStatement;
class LabelledStatement;
class ThrowStatement;
class TryStatement;
class TSTypeAliasDeclaration;
class TSAsExpression;
class ThisExpression;
class TypeofExpression;
class NewExpression;
class FunctionExpression;
class AwaitExpression;
class UpdateExpression;
class ConditionalExpression;
class YieldExpression;
class ArrowFunctionExpression;
class TemplateLiteral;
class TaggedTemplateExpression;
class TSIndexSignature;
class TSSignatureDeclaration;
class TSPropertySignature;
class TSMethodSignature;
class ChainExpression;
class VariableDeclarator;

enum class AstNodeType : uint8_t;
}  // namespace ark::es2panda::ir

namespace ark::es2panda::checker {

struct ExpressionTypeInfo {
    Type *leftType;
    Type *rightType;
};

struct TupleTypeInfo {
    ElementFlags combinedFlags;
    uint32_t minLength;
    uint32_t fixedLength;
    bool readonly;
};

class TSChecker : public Checker {
public:
    // NOLINTNEXTLINE(readability-redundant-member-init)
<<<<<<< HEAD
    explicit TSChecker(util::DiagnosticEngine &diagnosticEngine, [[maybe_unused]] ArenaAllocator *programAllocator)
        : Checker(diagnosticEngine)
=======
    explicit TSChecker([[maybe_unused]] ThreadSafeArenaAllocator *allocator, util::DiagnosticEngine &diagnosticEngine,
                       [[maybe_unused]] ThreadSafeArenaAllocator *programAllocator)
        : Checker(allocator, diagnosticEngine, programAllocator)
>>>>>>> 6d813986
    {
    }

    Type *GlobalNumberType()
    {
        return GetGlobalTypesHolder()->GlobalNumberType();
    }

    Type *GlobalAnyType()
    {
        return GetGlobalTypesHolder()->GlobalAnyType();
    }

    Type *GlobalStringType()
    {
        return GetGlobalTypesHolder()->GlobalStringType();
    }

    Type *GlobalBooleanType()
    {
        return GetGlobalTypesHolder()->GlobalBooleanType();
    }

    Type *GlobalVoidType()
    {
        return GetGlobalTypesHolder()->GlobalVoidType();
    }

    Type *GlobalNullType()
    {
        return GetGlobalTypesHolder()->GlobalNullType();
    }

    Type *GlobalUndefinedType()
    {
        return GetGlobalTypesHolder()->GlobalUndefinedType();
    }

    Type *GlobalUnknownType()
    {
        return GetGlobalTypesHolder()->GlobalUnknownType();
    }

    Type *GlobalNeverType()
    {
        return GetGlobalTypesHolder()->GlobalNeverType();
    }

    Type *GlobalNonPrimitiveType()
    {
        return GetGlobalTypesHolder()->GlobalNonPrimitiveType();
    }

    Type *GlobalBigintType()
    {
        return GetGlobalTypesHolder()->GlobalBigintType();
    }

    Type *GlobalFalseType()
    {
        return GetGlobalTypesHolder()->GlobalFalseType();
    }

    Type *GlobalTrueType()
    {
        return GetGlobalTypesHolder()->GlobalTrueType();
    }

    Type *GlobalNumberOrBigintType()
    {
        return GetGlobalTypesHolder()->GlobalNumberOrBigintType();
    }

    Type *GlobalStringOrNumberType()
    {
        return GetGlobalTypesHolder()->GlobalStringOrNumberType();
    }

    Type *GlobalZeroType()
    {
        return GetGlobalTypesHolder()->GlobalZeroType();
    }

    Type *GlobalEmptyStringType()
    {
        return GetGlobalTypesHolder()->GlobalEmptyStringType();
    }

    Type *GlobalZeroBigintType()
    {
        return GetGlobalTypesHolder()->GlobalZeroBigintType();
    }

    Type *GlobalPrimitiveType()
    {
        return GetGlobalTypesHolder()->GlobalPrimitiveType();
    }

    Type *GlobalEmptyTupleType()
    {
        return GetGlobalTypesHolder()->GlobalEmptyTupleType();
    }

    Type *GlobalEmptyObjectType()
    {
        return GetGlobalTypesHolder()->GlobalEmptyObjectType();
    }

    Type *GlobalResolvingReturnType()
    {
        return GetGlobalTypesHolder()->GlobalResolvingReturnType();
    }

    Type *GlobalErrorType()
    {
        return GetGlobalTypesHolder()->GlobalErrorType();
    }

    NumberLiteralPool &NumberLiteralMap()
    {
        return numberLiteralMap_;
    }

    StringLiteralPool &StringLiteralMap()
    {
        return stringLiteralMap_;
    }

    StringLiteralPool &BigintLiteralMap()
    {
        return bigintLiteralMap_;
    }

    bool StartChecker([[maybe_unused]] varbinder::VarBinder *varbinder, const util::Options &options) override;
    Type *CheckTypeCached(ir::Expression *expr) override;

    // Util
    static bool InAssignment(ir::AstNode *node);
    static bool IsAssignmentOperator(lexer::TokenType op);
    static bool IsLiteralType(const Type *type);
    static ir::AstNode *FindAncestorUntilGivenType(ir::AstNode *node, ir::AstNodeType stop);
    static bool MaybeTypeOfKind(const Type *type, TypeFlag flags);
    static bool MaybeTypeOfKind(const Type *type, ObjectType::ObjectTypeKind kind);
    static bool IsConstantMemberAccess(ir::Expression *expr);
    static bool IsStringLike(ir::Expression *expr);
    static ir::MemberExpression *ResolveLeftMostMemberExpression(ir::MemberExpression *expr);

    // Helpers
    void CheckTruthinessOfType(Type *type, lexer::SourcePosition lineInfo);
    Type *CheckNonNullType(Type *type, lexer::SourcePosition lineInfo);
    Type *GetBaseTypeOfLiteralType(Type *type);
    void CheckReferenceExpression(ir::Expression *expr, const char *invalidReferenceMsg,
                                  const char *invalidOptionalChainMsg);
    void CheckTestingKnownTruthyCallableOrAwaitableType(ir::Expression *condExpr, Type *type, ir::AstNode *body);
    Type *ExtractDefinitelyFalsyTypes(Type *type);
    Type *RemoveDefinitelyFalsyTypes(Type *type);
    TypeFlag GetFalsyFlags(Type *type);
    bool IsVariableUsedInConditionBody(ir::AstNode *parent, varbinder::Variable *searchVar);
    bool FindVariableInBinaryExpressionChain(ir::AstNode *parent, varbinder::Variable *searchVar);
    bool IsVariableUsedInBinaryExpressionChain(ir::AstNode *parent, varbinder::Variable *searchVar);
    [[noreturn]] void ThrowTypeError(std::string_view message, const lexer::SourcePosition &pos);
    [[noreturn]] void ThrowTypeError(const util::DiagnosticMessageParams &list, const lexer::SourcePosition &pos);
    [[noreturn]] void ThrowBinaryLikeError(lexer::TokenType op, Type *leftType, Type *rightType,
                                           lexer::SourcePosition lineInfo);
    [[noreturn]] void ThrowAssignmentError(Type *source, Type *target, lexer::SourcePosition lineInfo,
                                           bool isAsSrcLeftType = false);
    void ElaborateElementwise(Type *targetType, ir::Expression *sourceNode, const lexer::SourcePosition &pos);
    void InferSimpleVariableDeclaratorType(ir::VariableDeclarator *declarator);
    void GetTypeVar(varbinder::Decl *decl);
    void GetTypeParam(varbinder::Variable *var, varbinder::Decl *decl);
    void GetTypeEnum(varbinder::Variable *var, varbinder::Decl *decl);
    Type *GetDeclTsType(varbinder::Variable *var, varbinder::Decl *decl);
    Type *GetTypeOfVariable(varbinder::Variable *var) override;
    Type *GetUnaryResultType(Type *operandType);
    Type *GetTypeFromClassOrInterfaceReference(ir::TSTypeReference *node, varbinder::Variable *var);
    Type *GetTypeFromTypeAliasReference(ir::TSTypeReference *node, varbinder::Variable *var);
    Type *GetTypeReferenceType(ir::TSTypeReference *node, varbinder::Variable *var);

    // Type creation
    Type *CreateNumberLiteralType(double value);
    Type *CreateBigintLiteralType(const util::StringView &str, bool negative);
    Type *CreateStringLiteralType(const util::StringView &str);
    Type *CreateFunctionTypeWithSignature(Signature *callSignature);
    Type *CreateConstructorTypeWithSignature(Signature *constructSignature);
    Type *CreateTupleType(ObjectDescriptor *desc, ArenaVector<ElementFlags> &&elementFlags,
                          const TupleTypeInfo &tupleTypeInfo);
    Type *CreateTupleType(ObjectDescriptor *desc, ArenaVector<ElementFlags> &&elementFlags,
                          const TupleTypeInfo &tupleTypeInfo, NamedTupleMemberPool &&namedMembers);
    Type *CreateUnionType(std::initializer_list<Type *> constituentTypes);
    Type *CreateUnionType(ArenaVector<Type *> &&constituentTypes);
    Type *CreateUnionType(ArenaVector<Type *> &constituentTypes);
    Type *CreateObjectTypeWithCallSignature(Signature *callSignature);
    Type *CreateObjectTypeWithConstructSignature(Signature *constructSignature);

    // Object
    void ResolvePropertiesOfObjectType(ObjectType *type, ir::AstNode *member,
                                       ArenaVector<ir::TSSignatureDeclaration *> &signatureDeclarations,
                                       ArenaVector<ir::TSIndexSignature *> &indexDeclarations, bool isInterface);
    void ResolveSignaturesOfObjectType(ObjectType *type,
                                       ArenaVector<ir::TSSignatureDeclaration *> &signatureDeclarations);
    void ResolveIndexInfosOfObjectType(ObjectType *type, ArenaVector<ir::TSIndexSignature *> &indexDeclarations);
    void ResolveDeclaredMembers(InterfaceType *type);
    bool ValidateInterfaceMemberRedeclaration(ObjectType *type, varbinder::Variable *prop,
                                              const lexer::SourcePosition &locInfo);
    varbinder::Variable *GetPropertyOfType(Type *type, const util::StringView &name, bool getPartial = false,
                                           varbinder::VariableFlags propagateFlags = varbinder::VariableFlags::NONE);
    varbinder::Variable *GetPropertyOfUnionType(UnionType *type, const util::StringView &name, bool getPartial,
                                                varbinder::VariableFlags propagateFlags);
    void CheckIndexConstraints(Type *type);
    void ResolveUnionTypeMembers(UnionType *type);
    void ResolveObjectTypeMembers(ObjectType *type);
    void ResolveInterfaceOrClassTypeMembers(InterfaceType *type);
    Type *CheckComputedPropertyName(ir::Expression *key);
    Type *GetPropertyTypeForIndexType(Type *type, Type *indexType);
    IndexInfo *GetApplicableIndexInfo(Type *type, Type *indexType);
    ArenaVector<ObjectType *> GetBaseTypes(InterfaceType *type);
    void ResolveStructuredTypeMembers(Type *type) override;

    // Function
    Type *HandleFunctionReturn(ir::ScriptFunction *func);
    void CheckFunctionParameterDeclarations(const ArenaVector<ir::Expression *> &params, SignatureInfo *signatureInfo);
    std::tuple<varbinder::LocalVariable *, varbinder::LocalVariable *, bool> CheckFunctionParameter(
        ir::Expression *param, SignatureInfo *signatureInfo);
    std::tuple<varbinder::LocalVariable *, varbinder::LocalVariable *, bool> CheckFunctionIdentifierParameter(
        ir::Identifier *param);
    std::tuple<varbinder::LocalVariable *, varbinder::LocalVariable *, bool> CheckFunctionAssignmentPatternParameter(
        ir::AssignmentExpression *param);
    std::tuple<varbinder::LocalVariable *, varbinder::LocalVariable *, bool> CheckFunctionRestParameter(
        ir::SpreadElement *param, SignatureInfo *signatureInfo);
    std::tuple<varbinder::LocalVariable *, varbinder::LocalVariable *, bool> CheckFunctionArrayPatternParameter(
        ir::ArrayExpression *param);
    std::tuple<varbinder::LocalVariable *, varbinder::LocalVariable *, bool> CheckFunctionObjectPatternParameter(
        ir::ObjectExpression *param);
    void ValidateSubsequentNode(const ir::Statement *const subsequentNode, const ir::ScriptFunction *const func);
    void CheckOverloadSignatureCompatibility(Signature *bodyCallSignature, Signature *signature);
    void InferFunctionDeclarationType(const varbinder::FunctionDecl *decl, varbinder::Variable *funcVar);
    void CollectTypesFromReturnStatements(ir::AstNode *parent, ArenaVector<Type *> *returnTypes);
    void CheckAllCodePathsInNonVoidFunctionReturnOrThrow(ir::ScriptFunction *func, lexer::SourcePosition lineInfo,
                                                         const char *errMsg);
    void CreatePatternParameterName(ir::AstNode *node, std::stringstream &ss);
    void HandlePropertyPatternParameterName(ir::Property *prop, std::stringstream &ss);
    void ThrowReturnTypeCircularityError(ir::ScriptFunction *func);
    ArgRange GetArgRange(const ArenaVector<Signature *> &signatures, ArenaVector<Signature *> *potentialSignatures,
                         uint32_t callArgsSize, bool *haveSignatureWithRest);
    bool CallMatchesSignature(const ArenaVector<ir::Expression *> &args, Signature *signature, bool throwError);
    Type *ResolveCallOrNewExpression(const ArenaVector<Signature *> &signatures,
                                     ArenaVector<ir::Expression *> arguments, const lexer::SourcePosition &errPos);
    Type *CreateParameterTypeForArrayAssignmentPattern(ir::ArrayExpression *arrayPattern, Type *inferredType);
    Type *CreateParameterTypeForObjectAssignmentPattern(ir::ObjectExpression *objectPattern, Type *inferredType);

    // Binary like expression
    Type *CheckBinaryOperator(ExpressionTypeInfo *leftRightType, ir::Expression *leftExpr, ir::Expression *rightExpr,
                              ir::AstNode *expr, lexer::TokenType op);
    Type *CheckPlusOperator(ExpressionTypeInfo *leftRightType, ir::Expression *leftExpr, ir::Expression *rightExpr,
                            ir::AstNode *expr, lexer::TokenType op);
    Type *CheckCompareOperator(ExpressionTypeInfo *leftRightType, ir::Expression *leftExpr, ir::Expression *rightExpr,
                               ir::AstNode *expr, lexer::TokenType op);
    Type *CheckAndOperator(Type *leftType, Type *rightType, ir::Expression *leftExpr);
    Type *CheckOrOperator(Type *leftType, Type *rightType, ir::Expression *leftExpr);
    Type *CheckInstanceofExpression(Type *leftType, Type *rightType, ir::Expression *rightExpr, ir::AstNode *expr);
    Type *CheckInExpression(Type *leftType, Type *rightType, ir::Expression *leftExpr, ir::Expression *rightExpr,
                            ir::AstNode *expr);
    void CheckAssignmentOperator(lexer::TokenType op, ir::Expression *leftExpr, Type *leftType, Type *valueType);

private:
    NumberLiteralPool numberLiteralMap_;
    StringLiteralPool stringLiteralMap_;
    StringLiteralPool bigintLiteralMap_;

    // Binary like expression
    void CheckBooleanLikeType(Type *leftType, Type *rightType, ir::AstNode *expr, lexer::TokenType op);

    void CheckExtendsBases(ObjectType *&baseObj, InterfaceType *&type, varbinder::InterfaceDecl *&decl);
};

}  // namespace ark::es2panda::checker

#endif /* CHECKER_H */<|MERGE_RESOLUTION|>--- conflicted
+++ resolved
@@ -121,14 +121,9 @@
 class TSChecker : public Checker {
 public:
     // NOLINTNEXTLINE(readability-redundant-member-init)
-<<<<<<< HEAD
-    explicit TSChecker(util::DiagnosticEngine &diagnosticEngine, [[maybe_unused]] ArenaAllocator *programAllocator)
-        : Checker(diagnosticEngine)
-=======
     explicit TSChecker([[maybe_unused]] ThreadSafeArenaAllocator *allocator, util::DiagnosticEngine &diagnosticEngine,
                        [[maybe_unused]] ThreadSafeArenaAllocator *programAllocator)
         : Checker(allocator, diagnosticEngine, programAllocator)
->>>>>>> 6d813986
     {
     }
 
