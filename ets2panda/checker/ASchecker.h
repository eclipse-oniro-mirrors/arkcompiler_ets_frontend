/*
 * Copyright (c) 2021 - 2025 Huawei Device Co., Ltd.
 * Licensed under the Apache License, Version 2.0 (the "License");
 * you may not use this file except in compliance with the License.
 * You may obtain a copy of the License at
 *
 * http://www.apache.org/licenses/LICENSE-2.0
 *
 * Unless required by applicable law or agreed to in writing, software
 * distributed under the License is distributed on an "AS IS" BASIS,
 * WITHOUT WARRANTIES OR CONDITIONS OF ANY KIND, either express or implied.
 * See the License for the specific language governing permissions and
 * limitations under the License.
 */

#ifndef ES2PANDA_CHECKER_AS_CHECKER_H
#define ES2PANDA_CHECKER_AS_CHECKER_H

#include "checker/checker.h"

namespace ark::es2panda::checker {

class ASChecker : public Checker {
public:
    // NOLINTNEXTLINE(readability-redundant-member-init)
<<<<<<< HEAD
    explicit ASChecker(util::DiagnosticEngine &diagnosticEngine, [[maybe_unused]] ArenaAllocator *allocator)
        : Checker(diagnosticEngine)
=======
    explicit ASChecker([[maybe_unused]] ThreadSafeArenaAllocator *allocator, util::DiagnosticEngine &diagnosticEngine,
                       [[maybe_unused]] ArenaAllocator *programAllocator)
        : Checker(allocator, diagnosticEngine)
>>>>>>> 6d813986
    {
    }

    bool StartChecker([[maybe_unused]] varbinder::VarBinder *varbinder,
                      [[maybe_unused]] const util::Options &options) override;
    Type *CheckTypeCached([[maybe_unused]] ir::Expression *expr) override
    {
        return nullptr;
    }

    void ResolveStructuredTypeMembers([[maybe_unused]] Type *type) override {}

    Type *GetTypeOfVariable([[maybe_unused]] varbinder::Variable *var) override
    {
        return nullptr;
    }
};

}  // namespace ark::es2panda::checker

#endif /* CHECKER_H */<|MERGE_RESOLUTION|>--- conflicted
+++ resolved
@@ -23,14 +23,9 @@
 class ASChecker : public Checker {
 public:
     // NOLINTNEXTLINE(readability-redundant-member-init)
-<<<<<<< HEAD
-    explicit ASChecker(util::DiagnosticEngine &diagnosticEngine, [[maybe_unused]] ArenaAllocator *allocator)
-        : Checker(diagnosticEngine)
-=======
     explicit ASChecker([[maybe_unused]] ThreadSafeArenaAllocator *allocator, util::DiagnosticEngine &diagnosticEngine,
                        [[maybe_unused]] ArenaAllocator *programAllocator)
         : Checker(allocator, diagnosticEngine)
->>>>>>> 6d813986
     {
     }
 
