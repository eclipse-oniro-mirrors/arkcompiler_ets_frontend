/*
 * Copyright (c) 2021-2025 Huawei Device Co., Ltd.
 * Licensed under the Apache License, Version 2.0 (the "License");
 * you may not use this file except in compliance with the License.
 * You may obtain a copy of the License at
 *
 * http://www.apache.org/licenses/LICENSE-2.0
 *
 * Unless required by applicable law or agreed to in writing, software
 * distributed under the License is distributed on an "AS IS" BASIS,
 * WITHOUT WARRANTIES OR CONDITIONS OF ANY KIND, either express or implied.
 * See the License for the specific language governing permissions and
 * limitations under the License.
 */

#include "ETSAnalyzer.h"

#include "checker/ETSchecker.h"
#include "generated/diagnostic.h"
#include "checker/types/globalTypesHolder.h"
#include "checker/types/ets/etsTupleType.h"
#include "evaluate/scopedDebugInfoPlugin.h"
#include "types/signature.h"
#include "compiler/lowering/ets/setJumpTarget.h"
#include "checker/types/ets/etsAsyncFuncReturnType.h"
#include "util/es2pandaMacros.h"

#include <unordered_set>

namespace ark::es2panda::checker {

ETSChecker *ETSAnalyzer::GetETSChecker() const
{
    return static_cast<ETSChecker *>(GetChecker());
}

// from base folder
checker::Type *ETSAnalyzer::Check(ir::CatchClause *st) const
{
    ETSChecker *checker = GetETSChecker();
    checker::Type *exceptionType = checker->GlobalTypeError();

    if (st->Param() != nullptr) {
        ES2PANDA_ASSERT(st->Param()->IsIdentifier());

        ir::Identifier *paramIdent = st->Param()->AsIdentifier();
        if (!paramIdent->IsErrorPlaceHolder()) {
            if (paramIdent->TypeAnnotation() != nullptr) {
                checker::Type *catchParamAnnotationType = paramIdent->TypeAnnotation()->GetType(checker);
                exceptionType = checker->CheckExceptionOrErrorType(catchParamAnnotationType, st->Param()->Start());
            } else {
                exceptionType = checker->GlobalETSObjectType();
            }
            paramIdent->Variable()->SetTsType(exceptionType);
        }
        paramIdent->SetTsType(exceptionType);
    } else {
        ES2PANDA_ASSERT(checker->IsAnyError());
    }

    const varbinder::Variable *catchVar = nullptr;
    if (st->Param() != nullptr && st->Param()->IsIdentifier()) {
        catchVar = st->Param()->AsIdentifier()->Variable();
        ES2PANDA_ASSERT(catchVar != nullptr);
        catchParamStack_.push_back(catchVar);
    }

    st->Body()->Check(checker);

    if (catchVar != nullptr) {
        catchParamStack_.pop_back();
    }

    return st->SetTsType(exceptionType);
}

checker::Type *ETSAnalyzer::Check(ir::ClassDefinition *node) const
{
    ETSChecker *checker = GetETSChecker();

    if (node->TsType() == nullptr) {
        checker->BuildBasicClassProperties(node);
    }

    if (!node->IsClassDefinitionChecked()) {
        checker->CheckClassDefinition(node);
    }

    return node->TsType();
}

checker::Type *ETSAnalyzer::Check(ir::ClassProperty *st) const
{
    if (st->TsType() != nullptr) {
        return st->TsType();
    }

    ES2PANDA_ASSERT(st->Id() != nullptr);

    ETSChecker *checker = GetETSChecker();

    if (st->Id()->Variable() == nullptr) {
        st->Id()->Check(checker);
    }

    ES2PANDA_ASSERT(st->Id()->Variable() != nullptr);

    checker->CheckAnnotations(st->Annotations());
    if (st->TypeAnnotation() != nullptr) {
        st->TypeAnnotation()->Check(checker);
    }

    checker::SavedCheckerContext savedContext(checker, checker->Context().Status(),
                                              checker->Context().ContainingClass(),
                                              checker->Context().ContainingSignature());

    if (st->IsStatic()) {
        checker->AddStatus(checker::CheckerStatus::IN_STATIC_CONTEXT);
    }

    checker::Type *propertyType =
        checker->CheckVariableDeclaration(st->Id(), st->TypeAnnotation(), st->Value(), st->Modifiers());

    propertyType = propertyType != nullptr ? propertyType : checker->GlobalTypeError();
    st->SetTsType(propertyType);
    if (st->IsDefinite() && st->TsType()->PossiblyETSNullish()) {
        checker->LogError(diagnostic::LATE_INITIALIZATION_FIELD_HAS_INVALID_TYPE, st->TypeAnnotation()->Start());
    }

    return propertyType;
}

checker::Type *ETSAnalyzer::Check(ir::ClassStaticBlock *st) const
{
    ETSChecker *checker = GetETSChecker();

    if (checker->HasStatus(checker::CheckerStatus::INNER_CLASS)) {
        checker->LogError(diagnostic::STATIC_INIT_IN_NESTED_CLASS, {}, st->Start());
        st->SetTsType(checker->GlobalTypeError());
        return st->TsType();
    }

    auto *func = st->Function();
    checker->BuildFunctionSignature(func);

    if (func->Signature() == nullptr) {
        st->SetTsType(checker->GlobalTypeError());
    } else {
        st->SetTsType(checker->BuildMethodType(func));
    }
    checker::ScopeContext scopeCtx(checker, func->Scope());
    checker::SavedCheckerContext savedContext(checker, checker->Context().Status(),
                                              checker->Context().ContainingClass());
    checker->AddStatus(checker::CheckerStatus::IN_STATIC_BLOCK | checker::CheckerStatus::IN_STATIC_CONTEXT);
    func->Body()->Check(checker);
    return st->TsType();
}

// Satisfy the Chinese code checker
static void HandleNativeAndAsyncMethods(ETSChecker *checker, ir::MethodDefinition *node)
{
    auto *scriptFunc = node->Function();
    if (node->IsNative() && !node->IsConstructor() && !scriptFunc->IsSetter()) {
        if (scriptFunc->ReturnTypeAnnotation() == nullptr) {
            checker->LogError(diagnostic::NATIVE_WITHOUT_RETURN, {}, scriptFunc->Start());
            node->SetTsType(checker->GlobalTypeError());
        }
    }

    if (util::Helpers::IsAsyncMethod(node)) {
        if (scriptFunc->ReturnTypeAnnotation() != nullptr) {
            auto *asyncFuncReturnType = scriptFunc->Signature()->ReturnType();

            if (!asyncFuncReturnType->IsETSObjectType() ||
                asyncFuncReturnType->AsETSObjectType()->GetOriginalBaseType() != checker->GlobalBuiltinPromiseType()) {
                checker->LogError(diagnostic::ASYNC_FUNCTION_RETURN_TYPE, {}, scriptFunc->Start());
                scriptFunc->Signature()->SetReturnType(checker->GlobalTypeError());
                return;
            }
        }
    }
}

//  Extacted from 'ETSAnalyzer::Check(ir::MethodDefinition *node)' to reduce its size
static checker::Type *CheckMethodDefinitionHelper(ETSChecker *checker, ir::MethodDefinition *node) noexcept
{
    // NOTE(gogabr): temporary, until we have proper bridges, see #16485
    // Don't check overriding for synthetic functional classes.
    if ((node->Parent()->Modifiers() & ir::ModifierFlags::FUNCTIONAL) == 0) {
        checker->CheckOverride(node->TsType()->AsETSFunctionType()->FindSignature(node->Function()));
    }

    for (auto *overload : node->Overloads()) {
        overload->Check(checker);
    }

    return node->TsType();
}

static bool IsInitializerBlockTransfer(std::string_view str)
{
    auto prefix = compiler::Signatures::INITIALIZER_BLOCK_INIT;
    return str.size() >= prefix.size() && str.compare(0, prefix.size(), prefix) == 0;
}

checker::Type *ETSAnalyzer::Check(ir::MethodDefinition *node) const
{
    ETSChecker *checker = GetETSChecker();
    auto *scriptFunc = node->Function();

    // CC-OFFNXT(G.FMT.14-CPP) project code style
    auto const returnErrorType = [checker, node]() -> checker::Type * {
        node->SetTsType(checker->GlobalTypeError());
        return node->TsType();
    };

    if (scriptFunc == nullptr) {
        checker->LogError(diagnostic::FUNC_EXPR_INVALID, {}, node->Start());
        return returnErrorType();
    }
    checker->CheckAnnotations(scriptFunc->Annotations());
    checker->CheckFunctionSignatureAnnotations(scriptFunc->Params(), scriptFunc->TypeParams(),
                                               scriptFunc->ReturnTypeAnnotation());

    if (scriptFunc->IsProxy()) {
        return ReturnTypeForStatement(node);
    }

    ES2PANDA_ASSERT(!(scriptFunc->IsGetter() && scriptFunc->IsSetter()));
    if (scriptFunc->IsGetter() || scriptFunc->IsSetter()) {
        auto status = scriptFunc->IsGetter() ? CheckerStatus::IN_GETTER : CheckerStatus::IN_SETTER;
        checker->AddStatus(status);
    }

    // NOTE: aszilagyi. make it correctly check for open function not have body
    if (!scriptFunc->HasBody() && !(node->IsAbstract() || node->IsNative() || node->IsDeclare() ||
                                    checker->HasStatus(checker::CheckerStatus::IN_INTERFACE))) {
        checker->LogError(diagnostic::FUNCTION_WITHOUT_BODY, {}, scriptFunc->Start());
        return returnErrorType();
    }

    if (CheckReturnTypeNecessity(node) && scriptFunc->ReturnTypeAnnotation() == nullptr) {
        checker->LogError(diagnostic::MISSING_RETURN_TYPE, {}, scriptFunc->Start());
        return returnErrorType();
    }

    if (node->TsType() == nullptr) {
        node->SetTsType(checker->BuildMethodSignature(node));
    }

    if (IsInitializerBlockTransfer(scriptFunc->Id()->Name().Utf8())) {
        checker->AddStatus(CheckerStatus::IN_STATIC_BLOCK);
    }

    this->CheckMethodModifiers(node);
    HandleNativeAndAsyncMethods(checker, node);
    DoBodyTypeChecking(checker, node, scriptFunc);
    CheckPredefinedMethodReturnType(checker, scriptFunc);
    if (node->TsType()->IsTypeError()) {
        return node->TsType();
    }

    return CheckMethodDefinitionHelper(checker, node);
}

void ETSAnalyzer::CheckMethodModifiers(ir::MethodDefinition *node) const
{
    ETSChecker *checker = GetETSChecker();
    auto const notValidInAbstract = ir::ModifierFlags::NATIVE | ir::ModifierFlags::PRIVATE |
                                    ir::ModifierFlags::OVERRIDE | ir::ModifierFlags::FINAL | ir::ModifierFlags::STATIC;

    if (node->IsAbstract() && (node->flags_ & notValidInAbstract) != 0U) {
        checker->LogError(diagnostic::ABSTRACT_METHOD_INVALID_MODIFIER, {}, node->Start());
        node->SetTsType(checker->GlobalTypeError());
        return;
    }

    if (node->Function() == nullptr) {
        checker->LogError(diagnostic::FUNC_EXPR_INVALID, {}, node->Start());
        node->SetTsType(checker->GlobalTypeError());
        return;
    }

    if ((node->IsAbstract() || (!node->Function()->HasBody() && !node->IsNative() && !node->IsDeclare())) &&
        !(checker->HasStatus(checker::CheckerStatus::IN_ABSTRACT) ||
          checker->HasStatus(checker::CheckerStatus::IN_INTERFACE))) {
        checker->LogError(diagnostic::ABSTRACT_IN_CONCRETE, {}, node->Start());
        node->SetTsType(checker->GlobalTypeError());
    }

    auto const notValidInFinal = ir::ModifierFlags::ABSTRACT | ir::ModifierFlags::STATIC;

    if (node->IsFinal() && (node->flags_ & notValidInFinal) != 0U) {
        checker->LogError(diagnostic::FINAL_METHOD_INVALID_MODIFIER, {}, node->Start());
        node->SetTsType(checker->GlobalTypeError());
    }

    auto const notValidInStatic = ir::ModifierFlags::ABSTRACT | ir::ModifierFlags::FINAL | ir::ModifierFlags::OVERRIDE;

    if (node->IsStatic() && (node->flags_ & notValidInStatic) != 0U) {
        checker->LogError(diagnostic::STATIC_METHOD_INVALID_MODIFIER, {}, node->Start());
        node->SetTsType(checker->GlobalTypeError());
    }
}

checker::Type *ETSAnalyzer::Check([[maybe_unused]] ir::Property *expr) const
{
    ETSChecker *checker = GetETSChecker();
    return checker->GlobalTypeError();
}

checker::Type *ETSAnalyzer::Check(ir::SpreadElement *expr) const
{
    if (expr->TsType() != nullptr) {
        return expr->TsType();
    }

    ETSChecker *checker = GetETSChecker();
    Type *exprType = expr->AsSpreadElement()->Argument()->Check(checker);

    if (exprType->IsETSResizableArrayType()) {
        return expr->SetTsType(exprType->AsETSObjectType()->TypeArguments().front());
    }

    if (!exprType->IsETSArrayType() && !exprType->IsETSTupleType()) {
        if (!exprType->IsTypeError()) {
            // Don't duplicate error messages for the same error
            checker->LogError(diagnostic::SPREAD_OF_INVALID_TYPE, {exprType}, expr->Start());
        }
        return checker->InvalidateType(expr);
    }

<<<<<<< HEAD
    checker::Type *const elementType =
        exprType->IsETSArrayType() ? exprType->AsETSArrayType()->ElementType() : exprType;
=======
    checker::Type *const elementType = exprType->IsETSTupleType() ? exprType : checker->GetElementTypeOfArray(exprType);
>>>>>>> 58c46612
    return expr->SetTsType(elementType);
}

checker::Type *ETSAnalyzer::Check(ir::TemplateElement *expr) const
{
    ETSChecker *checker = GetETSChecker();
    expr->SetTsType(checker->CreateETSStringLiteralType(expr->Raw()));
    return expr->TsType();
}

checker::Type *ETSAnalyzer::Check(ir::ETSClassLiteral *expr) const
{
    ETSChecker *checker = GetETSChecker();
    auto *const literal = expr->Expr();

    checker->LogError(diagnostic::UNSUPPORTED_CLASS_LITERAL, {}, literal->Start());
    expr->SetTsType(checker->GlobalTypeError());
    return expr->TsType();

    auto exprType = literal->Check(checker);
    if (exprType->IsETSVoidType()) {
        checker->LogError(diagnostic::INVALID_DOT_CLASS, {}, literal->Start());
        expr->SetTsType(checker->GlobalTypeError());
        return expr->TsType();
    }

    ArenaVector<checker::Type *> typeArgTypes(checker->ProgramAllocator()->Adapter());
    typeArgTypes.push_back(exprType);  // NOTE: Box it if it's a primitive type

    checker::InstantiationContext ctx(checker, checker->GlobalBuiltinTypeType(), std::move(typeArgTypes),
                                      expr->Range().start);
    expr->SetTsType(ctx.Result());

    return expr->TsType();
}

checker::Type *ETSAnalyzer::Check(ir::ETSFunctionType *node) const
{
    if (node->TsType() != nullptr) {
        return node->TsType();
    }
    ETSChecker *checker = GetETSChecker();
    checker->CheckAnnotations(node->Annotations());
    checker->CheckFunctionSignatureAnnotations(node->Params(), node->TypeParams(), node->ReturnType());

    auto *signatureInfo = checker->ComposeSignatureInfo(node->TypeParams(), node->Params());
    auto *returnType = checker->ComposeReturnType(node->ReturnType(), node->IsAsync());
    auto *const signature =
        checker->CreateSignature(signatureInfo, returnType, node->Flags(), node->IsExtensionFunction());
    if (signature == nullptr) {  // #23134
        ES2PANDA_ASSERT(GetChecker()->IsAnyError());
        return node->SetTsType(checker->GlobalTypeError());
    }

    signature->SetOwner(checker->Context().ContainingClass());

    return node->SetTsType(checker->CreateETSArrowType(signature));
}

template <typename T, typename = typename std::enable_if_t<std::is_base_of_v<ir::Expression, T>>>
static bool CheckArrayElementType(ETSChecker *checker, T *newArrayInstanceExpr)
{
    ES2PANDA_ASSERT(checker != nullptr);
    ES2PANDA_ASSERT(newArrayInstanceExpr != nullptr);

    checker::Type *elementType = newArrayInstanceExpr->TypeReference()->GetType(checker);
    if (elementType->IsETSPrimitiveType()) {
        return true;
    }

    if (elementType->IsETSObjectType()) {
        auto *calleeObj = elementType->AsETSObjectType();
        const auto flags = checker::ETSObjectFlags::ABSTRACT | checker::ETSObjectFlags::INTERFACE;
        if (!calleeObj->HasObjectFlag(flags)) {
            // A workaround check for new Interface[...] in test cases
            newArrayInstanceExpr->SetSignature(checker->CollectParameterlessConstructor(
                calleeObj->ConstructSignatures(), newArrayInstanceExpr->Start()));
            checker->ValidateSignatureAccessibility(calleeObj, newArrayInstanceExpr->Signature(),
                                                    newArrayInstanceExpr->Start());
        } else {
            checker->LogError(diagnostic::ABSTRACT_CLASS_AS_ARRAY_ELEMENT_TYPE, {}, newArrayInstanceExpr->Start());
            return false;
        }
    } else {
        if (!checker->Relation()->IsSupertypeOf(elementType, checker->GlobalETSUndefinedType()) &&
            !checker->Relation()->IsIdenticalTo(checker->GetApparentType(elementType), elementType)) {
            checker->LogError(diagnostic::TYPE_PARAMETER_AS_ARRAY_ELEMENT_TYPE, {}, newArrayInstanceExpr->Start());
            return false;
        }
        if (!checker->Relation()->IsSupertypeOf(elementType, checker->GlobalETSUndefinedType())) {
            checker->LogError(diagnostic::NON_SUPERTYPE_OF_UNDEFINED_AS_ARRAY_ELEMENT_TYPE, {},
                              newArrayInstanceExpr->Start());
            return false;
        }
    }
    return true;
}

static bool NeedCreateETSResizableArrayType(ETSChecker *checker, Type *type)
{
    return type == nullptr ||
           checker->Relation()->IsSupertypeOf(type, checker->GetGlobalTypesHolder()->GlobalArrayBuiltinType());
}

checker::Type *ETSAnalyzer::Check(ir::ETSNewArrayInstanceExpression *expr) const
{
    ETSChecker *checker = GetETSChecker();

    auto *elementType = expr->TypeReference()->GetType(checker);
    checker->ValidateArrayIndex(expr->Dimension(), true);

    CheckArrayElementType(checker, expr);
    GetUnionPreferredType(expr, expr->GetPreferredType());

    auto *preferredType = expr->GetPreferredType();

    if (NeedCreateETSResizableArrayType(checker, expr->GetPreferredType()) ||
        preferredType->IsETSResizableArrayType()) {
        expr->SetTsType(checker->CreateETSResizableArrayType(elementType));
    } else {
        expr->SetTsType(checker->CreateETSArrayType(elementType));
    }
    if (expr->TsType()->IsETSArrayType()) {
        checker->CreateBuiltinArraySignature(expr->TsType()->AsETSArrayType(), 1);
    }

    return expr->TsType();
}

static checker::Type *CheckInstantiatedNewType(ETSChecker *checker, ir::ETSNewClassInstanceExpression *expr)
{
    checker::Type *calleeType = expr->GetTypeRef()->Check(checker);
    if (calleeType->IsTypeError()) {
        return checker->InvalidateType(expr->GetTypeRef());
    }
    if (calleeType->IsETSUnionType()) {
        return checker->TypeError(expr->GetTypeRef(), diagnostic::UNION_NONCONSTRUCTIBLE, expr->Start());
    }
    if (!ir::ETSNewClassInstanceExpression::TypeIsAllowedForInstantiation(calleeType)) {
        return checker->TypeError(expr->GetTypeRef(), diagnostic::CALLEE_NONCONSTRUCTIBLE, {calleeType}, expr->Start());
    }
    if (!calleeType->IsETSObjectType()) {
        return checker->TypeError(expr->GetTypeRef(), diagnostic::EXPR_NONCONSTRUCTIBLE, {}, expr->Start());
    }

    auto calleeObj = calleeType->AsETSObjectType();
    if (calleeObj->HasObjectFlag(checker::ETSObjectFlags::ABSTRACT)) {
        checker->LogError(diagnostic::ABSTRACT_INSTANTIATION, {calleeObj->Name()}, expr->Start());
        return checker->GlobalTypeError();
    }

    if (calleeObj->HasObjectFlag(checker::ETSObjectFlags::INTERFACE)) {
        checker->LogError(diagnostic::INTERFACE_INSTANTIATION, {calleeObj->Name()}, expr->Start());
        return checker->GlobalTypeError();
    }

    if (calleeObj->HasObjectFlag(ETSObjectFlags::REQUIRED) &&
        !expr->HasAstNodeFlags(ir::AstNodeFlags::ALLOW_REQUIRED_INSTANTIATION)) {
        checker->LogError(diagnostic::NONLITERAL_INSTANTIATION, {}, expr->GetTypeRef()->Start());
        return checker->GlobalTypeError();
    }

    return calleeType;
}

checker::Type *ETSAnalyzer::Check(ir::ETSNewClassInstanceExpression *expr) const
{
    if (expr->TsType() != nullptr) {
        return expr->TsType();
    }
    ETSChecker *checker = GetETSChecker();
    auto *calleeType = CheckInstantiatedNewType(checker, expr);
    if (calleeType->IsTypeError()) {
        return checker->InvalidateType(expr);
    }
    auto *calleeObj = calleeType->AsETSObjectType();
    expr->SetTsType(calleeObj);

    if (calleeType->IsETSDynamicType() && !calleeType->AsETSDynamicType()->HasDecl()) {
        auto lang = calleeType->AsETSDynamicType()->Language();
        expr->SetSignature(checker->ResolveDynamicCallExpression(expr->GetTypeRef(), expr->GetArguments(), lang, true));
    } else {
        auto *signature = checker->ResolveConstructExpression(calleeObj, expr->GetArguments(), expr->Start());

        if (signature == nullptr) {
            return checker->InvalidateType(expr);
        }

        checker->CheckObjectLiteralArguments(signature, expr->GetArguments());

        checker->ValidateSignatureAccessibility(calleeObj, signature, expr->Start());

        if (calleeType->IsETSDynamicType()) {
            ES2PANDA_ASSERT(signature->Function()->IsDynamic());
            auto lang = calleeType->AsETSDynamicType()->Language();
            expr->SetSignature(
                checker->ResolveDynamicCallExpression(expr->GetTypeRef(), signature->Params(), lang, true));
        } else {
            expr->SetSignature(signature);
        }
    }

    return expr->TsType();
}

checker::Type *ETSAnalyzer::Check(ir::ETSNewMultiDimArrayInstanceExpression *expr) const
{
    ETSChecker *checker = GetETSChecker();

    CheckArrayElementType(checker, expr);
    auto *elementType = expr->TypeReference()->GetType(checker);

    auto *fixedArrayType = elementType;
    for (auto *dim : expr->Dimensions()) {
        checker->ValidateArrayIndex(dim, true);
        fixedArrayType = checker->CreateETSArrayType(fixedArrayType);
    }
    GetUnionPreferredType(expr, expr->GetPreferredType());

    auto *preferredType = expr->GetPreferredType();
    if (NeedCreateETSResizableArrayType(checker, expr->GetPreferredType()) ||
        preferredType->IsETSResizableArrayType()) {
        expr->SetTsType(checker->CreateETSMultiDimResizableArrayType(elementType, expr->Dimensions().size()));
    } else {
        expr->SetTsType(fixedArrayType);
    }

    if (expr->TsType()->IsETSArrayType()) {
        expr->SetSignature(
            checker->CreateBuiltinArraySignature(expr->TsType()->AsETSArrayType(), expr->Dimensions().size()));
    }

    return expr->TsType();
}

checker::Type *ETSAnalyzer::Check([[maybe_unused]] ir::ETSPackageDeclaration *st) const
{
    return ReturnTypeForStatement(st);
}

checker::Type *ETSAnalyzer::Check(ir::ETSParameterExpression *expr) const
{
    ETSChecker *checker = GetETSChecker();
    if (expr->TsType() != nullptr) {
        return expr->TsType();
    }
    ASSERT_PRINT(expr->Initializer() == nullptr, "default parameter was not lowered");

    if (expr->Ident()->TsType() != nullptr) {
        expr->SetTsType(expr->Ident()->TsType());
    } else if (expr->IsRestParameter()) {
        expr->SetTsType(expr->RestParameter()->Check(checker));
    } else {
        expr->SetTsType(expr->Ident()->Check(checker));
    }
    ES2PANDA_ASSERT(!expr->IsOptional() ||
                    checker->Relation()->IsSupertypeOf(expr->TsType(), checker->GlobalETSUndefinedType()));
    return expr->TsType();
}

checker::Type *ETSAnalyzer::Check([[maybe_unused]] ir::ETSPrimitiveType *node) const
{
    ETSChecker *checker = GetETSChecker();
    return node->GetType(checker);
}

checker::Type *ETSAnalyzer::Check(ir::ETSStructDeclaration *node) const
{
    ETSChecker *checker = GetETSChecker();
    node->Definition()->Check(checker);
    return ReturnTypeForStatement(node);
}

checker::Type *ETSAnalyzer::Check(ir::ETSTypeReference *node) const
{
    ETSChecker *checker = GetETSChecker();
    checker->CheckAnnotations(node->Annotations());
    return node->GetType(checker);
}

checker::Type *ETSAnalyzer::Check(ir::ETSTypeReferencePart *node) const
{
    ETSChecker *checker = GetETSChecker();
    return node->GetType(checker);
}

checker::Type *ETSAnalyzer::Check(ir::ETSNonNullishTypeNode *node) const
{
    if (node->TsType() != nullptr) {
        return node->TsType();
    }
    ETSChecker *checker = GetETSChecker();
    checker::Type *originalType = node->GetTypeNode()->Check(checker);
    if (!originalType->IsETSTypeParameter()) {
        checker->LogError(diagnostic::ILLEGAL_NON_NULLISH_TYPE, {}, node->GetTypeNode()->Start());
    }
    return node->SetTsType(checker->GetNonNullishType(originalType));
}

checker::Type *ETSAnalyzer::Check([[maybe_unused]] ir::ETSNullType *node) const
{
    ETSChecker *checker = GetETSChecker();
    checker->CheckAnnotations(node->Annotations());
    return node->SetTsType(checker->GlobalETSNullType());
}

checker::Type *ETSAnalyzer::Check([[maybe_unused]] ir::ETSUndefinedType *node) const
{
    ETSChecker *checker = GetETSChecker();
    checker->CheckAnnotations(node->Annotations());
    return node->SetTsType(checker->GlobalETSUndefinedType());
}

checker::Type *ETSAnalyzer::Check([[maybe_unused]] ir::ETSNeverType *node) const
{
    ETSChecker *checker = GetETSChecker();
    return checker->GlobalETSNeverType();
}

checker::Type *ETSAnalyzer::Check(ir::ETSStringLiteralType *node) const
{
    ETSChecker *checker = GetETSChecker();
    checker->CheckAnnotations(node->Annotations());
    return node->GetType(checker);
}

checker::Type *ETSAnalyzer::Check(ir::ETSKeyofType *node) const
{
    ETSChecker *checker = GetETSChecker();
    return node->GetType(checker);
}

// compile methods for EXPRESSIONS in alphabetical order

checker::Type *ETSAnalyzer::GetPreferredType(ir::ArrayExpression *expr) const
{
    return expr->preferredType_;
}

static void AddSpreadElementTypes(ETSChecker *checker, ir::SpreadElement *const element,
                                  ArenaVector<std::pair<Type *, ir::Expression *>> &elementTypes)
{
    Type *const spreadType = element->Check(checker);

    if (spreadType->IsTypeError()) {
        // error recovery
        return;
    }

    Type *const spreadArgumentType = element->Argument()->TsType();

    if (spreadArgumentType->IsETSTupleType()) {
        for (Type *type : spreadArgumentType->AsETSTupleType()->GetTupleTypesList()) {
            elementTypes.emplace_back(type, element);
        }
    } else if (spreadArgumentType->IsETSArrayType()) {
        elementTypes.emplace_back(spreadArgumentType->AsETSArrayType()->ElementType(), element);
    } else {
        ES2PANDA_ASSERT(spreadArgumentType->IsETSResizableArrayType());
        elementTypes.emplace_back(spreadArgumentType->AsETSObjectType()->TypeArguments().front(), element);
    }
}

static bool ValidArrayExprSizeForTupleSize(ETSChecker *checker, Type *possibleTupleType,
                                           ir::Expression *possibleArrayExpr)
{
    if (!possibleArrayExpr->IsArrayExpression() || !possibleTupleType->IsETSTupleType()) {
        return true;
    }

    return checker->IsArrayExprSizeValidForTuple(possibleArrayExpr->AsArrayExpression(),
                                                 possibleTupleType->AsETSTupleType());
}

static ArenaVector<std::pair<Type *, ir::Expression *>> GetElementTypes(ETSChecker *checker, ir::ArrayExpression *expr)
{
    ArenaVector<std::pair<Type *, ir::Expression *>> elementTypes(checker->ProgramAllocator()->Adapter());

    for (std::size_t idx = 0; idx < expr->Elements().size(); ++idx) {
        ir::Expression *const element = expr->Elements()[idx];

        if (element->IsSpreadElement()) {
            AddSpreadElementTypes(checker, element->AsSpreadElement(), elementTypes);
            continue;
        }

        auto *const exprPreferredType = expr->GetPreferredType();

        if (expr->GetPreferredType()->IsETSTupleType() &&
            idx < expr->GetPreferredType()->AsETSTupleType()->GetTupleSize() &&
            !ValidArrayExprSizeForTupleSize(checker, exprPreferredType->AsETSTupleType()->GetTypeAtIndex(idx),
                                            element)) {
            elementTypes.emplace_back(checker->GlobalTypeError(), element);
            continue;
        }

        if (element->IsArrayExpression() || element->IsObjectExpression()) {
            auto *const targetPreferredType = exprPreferredType->IsETSTupleType()
                                                  ? exprPreferredType->AsETSTupleType()->GetTypeAtIndex(idx)
<<<<<<< HEAD
                                                  : exprPreferredType->AsETSArrayType()->ElementType();
=======
                                                  : checker->GetElementTypeOfArray(exprPreferredType);
>>>>>>> 58c46612
            ETSChecker::SetPreferredTypeIfPossible(element, targetPreferredType);
        }

        elementTypes.emplace_back(element->Check(checker), element);
    }

    return elementTypes;
}

<<<<<<< HEAD
=======
static Type *GetArrayElementType(ETSChecker *checker, Type *preferredType)
{
    if (preferredType->IsETSArrayType()) {
        return checker->GetNonConstantType(checker->GetElementTypeOfArray(preferredType));
    }
    ES2PANDA_ASSERT(preferredType->IsETSResizableArrayType());
    return preferredType->AsETSResizableArrayType()->ElementType();
}

>>>>>>> 58c46612
static bool CheckElement(ETSChecker *checker, Type *const preferredType,
                         ArenaVector<std::pair<Type *, ir::Expression *>> arrayExprElementTypes, std::size_t idx)
{
    auto [elementType, currentElement] = arrayExprElementTypes[idx];

    if (elementType->IsTypeError()) {
        return true;
    }

    Type *targetType = nullptr;

    if (preferredType->IsETSTupleType()) {
        const auto *const tupleType = preferredType->AsETSTupleType();
        if (tupleType->GetTupleSize() != arrayExprElementTypes.size()) {
            return false;
        }

        auto *const compareType = tupleType->GetTypeAtIndex(idx);
        if (compareType == nullptr) {
            checker->LogError(diagnostic::TUPLE_SIZE_MISMATCH, {tupleType->GetTupleSize()}, currentElement->Start());
            return false;
        }

        auto ctx = AssignmentContext(checker->Relation(), currentElement, elementType, compareType,
                                     currentElement->Start(), std::nullopt, TypeRelationFlag::NO_THROW);
        if (!ctx.IsAssignable()) {
            checker->LogError(diagnostic::TUPLE_UNASSIGNABLE_ARRAY, {idx}, currentElement->Start());
            return false;
        }

        const CastingContext castCtx(
            checker->Relation(), diagnostic::CAST_FAIL_UNREACHABLE, {},
            CastingContext::ConstructorData {currentElement, compareType, checker->MaybeBoxType(compareType),
                                             currentElement->Start(), TypeRelationFlag::NO_THROW});

        targetType = compareType;
    } else {
<<<<<<< HEAD
        targetType = preferredType->AsETSArrayType()->ElementType();
=======
        targetType = GetArrayElementType(checker, preferredType);
>>>>>>> 58c46612
    }

    auto ctx = AssignmentContext(checker->Relation(), currentElement, elementType, targetType, currentElement->Start(),
                                 {}, TypeRelationFlag::NO_THROW);
    if (!ctx.IsAssignable()) {
        checker->LogError(diagnostic::ARRAY_ELEMENT_INIT_TYPE_INCOMPAT, {idx, elementType, targetType},
                          currentElement->Start());
        return false;
<<<<<<< HEAD
    }

    return true;
}

static ETSArrayType *InferPreferredTypeFromElements(ETSChecker *checker, ir::ArrayExpression *arrayExpr)
{
    ArenaVector<Type *> arrayExpressionElementTypes(checker->Allocator()->Adapter());
    for (auto *const element : arrayExpr->Elements()) {
        auto *elementType = *element->Check(checker);
        if (element->IsSpreadElement() && elementType->IsETSTupleType()) {
            for (auto *typeFromTuple : elementType->AsETSTupleType()->GetTupleTypesList()) {
                arrayExpressionElementTypes.emplace_back(typeFromTuple);
            }

            continue;
        }

        if (element->IsSpreadElement() && elementType->IsETSArrayType()) {
            elementType = elementType->AsETSArrayType()->ElementType();
        }

        arrayExpressionElementTypes.emplace_back(elementType);
    }

    // NOTE (smartin): fix union type normalization. Currently for primitive types like a 'char | char' type, it will be
    // normalized to 'Char'. However it shouldn't be boxed, and be kept as 'char'. For a quick fix, if all types are
    // primitive, then after making the union type, explicitly unbox it.
    if (std::all_of(arrayExpressionElementTypes.begin(), arrayExpressionElementTypes.end(),
                    [](Type *const typeOfElement) { return typeOfElement->IsETSPrimitiveType(); })) {
        return checker->CreateETSArrayType(checker->GetNonConstantType(
            checker->MaybeUnboxType(checker->CreateETSUnionType(std::move(arrayExpressionElementTypes)))));
    }

    // NOTE (smartin): optimize element access on constant array expressions (note is here, because the constant value
    // will be present on the type)
    return checker->CreateETSArrayType(
        checker->GetNonConstantType(checker->CreateETSUnionType(std::move(arrayExpressionElementTypes))));
}

static bool CheckArrayExpressionElements(ETSChecker *checker, ir::ArrayExpression *arrayExpr)
{
    const ArenaVector<std::pair<Type *, ir::Expression *>> arrayExprElementTypes = GetElementTypes(checker, arrayExpr);

=======
    }

    return true;
}

static Type *InferPreferredTypeFromElements(ETSChecker *checker, ir::ArrayExpression *arrayExpr)
{
    ArenaVector<Type *> arrayExpressionElementTypes(checker->ProgramAllocator()->Adapter());
    for (auto *const element : arrayExpr->Elements()) {
        auto *elementType = *element->Check(checker);
        if (element->IsSpreadElement() && elementType->IsETSTupleType()) {
            for (auto *typeFromTuple : elementType->AsETSTupleType()->GetTupleTypesList()) {
                arrayExpressionElementTypes.emplace_back(typeFromTuple);
            }

            continue;
        }

        if (element->IsSpreadElement() && elementType->IsETSArrayType()) {
            elementType = elementType->AsETSArrayType()->ElementType();
        }

        arrayExpressionElementTypes.emplace_back(elementType);
    }

    // NOTE (smartin): fix union type normalization. Currently for primitive types like a 'char | char' type, it will be
    // normalized to 'Char'. However it shouldn't be boxed, and be kept as 'char'. For a quick fix, if all types are
    // primitive, then after making the union type, explicitly unbox it.
    if (std::all_of(arrayExpressionElementTypes.begin(), arrayExpressionElementTypes.end(),
                    [](Type *const typeOfElement) { return typeOfElement->IsETSPrimitiveType(); })) {
        return checker->CreateETSResizableArrayType(checker->GetNonConstantType(
            checker->MaybeUnboxType(checker->CreateETSUnionType(std::move(arrayExpressionElementTypes)))));
    }

    // NOTE (smartin): optimize element access on constant array expressions (note is here, because the constant value
    // will be present on the type)
    return checker->CreateETSResizableArrayType(
        checker->GetNonConstantType(checker->CreateETSUnionType(std::move(arrayExpressionElementTypes))));
}

static bool CheckArrayExpressionElements(ETSChecker *checker, ir::ArrayExpression *arrayExpr)
{
    const ArenaVector<std::pair<Type *, ir::Expression *>> arrayExprElementTypes = GetElementTypes(checker, arrayExpr);

>>>>>>> 58c46612
    bool allElementsAssignable = !std::any_of(arrayExprElementTypes.begin(), arrayExprElementTypes.end(),
                                              [](auto &pair) { return pair.first->IsTypeError(); });

    for (std::size_t idx = 0; idx < arrayExprElementTypes.size(); ++idx) {
        allElementsAssignable &= CheckElement(checker, arrayExpr->GetPreferredType(), arrayExprElementTypes, idx);
    }

    return allElementsAssignable;
}

void ETSAnalyzer::GetUnionPreferredType(ir::Expression *expr, Type *originalType) const
{
    if (originalType == nullptr || !originalType->IsETSUnionType()) {
        return;
    }
    checker::Type *preferredType = nullptr;
    for (auto &type : originalType->AsETSUnionType()->ConstituentTypes()) {
        if (type->IsETSArrayType() || type->IsETSTupleType() || type->IsETSResizableArrayType()) {
            if (preferredType != nullptr) {
                preferredType = nullptr;
                break;
            }
            preferredType = type;
        }
    }
    if (expr->IsArrayExpression()) {
        expr->AsArrayExpression()->SetPreferredType(preferredType);
    } else if (expr->IsETSNewArrayInstanceExpression()) {
        expr->AsETSNewArrayInstanceExpression()->SetPreferredType(preferredType);
    } else if (expr->IsETSNewMultiDimArrayInstanceExpression()) {
        expr->AsETSNewMultiDimArrayInstanceExpression()->SetPreferredType(preferredType);
    } else {
        ES2PANDA_UNREACHABLE();
    }
}

checker::Type *ETSAnalyzer::Check(ir::ArrayExpression *expr) const
{
    ETSChecker *checker = GetETSChecker();
    if (expr->TsType() != nullptr) {
        return expr->TsType();
    }

    if (expr->GetPreferredType() != nullptr) {
        if (expr->GetPreferredType()->IsETSTypeAliasType()) {
            expr->SetPreferredType(expr->GetPreferredType()->AsETSTypeAliasType()->GetTargetType());
        }

        if (expr->GetPreferredType()->IsETSUnionType()) {
            GetUnionPreferredType(expr, expr->GetPreferredType());
        }
    }

    if (!IsArrayExpressionValidInitializerForType(checker, expr->GetPreferredType())) {
        checker->LogError(diagnostic::UNEXPECTED_ARRAY, {expr->GetPreferredType()}, expr->Start());
        return checker->InvalidateType(expr);
    }

    if (!expr->Elements().empty()) {
        if (expr->GetPreferredType() == nullptr || expr->GetPreferredType() == checker->GlobalETSObjectType()) {
            expr->SetPreferredType(InferPreferredTypeFromElements(checker, expr));
        }

<<<<<<< HEAD
        if (!CheckArrayExpressionElements(checker, expr)) {
=======
        if (!ValidArrayExprSizeForTupleSize(checker, expr->GetPreferredType(), expr) ||
            !CheckArrayExpressionElements(checker, expr)) {
>>>>>>> 58c46612
            return checker->InvalidateType(expr);
        }
    }

    if (expr->GetPreferredType() == nullptr) {
        return checker->TypeError(expr, diagnostic::UNRESOLVABLE_ARRAY, expr->Start());
    }

    expr->SetTsType(expr->GetPreferredType());
<<<<<<< HEAD

    if (!expr->TsType()->IsETSTupleType()) {
=======
    if (!expr->GetPreferredType()->IsETSResizableArrayType() && !expr->TsType()->IsETSTupleType()) {
>>>>>>> 58c46612
        ES2PANDA_ASSERT(expr->TsType()->IsETSArrayType());
        const auto *const arrayType = expr->TsType()->AsETSArrayType();
        checker->CreateBuiltinArraySignature(arrayType, arrayType->Rank());
    }
<<<<<<< HEAD

=======
>>>>>>> 58c46612
    return expr->TsType();
}

void TryInferPreferredType(ir::ArrowFunctionExpression *expr, checker::Type *preferredType, ETSChecker *checker)
{
    if (!preferredType->IsETSUnionType()) {
        if (preferredType->IsETSArrowType() &&
            !preferredType->AsETSFunctionType()->CallSignaturesOfMethodOrArrow().empty()) {
            checker->TryInferTypeForLambdaTypeAlias(expr, preferredType->AsETSFunctionType());
            checker->BuildFunctionSignature(expr->Function(), false);
        }
        return;
    }

    for (auto &ct : preferredType->AsETSUnionType()->ConstituentTypes()) {
        if (!ct->IsETSArrowType() || ct->AsETSFunctionType()->CallSignaturesOfMethodOrArrow().empty()) {
            continue;
        }
        checker->TryInferTypeForLambdaTypeAlias(expr, ct->AsETSFunctionType());
        checker->BuildFunctionSignature(expr->Function(), false);
        if (expr->Function()->Signature() != nullptr) {
            return;
        }
    }
}

checker::Type *ETSAnalyzer::Check(ir::ArrowFunctionExpression *expr) const
{
    ETSChecker *checker = GetETSChecker();
    checker->CheckAnnotations(expr->Annotations());
    if (expr->TsType() != nullptr) {
        return expr->TsType();
    }
    checker::ScopeContext scopeCtx(checker, expr->Function()->Scope());

    if (checker->HasStatus(checker::CheckerStatus::IN_EXTENSION_METHOD) && !expr->Function()->HasReceiver()) {
        /*
        example code:
        ```
            class A {
                prop:number
            }
            function method(this: A) {
                let a = () => {
                    console.log(this.prop)
                }
            }
        ```
        here the enclosing class of arrow function should be Class A
        */
        checker->Context().SetContainingClass(
            checker->Scope()->Find(varbinder::VarBinder::MANDATORY_PARAM_THIS).variable->TsType()->AsETSObjectType());
    }

    auto lambdaSavedSmartCasts = checker->Context().CloneSmartCasts();
    checker::SavedCheckerContext savedContext(checker, checker->Context().Status(),
                                              checker->Context().ContainingClass());

    if (expr->Parent()->IsCallExpression() && !expr->Function()->IsAsyncFunc()) {
        checker->Context().RestoreSmartCasts(lambdaSavedSmartCasts);
    }

    checker->AddStatus(checker::CheckerStatus::IN_LAMBDA);
    checker->Context().SetContainingLambda(expr);

    auto preferredType = expr->GetPreferredType();
    if (preferredType != nullptr) {
        TryInferPreferredType(expr, preferredType, checker);
    } else {
        checker->BuildFunctionSignature(expr->Function(), false);
    }

    if (expr->Function()->Signature() == nullptr) {
        return checker->InvalidateType(expr);
    }

    if (expr->Function()->HasReceiver()) {
        checker->AddStatus(checker::CheckerStatus::IN_EXTENSION_METHOD);
        CheckExtensionMethod(checker, expr->Function(), expr);
    }
    auto *signature = expr->Function()->Signature();

    checker->Context().SetContainingSignature(signature);
    expr->Function()->Body()->Check(checker);

    auto *funcType = checker->CreateETSArrowType(signature);
    checker->Context().SetContainingSignature(nullptr);

    if (expr->Function()->IsAsyncFunc()) {
        auto *retType = signature->ReturnType();
        if (!retType->IsETSObjectType() ||
            retType->AsETSObjectType()->GetOriginalBaseType() != checker->GlobalBuiltinPromiseType()) {
            checker->LogError(diagnostic::ASYNC_DOESNT_PROMISE, {}, expr->Function()->Start());
            expr->SetTsType(checker->GlobalTypeError());
            return expr->TsType();
        }
    }
    expr->SetTsType(funcType);
    return expr->TsType();
}

static bool IsInvalidArrayMemberAssignment(const ir::AssignmentExpression *const expr, ETSChecker *checker)
{
    if (!expr->Left()->IsMemberExpression()) {
        return false;
    }

    const auto *const leftExpr = expr->Left()->AsMemberExpression();
    if (leftExpr->Object()->TsType()->IsETSArrayType() || leftExpr->Object()->TsType()->IsETSTupleType() ||
        leftExpr->Object()->TsType()->IsETSResizableArrayType()) {
        if (leftExpr->Object()->TsType()->IsETSArrayType() && leftExpr->Property()->IsIdentifier() &&
            leftExpr->Property()->AsIdentifier()->Name().Is("length")) {
            checker->LogError(diagnostic::ARRAY_LENGTH_MODIFICATION, {}, expr->Left()->Start());
            return true;
        }

        if (leftExpr->Object()->TsType()->HasTypeFlag(TypeFlag::READONLY)) {
            checker->LogError(diagnostic::READONLY_ARRAYLIKE_MODIFICATION, {}, expr->Left()->Start());
            return true;
        }
    }

    return false;
}

checker::Type *ETSAnalyzer::GetSmartType(ir::AssignmentExpression *expr, checker::Type *leftType,
                                         checker::Type *rightType) const
{
    ETSChecker *checker = GetETSChecker();
    checker::Type *smartType = leftType;

    if (expr->Left()->IsIdentifier() && expr->Target() != nullptr) {
        //  Now try to define the actual type of Identifier so that smart cast can be used in further checker
        //  processing
        smartType = checker->ResolveSmartType(rightType, leftType);
        auto const *const variable = expr->Target();

        //  Add/Remove/Modify smart cast for identifier
        //  (excluding the variables defined at top-level scope or captured in lambda-functions!)
        auto const *const variableScope = variable->GetScope();
        auto const topLevelVariable =
            variableScope != nullptr && (variableScope->IsGlobalScope() || (variableScope->Parent() != nullptr &&
                                                                            variableScope->Parent()->IsGlobalScope()));
        if (!topLevelVariable) {
            if (checker->Relation()->IsIdenticalTo(leftType, smartType)) {
                checker->Context().RemoveSmartCast(variable);
            } else {
                expr->Left()->SetTsType(smartType);
                checker->Context().SetSmartCast(variable, smartType);
            }
        }
    }
    return smartType;
}

checker::Type *ETSAnalyzer::Check(ir::AssignmentExpression *const expr) const
{
    if (expr->TsType() != nullptr) {
        return expr->TsType();
    }

    ETSChecker *checker = GetETSChecker();

    if (checker->HasStatus(CheckerStatus::IN_SETTER) && expr->Left()->IsMemberExpression()) {
        checker->WarnForEndlessLoopInGetterSetter(expr->Left()->AsMemberExpression());
    }

    const auto leftType = expr->Left()->Check(checker);

    if (IsInvalidArrayMemberAssignment(expr, checker)) {
        expr->SetTsType(checker->GlobalTypeError());
        return expr->TsType();
    }

    if (expr->Left()->IsIdentifier()) {
        expr->target_ = expr->Left()->AsIdentifier()->Variable();
    } else if (expr->Left()->IsMemberExpression()) {
        if (!expr->IsIgnoreConstAssign() &&
            expr->Left()->AsMemberExpression()->Object()->TsType()->HasTypeFlag(TypeFlag::READONLY)) {
            checker->LogError(diagnostic::READONLY_PROPERTY_REASSIGN, {}, expr->Left()->Start());
        }
        expr->target_ = expr->Left()->AsMemberExpression()->PropVar();
    } else {
        checker->LogError(diagnostic::ASSIGNMENT_INVALID_LHS, {}, expr->Left()->Start());
        expr->SetTsType(checker->GlobalTypeError());
        return expr->TsType();
    }

    if (expr->target_ != nullptr && !expr->IsIgnoreConstAssign()) {
        checker->ValidateUnaryOperatorOperand(expr->target_);
    }

    auto [rightType, relationNode] = CheckAssignmentExprOperatorType(expr, leftType);
    if (rightType->IsTypeError()) {
        return expr->SetTsType(leftType);
    }

    CastPossibleTupleOnRHS(checker, expr);

    checker::Type *smartType = rightType;
    if (!leftType->IsTypeError()) {
        if (const auto ctx = checker::AssignmentContext(checker->Relation(), relationNode, rightType, leftType,
                                                        expr->Right()->Start(),
                                                        {{diagnostic::INVALID_ASSIGNMNENT, {rightType, leftType}}});
            ctx.IsAssignable()) {
            smartType = GetSmartType(expr, leftType, rightType);
        }
    }

    return expr->SetTsType(smartType);
}

static checker::Type *HandleSubstitution(ETSChecker *checker, ir::AssignmentExpression *expr, Type *const leftType)
{
    bool possibleInferredTypeOfArray = leftType->IsETSArrayType() || leftType->IsETSResizableArrayType() ||
                                       leftType->IsETSTupleType() || leftType->IsETSUnionType();
    if (expr->Right()->IsArrayExpression() && possibleInferredTypeOfArray) {
        checker->ModifyPreferredType(expr->Right()->AsArrayExpression(), leftType);
    }

    if (expr->Right()->IsETSNewArrayInstanceExpression()) {
        expr->Right()->AsETSNewArrayInstanceExpression()->SetPreferredType(leftType);
    }

    if (expr->Right()->IsETSNewMultiDimArrayInstanceExpression()) {
        expr->Right()->AsETSNewMultiDimArrayInstanceExpression()->SetPreferredType(leftType);
    }

    if (expr->Right()->IsObjectExpression()) {
        expr->Right()->AsObjectExpression()->SetPreferredType(leftType);
    }

    if (expr->Right()->IsArrowFunctionExpression() && (leftType->IsETSArrowType() || leftType->IsETSUnionType())) {
        expr->Right()->AsArrowFunctionExpression()->SetPreferredType(leftType);
    }

    return expr->Right()->Check(checker);
}

std::tuple<Type *, ir::Expression *> ETSAnalyzer::CheckAssignmentExprOperatorType(ir::AssignmentExpression *expr,
                                                                                  Type *const leftType) const
{
    ETSChecker *checker = GetETSChecker();
    checker::Type *sourceType {};
    ir::Expression *relationNode = expr->Right();
    switch (expr->OperatorType()) {
        case lexer::TokenType::PUNCTUATOR_MULTIPLY_EQUAL:
        case lexer::TokenType::PUNCTUATOR_EXPONENTIATION_EQUAL:
        case lexer::TokenType::PUNCTUATOR_DIVIDE_EQUAL:
        case lexer::TokenType::PUNCTUATOR_MOD_EQUAL:
        case lexer::TokenType::PUNCTUATOR_MINUS_EQUAL:
        case lexer::TokenType::PUNCTUATOR_LEFT_SHIFT_EQUAL:
        case lexer::TokenType::PUNCTUATOR_RIGHT_SHIFT_EQUAL:
        case lexer::TokenType::PUNCTUATOR_UNSIGNED_RIGHT_SHIFT_EQUAL:
        case lexer::TokenType::PUNCTUATOR_BITWISE_AND_EQUAL:
        case lexer::TokenType::PUNCTUATOR_BITWISE_XOR_EQUAL:
        case lexer::TokenType::PUNCTUATOR_BITWISE_OR_EQUAL:
        case lexer::TokenType::PUNCTUATOR_PLUS_EQUAL: {
            std::tie(std::ignore, expr->operationType_) = checker->CheckBinaryOperator(
                expr->Left(), expr->Right(), expr, expr->OperatorType(), expr->Start(), true);

            auto unboxedLeft = checker->MaybeUnboxInRelation(leftType);
            sourceType = unboxedLeft == nullptr ? leftType : unboxedLeft;

            relationNode = expr;
            break;
        }
        case lexer::TokenType::PUNCTUATOR_SUBSTITUTION: {
            sourceType = HandleSubstitution(checker, expr, leftType);
            break;
        }
        default: {
            ES2PANDA_UNREACHABLE();
            break;
        }
    }

    return {sourceType, relationNode};
}

static bool IsPromiseType(checker::Type *type, ETSChecker *checker)
{
    return type->IsETSObjectType() &&
           type->AsETSObjectType()->GetOriginalBaseType() == checker->GlobalBuiltinPromiseType();
}

checker::Type *ETSAnalyzer::Check(ir::AwaitExpression *expr) const
{
    ETSChecker *checker = GetETSChecker();
    if (expr->TsType() != nullptr) {
        return expr->TsType();
    }

    checker::Type *argType = checker->GetApparentType(expr->argument_->Check(checker));
<<<<<<< HEAD
    ArenaVector<Type *> awaitedTypes(checker->Allocator()->Adapter());
=======
    ArenaVector<Type *> awaitedTypes(checker->ProgramAllocator()->Adapter());
>>>>>>> 58c46612

    if (argType->IsETSUnionType()) {
        for (Type *type : argType->AsETSUnionType()->ConstituentTypes()) {
            if (!IsPromiseType(type, checker)) {
                return checker->TypeError(expr, diagnostic::AWAITED_NOT_PROMISE, expr->Argument()->Start());
            }

            Type *typeArg = type->AsETSObjectType()->TypeArguments().at(0);
            awaitedTypes.push_back(UnwrapPromiseType(typeArg));
        }
    } else {
        if (!IsPromiseType(argType, checker)) {
            return checker->TypeError(expr, diagnostic::AWAITED_NOT_PROMISE, expr->Argument()->Start());
        }

        Type *typeArg = argType->AsETSObjectType()->TypeArguments().at(0);
        awaitedTypes.push_back(UnwrapPromiseType(typeArg));
    }

    expr->SetTsType(argType->IsETSUnionType() ? checker->CreateETSUnionType(std::move(awaitedTypes)) : awaitedTypes[0]);
    return expr->TsType();
}

checker::Type *ETSAnalyzer::UnwrapPromiseType(checker::Type *type) const
{
    ETSChecker *checker = GetETSChecker();
    checker::Type *promiseType = checker->GlobalBuiltinPromiseType();
    while (type->IsETSObjectType() && type->AsETSObjectType()->GetOriginalBaseType() == promiseType) {
        type = type->AsETSObjectType()->TypeArguments().at(0);
    }
    if (!type->IsETSUnionType()) {
        return type;
    }
    const auto &ctypes = type->AsETSUnionType()->ConstituentTypes();
    auto it = std::find_if(ctypes.begin(), ctypes.end(), [promiseType](checker::Type *t) {
        return t == promiseType || (t->IsETSObjectType() && t->AsETSObjectType()->GetBaseType() == promiseType);
    });
    if (it == ctypes.end()) {
        return type;
    }
    ArenaVector<Type *> newCTypes(ctypes);
    do {
        size_t index = it - ctypes.begin();
        newCTypes[index] = UnwrapPromiseType(ctypes[index]);
        ++it;
        it = std::find_if(it, ctypes.end(), [promiseType](checker::Type *t) {
            return t == promiseType || t->AsETSObjectType()->GetBaseType() == promiseType;
        });
    } while (it != ctypes.end());
    return checker->CreateETSUnionType(std::move(newCTypes));
}

checker::Type *ETSAnalyzer::Check(ir::BinaryExpression *expr) const
{
    if (expr->TsType() != nullptr) {
        return expr->TsType();
    }

    ETSChecker *checker = GetETSChecker();

    bool inSmartExpr = false;
    if (!checker->Context().IsInTestExpression()) {
        switch (expr->OperatorType()) {
            case lexer::TokenType::KEYW_INSTANCEOF:
            case lexer::TokenType::PUNCTUATOR_EQUAL:
            case lexer::TokenType::PUNCTUATOR_NOT_EQUAL:
            case lexer::TokenType::PUNCTUATOR_STRICT_EQUAL:
            case lexer::TokenType::PUNCTUATOR_NOT_STRICT_EQUAL:
            case lexer::TokenType::PUNCTUATOR_LOGICAL_AND:
            case lexer::TokenType::PUNCTUATOR_LOGICAL_OR: {
                inSmartExpr = true;
                SmartCastArray smartCasts = checker->Context().EnterTestExpression();
                break;
            }
            default:
                break;
        }
    }

    checker::Type *newTsType {nullptr};
    std::tie(newTsType, expr->operationType_) =
        checker->CheckBinaryOperator(expr->Left(), expr->Right(), expr, expr->OperatorType(), expr->Start());
    expr->SetTsType(newTsType);

    checker->Context().CheckBinarySmartCastCondition(expr);

    if (inSmartExpr) {
        checker->Context().ExitTestExpression();
    }

    return expr->TsType();
}

checker::Type *ETSAnalyzer::Check(ir::BlockExpression *st) const
{
    if (st->TsType() != nullptr) {
        return st->TsType();
    }

    ETSChecker *checker = GetETSChecker();
    checker::ScopeContext scopeCtx(checker, st->Scope());

    // NOLINTNEXTLINE(modernize-loop-convert)
    for (std::size_t idx = 0; idx < st->Statements().size(); idx++) {
        st->Statements()[idx]->Check(checker);
    }

    auto lastStmt = st->Statements().back();
    ES2PANDA_ASSERT(lastStmt->IsExpressionStatement());
    st->SetTsType(lastStmt->AsExpressionStatement()->GetExpression()->TsType());
    return st->TsType();
}

static bool LambdaIsField(ir::CallExpression *expr)
{
    if (!expr->Callee()->IsMemberExpression()) {
        return false;
    }
    auto *me = expr->Callee()->AsMemberExpression();
    return me->PropVar() != nullptr;
}

checker::Signature *ETSAnalyzer::ResolveSignature(ETSChecker *checker, ir::CallExpression *expr,
                                                  checker::Type *calleeType) const
{
    if (calleeType->IsETSFunctionType() && calleeType->AsETSFunctionType()->HasHelperSignature() &&
        expr->Signature() != nullptr) {
        // Note: Only works when rechecking in DeclareOveloadLowering phase
        auto *helperSignature = calleeType->AsETSFunctionType()->GetHelperSignature();
        checker->LogDiagnostic(diagnostic::DUPLICATE_SIGS, {helperSignature->Function()->Id()->Name(), helperSignature},
                               expr->Start());
        checker->CreateOverloadSigContainer(helperSignature);
        return checker->ResolveCallExpressionAndTrailingLambda(checker->GetOverloadSigContainer(), expr, expr->Start());
    }

    if (calleeType->IsETSExtensionFuncHelperType()) {
        auto *signature =
            ResolveCallForETSExtensionFuncHelperType(calleeType->AsETSExtensionFuncHelperType(), checker, expr);
        GetChecker()->AsETSChecker()->UpdateDeclarationFromSignature(expr, signature);
        return signature;
    }

    // when a lambda with receiver is a class field or interface property,
    // then it can only be called like a lambda without receiver.
    if (checker->IsExtensionETSFunctionType(calleeType) && !LambdaIsField(expr)) {
        auto *signature = ResolveCallExtensionFunction(calleeType, checker, expr);
        if (signature != nullptr && signature->IsExtensionAccessor() &&
            !checker->HasStatus(CheckerStatus::IN_EXTENSION_ACCESSOR_CHECK)) {
            checker->LogError(diagnostic::EXTENSION_ACCESSOR_INVALID_CALL, {}, expr->Start());
            return nullptr;
        }
        return signature;
    }
    auto &signatures = expr->IsETSConstructorCall() ? calleeType->AsETSObjectType()->ConstructSignatures()
                                                    : calleeType->AsETSFunctionType()->CallSignaturesOfMethodOrArrow();

    return checker->ResolveCallExpressionAndTrailingLambda(signatures, expr, expr->Start());
}

static ETSObjectType *GetCallExpressionCalleeObject(ETSChecker *checker, ir::CallExpression *expr, Type *calleeType)
{
    if (expr->IsETSConstructorCall()) {
        return calleeType->AsETSObjectType();
    }
    auto callee = expr->Callee();
    if (callee->IsMemberExpression()) {
        return callee->AsMemberExpression()->ObjType();
    }
    ES2PANDA_ASSERT(callee->IsIdentifier());
    return checker->Context().ContainingClass();
}

Type *ETSAnalyzer::GetReturnType(ir::CallExpression *expr, Type *calleeType) const
{
    ETSChecker *checker = GetETSChecker();

    if (calleeType->IsTypeError()) {
        return checker->GlobalTypeError();
    }

    if (!calleeType->IsETSFunctionType() && !expr->IsETSConstructorCall() &&
        !calleeType->IsETSExtensionFuncHelperType()) {
        checker->LogError(diagnostic::NO_CALL_SIGNATURE, {calleeType}, expr->Start());
        return checker->GlobalTypeError();
    }

    Signature *const signature = ResolveSignature(checker, expr, calleeType);
    if (signature == nullptr) {
        return checker->GlobalTypeError();
    }

    checker->CheckObjectLiteralArguments(signature, expr->Arguments());

    if (calleeType->IsETSMethodType()) {
        ETSObjectType *calleeObj = GetCallExpressionCalleeObject(checker, expr, calleeType);
        checker->ValidateSignatureAccessibility(calleeObj, signature, expr->Start());
    }

    if (calleeType->IsETSMethodType() && signature->Function()->IsDynamic()) {
        ES2PANDA_ASSERT(signature->Function()->IsDynamic());
        auto lang = signature->Function()->Language();
        expr->SetSignature(checker->ResolveDynamicCallExpression(expr->Callee(), signature->Params(), lang, false));
    } else {
        expr->SetSignature(signature);
    }

    // #22951: this type should not be encoded as a signature flag
    if (signature->HasSignatureFlag(SignatureFlags::THIS_RETURN_TYPE)) {
        return signature->HasSignatureFlag(SignatureFlags::EXTENSION_FUNCTION)
                   ? expr->Arguments()[0]->TsType()
                   : GetCallExpressionCalleeObject(checker, expr, calleeType);
    }
    return signature->ReturnType();
}

static void CheckAbstractCall(ETSChecker *checker, ir::CallExpression *expr)
{
    if (expr->Callee()->IsMemberExpression()) {
        auto obj = expr->Callee()->AsMemberExpression()->Object();
        if (obj != nullptr && obj->IsSuperExpression()) {
            if ((expr->Signature() != nullptr) && (expr->Signature()->HasSignatureFlag(SignatureFlags::ABSTRACT))) {
                checker->LogError(diagnostic::ABSTRACT_CALL, {}, expr->Start());
                expr->SetTsType(checker->GlobalTypeError());
            }
        }
    }
}

static void CheckCallee(ETSChecker *checker, ir::CallExpression *expr)
{
    checker->CheckNonNullish(expr->Callee());
    if (expr->Callee()->IsMemberExpression() && expr->Callee()->AsMemberExpression()->Object() != nullptr &&
        expr->Callee()->AsMemberExpression()->Object()->TsType()->IsETSObjectType() &&
        expr->Callee()->AsMemberExpression()->Object()->TsType()->AsETSObjectType()->HasObjectFlag(
            ETSObjectFlags::READONLY)) {
        checker->LogError(diagnostic::READONLY_CALL, {}, expr->Start());
        expr->SetTsType(checker->GlobalTypeError());
    }
}

// Restore CheckerContext of the owner class if we want to perform checking
static checker::SavedCheckerContext ReconstructOwnerClassContext(ETSChecker *checker, ETSObjectType *owner)
{
    if (owner == nullptr) {
        return SavedCheckerContext(checker, CheckerStatus::NO_OPTS, nullptr);
    }
    ES2PANDA_ASSERT(!owner->HasObjectFlag(ETSObjectFlags::ENUM));
    CheckerStatus const status =
        (owner->HasObjectFlag(ETSObjectFlags::CLASS) ? CheckerStatus::IN_CLASS : CheckerStatus::IN_INTERFACE) |
        (owner->HasObjectFlag(ETSObjectFlags::ABSTRACT) ? CheckerStatus::IN_ABSTRACT : CheckerStatus::NO_OPTS) |
        (owner->HasObjectFlag(ETSObjectFlags::INNER) ? CheckerStatus::INNER_CLASS : CheckerStatus::NO_OPTS) |
        (owner->GetDeclNode()->IsClassDefinition() && owner->GetDeclNode()->AsClassDefinition()->IsLocal()
             ? CheckerStatus::IN_LOCAL_CLASS
             : CheckerStatus::NO_OPTS);

    return SavedCheckerContext(checker, status, owner);
}

checker::Type *ETSAnalyzer::GetCallExpressionReturnType(ir::CallExpression *expr, checker::Type *calleeType) const
{
    ETSChecker *checker = GetETSChecker();
    checker::Type *returnType = nullptr;
    if (UNLIKELY(calleeType->IsETSDynamicType() && !calleeType->AsETSDynamicType()->HasDecl())) {
        // Trailing lambda for js function call is not supported, check the correctness of `foo() {}`
        checker->EnsureValidCurlyBrace(expr);
        auto lang = calleeType->AsETSDynamicType()->Language();
        expr->SetSignature(checker->ResolveDynamicCallExpression(expr->Callee(), expr->Arguments(), lang, false));
        returnType = expr->Signature()->ReturnType();
    } else {
        returnType = GetReturnType(expr, calleeType);
    }

    if (returnType->IsTypeError()) {
        return checker->GlobalTypeError();
    }

    auto *const signature = expr->Signature();
    if (signature->RestVar() != nullptr && signature->RestVar()->TsType()->IsETSArrayType()) {
        auto *elementType = signature->RestVar()->TsType()->AsETSArrayType()->ElementType();
        auto *const arrayType = checker->CreateETSArrayType(elementType)->AsETSArrayType();
        checker->CreateBuiltinArraySignature(arrayType, arrayType->Rank());
    }

    if (!signature->HasSignatureFlag(checker::SignatureFlags::NEED_RETURN_TYPE) ||
        (signature->HasSignatureFlag(checker::SignatureFlags::CONSTRUCTOR))) {
        return returnType;
    }

    if (!signature->HasFunction()) {
        return checker->GlobalTypeError();
    }

    auto owner = const_cast<ETSObjectType *>(util::Helpers::GetContainingObjectType(signature->Function()));
    SavedCheckerContext savedCtx(ReconstructOwnerClassContext(checker, owner));

    ir::AstNode *methodDef = signature->Function();
    while (!methodDef->IsMethodDefinition()) {
        methodDef = methodDef->Parent();
        ES2PANDA_ASSERT(methodDef != nullptr);
    }
    ES2PANDA_ASSERT(methodDef->IsMethodDefinition());
    methodDef->Check(checker);

    if (!signature->Function()->HasBody()) {
        return signature->ReturnType();
    }

    if (signature->Function()->IsExternal()) {
        checker->VarBinder()->AsETSBinder()->ResolveReferencesForScopeWithContext(signature->Function()->Body(),
                                                                                  signature->Function()->Scope());
    }
    checker::ScopeContext scopeCtx(checker, signature->Function()->Body()->Scope());
    checker->CollectReturnStatements(signature->Function());
    return signature->ReturnType();
    // NOTE(vpukhov): #14902 substituted signature is not updated
}

checker::Type *ETSAnalyzer::Check(ir::CallExpression *expr) const
{
    ETSChecker *checker = GetETSChecker();
    if (expr->TsType() != nullptr) {
        return expr->TsType();
    }
    ES2PANDA_ASSERT(!expr->IsOptional());

    auto *oldCallee = expr->Callee();
    checker::Type *calleeType = checker->GetApparentType(expr->Callee()->Check(checker));
    if (calleeType->IsTypeError()) {
        return checker->InvalidateType(expr);
    }

    if (expr->Callee() != oldCallee) {
        // If it is a static invoke, the callee will be transformed from an identifier to a member expression
        // Type check the callee again for member expression
        calleeType = checker->GetApparentType(expr->Callee()->Check(checker));
    }

    CheckCallee(checker, expr);

    checker::TypeStackElement tse(checker, expr, {{diagnostic::CYCLIC_CALLEE, {}}}, expr->Start());
    if (tse.HasTypeError()) {
        return checker->GlobalTypeError();
    }

    checker::Type *const returnType = GetCallExpressionReturnType(expr, calleeType);
    expr->SetTsType(returnType);
    if (returnType->IsTypeError()) {
        return returnType;
    }
    if (calleeType->IsETSArrowType()) {
        expr->SetUncheckedType(checker->GuaranteedTypeForUncheckedCast(
            checker->GlobalETSNullishObjectType(), checker->MaybeBoxType(expr->Signature()->ReturnType())));
    } else {
        expr->SetUncheckedType(checker->GuaranteedTypeForUncheckedCallReturn(expr->Signature()));
    }

    if (expr->UncheckedType() != nullptr) {
        ES2PANDA_ASSERT(expr->UncheckedType()->IsETSReferenceType());
        checker->ComputeApparentType(returnType);
    }

    if (returnType->IsTypeError()) {
        expr->SetTsType(returnType);
        return expr->TsType();
    }

    CheckVoidTypeExpression(checker, expr);
    CheckAbstractCall(checker, expr);
    return expr->TsType();
}

checker::Type *ETSAnalyzer::Check(ir::ConditionalExpression *expr) const
{
    if (expr->TsType() != nullptr) {
        return expr->TsType();
    }

    ETSChecker *const checker = GetETSChecker();

    SmartCastArray smartCasts = checker->Context().EnterTestExpression();
    checker->CheckTruthinessOfType(expr->Test());
    SmartCastTypes testedTypes = checker->Context().ExitTestExpression();
    if (testedTypes.has_value()) {
        for (auto [variable, consequentType, _] : *testedTypes) {
            checker->ApplySmartCast(variable, consequentType);
        }
    }

    auto *consequent = expr->Consequent();
    Type *consequentType = consequent->Check(checker);

    SmartCastArray consequentSmartCasts = checker->Context().CloneSmartCasts();
    checker->Context().RestoreSmartCasts(smartCasts);

    if (testedTypes.has_value()) {
        for (auto [variable, _, alternateType] : *testedTypes) {
            checker->ApplySmartCast(variable, alternateType);
        }
    }

    auto *alternate = expr->Alternate();
    Type *alternateType = alternate->Check(checker);

    // Here we need to combine types from consequent and alternate if blocks.
    checker->Context().CombineSmartCasts(consequentSmartCasts);

    if (checker->IsTypeIdenticalTo(consequentType, alternateType)) {
        expr->SetTsType(checker->GetNonConstantType(consequentType));
    } else {
        //  If possible and required update number literal type to the proper value (identical to left-side type)
        if (alternate->IsNumberLiteral() &&
            checker->AdjustNumberLiteralType(alternate->AsNumberLiteral(), alternateType, consequentType)) {
            expr->SetTsType(consequentType);
        } else if (consequent->IsNumberLiteral() &&
                   checker->AdjustNumberLiteralType(consequent->AsNumberLiteral(), consequentType, alternateType)) {
            expr->SetTsType(alternateType);
        } else {
            expr->SetTsType(checker->CreateETSUnionType({consequentType, alternateType}));
            if (expr->TsType()->IsETSReferenceType()) {
                checker->MaybeBoxExpression(expr->Consequent());
                checker->MaybeBoxExpression(expr->Alternate());
            }
        }
    }

    // Restore smart casts to initial state.
    checker->Context().RestoreSmartCasts(smartCasts);

    return expr->TsType();
}

// Convert method references to Arrow type if method is used as value
static Type *TransformTypeForMethodReference(ETSChecker *checker, ir::Expression *const use, Type *type)
{
    ES2PANDA_ASSERT(use->IsIdentifier() || use->IsMemberExpression());
    if (!type->IsETSMethodType()) {
        return type;
    }
    auto const getUseSite = [use]() {
        return use->IsIdentifier() ? use->Start() : use->AsMemberExpression()->Property()->Start();
    };

    ir::Expression *expr = use;
    while (expr->Parent()->IsMemberExpression() && expr->Parent()->AsMemberExpression()->Property() == expr) {
        expr = expr->Parent()->AsMemberExpression();
    }
    if (expr->Parent()->IsCallExpression() && expr->Parent()->AsCallExpression()->Callee() == expr) {
        return type;  // type is actually used as method
    }

    if (type->AsETSFunctionType()->CallSignatures().at(0)->HasSignatureFlag(SignatureFlags::PRIVATE)) {
        checker->LogError(diagnostic::PRIVATE_METHOD_AS_VALUE, getUseSite());
        return checker->GlobalTypeError();
    }

    if (type->AsETSFunctionType()->CallSignatures().size() > 1) {
        checker->LogError(diagnostic::OVERLOADED_METHOD_AS_VALUE, getUseSite());
        return checker->GlobalTypeError();
    }
    return type->AsETSFunctionType()->MethodToArrow(checker);
}

checker::Type *ETSAnalyzer::Check(ir::Identifier *expr) const
{
    if (expr->TsType() != nullptr) {
        return expr->TsType();
    }

    ETSChecker *checker = GetETSChecker();

    auto *identType = TransformTypeForMethodReference(checker, expr, checker->ResolveIdentifier(expr));

    if (expr->TsType() != nullptr && expr->TsType()->IsTypeError()) {
        return expr->TsType();
    }
    ES2PANDA_ASSERT(expr->Variable() != nullptr);
    if (expr->Parent() == nullptr || !expr->Parent()->IsAssignmentExpression() ||
        expr != expr->Parent()->AsAssignmentExpression()->Left()) {
        auto *const smartType = checker->Context().GetSmartCast(expr->Variable());
        if (smartType != nullptr) {
            identType = smartType;
        }
    }

    expr->SetTsType(identType);
    if (!identType->IsTypeError()) {
        checker->Context().CheckIdentifierSmartCastCondition(expr);
    }
    return expr->TsType();
}

std::pair<checker::Type *, util::StringView> SearchReExportsType(ETSObjectType *baseType, ir::MemberExpression *expr,
                                                                 util::StringView &aliasName, ETSChecker *checker)
{
    std::pair<ETSObjectType *, util::StringView> ret {};

    for (auto *const item : baseType->ReExports()) {
        auto name = item->GetReExportAliasValue(aliasName);
        if (name == aliasName && item->IsReExportHaveAliasValue(name)) {
            continue;
        }

        if (item->GetProperty(name, PropertySearchFlags::SEARCH_ALL) != nullptr) {
            if (ret.first != nullptr) {
                checker->LogError(diagnostic::AMBIGUOUS_REFERENCE, {aliasName}, expr->Start());
                expr->SetTsType(checker->GlobalTypeError());
                return ret;
            }
            ret = {item, name};
        }

        if (auto reExportType = SearchReExportsType(item, expr, name, checker); reExportType.first != nullptr) {
            return reExportType;
        }
    }

    return ret;
}

static void TypeErrorOnMissingProperty(ir::MemberExpression *expr, checker::Type *baseType,
                                       checker::ETSChecker *checker)
{
    std::ignore = checker->TypeError(expr, diagnostic::PROPERTY_NONEXISTENT,
                                     {expr->Property()->AsIdentifier()->Name(), baseType}, expr->Object()->Start());
}

checker::Type *ETSAnalyzer::ResolveMemberExpressionByBaseType(ETSChecker *checker, checker::Type *baseType,
                                                              ir::MemberExpression *expr) const
{
    if (baseType->IsTypeError()) {
        return checker->InvalidateType(expr);
    }

    if (baseType->IsETSArrayType()) {
        if (expr->Property()->AsIdentifier()->Name().Is("length")) {
            return expr->AdjustType(checker, checker->GlobalIntType());
        }

        return expr->SetAndAdjustType(checker, checker->GlobalETSObjectType());
    }

    if (baseType->IsETSTupleType()) {
        return expr->SetAndAdjustType(checker, checker->GlobalETSObjectType());
    }

    if (baseType->IsETSFunctionType()) {
        return expr->SetAndAdjustType(checker, checker->GlobalBuiltinFunctionType());
    }

    if (baseType->IsETSObjectType()) {
        checker->ETSObjectTypeDeclNode(checker, baseType->AsETSObjectType());
        return expr->SetTsType(TransformTypeForMethodReference(
            checker, expr, expr->SetAndAdjustType(checker, baseType->AsETSObjectType())));
    }

    if (baseType->IsETSUnionType()) {
        return expr->AdjustType(checker, expr->CheckUnionMember(checker, baseType));
    }

    // NOTE(mshimenkov): temporary workaround to deliver 'primitives refactoring' patch
    // To be removed after complete refactoring
    if (baseType->IsETSPrimitiveType()) {
        static std::array<std::string_view, 7U> castMethods {{
            "toChar",
            "toByte",
            "toShort",
            "toInt",
            "toLong",
            "toFloat",
            "toDouble",
        }};
        auto method = expr->Property()->AsIdentifier()->Name().Utf8();
        auto res = std::find(castMethods.begin(), castMethods.end(), method);
        if (res != castMethods.end()) {
            auto type = checker->MaybeBoxType(baseType);
            expr->SetAstNodeFlags(ir::AstNodeFlags::TMP_CONVERT_PRIMITIVE_CAST_METHOD_CALL);
            checker->ETSObjectTypeDeclNode(checker, type->AsETSObjectType());
            return expr->SetTsType(TransformTypeForMethodReference(
                checker, expr, expr->SetAndAdjustType(checker, type->AsETSObjectType())));
        }
    }

    TypeErrorOnMissingProperty(expr, baseType, checker);
    return expr->TsType();
}

checker::Type *ETSAnalyzer::Check(ir::MemberExpression *expr) const
{
    if (expr->TsType() != nullptr) {
        return expr->TsType();
    }
    ES2PANDA_ASSERT(!expr->IsOptional());
    ETSChecker *checker = GetETSChecker();
    auto *baseType = checker->GetNonConstantType(checker->GetApparentType(expr->Object()->Check(checker)));
    //  Note: don't use possible smart cast to null-like types.
    //        Such situation should be correctly resolved in the subsequent lowering.
    if (baseType->DefinitelyETSNullish() && expr->Object()->IsIdentifier()) {
        baseType = expr->Object()->AsIdentifier()->Variable()->TsType();
    }

    if (baseType->IsETSObjectType() && !baseType->AsETSObjectType()->ReExports().empty() &&
        baseType->AsETSObjectType()->GetProperty(expr->Property()->AsIdentifier()->Name(),
                                                 PropertySearchFlags::SEARCH_ALL) == nullptr) {
        if (auto reExportType = SearchReExportsType(baseType->AsETSObjectType(), expr,
                                                    expr->Property()->AsIdentifier()->Name(), checker);
            reExportType.first != nullptr) {
            baseType = reExportType.first;
            expr->object_->AsIdentifier()->SetTsType(baseType);
            expr->property_->AsIdentifier()->SetName(reExportType.second);
        }
    }
    if (!checker->CheckNonNullish(expr->Object())) {
        auto *invalidType = checker->HasStatus(checker::CheckerStatus::IN_EXTENSION_ACCESSOR_CHECK)
                                ? checker->GlobalETSNullishType()
                                : checker->InvalidateType(expr);
        return invalidType;
    }

    if (expr->IsComputed()) {
        return expr->AdjustType(checker, expr->CheckComputed(checker, baseType));
    }

    return ResolveMemberExpressionByBaseType(checker, baseType, expr);
}

checker::Type *ETSAnalyzer::PreferredType(ir::ObjectExpression *expr) const
{
    return expr->preferredType_;
}

checker::Type *ETSAnalyzer::CheckDynamic(ir::ObjectExpression *expr) const
{
    ETSChecker *checker = GetETSChecker();
    for (ir::Expression *propExpr : expr->Properties()) {
        ES2PANDA_ASSERT(propExpr->IsProperty());
        ir::Property *prop = propExpr->AsProperty();
        ir::Expression *value = prop->Value();
        value->Check(checker);
        ES2PANDA_ASSERT(value->TsType());
    }

    expr->SetTsType(expr->PreferredType());
    return expr->PreferredType();
}

static bool ValidatePreferredType(ETSChecker *checker, ir::ObjectExpression *expr)
{
    auto preferredType = expr->PreferredType();
    if (preferredType == nullptr) {
        checker->LogError(diagnostic::CLASS_COMPOSITE_UNKNOWN_TYPE, {}, expr->Start());
        return false;
    }

    if (preferredType->IsTypeError()) {
        //  Don't need to duplicate error message for a single error.
        return false;
    }

    if (!preferredType->IsETSObjectType()) {
        checker->LogError(diagnostic::CLASS_COMPOSITE_INVALID_TARGET, {preferredType}, expr->Start());
        return false;
    }

    return true;
}

static void SetTypeforRecordProperties(const ir::ObjectExpression *expr, checker::ETSObjectType *objType,
                                       ETSChecker *checker)
{
    const auto &recordProperties = expr->Properties();
    auto typeArguments = objType->TypeArguments();
    auto *const valueType = typeArguments[1];  //  Record<K, V>  type arguments

    for (auto *const recordProperty : recordProperties) {
        ir::Expression *recordPropertyExpr = nullptr;
        if (recordProperty->IsProperty()) {
            recordPropertyExpr = recordProperty->AsProperty()->Value();
        } else if (recordProperty->IsSpreadElement()) {
            recordPropertyExpr = recordProperty->AsSpreadElement()->Argument();
        } else {
            ES2PANDA_UNREACHABLE();
        }

        ETSChecker::SetPreferredTypeIfPossible(recordPropertyExpr, valueType);
        recordPropertyExpr->Check(checker);
    }
}

// Helper to check for parameterless constructor
static bool HasParameterlessConstructor(checker::ETSObjectType *objType, ETSChecker *checker,
                                        const lexer::SourcePosition &pos)
{
    for (checker::Signature *sig : objType->ConstructSignatures()) {
        if (sig->Params().empty()) {
            checker->ValidateSignatureAccessibility(objType, sig, pos);
            return true;
        }
    }
    return false;
}

// Helper to resolve property name from key expression
static std::optional<util::StringView> GetPropertyNameFromKey(ir::Expression *key)
{
    if (key->IsStringLiteral()) {
        return key->AsStringLiteral()->Str();
    }
    if (key->IsIdentifier()) {
        return key->AsIdentifier()->Name();
    }
    return std::nullopt;  // Indicates invalid key type
}

// Helper to determine property search flags based on object type
static checker::PropertySearchFlags DetermineSearchFlagsForLiteral(checker::ETSObjectType *potentialObjType)
{
    if (potentialObjType->HasObjectFlag(checker::ETSObjectFlags::INTERFACE)) {
        return checker::PropertySearchFlags::SEARCH_INSTANCE_FIELD |
               checker::PropertySearchFlags::SEARCH_INSTANCE_METHOD |
               checker::PropertySearchFlags::SEARCH_INSTANCE_DECL | checker::PropertySearchFlags::SEARCH_IN_INTERFACES;
    }
    return checker::PropertySearchFlags::SEARCH_INSTANCE_FIELD | checker::PropertySearchFlags::SEARCH_IN_BASE |
           checker::PropertySearchFlags::SEARCH_INSTANCE_METHOD;
}

static bool CheckSinglePropertyCompatibility(ir::Expression *propExpr, checker::ETSObjectType *potentialObjType)
{
    if (!propExpr->IsProperty()) {
        return false;  // Not a key-value property
    }
    ir::Expression *key = propExpr->AsProperty()->Key();

    std::optional<util::StringView> optPname = GetPropertyNameFromKey(key);
    if (!optPname.has_value()) {
        return false;  // Invalid key type in literal
    }
    util::StringView pname = optPname.value();

    checker::PropertySearchFlags searchFlags = DetermineSearchFlagsForLiteral(potentialObjType);

    return potentialObjType->GetProperty(pname, searchFlags) != nullptr;
}

static bool CheckObjectLiteralCompatibility(ir::ObjectExpression *expr, checker::ETSObjectType *potentialObjType)
{
    for (ir::Expression *propExpr : expr->Properties()) {
        if (!CheckSinglePropertyCompatibility(propExpr, potentialObjType)) {
            return false;
        }
    }
    return true;  // All properties found
}

// Helper to check if a property type indicates optionality (union with undefined)
static bool IsPropertyTypeOptional(checker::Type *propertyType)
{
    if (!propertyType->IsETSUnionType()) {
        return false;
    }

    auto *unionType = propertyType->AsETSUnionType();
    for (auto *constituentType : unionType->ConstituentTypes()) {
        if (constituentType->IsETSUndefinedType()) {
            return true;
        }
    }
    return false;
}

// Helper to check if a property has a default value in its declaration
static bool HasPropertyDefaultValue(varbinder::LocalVariable *property)
{
    auto *decl = property->Declaration();
    if (decl == nullptr || decl->Node() == nullptr || !decl->Node()->IsClassProperty()) {
        return false;
    }

    auto *classProp = decl->Node()->AsClassProperty();
    return classProp->Value() != nullptr;
}

// Helper to check if a property is optional (flag or declaration)
static bool IsPropertyOptional(varbinder::LocalVariable *property, checker::Type *propertyType)
{
    // Check if property is marked as optional
    if (property->HasFlag(varbinder::VariableFlags::OPTIONAL)) {
        return true;
    }

    // Check if property type includes undefined (indicating optional)
    if (IsPropertyTypeOptional(propertyType)) {
        return true;
    }

    // Check if declaration has optional modifier
    auto *decl = property->Declaration();
    if (decl != nullptr && decl->Node() != nullptr && decl->Node()->IsClassProperty()) {
        auto *classProp = decl->Node()->AsClassProperty();
        if (classProp->IsOptionalDeclaration()) {
            return true;
        }
    }

    return false;
}

// Helper to check if a method property is only getters/setters
static bool IsMethodOnlyAccessors(checker::Type *propertyType)
{
    if (!propertyType->IsETSMethodType()) {
        return false;
    }

    auto methodType = propertyType->AsETSFunctionType();
    for (auto *sig : methodType->CallSignatures()) {
        if (!sig->HasSignatureFlag(checker::SignatureFlags::GETTER) &&
            !sig->HasSignatureFlag(checker::SignatureFlags::SETTER)) {
            // Regular method found
            return false;
        }
    }
    return true;
}

// Helper to check if an interface property is compatible with object literal property
static bool IsInterfacePropertyCompatible(ir::Expression *propExpr, checker::ETSObjectType *interfaceType,
                                          ETSChecker *checker)
{
    if (!propExpr->IsProperty()) {
        return false;
    }

    ir::Expression *key = propExpr->AsProperty()->Key();
    std::optional<util::StringView> optPname = GetPropertyNameFromKey(key);
    if (!optPname.has_value()) {
        return false;
    }
    util::StringView pname = optPname.value();

    // Check if property exists in interface
    varbinder::LocalVariable *property =
        interfaceType->GetProperty(pname, checker::PropertySearchFlags::SEARCH_INSTANCE_FIELD |
                                              checker::PropertySearchFlags::SEARCH_INSTANCE_METHOD |
                                              checker::PropertySearchFlags::SEARCH_INSTANCE_DECL |
                                              checker::PropertySearchFlags::SEARCH_IN_INTERFACES);

    if (property == nullptr) {
        return false;
    }

    auto *propertyType = checker->GetTypeOfVariable(property);

    // If it's a method type, it should only be getter/setter, not regular methods
    if (propertyType->IsETSMethodType()) {
        return IsMethodOnlyAccessors(propertyType);
    }

    return true;
}

// Helper to check if all required interface properties are satisfied
static bool AreAllRequiredInterfacePropertiesSatisfied(ir::ObjectExpression *expr,
                                                       checker::ETSObjectType *interfaceType, ETSChecker *checker)
{
    // Get all properties of the interface using GetAllProperties
    auto allProperties = interfaceType->GetAllProperties();

    // Create a set of property names provided in the object literal
    std::unordered_set<std::string> literalProperties;
    for (ir::Expression *propExpr : expr->Properties()) {
        if (propExpr->IsProperty()) {
            ir::Expression *key = propExpr->AsProperty()->Key();
            if (auto optPname = GetPropertyNameFromKey(key); optPname.has_value()) {
                literalProperties.insert(std::string(optPname.value().Utf8()));
            }
        }
    }

    // Check if all literal properties exist in this interface
    for (const auto &litPropName : literalProperties) {
        bool found = false;
        for (auto *property : allProperties) {
            if (property->Name().Utf8() == litPropName) {
                found = true;
                break;
            }
        }
        if (!found) {
            return false;
        }
    }

    // Check that all required interface properties are satisfied
    for (auto *property : allProperties) {
        std::string propName(property->Name().Utf8());
        auto *propertyType = checker->GetTypeOfVariable(property);

        // Skip method types that aren't getters/setters (they make interface incompatible anyway)
        if (propertyType->IsETSMethodType()) {
            if (!IsMethodOnlyAccessors(propertyType)) {
                // Regular methods not allowed
                return false;
            }
        }
        // Check if this property is provided in the literal
        bool isInLiteral = literalProperties.find(propName) != literalProperties.end();
        if (!isInLiteral) {
            // Property not in literal - check if it's optional or has default value
            bool isOptional = IsPropertyOptional(property, propertyType);
            bool hasDefaultValue = HasPropertyDefaultValue(property);
            if (!isOptional && !hasDefaultValue) {
                return false;
            }
        }
    }

    return true;  // All required properties are satisfied
}

static bool IsObjectTypeCompatibleWithLiteral(ETSChecker *checker, ir::ObjectExpression *expr,
                                              checker::ETSObjectType *potentialObjType)
{
    // Split record/map types, class types and interfaces as requested by reviewer

    checker::ETSObjectType *originalBaseType = potentialObjType->GetOriginalBaseType();
    checker::GlobalTypesHolder *globalTypes = checker->GetGlobalTypesHolder();

    // Handle Record/Map types
    if (checker->IsTypeIdenticalTo(originalBaseType, globalTypes->GlobalMapBuiltinType()) ||
        checker->IsTypeIdenticalTo(originalBaseType, globalTypes->GlobalRecordBuiltinType())) {
        // Maps and Records are always compatible with object literals
        return true;
    }

    // Handle interface types
    if (potentialObjType->HasObjectFlag(checker::ETSObjectFlags::INTERFACE)) {
        // For interface types, check that all literal properties exist in the interface
        // and that interface has no regular methods (only getters/setters allowed)

        // For non-empty literals, check that all literal properties exist in interface
        // and all required interface properties are satisfied
        for (ir::Expression *propExpr : expr->Properties()) {
            if (!IsInterfacePropertyCompatible(propExpr, potentialObjType, checker)) {
                return false;
            }
        }

        // Check all required interface properties are satisfied
        return AreAllRequiredInterfacePropertiesSatisfied(expr, potentialObjType, checker);
    }

    // Handle class types
    // For class types, you need to check:
    // - that there is a parameterless constructor, and
    // - that all fields/properties set in the object literal are present in the class

    if (!HasParameterlessConstructor(potentialObjType, checker, expr->Start())) {
        return false;
    }

    // Check that all properties in literal exist in class
    return CheckObjectLiteralCompatibility(expr, potentialObjType);
}

checker::ETSObjectType *ResolveUnionObjectTypeForObjectLiteral(ETSChecker *checker, ir::ObjectExpression *expr,
                                                               checker::ETSUnionType *unionType)
{
    std::vector<checker::ETSObjectType *> candidateObjectTypes;
    // Phase 1: Gather all ETSObjectTypes from the union
    for (auto *constituentType : unionType->ConstituentTypes()) {
        if (constituentType->IsETSObjectType()) {
            candidateObjectTypes.push_back(constituentType->AsETSObjectType());
        }
    }

    if (candidateObjectTypes.empty()) {
        // No ETSObjectTypes in the union at all
        checker->LogError(diagnostic::CLASS_COMPOSITE_INVALID_TARGET, {expr->PreferredType()}, expr->Start());
        return nullptr;
    }

    std::vector<checker::ETSObjectType *> matchingObjectTypes;
    // Phase 2: Filter candidates using the helper function
    for (auto *potentialObjType : candidateObjectTypes) {
        if (IsObjectTypeCompatibleWithLiteral(checker, expr, potentialObjType)) {
            matchingObjectTypes.push_back(potentialObjType);
        }
    }

    // Phase 3: Decide based on number of matches
    if (matchingObjectTypes.size() == 1) {
        return matchingObjectTypes.front();
    }
    if (matchingObjectTypes.empty()) {
        // No candidate ETSObjectType from the union matched all properties
        checker->LogError(diagnostic::CLASS_COMPOSITE_INVALID_TARGET, {expr->PreferredType()}, expr->Start());
        return nullptr;
    }
    // Ambiguous
    checker->LogError(diagnostic::AMBIGUOUS_REFERENCE, {expr->PreferredType()->ToString()}, expr->Start());
    return nullptr;
}

static checker::ETSObjectType *ResolveObjectTypeFromPreferredType(ETSChecker *checker, ir::ObjectExpression *expr)
{
    // Assume not null, checked by caller in Check()
    checker::Type *preferredType = expr->PreferredType();

    if (preferredType->IsETSAsyncFuncReturnType()) {
        preferredType = preferredType->AsETSAsyncFuncReturnType()->GetPromiseTypeArg();
    }

    if (preferredType->IsETSUnionType()) {
        return ResolveUnionObjectTypeForObjectLiteral(checker, expr, preferredType->AsETSUnionType());
    }

    if (preferredType->IsETSObjectType()) {
        return preferredType->AsETSObjectType();
    }

    return nullptr;
}

// Helper to handle interface type objects
static checker::Type *HandleInterfaceType(ETSChecker *checker, ir::ObjectExpression *expr,
                                          checker::ETSObjectType *objType)
{
    auto *analyzer = static_cast<checker::ETSAnalyzer *>(checker->GetAnalyzer());
    analyzer->CheckObjectExprProps(
        expr, objType,
        checker::PropertySearchFlags::SEARCH_INSTANCE_FIELD | checker::PropertySearchFlags::SEARCH_INSTANCE_METHOD |
            checker::PropertySearchFlags::SEARCH_INSTANCE_DECL | checker::PropertySearchFlags::SEARCH_IN_INTERFACES);
    expr->SetTsType(objType);
    return objType;
}

// Helper to handle Record/Map types
static checker::Type *HandleRecordOrMapType(ETSChecker *checker, ir::ObjectExpression *expr,
                                            checker::ETSObjectType *objType)
{
    expr->SetTsType(objType);
    SetTypeforRecordProperties(expr, objType, checker);
    return objType;
}

checker::Type *ETSAnalyzer::Check(ir::ObjectExpression *expr) const
{
    ETSChecker *checker = GetETSChecker();
    if (expr->TsType() != nullptr) {
        return expr->TsType();
    }

<<<<<<< HEAD
    if (!ValidatePreferredType(checker, expr)) {
=======
    if (expr->PreferredType() == nullptr) {
        checker->LogError(diagnostic::CLASS_COMPOSITE_UNKNOWN_TYPE, {}, expr->Start());
>>>>>>> 58c46612
        expr->SetTsType(checker->GlobalTypeError());
        return expr->TsType();
    }

    if (!expr->PreferredType()->IsETSUnionType() && !expr->PreferredType()->IsETSDynamicType() &&
        !ValidatePreferredType(checker, expr)) {
        expr->SetTsType(checker->GlobalTypeError());
        return expr->TsType();
    }

    if (expr->PreferredType()->IsETSDynamicType() && !expr->PreferredType()->AsETSDynamicType()->HasDecl()) {
        return CheckDynamic(expr);
    }

<<<<<<< HEAD
    checker::ETSObjectType *objType = expr->PreferredType()->AsETSObjectType();
    if (objType->HasObjectFlag(checker::ETSObjectFlags::INTERFACE)) {
        // Object literal of interface tpye
        // Further interfaceObjectLiteralLowering phase will resolve interface type
        // and create corresponding anonymous class and class type
        // Here we just set the type to pass the checker
        CheckObjectExprProps(expr, checker::PropertySearchFlags::SEARCH_INSTANCE_METHOD |
                                       checker::PropertySearchFlags::SEARCH_IN_INTERFACES);
        expr->SetTsType(objType);
        return objType;
    }

    if (expr->PreferredType()->ToAssemblerName().str() == "escompat.Record" ||
        expr->PreferredType()->ToAssemblerName().str() == "escompat.Map") {
        // 7.6.3 Object Literal of Record Type
        // Record is an alias to Map
        // Here we just set the type to pass the checker
        // See Record Lowering for details
        expr->SetTsType(objType);
        SetTypeforRecordProperties(expr, objType, checker);
        return objType;
    }

    bool haveEmptyConstructor = false;
    for (checker::Signature *sig : objType->ConstructSignatures()) {
        if (sig->Params().empty()) {
            haveEmptyConstructor = true;
            checker->ValidateSignatureAccessibility(objType, sig, expr->Start());
            break;
=======
    checker::ETSObjectType *objType = ResolveObjectTypeFromPreferredType(checker, expr);

    if (objType == nullptr) {
        if (!expr->PreferredType()->IsETSUnionType()) {
            checker->LogError(diagnostic::CLASS_COMPOSITE_INVALID_TARGET, {expr->PreferredType()}, expr->Start());
>>>>>>> 58c46612
        }
        expr->SetTsType(checker->GlobalTypeError());
        return expr->TsType();
    }

    if (objType->HasObjectFlag(checker::ETSObjectFlags::INTERFACE)) {
        return HandleInterfaceType(checker, expr, objType);
    }
<<<<<<< HEAD
    if (!haveEmptyConstructor) {
        return checker->TypeError(expr, diagnostic::NO_PARAMLESS_CTOR, {objType->Name()}, expr->Start());
=======

    checker::ETSObjectType *originalBaseObjType = objType->GetOriginalBaseType();
    checker::GlobalTypesHolder *globalTypes = checker->GetGlobalTypesHolder();
    if (checker->IsTypeIdenticalTo(originalBaseObjType, globalTypes->GlobalMapBuiltinType()) ||
        checker->IsTypeIdenticalTo(originalBaseObjType, globalTypes->GlobalRecordBuiltinType())) {
        return HandleRecordOrMapType(checker, expr, objType);
>>>>>>> 58c46612
    }

    // If we reach here, objType is a class. It must have a parameterless constructor
    if (!HasParameterlessConstructor(objType, checker, expr->Start())) {
        expr->SetTsType(checker->TypeError(expr, diagnostic::NO_PARAMLESS_CTOR, {objType->Name()}, expr->Start()));
        return expr->TsType();
    }

    CheckObjectExprProps(expr, objType,
                         checker::PropertySearchFlags::SEARCH_INSTANCE_FIELD |
                             checker::PropertySearchFlags::SEARCH_IN_BASE |
                             checker::PropertySearchFlags::SEARCH_INSTANCE_METHOD);

    expr->SetTsType(objType);
    return objType;
}

void ETSAnalyzer::CheckObjectExprProps(const ir::ObjectExpression *expr,
                                       checker::ETSObjectType *objectTypeForProperties,
                                       checker::PropertySearchFlags searchFlags) const
{
    ETSChecker *checker = GetETSChecker();
    checker::ETSObjectType *objType = objectTypeForProperties;

    for (ir::Expression *propExpr : expr->Properties()) {
        if (!propExpr->IsProperty()) {
            checker->LogError(diagnostic::OBJECT_LITERAL_NOT_KV, {}, expr->Start());
            return;
        }
        ir::Expression *key = propExpr->AsProperty()->Key();
        ir::Expression *value = propExpr->AsProperty()->Value();

        util::StringView pname;
        if (key->IsStringLiteral()) {
            pname = key->AsStringLiteral()->Str();
        } else if (key->IsIdentifier()) {
            pname = key->AsIdentifier()->Name();
        } else {
            checker->LogError(diagnostic::CLASS_COMPOSITE_INVALID_KEY, {}, expr->Start());
            return;
        }
        varbinder::LocalVariable *lv = objType->GetProperty(pname, searchFlags);
        if (lv == nullptr) {
            checker->LogError(diagnostic::UNDEFINED_PROPERTY, {objType->Name(), pname}, propExpr->Start());
            return;
        }
        checker->ValidatePropertyAccess(lv, objType, propExpr->Start());

        if (key->IsIdentifier()) {
            key->AsIdentifier()->SetVariable(lv);
        }

        auto *propType = checker->GetTypeOfVariable(lv);
        if (propType->IsETSMethodType()) {
            checker->LogError(diagnostic::OBJECT_LITERAL_METHOD_KEY, {pname}, propExpr->Start());
            return;
        }

        ETSChecker::SetPreferredTypeIfPossible(value, propType);
        propExpr->SetTsType(propType);
        key->SetTsType(propType);
        value->SetTsType(value->Check(checker));

        checker::AssignmentContext(checker->Relation(), value, value->TsType(), propType, value->Start(),
                                   {{diagnostic::PROP_INCOMPAT, {value->TsType(), propType, pname}}});
    }

    if (objType->HasObjectFlag(ETSObjectFlags::REQUIRED)) {
        checker->ValidateObjectLiteralForRequiredType(objType, expr);
    }
}

checker::Type *ETSAnalyzer::Check(ir::OpaqueTypeNode *expr) const
{
    return expr->TsType();
}

checker::Type *ETSAnalyzer::Check([[maybe_unused]] ir::BrokenTypeNode *expr) const
{
    return GetETSChecker()->GlobalTypeError();
}

checker::Type *ETSAnalyzer::Check(ir::SequenceExpression *expr) const
{
    ETSChecker *checker = GetETSChecker();
    if (expr->TsType() != nullptr) {
        return expr->TsType();
    }

    for (auto *it : expr->Sequence()) {
        it->Check(checker);
    }
    ES2PANDA_ASSERT(!expr->Sequence().empty());
    expr->SetTsType(expr->Sequence().back()->TsType());
    return expr->TsType();
}

checker::Type *ETSAnalyzer::Check(ir::SuperExpression *expr) const
{
    ETSChecker *checker = GetETSChecker();
    if (expr->TsType() != nullptr) {
        return expr->TsType();
    }

    expr->SetTsType(checker->CheckThisOrSuperAccess(expr, checker->Context().ContainingClass()->SuperType(), "super"));
    return expr->TsType();
}

checker::Type *ETSAnalyzer::Check(ir::TemplateLiteral *expr) const
{
    ETSChecker *checker = GetETSChecker();

    for (auto *it : expr->Expressions()) {
        it->Check(checker);
    }

    if (expr->TsType() != nullptr) {
        return expr->TsType();
    }

    if (expr->Quasis().size() != expr->Expressions().size() + 1U) {
        checker->LogError(diagnostic::TEMPLATE_COUNT_MISMATCH, {}, expr->Start());
        expr->SetTsType(checker->GlobalTypeError());
        return expr->TsType();
    }

    for (auto *it : expr->Quasis()) {
        it->Check(checker);
    }

    expr->SetTsType(checker->CreateETSStringLiteralType(expr->GetMultilineString()));
    return expr->TsType();
}

checker::Type *ETSAnalyzer::Check(ir::ThisExpression *expr) const
{
    ETSChecker *checker = GetETSChecker();
    if (expr->TsType() != nullptr) {
        return expr->TsType();
    }

    /*
    example code:
    ```
        class A {
            prop
        }
        function A.method() {
            let a = () => {
                console.println(this.prop)
            }
        }
        is identical to
        function method(this: A) {
            let a = () => {
                console.println(this.prop)
            }
        }
    ```
    here when "this" is used inside an extension function, we need to bind "this" to the first
    parameter(MANDATORY_PARAM_THIS), and capture the parameter's variable other than containing class's variable
    */
    auto *variable = checker->AsETSChecker()->Scope()->Find(varbinder::VarBinder::MANDATORY_PARAM_THIS).variable;
    if (checker->HasStatus(checker::CheckerStatus::IN_EXTENSION_METHOD)) {
        ES2PANDA_ASSERT(variable != nullptr);
        expr->SetTsType(variable->TsType());
    } else {
        expr->SetTsType(checker->CheckThisOrSuperAccess(expr, checker->Context().ContainingClass(), "this"));
    }

    return expr->TsType();
}

// Get string literal type as potential typeof result type with respect to spec p.7.17
static checker::Type *GetTypeOfStringType(checker::Type *argType, ETSChecker *checker)
{
    if (auto unboxed = checker->MaybeUnboxType(argType); unboxed->IsETSPrimitiveType()) {
        switch (checker->TypeKind(unboxed)) {
            case TypeFlag::ETS_BOOLEAN:
                return checker->CreateETSStringLiteralType("boolean");
            case TypeFlag::BYTE:
            case TypeFlag::CHAR:
            case TypeFlag::SHORT:
            case TypeFlag::INT:
            case TypeFlag::LONG:
            case TypeFlag::FLOAT:
            case TypeFlag::DOUBLE:
                return checker->CreateETSStringLiteralType("number");
            default:
                ES2PANDA_UNREACHABLE();
        }
    }
    if (argType->IsETSUndefinedType()) {
        return checker->CreateETSStringLiteralType("undefined");
    }
    if (argType->IsETSArrayType() || argType->IsETSNullType() || argType->IsETSResizableArrayType()) {
        return checker->CreateETSStringLiteralType("object");
    }
    if (argType->IsETSStringType()) {
        return checker->CreateETSStringLiteralType("string");
    }
    if (argType->IsETSBigIntType()) {
        return checker->CreateETSStringLiteralType("bigint");
    }
    if (argType->IsETSFunctionType()) {
        return checker->CreateETSStringLiteralType("function");
    }
    if (argType->IsETSIntEnumType()) {
        return checker->CreateETSStringLiteralType("number");
    }
    if (argType->IsETSStringEnumType()) {
        return checker->CreateETSStringLiteralType("string");
    }
    return checker->GlobalBuiltinETSStringType();
}

static checker::Type *ComputeTypeOfType(ETSChecker *checker, checker::Type *argType)
{
    checker::Type *ret = nullptr;
    ArenaVector<checker::Type *> types(checker->ProgramAllocator()->Adapter());
    if (argType->IsETSUnionType()) {
        for (auto *it : argType->AsETSUnionType()->ConstituentTypes()) {
            checker::Type *elType = ComputeTypeOfType(checker, it);
            types.push_back(elType);
        }
        ret = checker->CreateETSUnionType(std::move(types));
    } else {
        ret = GetTypeOfStringType(argType, checker);
    }
    return ret;
}

checker::Type *ETSAnalyzer::Check([[maybe_unused]] ir::TypeofExpression *expr) const
{
    ETSChecker *checker = GetETSChecker();
    if (expr->TsType() != nullptr) {
        return expr->TsType();
    }

    expr->Argument()->Check(checker);
    expr->SetTsType(ComputeTypeOfType(checker, expr->Argument()->TsType()));
    return expr->TsType();
}

checker::Type *ETSAnalyzer::Check(ir::UnaryExpression *expr) const
{
    ETSChecker *checker = GetETSChecker();

    if (expr->TsType() != nullptr) {
        return expr->TsType();
    }

    auto argType = expr->argument_->Check(checker);
    const auto isCondExpr = expr->OperatorType() == lexer::TokenType::PUNCTUATOR_EXCLAMATION_MARK;
    checker::Type *operandType = checker->ApplyUnaryOperatorPromotion(argType, true, true, isCondExpr);
    auto unboxedOperandType =
        isCondExpr ? checker->MaybeUnboxConditionalInRelation(argType) : checker->MaybeUnboxInRelation(argType);

    if (argType != nullptr && argType->IsETSBigIntType() && argType->HasTypeFlag(checker::TypeFlag::BIGINT_LITERAL)) {
        switch (expr->OperatorType()) {
            case lexer::TokenType::PUNCTUATOR_MINUS: {
                checker::Type *type = checker->CreateETSBigIntLiteralType(argType->AsETSBigIntType()->GetValue());

                // We do not need this const anymore as we are negating the bigint object in runtime
                type->RemoveTypeFlag(checker::TypeFlag::CONSTANT);
                expr->argument_->SetTsType(type);
                expr->SetTsType(type);
                return expr->TsType();
            }
            default:
                // Handled below
                // NOTE(kkonsw): handle other unary operators for bigint literals
                break;
        }
    }

    if (argType != nullptr && argType->IsETSBigIntType()) {
        switch (expr->OperatorType()) {
            case lexer::TokenType::PUNCTUATOR_MINUS:
            case lexer::TokenType::PUNCTUATOR_PLUS:
            case lexer::TokenType::PUNCTUATOR_TILDE: {
                expr->SetTsType(argType);
                return expr->TsType();
            }
            default:
                break;
        }
    }

    if ((argType != nullptr) && argType->IsETSObjectType() && (unboxedOperandType != nullptr) &&
        unboxedOperandType->IsETSPrimitiveType()) {
        expr->Argument()->AddBoxingUnboxingFlags(checker->GetUnboxingFlag(unboxedOperandType));
    }

    SetTsTypeForUnaryExpression(checker, expr, operandType);

    checker->Context().CheckUnarySmartCastCondition(expr);

    return expr->TsType();
}

checker::Type *ETSAnalyzer::Check(ir::UpdateExpression *expr) const
{
    ETSChecker *checker = GetETSChecker();
    if (expr->TsType() != nullptr) {
        return expr->TsType();
    }

    checker::Type *operandType = expr->argument_->Check(checker);
    if (operandType->IsTypeError()) {
        return checker->InvalidateType(expr);
    }

    if (expr->Argument()->IsIdentifier()) {
        checker->ValidateUnaryOperatorOperand(expr->Argument()->AsIdentifier()->Variable());
    } else if (expr->Argument()->IsTSAsExpression()) {
        if (auto *const asExprVar = expr->Argument()->AsTSAsExpression()->Variable(); asExprVar != nullptr) {
            checker->ValidateUnaryOperatorOperand(asExprVar);
        }
    } else if (expr->Argument()->IsTSNonNullExpression()) {
        if (auto *const nonNullExprVar = expr->Argument()->AsTSNonNullExpression()->Variable();
            nonNullExprVar != nullptr) {
            checker->ValidateUnaryOperatorOperand(nonNullExprVar);
        }
    } else if (expr->Argument()->IsMemberExpression()) {
        varbinder::LocalVariable *propVar = expr->argument_->AsMemberExpression()->PropVar();
        if (propVar != nullptr) {
            checker->ValidateUnaryOperatorOperand(propVar);
        }
    } else {
        ES2PANDA_ASSERT(checker->IsAnyError());
        expr->Argument()->SetTsType(checker->GlobalTypeError());
        return expr->SetTsType(checker->GlobalTypeError());
    }

    if (operandType->IsETSBigIntType()) {
        return expr->SetTsType(operandType);
    }

    auto unboxedType = checker->MaybeUnboxInRelation(operandType);
    if (unboxedType == nullptr || !unboxedType->HasTypeFlag(checker::TypeFlag::ETS_CONVERTIBLE_TO_NUMERIC)) {
        checker->LogError(diagnostic::OPERAND_NOT_NUMERIC, {}, expr->Argument()->Start());
        return expr->SetTsType(checker->GlobalTypeError());
    }

    if (operandType->IsETSObjectType()) {
        expr->Argument()->AddBoxingUnboxingFlags(checker->GetUnboxingFlag(unboxedType) |
                                                 checker->GetBoxingFlag(unboxedType));
    }

    return expr->SetTsType(operandType);
}

// compile methods for LITERAL EXPRESSIONS in alphabetical order
checker::Type *ETSAnalyzer::Check([[maybe_unused]] ir::BigIntLiteral *expr) const
{
    ETSChecker *checker = GetETSChecker();
    expr->SetTsType(checker->CreateETSBigIntLiteralType(expr->Str()));
    return expr->TsType();
}

checker::Type *ETSAnalyzer::Check(ir::BooleanLiteral *expr) const
{
    ETSChecker *checker = GetETSChecker();
    if (expr->TsType() == nullptr) {
        expr->SetTsType(checker->CreateETSBooleanType(expr->Value()));
    }
    return expr->TsType();
}

checker::Type *ETSAnalyzer::Check(ir::CharLiteral *expr) const
{
    ETSChecker *checker = GetETSChecker();
    if (expr->TsType() == nullptr) {
        expr->SetTsType(checker->ProgramAllocator()->New<checker::CharType>(expr->Char()));
    }
    return expr->TsType();
}

checker::Type *ETSAnalyzer::Check(ir::NullLiteral *expr) const
{
    ETSChecker *checker = GetETSChecker();
    if (expr->TsType() == nullptr) {
        expr->SetTsType(checker->GlobalETSNullType());
    }
    return expr->TsType();
}

checker::Type *ETSAnalyzer::Check(ir::NumberLiteral *expr) const
{
    ETSChecker *checker = GetETSChecker();
    if (expr->Number().IsInt()) {
        expr->SetTsType(checker->CreateIntType(expr->Number().GetInt()));
        return expr->TsType();
    }

    if (expr->Number().IsLong()) {
        expr->SetTsType(checker->CreateLongType(expr->Number().GetLong()));
        return expr->TsType();
    }

    if (expr->Number().IsFloat()) {
        expr->SetTsType(checker->CreateFloatType(expr->Number().GetFloat()));
        return expr->TsType();
    }

    expr->SetTsType(checker->CreateDoubleType(expr->Number().GetDouble()));
    return expr->TsType();
}

checker::Type *ETSAnalyzer::Check(ir::StringLiteral *expr) const
{
    ETSChecker *checker = GetETSChecker();
    if (expr->TsType() == nullptr) {
        expr->SetTsType(checker->CreateETSStringLiteralType(expr->Str()));
    }
    return expr->TsType();
}

checker::Type *ETSAnalyzer::Check(ir::ImportDeclaration *st) const
{
    ETSChecker *checker = GetETSChecker();
    checker::Type *type = nullptr;
    for (auto *spec : st->Specifiers()) {
        if (spec->IsImportNamespaceSpecifier()) {
            type = spec->AsImportNamespaceSpecifier()->Check(checker);
        }
    }

    return type;
}

checker::Type *ETSAnalyzer::Check(ir::ImportNamespaceSpecifier *st) const
{
    ETSChecker *checker = GetETSChecker();
    if (st->Local()->Name().Empty()) {
        return ReturnTypeForStatement(st);
    }

    if (st->Local()->AsIdentifier()->TsType() != nullptr) {
        return st->Local()->TsType();
    }

    ir::ETSImportDeclaration *importDecl = nullptr;
    if (st->Parent()->IsETSImportDeclaration()) {
        importDecl = st->Parent()->AsETSImportDeclaration();
    } else if (st->Parent()->IsETSReExportDeclaration()) {
        importDecl = st->Parent()->AsETSReExportDeclaration()->GetETSImportDeclarations();
    } else {
        ES2PANDA_UNREACHABLE();
    }

    if (importDecl->IsPureDynamic()) {
        auto *type = checker->GlobalBuiltinDynamicType(importDecl->Language());
        checker->SetrModuleObjectTsType(st->Local(), type);
        return type;
    }

    return checker->GetImportSpecifierObjectType(importDecl, st->Local()->AsIdentifier());
}

// compile methods for STATEMENTS in alphabetical order
checker::Type *ETSAnalyzer::Check([[maybe_unused]] ir::AssertStatement *st) const
{
    ES2PANDA_UNREACHABLE();
}

checker::Type *ETSAnalyzer::Check(ir::BlockStatement *st) const
{
    ETSChecker *checker = GetETSChecker();
    checker::ScopeContext scopeCtx(checker, st->Scope());

    // Iterator type checking of statements is modified to index type, to allow modifying the statement list during
    // checking without invalidating the iterator
    //---- Don't modify this to iterator, as it may break things during checking
    for (std::size_t idx = 0; idx < st->Statements().size(); ++idx) {
        auto *stmt = st->Statements()[idx];
        stmt->Check(checker);

        //  NOTE! Processing of trailing blocks was moved here so that smart casts could be applied correctly
        if (auto const tb = st->trailingBlocks_.find(stmt); tb != st->trailingBlocks_.end()) {
            auto *const trailingBlock = tb->second;
            trailingBlock->Check(checker);
            st->Statements().emplace(std::next(st->Statements().begin() + idx), trailingBlock);
            ++idx;
        }
    }
    if (UNLIKELY(checker->GetDebugInfoPlugin() != nullptr)) {
        // Compilation in eval-mode might require to create additional statements.
        // In this case, they must be created after iteration through statements ends.
        checker->GetDebugInfoPlugin()->AddPrologueEpilogue(st);
    }

    auto const *const scope = st->Scope();
    if (scope == nullptr) {
        return ReturnTypeForStatement(st);
    }

    //  Remove possible smart casts for variables declared in inner scope:
    if (scope->IsFunctionScope() && st->Parent()->Parent()->Parent()->IsMethodDefinition()) {
        // When exiting method definition, just clear all smart casts
        checker->Context().ClearSmartCasts();
    } else if (!scope->IsGlobalScope()) {
        // otherwise only check inner declarations
        for (auto const *const decl : scope->Decls()) {
            if (decl->IsLetOrConstDecl() && decl->Node() != nullptr && decl->Node()->IsIdentifier()) {
                checker->Context().RemoveSmartCast(decl->Node()->AsIdentifier()->Variable());
            }
        }
    }

    // Note: Guarantee all the const property need to be initialized in initializer block is initialized.
    if (st->IsETSModule() && st->AsETSModule()->Program()->IsPackage() &&
        (checker->Context().Status() & checker::CheckerStatus::IN_EXTERNAL) == 0) {
        CheckAllConstPropertyInitialized(checker, st->AsETSModule());
    }
    return ReturnTypeForStatement(st);
}

checker::Type *ETSAnalyzer::Check(ir::BreakStatement *st) const
{
    ETSChecker *checker = GetETSChecker();

    if (!st->HasTarget()) {
        compiler::SetJumpTargetPhase setJumpTarget;
        setJumpTarget.FindJumpTarget(checker->VarBinder()->GetContext(), st);
    }

    if (st->Target() == nullptr) {
        return checker->GlobalTypeError();
    }

    checker->Context().OnBreakStatement(st);
    return ReturnTypeForStatement(st);
}

checker::Type *ETSAnalyzer::Check(ir::ClassDeclaration *st) const
{
    ETSChecker *checker = GetETSChecker();
    st->Definition()->Check(checker);
    return ReturnTypeForStatement(st);
}

checker::Type *ETSAnalyzer::Check(ir::AnnotationDeclaration *st) const
{
    if (st->Expr()->TsType() != nullptr) {
        return ReturnTypeForStatement(st);
    }
    ETSChecker *checker = GetETSChecker();
    st->Expr()->Check(checker);

    for (auto *anno : st->Annotations()) {
        checker->CheckStandardAnnotation(anno);
        anno->Check(checker);
    }

    ScopeContext scopeCtx(checker, st->Scope());
    for (auto *it : st->Properties()) {
        auto *property = it->AsClassProperty();
        if (checker::Type *propertyType = property->Check(checker); !propertyType->IsTypeError()) {
            checker->CheckAnnotationPropertyType(property);
        }
    }

    auto *annoDecl = st->GetBaseName()->Variable()->Declaration()->Node()->AsAnnotationDeclaration();
    if (annoDecl != st && annoDecl->IsDeclare()) {
        checker->CheckAmbientAnnotation(st, annoDecl);
    }

    return ReturnTypeForStatement(st);
}

checker::Type *ETSAnalyzer::Check(ir::AnnotationUsage *st) const
{
    if (st->Expr()->TsType() != nullptr) {
        return ReturnTypeForStatement(st);
    }
    ETSChecker *checker = GetETSChecker();
    st->Expr()->Check(checker);

    if (st->GetBaseName()->Variable() == nullptr ||
        !st->GetBaseName()->Variable()->Declaration()->Node()->IsAnnotationDeclaration()) {
        checker->LogError(diagnostic::NOT_AN_ANNOTATION, {st->GetBaseName()->Name()}, st->GetBaseName()->Start());
        return ReturnTypeForStatement(st);
    }

    auto *annoDecl = st->GetBaseName()->Variable()->Declaration()->Node()->AsAnnotationDeclaration();
    annoDecl->Check(checker);

    ArenaUnorderedMap<util::StringView, ir::ClassProperty *> fieldMap {checker->ProgramAllocator()->Adapter()};
    for (auto *it : annoDecl->Properties()) {
        auto *field = it->AsClassProperty();
        fieldMap.insert(std::make_pair(field->Id()->Name(), field));
    }

    if (annoDecl->Properties().size() < st->Properties().size()) {
        checker->LogError(diagnostic::ANNOTATION_ARG_COUNT_MISMATCH, {}, st->Start());
        return ReturnTypeForStatement(st);
    }

    if (st->Properties().size() == 1 &&
        st->Properties().at(0)->AsClassProperty()->Id()->Name() == compiler::Signatures::ANNOTATION_KEY_VALUE) {
        checker->CheckSinglePropertyAnnotation(st, annoDecl);
        fieldMap.clear();
    } else {
        checker->CheckMultiplePropertiesAnnotation(st, st->GetBaseName()->Name(), fieldMap);
    }

    checker->ProcessRequiredFields(fieldMap, st, checker);
    return ReturnTypeForStatement(st);
}

checker::Type *ETSAnalyzer::Check(ir::ContinueStatement *st) const
{
    ETSChecker *checker = GetETSChecker();

    if (!st->HasTarget()) {
        compiler::SetJumpTargetPhase setJumpTarget;
        setJumpTarget.FindJumpTarget(checker->VarBinder()->GetContext(), st);
    }

    if (st->Target() == nullptr) {
        return checker->GlobalTypeError();
    }

    checker->AddStatus(CheckerStatus::MEET_CONTINUE);
    return ReturnTypeForStatement(st);
}

checker::Type *ETSAnalyzer::Check(ir::DoWhileStatement *st) const
{
    ETSChecker *checker = GetETSChecker();
    checker::ScopeContext scopeCtx(checker, st->Scope());

    //  NOTE: Smart casts are not processed correctly within the loops now, thus clear them at this point.
    auto [smartCasts, clearFlag] = checker->Context().EnterLoop(*st, std::nullopt);

    checker->CheckTruthinessOfType(st->Test());
    st->Body()->Check(checker);

    checker->Context().ExitLoop(smartCasts, clearFlag, st);
    return ReturnTypeForStatement(st);
}

checker::Type *ETSAnalyzer::Check([[maybe_unused]] ir::EmptyStatement *st) const
{
    return ReturnTypeForStatement(st);
}

checker::Type *ETSAnalyzer::Check(ir::ExpressionStatement *st) const
{
    ETSChecker *checker = GetETSChecker();
    return st->GetExpression()->Check(checker);
}

static bool ValidateAndProcessIteratorType(ETSChecker *checker, Type *elemType, ir::ForOfStatement *const st)
{
    checker::Type *iterType = GetIteratorType(checker, elemType, st->Left());
    if (iterType->IsTypeError()) {
        return false;
    }

    const auto ident = st->Left()->IsVariableDeclaration()
                           ? st->Left()->AsVariableDeclaration()->Declarators().front()->Id()->AsIdentifier()
                           : st->Left()->AsIdentifier();
    auto *const relation = checker->Relation();
    relation->SetFlags(checker::TypeRelationFlag::ASSIGNMENT_CONTEXT);
    relation->SetNode(ident);
    if (auto ctx = checker::AssignmentContext(checker->Relation(), ident, elemType, iterType, ident->Start(),
                                              std::nullopt, TypeRelationFlag::NO_THROW);
        !ctx.IsAssignable()) {
        checker->LogError(diagnostic::ITERATOR_ELEMENT_TYPE_MISMATCH, {elemType, iterType}, st->Start());
        return false;
    }

    relation->SetNode(nullptr);
    relation->SetFlags(checker::TypeRelationFlag::NONE);

    const auto variable = ident->Variable();
    if (variable != nullptr) {
        // Set smart type for variable of 'for-of' statement
        const auto smartType = checker->ResolveSmartType(elemType, variable->TsType());
        checker->Context().SetSmartCast(variable, smartType);
    }

    return true;
}

checker::Type *ETSAnalyzer::Check(ir::ForOfStatement *const st) const
{
    ETSChecker *checker = GetETSChecker();
    checker::ScopeContext scopeCtx(checker, st->Scope());

    //  NOTE: Smart casts are not processed correctly within the loops now, thus clear them at this point.
    auto [smartCasts, clearFlag] = checker->Context().EnterLoop(*st, std::nullopt);

    checker::Type *const exprType = st->Right()->Check(checker);
    if (exprType == nullptr) {
        checker->LogError(diagnostic::FOROF_CANT_INFER_SOURCE, {}, st->Right()->Start());
        return checker->GlobalTypeError();
    }

    checker::Type *elemType = checker->GlobalTypeError();

    if (exprType->IsETSStringType()) {
        elemType = checker->GetGlobalTypesHolder()->GlobalCharType();
    } else if (exprType->IsETSArrayType() || exprType->IsETSResizableArrayType()) {
        elemType = checker->GetElementTypeOfArray(exprType);
    } else if (exprType->IsETSObjectType() || exprType->IsETSUnionType() || exprType->IsETSTypeParameter()) {
        elemType = st->CheckIteratorMethod(checker);
    }

    if (elemType == checker->GlobalTypeError()) {
        checker->LogError(diagnostic::FOROF_SOURCE_NONITERABLE, {}, st->Right()->Start());
        return checker->GlobalTypeError();
    }

    st->Left()->Check(checker);

    if (!ValidateAndProcessIteratorType(checker, elemType, st)) {
        return checker->GlobalTypeError();
    };

    st->Body()->Check(checker);

    checker->Context().ExitLoop(smartCasts, clearFlag, st);
    return ReturnTypeForStatement(st);
}

checker::Type *ETSAnalyzer::Check(ir::ForUpdateStatement *st) const
{
    ETSChecker *checker = GetETSChecker();
    checker::ScopeContext scopeCtx(checker, st->Scope());

    //  NOTE: Smart casts are not processed correctly within the loops now, thus clear them at this point.
    auto [smartCasts, clearFlag] = checker->Context().EnterLoop(*st, std::nullopt);

    if (st->Init() != nullptr) {
        st->Init()->Check(checker);
    }

    if (st->Test() != nullptr) {
        checker->CheckTruthinessOfType(st->Test());
    }

    if (st->Update() != nullptr) {
        st->Update()->Check(checker);
    }

    st->Body()->Check(checker);

    checker->Context().ExitLoop(smartCasts, clearFlag, st);
    return ReturnTypeForStatement(st);
}

checker::Type *ETSAnalyzer::Check(ir::IfStatement *st) const
{
    ETSChecker *const checker = GetETSChecker();

    SmartCastArray smartCasts = checker->Context().EnterTestExpression();
    checker->CheckTruthinessOfType(st->Test());
    SmartCastTypes testedTypes = checker->Context().ExitTestExpression();
    if (testedTypes.has_value()) {
        for (auto [variable, consequentType, _] : *testedTypes) {
            checker->ApplySmartCast(variable, consequentType);
        }
    }

    checker->Context().EnterPath();
    st->Consequent()->Check(checker);
    bool const consequentTerminated = checker->Context().ExitPath();
    SmartCastArray consequentSmartCasts = checker->Context().CloneSmartCasts();

    // Restore smart casts to initial state.
    checker->Context().RestoreSmartCasts(smartCasts);
    //  Apply the alternate smart casts
    if (testedTypes.has_value()) {
        for (auto [variable, _, alternateType] : *testedTypes) {
            checker->ApplySmartCast(variable, alternateType);
        }
    }

    if (st->Alternate() != nullptr) {
        checker->Context().EnterPath();
        st->Alternate()->Check(checker);
        bool const alternateTerminated = checker->Context().ExitPath();
        if (alternateTerminated) {
            if (!consequentTerminated) {
                // Here we need to restore types from consequent if block.
                checker->Context().RestoreSmartCasts(consequentSmartCasts);
            } else {
                // Here we need to restore initial smart types.
                checker->Context().RestoreSmartCasts(smartCasts);
            }
        } else if (!consequentTerminated) {
            // Here we need to combine types from consequent and alternate if blocks.
            checker->Context().CombineSmartCasts(consequentSmartCasts);
        }
    } else {
        if (!consequentTerminated) {
            // Here we need to combine types from consequent if block and initial.
            checker->Context().CombineSmartCasts(consequentSmartCasts);
        }
    }

    return ReturnTypeForStatement(st);
}

checker::Type *ETSAnalyzer::Check(ir::LabelledStatement *st) const
{
    ETSChecker *checker = GetETSChecker();
    st->body_->Check(checker);
    return ReturnTypeForStatement(st);
}

static bool CheckIsValidReturnTypeAnnotation(ir::ReturnStatement *st, ir::ScriptFunction *containingFunc,
                                             ir::TypeNode *returnTypeAnnotation, ETSChecker *checker)
{
    // check valid `this` type as return type
    if (containingFunc->GetPreferredReturnType() != nullptr || !returnTypeAnnotation->IsTSThisType()) {
        return true;
    }

    // only extension function and class method could return `this`;
    bool inValidNormalFuncReturnThisType = st->Argument() == nullptr || !st->Argument()->IsThisExpression();
    bool inValidExtensionFuncReturnThisType =
        !containingFunc->HasReceiver() ||
        (containingFunc->HasReceiver() && (st->Argument() == nullptr || !st->Argument()->IsIdentifier() ||
                                           !st->Argument()->AsIdentifier()->IsReceiver()));
    if (inValidNormalFuncReturnThisType && inValidExtensionFuncReturnThisType) {
        checker->LogError(diagnostic::RETURN_THIS_OUTSIDE_METHOD, {}, st->Start());
        return false;
    }

    return true;
}

bool ETSAnalyzer::CheckInferredFunctionReturnType(ir::ReturnStatement *st, ir::ScriptFunction *containingFunc,
                                                  checker::Type *&funcReturnType, ir::TypeNode *returnTypeAnnotation,
                                                  ETSChecker *checker) const
{
    if (!CheckIsValidReturnTypeAnnotation(st, containingFunc, returnTypeAnnotation, checker)) {
        return false;
    }

    if (containingFunc->ReturnTypeAnnotation() != nullptr) {
        if (containingFunc->IsAsyncFunc()) {
            auto *promiseType = containingFunc->ReturnTypeAnnotation()->GetType(checker);
            if (!promiseType->IsETSObjectType() || promiseType->AsETSObjectType()->TypeArguments().size() != 1) {
                return false;
            }
            funcReturnType = checker->CreateETSAsyncFuncReturnTypeFromPromiseType(promiseType->AsETSObjectType());
        } else {
            funcReturnType = containingFunc->ReturnTypeAnnotation()->GetType(checker);
        }
    } else {
        funcReturnType = containingFunc->GetPreferredReturnType();
    }

    // Case when function's return type is defined explicitly:
    if (st->argument_ == nullptr) {
        if (!funcReturnType->IsETSVoidType() && funcReturnType != checker->GlobalVoidType() &&
            !funcReturnType->IsETSAsyncFuncReturnType()) {
            checker->LogError(diagnostic::RETURN_WITHOUT_VALUE, {}, st->Start());
            return false;
        }
        funcReturnType = checker->GlobalVoidType();
    } else {
        const auto name = containingFunc->Scope()->InternalName().Mutf8();
        if (!CheckArgumentVoidType(funcReturnType, checker, name, st)) {
            return false;
        }

        if (st->argument_->IsObjectExpression()) {
            st->argument_->AsObjectExpression()->SetPreferredType(funcReturnType);
        }
        if (st->argument_->IsMemberExpression()) {
            checker->SetArrayPreferredTypeForNestedMemberExpressions(st->argument_->AsMemberExpression(),
                                                                     funcReturnType);
        }

        if (st->argument_->IsArrayExpression()) {
            st->argument_->AsArrayExpression()->SetPreferredType(funcReturnType);
        }

        if (st->argument_->IsETSNewArrayInstanceExpression()) {
            st->argument_->AsETSNewArrayInstanceExpression()->SetPreferredType(funcReturnType);
        }

        if (st->argument_->IsETSNewMultiDimArrayInstanceExpression()) {
            st->argument_->AsETSNewMultiDimArrayInstanceExpression()->SetPreferredType(funcReturnType);
        }

        checker::Type *argumentType = st->argument_->Check(checker);
        return CheckReturnType(checker, funcReturnType, argumentType, st->argument_, containingFunc);
    }
    return true;
}

checker::Type *ETSAnalyzer::GetFunctionReturnType(ir::ReturnStatement *st, ir::ScriptFunction *containingFunc) const
{
    ES2PANDA_ASSERT(containingFunc->ReturnTypeAnnotation() != nullptr ||
                    containingFunc->Signature()->ReturnType() != nullptr ||
                    containingFunc->GetPreferredReturnType() != nullptr);

    ETSChecker *checker = GetETSChecker();
    checker::Type *funcReturnType = nullptr;

    if (auto *const returnTypeAnnotation = containingFunc->ReturnTypeAnnotation();
        returnTypeAnnotation != nullptr || containingFunc->GetPreferredReturnType() != nullptr) {
        if (!CheckInferredFunctionReturnType(st, containingFunc, funcReturnType, returnTypeAnnotation, checker)) {
            return checker->GlobalTypeError();
        }
    } else {
        //  Case when function's return type should be inferred from return statement(s):
        if (containingFunc->Signature()->HasSignatureFlag(checker::SignatureFlags::NEED_RETURN_TYPE)) {
            InferReturnType(checker, containingFunc, funcReturnType,
                            st->argument_);  // This removes the NEED_RETURN_TYPE flag, so only the first return
                                             // statement going to land here...
        } else {
            //  All subsequent return statements:
            ProcessReturnStatements(checker, containingFunc, funcReturnType, st,
                                    st->argument_);  // and the remaining return statements will get processed here.
        }
    }

    if ((st->argument_ != nullptr) && st->argument_->IsArrayExpression() && funcReturnType->IsArrayType()) {
        checker->ModifyPreferredType(st->argument_->AsArrayExpression(), funcReturnType);
        st->argument_->Check(checker);
    }

    return funcReturnType;
}

checker::Type *ETSAnalyzer::Check(ir::ReturnStatement *st) const
{
    ETSChecker *checker = GetETSChecker();

    ir::AstNode *ancestor = util::Helpers::FindAncestorGivenByType(st, ir::AstNodeType::SCRIPT_FUNCTION);
    ES2PANDA_ASSERT(ancestor && ancestor->IsScriptFunction());

    auto *containingFunc = ancestor->AsScriptFunction();
    containingFunc->AddFlag(ir::ScriptFunctionFlags::HAS_RETURN);

    if (containingFunc->Signature() == nullptr) {
        ES2PANDA_ASSERT(checker->IsAnyError());
        return ReturnTypeForStatement(st);
    }

    checker->AddStatus(CheckerStatus::MEET_RETURN);

    if (containingFunc->IsConstructor()) {
        if (st->argument_ != nullptr) {
            checker->LogError(diagnostic::NON_VOID_RETURN_IN_CONSTRUCTOR, {}, st->Start());
            return checker->GlobalTypeError();
        }
        return ReturnTypeForStatement(st);
    }

    st->returnType_ = GetFunctionReturnType(st, containingFunc);

    if (containingFunc->ReturnTypeAnnotation() == nullptr) {
        containingFunc->AddReturnStatement(st);
    }

    return ReturnTypeForStatement(st);
}

checker::Type *ETSAnalyzer::Check(ir::SwitchStatement *st) const
{
    ETSChecker *checker = GetETSChecker();
    checker::ScopeContext scopeCtx(checker, st->Scope());
    checker::SavedTypeRelationFlagsContext savedTypeRelationFlagCtx(checker->Relation(),
                                                                    checker::TypeRelationFlag::NONE);

    auto *comparedExprType = checker->CheckSwitchDiscriminant(st->Discriminant());
    auto unboxedDiscType = (st->Discriminant()->GetBoxingUnboxingFlags() & ir::BoxingUnboxingFlags::UNBOXING_FLAG) != 0U
                               ? checker->MaybeUnboxInRelation(comparedExprType)
                               : comparedExprType;

    SmartCastArray smartCasts = checker->Context().CloneSmartCasts();
    bool hasDefaultCase = false;

    for (auto &it : st->Cases()) {
        checker->Context().EnterPath();
        it->CheckAndTestCase(checker, comparedExprType, unboxedDiscType, st->Discriminant(), hasDefaultCase);
        bool const caseTerminated = checker->Context().ExitPath();

        if (it != st->Cases().back()) {
            if (!caseTerminated) {
                checker->Context().CombineSmartCasts(smartCasts);
            } else {
                checker->Context().RestoreSmartCasts(smartCasts);
            }
        } else {
            if (!caseTerminated) {
                //  if the recent switch case isn't terminated in any way, copy actual smart casts to the array of
                //  smart casts for the other case blocks so that it can be processed in unified way
                checker->Context().AddBreakSmartCasts(st, checker->Context().CloneSmartCasts());
            }
            checker->Context().ClearSmartCasts();
        }
    }

    // If default case is absent initial smart casts should be also applied here
    if (!hasDefaultCase) {
        checker->Context().AddBreakSmartCasts(st, std::move(smartCasts));
    }

    // Combine smart casts from all [non-terminated] case blocks with 'break'
    checker->Context().CombineBreakSmartCasts(st);

    checker->CheckForSameSwitchCases(st->Cases());
    return ReturnTypeForStatement(st);
}

checker::Type *ETSAnalyzer::Check(ir::ThrowStatement *st) const
{
    ETSChecker *checker = GetETSChecker();
    const auto *arg = st->argument_;
    checker::Type *argType = st->argument_->Check(checker);

    bool isRethrow = false;
    if (arg->IsIdentifier() && !catchParamStack_.empty()) {
        const varbinder::Variable *sym = arg->AsIdentifier()->Variable();
        ES2PANDA_ASSERT(sym != nullptr);
        if (!catchParamStack_.empty() && sym == catchParamStack_.back()) {
            isRethrow = true;
        }
    }
    if (!isRethrow && !argType->IsTypeError()) {
        checker->CheckExceptionOrErrorType(argType, st->Start());
    }

    checker->AddStatus(CheckerStatus::MEET_THROW);
    return ReturnTypeForStatement(st);
}

checker::Type *ETSAnalyzer::Check(ir::TryStatement *st) const
{
    ETSChecker *checker = GetETSChecker();
    std::vector<checker::ETSObjectType *> exceptions {};

    std::vector<SmartCastArray> casts {};
    auto smartCasts = checker->Context().CheckTryBlock(*st->Block());
    st->Block()->Check(checker);

    bool defaultCatchFound = false;
    for (auto *catchClause : st->CatchClauses()) {
        if (defaultCatchFound) {
            checker->LogError(diagnostic::CATCH_DEFAULT_NOT_LAST, {}, catchClause->Start());
            return checker->GlobalTypeError();
        }

        checker->Context().RestoreSmartCasts(smartCasts);

        if (auto const exceptionType = catchClause->Check(checker); !exceptionType->IsTypeError()) {
            auto *clauseType = exceptionType->AsETSObjectType();
            checker->CheckExceptionClauseType(exceptions, catchClause, clauseType);
            exceptions.emplace_back(clauseType);
        }

        defaultCatchFound = catchClause->IsDefaultCatchClause();

        casts.emplace_back(checker->Context().CloneSmartCasts());
    }

    checker->Context().RestoreSmartCasts(smartCasts);
    if (!casts.empty()) {
        for (auto const &cast : casts) {
            checker->Context().CombineSmartCasts(cast);
        }
    }

    if (st->HasFinalizer()) {
        st->FinallyBlock()->Check(checker);
    }

    return ReturnTypeForStatement(st);
}

checker::Type *ETSAnalyzer::Check(ir::VariableDeclarator *st) const
{
    if (st->TsType() != nullptr) {
        return st->TsType();
    }

    ETSChecker *checker = GetETSChecker();
    ES2PANDA_ASSERT(st->Id()->IsIdentifier());
    auto *const ident = st->Id()->AsIdentifier();
    ir::ModifierFlags flags = ir::ModifierFlags::NONE;

    if (ident->Parent()->Parent()->AsVariableDeclaration()->Kind() ==
        ir::VariableDeclaration::VariableDeclarationKind::CONST) {
        flags |= ir::ModifierFlags::CONST;
    }

    if (ident->IsOptionalDeclaration()) {
        flags |= ir::ModifierFlags::OPTIONAL;
    }

    // Processing possible parser errors
    if (ident->Variable() == nullptr) {
        ident->Check(checker);
    }
    auto *const variableType = checker->CheckVariableDeclaration(ident, ident->TypeAnnotation(), st->Init(), flags);

    //  Now try to define the actual type of Identifier so that smart cast can be used in further checker processing
    //  NOTE: T_S and K_o_t_l_i_n don't act in such way, but we can try - why not? :)
    auto *smartType = variableType;
    if (auto *const initType = st->Init() != nullptr ? st->Init()->TsType() : nullptr; initType != nullptr) {
        smartType = checker->ResolveSmartType(initType, variableType);
        //  Set smart type for identifier if it differs from annotated type
        //  Top-level and captured variables are not processed here!
        if (!checker->Relation()->IsIdenticalTo(variableType, smartType)) {
            ident->SetTsType(smartType);
            checker->Context().SetSmartCast(ident->Variable(), smartType);
        }
    }

    return st->SetTsType(smartType);
}

checker::Type *ETSAnalyzer::Check(ir::VariableDeclaration *st) const
{
    ETSChecker *checker = GetETSChecker();

    checker->CheckAnnotations(st->Annotations());

    for (auto *it : st->Declarators()) {
        it->Check(checker);
    }

    return ReturnTypeForStatement(st);
}

checker::Type *ETSAnalyzer::Check(ir::WhileStatement *st) const
{
    ETSChecker *checker = GetETSChecker();
    checker::ScopeContext scopeCtx(checker, st->Scope());

    // Invalidate smart cast for variables in the test condition, that will be reassigned in the loop body
    const auto reassignedVars = checker->Context().GetReassignedVariablesInNode(st->Body());
    for (const auto &[var, _] : reassignedVars) {
        checker->Context().RemoveSmartCast(var);
    }

    SmartCastArray savedSmartCasts = checker->Context().EnterTestExpression();
    checker->CheckTruthinessOfType(st->Test());
    SmartCastTypes testedTypes = checker->Context().ExitTestExpression();
    if (testedTypes.has_value()) {
        for (auto [variable, consequentType, _] : *testedTypes) {
            checker->ApplySmartCast(variable, consequentType);
        }
    }

    auto [smartCasts, clearFlag] = checker->Context().EnterLoop(*st, testedTypes);
    st->Body()->Check(checker);
    checker->Context().ExitLoop(savedSmartCasts, clearFlag, st);
    return ReturnTypeForStatement(st);
}

checker::Type *ETSAnalyzer::Check(ir::TSArrayType *node) const
{
    ETSChecker *checker = GetETSChecker();
    checker->CheckAnnotations(node->Annotations());
    node->elementType_->Check(checker);
    node->SetTsType(node->GetType(checker));

    const auto *arrayType = node->TsType()->AsETSArrayType();
    checker->CreateBuiltinArraySignature(arrayType, arrayType->Rank());
    return node->TsType();
}

checker::Type *ETSAnalyzer::Check(ir::TSAsExpression *expr) const
{
    ETSChecker *checker = GetETSChecker();

    if (expr->TsType() != nullptr) {
        return expr->TsType();
    }

    checker->CheckAnnotations(expr->TypeAnnotation()->Annotations());
    auto *const targetType = expr->TypeAnnotation()->AsTypeNode()->GetType(checker);
    if (targetType->IsTypeError()) {
        return checker->InvalidateType(expr);
    }

    ETSChecker::SetPreferredTypeIfPossible(expr->Expr(), targetType);

    auto const sourceType = expr->Expr()->Check(checker);
    if (sourceType->IsTypeError()) {
        return checker->InvalidateType(expr);
    }

    // NOTE(vpukhov): #20510 lowering
    if (targetType->IsETSPrimitiveType() && sourceType->IsETSReferenceType()) {
        auto *const boxedTargetType = checker->MaybeBoxInRelation(targetType);
        if (!checker->Relation()->IsIdenticalTo(sourceType, boxedTargetType)) {
            expr->Expr()->AddAstNodeFlags(ir::AstNodeFlags::CHECKCAST);
        }
    }

    if (sourceType->DefinitelyETSNullish() && !targetType->PossiblyETSNullish()) {
        return checker->TypeError(expr, diagnostic::NULLISH_CAST_TO_NONNULLISH, expr->Start());
    }

    const checker::CastingContext ctx(
        checker->Relation(), diagnostic::INVALID_CAST, {sourceType, targetType},
        checker::CastingContext::ConstructorData {expr->Expr(), sourceType, targetType, expr->Expr()->Start()});

    if (sourceType->IsETSDynamicType() && targetType->IsLambdaObject()) {
        // NOTE: itrubachev. change targetType to created lambdaobject type.
        // Now targetType is not changed, only construct signature is added to it
        checker->BuildLambdaObjectClass(targetType->AsETSObjectType(),
                                        expr->TypeAnnotation()->AsETSFunctionType()->ReturnType());
    }
    expr->isUncheckedCast_ = ctx.UncheckedCast();

    // Make sure the array type symbol gets created for the assembler to be able to emit checkcast.
    // Because it might not exist, if this particular array type was never created explicitly.
    if (!expr->isUncheckedCast_ && targetType->IsETSArrayType()) {
        const auto *const targetArrayType = targetType->AsETSArrayType();
        checker->CreateBuiltinArraySignature(targetArrayType, targetArrayType->Rank());
    }

    if (targetType == checker->GetGlobalTypesHolder()->GlobalETSNeverType()) {
        return checker->TypeError(expr, diagnostic::CAST_TO_NEVER, expr->Start());
    }

    checker->ComputeApparentType(targetType);
    expr->SetTsType(targetType);
    return expr->TsType();
}

checker::Type *ETSAnalyzer::Check(ir::TSEnumDeclaration *st) const
{
    // Some invalid TSEnumDeclaration will not be transformed to class.
    return ReturnTypeForStatement(st);
}

checker::Type *ETSAnalyzer::Check(ir::TSInterfaceDeclaration *st) const
{
    if (st->TsType() != nullptr) {
        return st->TsType();
    }

    ETSChecker *checker = GetETSChecker();
    auto *stmtType = checker->BuildBasicInterfaceProperties(st);
    ES2PANDA_ASSERT(stmtType != nullptr);

    if (stmtType->IsTypeError()) {
        return st->SetTsType(stmtType);
    }

    auto *interfaceType = stmtType->AsETSObjectType();
    checker->CheckInterfaceAnnotations(st);

    interfaceType->SetSuperType(checker->GlobalETSObjectType());
    checker->CheckInvokeMethodsLegitimacy(interfaceType);

    st->SetTsType(interfaceType);

    checker::ScopeContext scopeCtx(checker, st->Scope());
    auto savedContext = checker::SavedCheckerContext(checker, checker::CheckerStatus::IN_INTERFACE, interfaceType);

    for (auto *it : st->Body()->Body()) {
        it->Check(checker);
    }
    return st->TsType();
}

checker::Type *ETSAnalyzer::Check(ir::TSNonNullExpression *expr) const
{
    if (expr->TsType() != nullptr) {
        return expr->TsType();
    }
    ETSChecker *checker = GetETSChecker();
    auto exprType = expr->expr_->Check(checker);
    //  If the actual [smart] type is definitely 'null' or 'undefined' then probably CTE should be thrown.
    //  Anyway we'll definitely obtain NullPointerError at runtime.
    if (exprType->DefinitelyETSNullish()) {
<<<<<<< HEAD
        checker->ReportWarning(
            {"Bad operand type, the operand of the non-nullish expression is 'null' or 'undefined'."},
            expr->Expr()->Start());
=======
        checker->LogDiagnostic(diagnostic::NULLISH_OPERAND, expr->Expr()->Start());
>>>>>>> 58c46612

        if (expr->expr_->IsIdentifier()) {
            ES2PANDA_ASSERT(expr->expr_->AsIdentifier()->Variable() != nullptr);
            auto originalType = expr->expr_->AsIdentifier()->Variable()->TsType();
            if (originalType != nullptr) {
                expr->SetTsType(checker->GetNonNullishType(originalType));
            }
        }
    }

    if (expr->TsType() == nullptr) {
        expr->SetTsType(checker->GetNonNullishType(exprType));
    }
    expr->SetOriginalType(expr->TsType());
    return expr->TsType();
}

checker::Type *ETSAnalyzer::Check(ir::TSQualifiedName *expr) const
{
    ETSChecker *checker = GetETSChecker();
    checker::Type *baseType = expr->Left()->Check(checker);
    if (baseType->IsETSObjectType()) {
        // clang-format off
        auto searchName = expr->Right()->Name();
        // clang-format on
        // NOTE (oeotvos) This should be done differently in the follow-up patch.
        if (searchName.Empty()) {
            searchName = expr->Right()->Name();
        }
        varbinder::Variable *prop =
            baseType->AsETSObjectType()->GetProperty(searchName, checker::PropertySearchFlags::SEARCH_DECL);
        // NOTE(dslynko): in debugger evaluation mode must lazily generate module's properties here.
        if (prop == nullptr) {
            checker->LogError(diagnostic::NONEXISTENT_TYPE, {expr->Right()->Name()}, expr->Right()->Start());
            return checker->GlobalTypeError();
        }

        checker->ValidateNamespaceProperty(prop, baseType->AsETSObjectType(), expr->Right());
        expr->Right()->SetVariable(prop);
        return checker->GetTypeOfVariable(prop);
    }

    checker->LogError(diagnostic::NONEXISTENT_TYPE, {expr->Right()->Name()}, expr->Right()->Start());
    return checker->GlobalTypeError();
}

checker::Type *ETSAnalyzer::Check(ir::TSTypeAliasDeclaration *st) const
{
    ETSChecker *checker = GetETSChecker();

    checker->CheckAnnotations(st->Annotations());

    if (st->TypeParams() == nullptr) {
        const checker::SavedTypeRelationFlagsContext savedFlagsCtx(
            checker->Relation(), checker::TypeRelationFlag::NO_THROW_GENERIC_TYPEALIAS);

        if (st->TypeAnnotation()->TsType() == nullptr) {
            st->TypeAnnotation()->Check(checker);
        }

        return ReturnTypeForStatement(st);
    }

    if (st->TypeParameterTypes().empty()) {
        auto [typeParamTypes, ok] = checker->CreateUnconstrainedTypeParameters(st->TypeParams());
        st->SetTypeParameterTypes(std::move(typeParamTypes));
        if (ok) {
            checker->AssignTypeParameterConstraints(st->TypeParams());
        }
    }

    const checker::SavedTypeRelationFlagsContext savedFlagsCtx(checker->Relation(),
                                                               checker::TypeRelationFlag::NO_THROW_GENERIC_TYPEALIAS);

    if (st->TypeAnnotation()->TsType() == nullptr) {
        st->TypeAnnotation()->Check(checker);
    }

    return ReturnTypeForStatement(st);
}

checker::Type *ETSAnalyzer::ReturnTypeForStatement([[maybe_unused]] const ir::Statement *const st) const
{
    ES2PANDA_ASSERT(st->IsStatement());
    return nullptr;
}

}  // namespace ark::es2panda::checker<|MERGE_RESOLUTION|>--- conflicted
+++ resolved
@@ -330,12 +330,7 @@
         return checker->InvalidateType(expr);
     }
 
-<<<<<<< HEAD
-    checker::Type *const elementType =
-        exprType->IsETSArrayType() ? exprType->AsETSArrayType()->ElementType() : exprType;
-=======
     checker::Type *const elementType = exprType->IsETSTupleType() ? exprType : checker->GetElementTypeOfArray(exprType);
->>>>>>> 58c46612
     return expr->SetTsType(elementType);
 }
 
@@ -735,11 +730,7 @@
         if (element->IsArrayExpression() || element->IsObjectExpression()) {
             auto *const targetPreferredType = exprPreferredType->IsETSTupleType()
                                                   ? exprPreferredType->AsETSTupleType()->GetTypeAtIndex(idx)
-<<<<<<< HEAD
-                                                  : exprPreferredType->AsETSArrayType()->ElementType();
-=======
                                                   : checker->GetElementTypeOfArray(exprPreferredType);
->>>>>>> 58c46612
             ETSChecker::SetPreferredTypeIfPossible(element, targetPreferredType);
         }
 
@@ -749,8 +740,6 @@
     return elementTypes;
 }
 
-<<<<<<< HEAD
-=======
 static Type *GetArrayElementType(ETSChecker *checker, Type *preferredType)
 {
     if (preferredType->IsETSArrayType()) {
@@ -760,7 +749,6 @@
     return preferredType->AsETSResizableArrayType()->ElementType();
 }
 
->>>>>>> 58c46612
 static bool CheckElement(ETSChecker *checker, Type *const preferredType,
                          ArenaVector<std::pair<Type *, ir::Expression *>> arrayExprElementTypes, std::size_t idx)
 {
@@ -798,11 +786,7 @@
 
         targetType = compareType;
     } else {
-<<<<<<< HEAD
-        targetType = preferredType->AsETSArrayType()->ElementType();
-=======
         targetType = GetArrayElementType(checker, preferredType);
->>>>>>> 58c46612
     }
 
     auto ctx = AssignmentContext(checker->Relation(), currentElement, elementType, targetType, currentElement->Start(),
@@ -811,52 +795,6 @@
         checker->LogError(diagnostic::ARRAY_ELEMENT_INIT_TYPE_INCOMPAT, {idx, elementType, targetType},
                           currentElement->Start());
         return false;
-<<<<<<< HEAD
-    }
-
-    return true;
-}
-
-static ETSArrayType *InferPreferredTypeFromElements(ETSChecker *checker, ir::ArrayExpression *arrayExpr)
-{
-    ArenaVector<Type *> arrayExpressionElementTypes(checker->Allocator()->Adapter());
-    for (auto *const element : arrayExpr->Elements()) {
-        auto *elementType = *element->Check(checker);
-        if (element->IsSpreadElement() && elementType->IsETSTupleType()) {
-            for (auto *typeFromTuple : elementType->AsETSTupleType()->GetTupleTypesList()) {
-                arrayExpressionElementTypes.emplace_back(typeFromTuple);
-            }
-
-            continue;
-        }
-
-        if (element->IsSpreadElement() && elementType->IsETSArrayType()) {
-            elementType = elementType->AsETSArrayType()->ElementType();
-        }
-
-        arrayExpressionElementTypes.emplace_back(elementType);
-    }
-
-    // NOTE (smartin): fix union type normalization. Currently for primitive types like a 'char | char' type, it will be
-    // normalized to 'Char'. However it shouldn't be boxed, and be kept as 'char'. For a quick fix, if all types are
-    // primitive, then after making the union type, explicitly unbox it.
-    if (std::all_of(arrayExpressionElementTypes.begin(), arrayExpressionElementTypes.end(),
-                    [](Type *const typeOfElement) { return typeOfElement->IsETSPrimitiveType(); })) {
-        return checker->CreateETSArrayType(checker->GetNonConstantType(
-            checker->MaybeUnboxType(checker->CreateETSUnionType(std::move(arrayExpressionElementTypes)))));
-    }
-
-    // NOTE (smartin): optimize element access on constant array expressions (note is here, because the constant value
-    // will be present on the type)
-    return checker->CreateETSArrayType(
-        checker->GetNonConstantType(checker->CreateETSUnionType(std::move(arrayExpressionElementTypes))));
-}
-
-static bool CheckArrayExpressionElements(ETSChecker *checker, ir::ArrayExpression *arrayExpr)
-{
-    const ArenaVector<std::pair<Type *, ir::Expression *>> arrayExprElementTypes = GetElementTypes(checker, arrayExpr);
-
-=======
     }
 
     return true;
@@ -901,7 +839,6 @@
 {
     const ArenaVector<std::pair<Type *, ir::Expression *>> arrayExprElementTypes = GetElementTypes(checker, arrayExpr);
 
->>>>>>> 58c46612
     bool allElementsAssignable = !std::any_of(arrayExprElementTypes.begin(), arrayExprElementTypes.end(),
                                               [](auto &pair) { return pair.first->IsTypeError(); });
 
@@ -965,12 +902,8 @@
             expr->SetPreferredType(InferPreferredTypeFromElements(checker, expr));
         }
 
-<<<<<<< HEAD
-        if (!CheckArrayExpressionElements(checker, expr)) {
-=======
         if (!ValidArrayExprSizeForTupleSize(checker, expr->GetPreferredType(), expr) ||
             !CheckArrayExpressionElements(checker, expr)) {
->>>>>>> 58c46612
             return checker->InvalidateType(expr);
         }
     }
@@ -980,20 +913,11 @@
     }
 
     expr->SetTsType(expr->GetPreferredType());
-<<<<<<< HEAD
-
-    if (!expr->TsType()->IsETSTupleType()) {
-=======
     if (!expr->GetPreferredType()->IsETSResizableArrayType() && !expr->TsType()->IsETSTupleType()) {
->>>>>>> 58c46612
         ES2PANDA_ASSERT(expr->TsType()->IsETSArrayType());
         const auto *const arrayType = expr->TsType()->AsETSArrayType();
         checker->CreateBuiltinArraySignature(arrayType, arrayType->Rank());
     }
-<<<<<<< HEAD
-
-=======
->>>>>>> 58c46612
     return expr->TsType();
 }
 
@@ -1288,11 +1212,7 @@
     }
 
     checker::Type *argType = checker->GetApparentType(expr->argument_->Check(checker));
-<<<<<<< HEAD
-    ArenaVector<Type *> awaitedTypes(checker->Allocator()->Adapter());
-=======
     ArenaVector<Type *> awaitedTypes(checker->ProgramAllocator()->Adapter());
->>>>>>> 58c46612
 
     if (argType->IsETSUnionType()) {
         for (Type *type : argType->AsETSUnionType()->ConstituentTypes()) {
@@ -2345,12 +2265,8 @@
         return expr->TsType();
     }
 
-<<<<<<< HEAD
-    if (!ValidatePreferredType(checker, expr)) {
-=======
     if (expr->PreferredType() == nullptr) {
         checker->LogError(diagnostic::CLASS_COMPOSITE_UNKNOWN_TYPE, {}, expr->Start());
->>>>>>> 58c46612
         expr->SetTsType(checker->GlobalTypeError());
         return expr->TsType();
     }
@@ -2365,43 +2281,11 @@
         return CheckDynamic(expr);
     }
 
-<<<<<<< HEAD
-    checker::ETSObjectType *objType = expr->PreferredType()->AsETSObjectType();
-    if (objType->HasObjectFlag(checker::ETSObjectFlags::INTERFACE)) {
-        // Object literal of interface tpye
-        // Further interfaceObjectLiteralLowering phase will resolve interface type
-        // and create corresponding anonymous class and class type
-        // Here we just set the type to pass the checker
-        CheckObjectExprProps(expr, checker::PropertySearchFlags::SEARCH_INSTANCE_METHOD |
-                                       checker::PropertySearchFlags::SEARCH_IN_INTERFACES);
-        expr->SetTsType(objType);
-        return objType;
-    }
-
-    if (expr->PreferredType()->ToAssemblerName().str() == "escompat.Record" ||
-        expr->PreferredType()->ToAssemblerName().str() == "escompat.Map") {
-        // 7.6.3 Object Literal of Record Type
-        // Record is an alias to Map
-        // Here we just set the type to pass the checker
-        // See Record Lowering for details
-        expr->SetTsType(objType);
-        SetTypeforRecordProperties(expr, objType, checker);
-        return objType;
-    }
-
-    bool haveEmptyConstructor = false;
-    for (checker::Signature *sig : objType->ConstructSignatures()) {
-        if (sig->Params().empty()) {
-            haveEmptyConstructor = true;
-            checker->ValidateSignatureAccessibility(objType, sig, expr->Start());
-            break;
-=======
     checker::ETSObjectType *objType = ResolveObjectTypeFromPreferredType(checker, expr);
 
     if (objType == nullptr) {
         if (!expr->PreferredType()->IsETSUnionType()) {
             checker->LogError(diagnostic::CLASS_COMPOSITE_INVALID_TARGET, {expr->PreferredType()}, expr->Start());
->>>>>>> 58c46612
         }
         expr->SetTsType(checker->GlobalTypeError());
         return expr->TsType();
@@ -2410,17 +2294,12 @@
     if (objType->HasObjectFlag(checker::ETSObjectFlags::INTERFACE)) {
         return HandleInterfaceType(checker, expr, objType);
     }
-<<<<<<< HEAD
-    if (!haveEmptyConstructor) {
-        return checker->TypeError(expr, diagnostic::NO_PARAMLESS_CTOR, {objType->Name()}, expr->Start());
-=======
 
     checker::ETSObjectType *originalBaseObjType = objType->GetOriginalBaseType();
     checker::GlobalTypesHolder *globalTypes = checker->GetGlobalTypesHolder();
     if (checker->IsTypeIdenticalTo(originalBaseObjType, globalTypes->GlobalMapBuiltinType()) ||
         checker->IsTypeIdenticalTo(originalBaseObjType, globalTypes->GlobalRecordBuiltinType())) {
         return HandleRecordOrMapType(checker, expr, objType);
->>>>>>> 58c46612
     }
 
     // If we reach here, objType is a class. It must have a parameterless constructor
@@ -3703,13 +3582,7 @@
     //  If the actual [smart] type is definitely 'null' or 'undefined' then probably CTE should be thrown.
     //  Anyway we'll definitely obtain NullPointerError at runtime.
     if (exprType->DefinitelyETSNullish()) {
-<<<<<<< HEAD
-        checker->ReportWarning(
-            {"Bad operand type, the operand of the non-nullish expression is 'null' or 'undefined'."},
-            expr->Expr()->Start());
-=======
         checker->LogDiagnostic(diagnostic::NULLISH_OPERAND, expr->Expr()->Start());
->>>>>>> 58c46612
 
         if (expr->expr_->IsIdentifier()) {
             ES2PANDA_ASSERT(expr->expr_->AsIdentifier()->Variable() != nullptr);
