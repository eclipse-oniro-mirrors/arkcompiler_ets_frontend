# Copyright (c) 2021-2025 Huawei Device Co., Ltd.
# Licensed under the Apache License, Version 2.0 (the "License");
# you may not use this file except in compliance with the License.
# You may obtain a copy of the License at
#
# http://www.apache.org/licenses/LICENSE-2.0
#
# Unless required by applicable law or agreed to in writing, software
# distributed under the License is distributed on an "AS IS" BASIS,
# WITHOUT WARRANTIES OR CONDITIONS OF ANY KIND, either express or implied.
# See the License for the specific language governing permissions and
# limitations under the License.

if ((defined(ark_standalone_build) && ark_standalone_build) ||
    (defined(ark_static_standalone_build) && ark_static_standalone_build)) {
  import("//arkcompiler/runtime_core/static_core/ark_config.gni")
} else {
  import(
      "//build/config/components/runtime_core/static_core/ark_common_config.gni")
}

if (ark_standalone_build) {
  import("$build_root/ark.gni")
} else {
  import("//build/ohos.gni")
}

ohos_executable("ets2panda") {
  sources = [ "main.cpp" ]

  include_dirs = [
    "$target_gen_dir",
    "$target_gen_dir/include",
  ]
  if ((defined(ark_standalone_build) && ark_standalone_build) ||
      (defined(ark_static_standalone_build) && ark_static_standalone_build)) {
    configs = [ "$ark_root:ark_config" ]
  } else {
    configs = [
      "//build/config/components/runtime_core/static_core:ark_common_config",
    ]
  }
<<<<<<< HEAD
  
=======

>>>>>>> 6d813986
  if (ark_standalone_build || ark_static_standalone_build) {
    configs += [
      "$ark_root/assembler:arkassembler_public_config",
      "$ark_root/libpandafile:arkfile_public_config",
      "$ark_root/libpandabase:arkbase_public_config",
      "$ark_root/bytecode_optimizer:bytecodeopt_public_config",
      "$ark_root/runtime:arkruntime_public_config",
      "$ark_root/compiler:arkcompiler_public_config",
    ]
  }

  configs += [
<<<<<<< HEAD
    "$ark_es2panda_root:libes2panda_public_config",
=======
    "$ark_es2panda_root:libes2panda_public_config"
>>>>>>> 6d813986
  ]

  deps = [
    "$ark_es2panda_root:libes2panda_frontend_static",
    "$ark_es2panda_root:libes2panda_public_frontend_static",
  ]

  if (ark_standalone_build) {
    deps += [
      "$ark_root/bytecode_optimizer:libarktsbytecodeopt_package",
      "$ark_root/libpandabase:libarktsbase_package",
      "$ark_root/libpandafile:libarktsfile_package",
    ]
  }

  external_deps = [
    "runtime_core:libarktsassembler_package",
    "runtime_core:libarktsbase_package",
    "runtime_core:libarktsbytecodeopt_package",
    "runtime_core:libarktscompiler_package",
    "runtime_core:libarktsfile_package",
    "runtime_core:libarktsabc2program_package",
    sdk_libc_secshared_dep,
  ]

  if (!(ark_standalone_build || ark_static_standalone_build)) {
    external_deps += [
      "runtime_core:assembler_headers",
      "runtime_core:bytecode_optimizer_headers",
      "runtime_core:libpandabase_headers",
      "runtime_core:libpandafile_headers",
      "runtime_core:runtime_gen_headers",
      "runtime_core:runtime_headers",
      "runtime_core:compiler_headers",
      "runtime_core:verification_headers",
    ]
<<<<<<< HEAD
=======
  }

  if (defined(ohos_indep_compiler_enable) && ohos_indep_compiler_enable) {
    external_deps += [ "icu:shared_icuuc" ]
>>>>>>> 6d813986
  }

  libs = platform_libs
  ldflags = platform_ldflags
  if (is_linux) {
    libs += [ "stdc++fs" ]
  }

  output_name = "es2panda"
  install_enable = true
  part_name = "ets_frontend"
  subsystem_name = "arkcompiler"
}<|MERGE_RESOLUTION|>--- conflicted
+++ resolved
@@ -40,11 +40,7 @@
       "//build/config/components/runtime_core/static_core:ark_common_config",
     ]
   }
-<<<<<<< HEAD
-  
-=======
 
->>>>>>> 6d813986
   if (ark_standalone_build || ark_static_standalone_build) {
     configs += [
       "$ark_root/assembler:arkassembler_public_config",
@@ -57,11 +53,7 @@
   }
 
   configs += [
-<<<<<<< HEAD
-    "$ark_es2panda_root:libes2panda_public_config",
-=======
     "$ark_es2panda_root:libes2panda_public_config"
->>>>>>> 6d813986
   ]
 
   deps = [
@@ -98,13 +90,10 @@
       "runtime_core:compiler_headers",
       "runtime_core:verification_headers",
     ]
-<<<<<<< HEAD
-=======
   }
 
   if (defined(ohos_indep_compiler_enable) && ohos_indep_compiler_enable) {
     external_deps += [ "icu:shared_icuuc" ]
->>>>>>> 6d813986
   }
 
   libs = platform_libs
