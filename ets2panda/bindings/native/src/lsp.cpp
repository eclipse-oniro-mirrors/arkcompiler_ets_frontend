--- conflicted
+++ resolved
@@ -25,15 +25,12 @@
 #include <string>
 #include <variant>
 
-<<<<<<< HEAD
-=======
 namespace {
 using ark::es2panda::lsp::ClassHierarchy;
 using ark::es2panda::lsp::ClassHierarchyInfo;
 using ark::es2panda::lsp::ClassMethodItem;
 }  // namespace
 
->>>>>>> 58c46612
 char *GetStringCopy(KStringPtr &ptr)
 {
     return strdup(ptr.c_str());
@@ -994,15 +991,12 @@
 }
 TS_INTEROP_1(getTextSpan, KNativePointer, KNativePointer)
 
-<<<<<<< HEAD
-=======
 KNativePointer impl_createTextSpan(KInt start, KInt length)
 {
     return new TextSpan(start, length);
 }
 TS_INTEROP_2(createTextSpan, KNativePointer, KInt, KInt)
 
->>>>>>> 58c46612
 KNativePointer impl_getHighlightTextSpan(KNativePointer highlightPtr)
 {
     auto *highlight = reinterpret_cast<HighlightSpan *>(highlightPtr);
