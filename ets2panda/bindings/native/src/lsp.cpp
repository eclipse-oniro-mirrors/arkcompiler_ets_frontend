--- conflicted
+++ resolved
@@ -30,14 +30,6 @@
 using ark::es2panda::lsp::ClassPropertyItem;
 }  // namespace
 
-namespace {
-using ark::es2panda::lsp::ClassHierarchy;
-using ark::es2panda::lsp::ClassHierarchyInfo;
-using ark::es2panda::lsp::ClassHierarchyItem;
-using ark::es2panda::lsp::ClassMethodItem;
-using ark::es2panda::lsp::ClassPropertyItem;
-}  // namespace
-
 char *GetStringCopy(KStringPtr &ptr)
 {
     return strdup(ptr.c_str());
@@ -70,8 +62,6 @@
 }
 TS_INTEROP_3(getClassPropertyInfo, KNativePointer, KNativePointer, KInt, KBoolean)
 
-<<<<<<< HEAD
-=======
 KNativePointer impl_getRenameLocationFileName(KNativePointer renameLocationPtr)
 {
     auto *renameLocationRef = reinterpret_cast<ark::es2panda::lsp::RenameLocation *>(renameLocationPtr);
@@ -264,7 +254,6 @@
 }
 TS_INTEROP_3(getRenameInfo, KNativePointer, KNativePointer, KInt, KStringPtr)
 
->>>>>>> 6d813986
 KNativePointer impl_getFieldsInfoFromPropertyInfo(KNativePointer infoPtr)
 {
     auto info = reinterpret_cast<std::vector<FieldsInfo> *>(infoPtr);
@@ -319,21 +308,6 @@
 }
 TS_INTEROP_1(getDisplayNameFromPropertyInfo, KNativePointer, KNativePointer)
 
-<<<<<<< HEAD
-KNativePointer impl_getStartFromPropertyInfo(KNativePointer infoPtr)
-{
-    auto info = reinterpret_cast<FieldListProperty *>(infoPtr);
-    return new std::size_t(info->start);
-}
-TS_INTEROP_1(getStartFromPropertyInfo, KNativePointer, KNativePointer)
-
-KNativePointer impl_getEndFromPropertyInfo(KNativePointer infoPtr)
-{
-    auto info = reinterpret_cast<FieldListProperty *>(infoPtr);
-    return new std::size_t(info->end);
-}
-TS_INTEROP_1(getEndFromPropertyInfo, KNativePointer, KNativePointer)
-=======
 KInt impl_getStartFromPropertyInfo(KNativePointer infoPtr)
 {
     auto info = reinterpret_cast<FieldListProperty *>(infoPtr);
@@ -347,7 +321,6 @@
     return info->end;
 }
 TS_INTEROP_1(getEndFromPropertyInfo, KInt, KNativePointer)
->>>>>>> 6d813986
 
 KNativePointer impl_getSyntacticDiagnostics(KNativePointer context)
 {
@@ -1016,8 +989,6 @@
 }
 TS_INTEROP_2(getAliasScriptElementKind, KInt, KNativePointer, KInt)
 
-<<<<<<< HEAD
-=======
 KNativePointer impl_pushBackToNativeContextVector(KNativePointer context, KNativePointer contextList, KBoolean isNew)
 {
     auto contextPtr = reinterpret_cast<es2panda_Context *>(context);
@@ -1032,20 +1003,14 @@
 }
 TS_INTEROP_3(pushBackToNativeContextVector, KNativePointer, KNativePointer, KNativePointer, KBoolean)
 
->>>>>>> 6d813986
 KNativePointer impl_getClassHierarchies(KNativePointer context, KStringPtr &fileNamePtr, KInt pos)
 {
     LSPAPI const *ctx = GetImpl();
     if (ctx == nullptr) {
         return nullptr;
     }
-<<<<<<< HEAD
-    auto infos =
-        ctx->getClassHierarchiesImpl(reinterpret_cast<es2panda_Context *>(context), GetStringCopy(fileNamePtr), pos);
-=======
     auto *contextlist = reinterpret_cast<std::vector<es2panda_Context *> *>(context);
     auto infos = ctx->getClassHierarchiesImpl(contextlist, GetStringCopy(fileNamePtr), pos);
->>>>>>> 6d813986
     std::vector<void *> ptrs;
     ptrs.reserve(infos.size());
     for (auto &info : infos) {
@@ -1119,17 +1084,10 @@
 
 KNativePointer impl_getClassHierarchyList(KNativePointer infosPtr)
 {
-<<<<<<< HEAD
-    auto *infos = reinterpret_cast<std::vector<ark::es2panda::lsp::ClassHierarchyItemInfo> *>(infosPtr);
-    std::vector<void *> infoPtrList;
-    for (auto &info : *infos) {
-        infoPtrList.push_back(new ark::es2panda::lsp::ClassHierarchyItemInfo(info));
-=======
     auto *infos = reinterpret_cast<std::vector<ark::es2panda::lsp::ClassHierarchyItemInfo *> *>(infosPtr);
     std::vector<void *> infoPtrList;
     for (auto &info : *infos) {
         infoPtrList.push_back(info);
->>>>>>> 6d813986
     }
     return new std::vector<void *>(infoPtrList);
 }
@@ -1163,14 +1121,8 @@
     auto &overridden = info->overridden;
     std::vector<void *> overriddenPtrList;
     overriddenPtrList.reserve(overridden.size());
-<<<<<<< HEAD
-    size_t idx = 0;
-    for (auto &details : overridden) {
-        overriddenPtrList[idx++] = new ark::es2panda::lsp::ClassRelationDetails(details);
-=======
     for (auto &details : overridden) {
         overriddenPtrList.push_back(new ark::es2panda::lsp::ClassRelationDetails(details));
->>>>>>> 6d813986
     }
     return new std::vector<void *>(std::move(overriddenPtrList));
 }
@@ -1182,14 +1134,8 @@
     auto &overriding = info->overriding;
     std::vector<void *> overridingPtrList;
     overridingPtrList.reserve(overriding.size());
-<<<<<<< HEAD
-    size_t idx = 0;
-    for (auto &details : overriding) {
-        overridingPtrList[idx++] = new ark::es2panda::lsp::ClassRelationDetails(details);
-=======
     for (auto &details : overriding) {
         overridingPtrList.push_back(new ark::es2panda::lsp::ClassRelationDetails(details));
->>>>>>> 6d813986
     }
     return new std::vector<void *>(std::move(overridingPtrList));
 }
@@ -1201,14 +1147,8 @@
     auto implemented = info->implemented;
     std::vector<void *> implementedPtrList;
     implementedPtrList.reserve(implemented.size());
-<<<<<<< HEAD
-    size_t idx = 0;
-    for (auto &details : implemented) {
-        implementedPtrList[idx++] = new ark::es2panda::lsp::ClassRelationDetails(details);
-=======
     for (auto &details : implemented) {
         implementedPtrList.push_back(new ark::es2panda::lsp::ClassRelationDetails(details));
->>>>>>> 6d813986
     }
     return new std::vector<void *>(std::move(implementedPtrList));
 }
@@ -1220,14 +1160,8 @@
     auto implementing = info->implementing;
     std::vector<void *> implementingPtrList;
     implementingPtrList.reserve(implementing.size());
-<<<<<<< HEAD
-    size_t idx = 0;
-    for (auto &details : implementing) {
-        implementingPtrList[idx++] = new ark::es2panda::lsp::ClassRelationDetails(details);
-=======
     for (auto &details : implementing) {
         implementingPtrList.push_back(new ark::es2panda::lsp::ClassRelationDetails(details));
->>>>>>> 6d813986
     }
     return new std::vector<void *>(std::move(implementingPtrList));
 }
@@ -1683,11 +1617,7 @@
 KNativePointer impl_getInlayHintText(KNativePointer hintPtr)
 {
     auto *hint = reinterpret_cast<InlayHint *>(hintPtr);
-<<<<<<< HEAD
-    return &hint->text;
-=======
     return new std::string(hint->text);
->>>>>>> 6d813986
 }
 TS_INTEROP_1(getInlayHintText, KNativePointer, KNativePointer)
 
@@ -1742,11 +1672,7 @@
 KNativePointer impl_getSignatureHelpParameterName(KNativePointer parameterPtr)
 {
     auto *parameterRef = reinterpret_cast<SignatureHelpParameter *>(parameterPtr);
-<<<<<<< HEAD
-    return &parameterRef->GetName();
-=======
     return new std::string(parameterRef->GetName());
->>>>>>> 6d813986
 }
 TS_INTEROP_1(getSignatureHelpParameterName, KNativePointer, KNativePointer)
 
@@ -1873,9 +1799,6 @@
         new SignatureHelpItems(ctx->getSignatureHelpItems(reinterpret_cast<es2panda_Context *>(context), position));
     return textSpan;
 }
-<<<<<<< HEAD
-TS_INTEROP_2(getSignatureHelpItems, KNativePointer, KNativePointer, KInt)
-=======
 TS_INTEROP_2(getSignatureHelpItems, KNativePointer, KNativePointer, KInt)
 
 KInt impl_getOffsetByColAndLine(KNativePointer contextPtr, KInt line, KInt column)
@@ -1884,5 +1807,4 @@
     LSPAPI const *impl = GetImpl();
     return impl->getOffsetByColAndLine(context, line, column);
 }
-TS_INTEROP_3(getOffsetByColAndLine, KInt, KNativePointer, KInt, KInt)
->>>>>>> 6d813986
+TS_INTEROP_3(getOffsetByColAndLine, KInt, KNativePointer, KInt, KInt)