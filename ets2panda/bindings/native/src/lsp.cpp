--- conflicted
+++ resolved
@@ -35,11 +35,6 @@
     return strdup(ptr.c_str());
 }
 
-char *GetStringCopy(KStringPtr &ptr)
-{
-    return strdup(ptr.c_str());
-}
-
 KNativePointer impl_getCurrentTokenValue(KNativePointer context, KInt position)
 {
     LSPAPI const *ctx = GetImpl();
@@ -952,25 +947,7 @@
 }
 TS_INTEROP_1(getPropertyItemsFromClassHierarchyInfo, KNativePointer, KNativePointer)
 
-<<<<<<< HEAD
-KNativePointer impl_getHighlightTextSpan(KNativePointer highlightPtr)
-{
-    auto *highlight = reinterpret_cast<HighlightSpan *>(highlightPtr);
-    return new TextSpan(highlight->textSpan_);
-}
-TS_INTEROP_1(getHighlightTextSpan, KNativePointer, KNativePointer)
-
-KNativePointer impl_getHighlightContextSpan(KNativePointer highlightPtr)
-{
-    auto *highlight = reinterpret_cast<HighlightSpan *>(highlightPtr);
-    return new TextSpan(highlight->contextSpan_);
-}
-TS_INTEROP_1(getHighlightContextSpan, KNativePointer, KNativePointer)
-
-KNativePointer impl_getHighlightFileName(KNativePointer highlightPtr)
-=======
 KNativePointer impl_getDetailFromClassHierarchyItem(KNativePointer item)
->>>>>>> 494f8da8
 {
     auto *itemPtr = reinterpret_cast<ClassHierarchyItem *>(item);
     if (itemPtr == nullptr) {
