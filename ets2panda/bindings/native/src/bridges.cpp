/*
 * Copyright (c) 2025 Huawei Device Co., Ltd.
 * Licensed under the Apache License, Version 2.0 (the "License");
 * you may not use this file except in compliance with the License.
 * You may obtain a copy of the License at
 *
 * http://www.apache.org/licenses/LICENSE-2.0
 *
 * Unless required by applicable law or agreed to in writing, software
 * distributed under the License is distributed on an "AS IS" BASIS,
 * WITHOUT WARRANTIES OR CONDITIONS OF ANY KIND, either express or implied.
 * See the License for the specific language governing permissions and
 * limitations under the License.
 */

#include "common.h"

KNativePointer impl_ProceedToState(KNativePointer contextPtr, KInt state)
{
    auto context = reinterpret_cast<es2panda_Context *>(contextPtr);
    return GetPublicImpl()->ProceedToState(context, es2panda_ContextState(state));
}
TS_INTEROP_2(ProceedToState, KNativePointer, KNativePointer, KInt)

KNativePointer impl_ContextProgram(KNativePointer contextPtr)
{
    auto context = reinterpret_cast<es2panda_Context *>(contextPtr);
    return GetPublicImpl()->ContextProgram(context);
}
TS_INTEROP_1(ContextProgram, KNativePointer, KNativePointer)

KNativePointer impl_CreateContextFromString(KNativePointer configPtr, KStringPtr &sourcePtr, KStringPtr &filenamePtr)
{
    auto config = reinterpret_cast<es2panda_Config *>(configPtr);
    return GetPublicImpl()->CreateContextFromString(config, sourcePtr.data(), filenamePtr.data());
}
TS_INTEROP_3(CreateContextFromString, KNativePointer, KNativePointer, KStringPtr, KStringPtr)

KNativePointer impl_CreateContextFromStringWithHistory(KNativePointer configPtr, KStringPtr &sourcePtr,
                                                       KStringPtr &filenamePtr)
{
    auto config = reinterpret_cast<es2panda_Config *>(configPtr);
    return GetPublicImpl()->CreateContextFromStringWithHistory(config, sourcePtr.data(), filenamePtr.data());
}
TS_INTEROP_3(CreateContextFromStringWithHistory, KNativePointer, KNativePointer, KStringPtr, KStringPtr)

KInt impl_GenerateTsDeclarationsFromContext(KNativePointer contextPtr, KStringPtr &outputDeclEts, KStringPtr &outputEts,
<<<<<<< HEAD
                                            KBoolean exportAll, KStringPtr &recordFile)
{
    auto context = reinterpret_cast<es2panda_Context *>(contextPtr);
    return static_cast<KInt>(GetPublicImpl()->GenerateTsDeclarationsFromContext(
        context, outputDeclEts.data(), outputEts.data(), exportAll != 0, recordFile.data()));
}
TS_INTEROP_5(GenerateTsDeclarationsFromContext, KInt, KNativePointer, KStringPtr, KStringPtr, KBoolean, KStringPtr)
=======
                                            KBoolean exportAll, KBoolean isolated, KStringPtr &recordFile)
{
    auto context = reinterpret_cast<es2panda_Context *>(contextPtr);
    return static_cast<KInt>(GetPublicImpl()->GenerateTsDeclarationsFromContext(
        context, outputDeclEts.data(), outputEts.data(), exportAll != 0, isolated != 0, recordFile.data()));
}
TS_INTEROP_6(GenerateTsDeclarationsFromContext, KInt, KNativePointer, KStringPtr, KStringPtr, KBoolean, KBoolean,
             KStringPtr)
>>>>>>> 6d813986

KNativePointer impl_CreateContextFromFile(KNativePointer configPtr, KStringPtr &filenamePtr)
{
    auto config = reinterpret_cast<es2panda_Config *>(configPtr);
    return GetPublicImpl()->CreateContextFromFile(config, GetStringCopy(filenamePtr));
}
TS_INTEROP_2(CreateContextFromFile, KNativePointer, KNativePointer, KStringPtr)

KInt impl_ContextState(KNativePointer contextPtr)
{
    auto context = reinterpret_cast<es2panda_Context *>(contextPtr);

    return static_cast<KInt>(GetPublicImpl()->ContextState(context));
}
TS_INTEROP_1(ContextState, KInt, KNativePointer)

KNativePointer impl_ContextErrorMessage(KNativePointer contextPtr)
{
    auto context = reinterpret_cast<es2panda_Context *>(contextPtr);
    return new std::string(GetPublicImpl()->ContextErrorMessage(context));
}
TS_INTEROP_1(ContextErrorMessage, KNativePointer, KNativePointer)

KNativePointer impl_GetAllErrorMessages(KNativePointer contextPtr)
{
    auto context = reinterpret_cast<es2panda_Context *>(contextPtr);
    return new std::string(GetPublicImpl()->GetAllErrorMessages(context));
}
TS_INTEROP_1(GetAllErrorMessages, KNativePointer, KNativePointer)<|MERGE_RESOLUTION|>--- conflicted
+++ resolved
@@ -45,15 +45,6 @@
 TS_INTEROP_3(CreateContextFromStringWithHistory, KNativePointer, KNativePointer, KStringPtr, KStringPtr)
 
 KInt impl_GenerateTsDeclarationsFromContext(KNativePointer contextPtr, KStringPtr &outputDeclEts, KStringPtr &outputEts,
-<<<<<<< HEAD
-                                            KBoolean exportAll, KStringPtr &recordFile)
-{
-    auto context = reinterpret_cast<es2panda_Context *>(contextPtr);
-    return static_cast<KInt>(GetPublicImpl()->GenerateTsDeclarationsFromContext(
-        context, outputDeclEts.data(), outputEts.data(), exportAll != 0, recordFile.data()));
-}
-TS_INTEROP_5(GenerateTsDeclarationsFromContext, KInt, KNativePointer, KStringPtr, KStringPtr, KBoolean, KStringPtr)
-=======
                                             KBoolean exportAll, KBoolean isolated, KStringPtr &recordFile)
 {
     auto context = reinterpret_cast<es2panda_Context *>(contextPtr);
@@ -62,7 +53,6 @@
 }
 TS_INTEROP_6(GenerateTsDeclarationsFromContext, KInt, KNativePointer, KStringPtr, KStringPtr, KBoolean, KBoolean,
              KStringPtr)
->>>>>>> 6d813986
 
 KNativePointer impl_CreateContextFromFile(KNativePointer configPtr, KStringPtr &filenamePtr)
 {
