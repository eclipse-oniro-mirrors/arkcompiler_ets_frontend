/*
 * Copyright (c) 2025 Huawei Device Co., Ltd.
 * Licensed under the Apache License, Version 2.0 (the "License");
 * you may not use this file except in compliance with the License.
 * You may obtain a copy of the License at
 *
 * http://www.apache.org/licenses/LICENSE-2.0
 *
 * Unless required by applicable law or agreed to in writing, software
 * distributed under the License is distributed on an "AS IS" BASIS,
 * WITHOUT WARRANTIES OR CONDITIONS OF ANY KIND, either express or implied.
 * See the License for the specific language governing permissions and
 * limitations under the License.
 */

<<<<<<< HEAD
import { KBoolean, KInt, KNativePointer } from '../InteropTypes';
=======
import { KBoolean, KInt, KNativePointer } from '../common/InteropTypes';
>>>>>>> 494f8da8

export class Es2pandaNativeModule {
  _CreateMemberExpression(
    context: KNativePointer,
    object_arg: KNativePointer,
    property: KNativePointer,
    kind: KInt,
    computed: KBoolean,
    optional_arg: KBoolean
  ): KNativePointer {
    throw new Error('This methods was not overloaded by native module initialization');
  }
  _UpdateMemberExpression(
    context: KNativePointer,
    original: KNativePointer,
    object_arg: KNativePointer,
    property: KNativePointer,
    kind: KInt,
    computed: KBoolean,
    optional_arg: KBoolean
  ): KNativePointer {
    throw new Error('This methods was not overloaded by native module initialization');
  }
  _MemberExpressionObject(context: KNativePointer, receiver: KNativePointer): KNativePointer {
    throw new Error('This methods was not overloaded by native module initialization');
  }
  _MemberExpressionProperty(context: KNativePointer, receiver: KNativePointer): KNativePointer {
    throw new Error('This methods was not overloaded by native module initialization');
  }
  _MemberExpressionKindConst(context: KNativePointer, receiver: KNativePointer): KInt {
    throw new Error('This methods was not overloaded by native module initialization');
  }
}<|MERGE_RESOLUTION|>--- conflicted
+++ resolved
@@ -13,11 +13,7 @@
  * limitations under the License.
  */
 
-<<<<<<< HEAD
-import { KBoolean, KInt, KNativePointer } from '../InteropTypes';
-=======
 import { KBoolean, KInt, KNativePointer } from '../common/InteropTypes';
->>>>>>> 494f8da8
 
 export class Es2pandaNativeModule {
   _CreateMemberExpression(
