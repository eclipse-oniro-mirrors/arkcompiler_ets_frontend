--- conflicted
+++ resolved
@@ -43,13 +43,10 @@
   }
   _ContextErrorMessage(context: KPtr): KPtr {
     throw new Error('Not implemented');
-<<<<<<< HEAD
-=======
   }
 
   _GetAllErrorMessages(context: KPtr): KPtr {
     throw new Error('Not implemented');
->>>>>>> 58c46612
   }
 
   _AstNodeDumpModifiers(context: KPtr, node: KPtr): KPtr {
@@ -150,8 +147,6 @@
 
   _getDefinitionAtPosition(context: KNativePointer, position: KInt): KPtr {
     throw new Error('Not implemented');
-<<<<<<< HEAD
-=======
   }
 
   _getTypeHierarchies(searchContext: KNativePointer, context: KNativePointer, position: KInt): KPtr {
@@ -436,7 +431,6 @@
 
   _getKindFromClassRelationDetails(ptr: KNativePointer): KInt {
     throw new Error('Not implemented');
->>>>>>> 58c46612
   }
 
   _getFileNameFromDef(ptr: KNativePointer): KPtr {
@@ -562,11 +556,7 @@
     throw new Error('Not implemented');
   }
 
-<<<<<<< HEAD
-  _getSpanOfEnclosingComment(filename: String, position: KInt): KPtr {
-=======
   _getSpanOfEnclosingComment(context: KNativePointer, position: KInt, onlyMultiLine: boolean): KPtr {
->>>>>>> 58c46612
     throw new Error('Not implemented');
   }
 
@@ -728,8 +718,6 @@
 
   _toLineColumnOffset(context: KNativePointer, position: KInt): KPtr {
     throw new Error('Not implemented');
-<<<<<<< HEAD
-=======
   }
 
   _getSafeDeleteInfo(context: KNativePointer, position: KInt, path: String): boolean {
@@ -746,7 +734,6 @@
 
   _getInlayHintKind(ptr: KPtr): KInt {
     throw new Error('Not implemented');
->>>>>>> 58c46612
   }
 
   _getInlayHintWhitespaceBefore(ptr: KPtr): KBoolean {
