### How to run bindings test?

first, you need download a SDK package, then unzip ets component into `bindings/test/` directory.
Download SDK package from [here](http://ci.openharmony.cn/workbench/cicd/dailybuild/dailylist).

```Bash
unzip /path/to/ets-xxx.zip -d /path/to/bindings/test/
cd /path/to/bindings

<<<<<<< HEAD
### check environment
# if you are using Linux shell
bash test/prepare.sh
# or if you are using Windows shell
powershell -f test/prepare.ps1

=======
>>>>>>> 6d813986
### run test
npm install
npm run test
```

#### tips
1. If you want to update a lot of expected results, you can use `npm run test:update` to update all expected results.

### testcase directory structure
.
├── cases.ts
├── run_tests.ts
├── expected
│   ├── exampleFuncName.json
└── testcases
    ├── .idea
    │   └── .deveco
    │       ├── exampleFuncName
    │       │   └── arktsconfig.json
    │       ├── lsp_build_config.json
    │       └── lsp_compileFileInfos.json
    └── exampleFuncName
        └── exampleFuncName1.ets

case.ts:
```typescript
{
   testName: {
      "expectedFilePath": "/path/to/expected.json",
      "1": [ "param1", "param2" ], // lsp will call lsp.testName(param1, param2)
      "2": [ "param1", "param2" ]
   }
}
```

#### How to add a new test case?
1. add exampleFuncName2.ets file in `testcases/exampleFuncName` directory
2. add parameters in `cases.ts` file
3. add expected result in `expected/exampleFuncName.json` file

#### How to add a new test function?
1. add exampleFuncName2 directory in `testcases` directory
2. add exampleFuncName2 field in `cases.ts` file
3. add exampleFuncName2.json in `expected` directory
<<<<<<< HEAD
4. add a new test case according to the above steps

⚠️⚠️⚠️
Before push your code, please make sure that the path formats in all JSON files under the testcases directory are correct.
Incorrect path formats will render the function of prepare.sh ineffective, and manually handling the paths can be quite annoying.
=======
4. add a new test case according to the above steps
>>>>>>> 6d813986
<|MERGE_RESOLUTION|>--- conflicted
+++ resolved
@@ -7,15 +7,6 @@
 unzip /path/to/ets-xxx.zip -d /path/to/bindings/test/
 cd /path/to/bindings
 
-<<<<<<< HEAD
-### check environment
-# if you are using Linux shell
-bash test/prepare.sh
-# or if you are using Windows shell
-powershell -f test/prepare.ps1
-
-=======
->>>>>>> 6d813986
 ### run test
 npm install
 npm run test
@@ -60,12 +51,4 @@
 1. add exampleFuncName2 directory in `testcases` directory
 2. add exampleFuncName2 field in `cases.ts` file
 3. add exampleFuncName2.json in `expected` directory
-<<<<<<< HEAD
-4. add a new test case according to the above steps
-
-⚠️⚠️⚠️
-Before push your code, please make sure that the path formats in all JSON files under the testcases directory are correct.
-Incorrect path formats will render the function of prepare.sh ineffective, and manually handling the paths can be quite annoying.
-=======
-4. add a new test case according to the above steps
->>>>>>> 6d813986
+4. add a new test case according to the above steps