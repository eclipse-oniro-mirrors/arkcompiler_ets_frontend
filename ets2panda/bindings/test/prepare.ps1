--- conflicted
+++ resolved
@@ -29,53 +29,6 @@
     $RestoreMode = 1
 }
 
-<<<<<<< HEAD
-$OldPath = "path/to/bindings/test"
-
-$TestcasesDir = "$ScriptDir\testcases"
-
-if ($RestoreMode -eq 1) {
-    Write-Host "Restoring path '$ScriptDir' back to '$OldPath' in files..."
-}
-else {
-    Write-Host "Replacing path '$OldPath' with '$ScriptDir' in files..."
-}
-
-function Process-Directory {
-    param (
-        [string] $directory
-    )
-
-    if (-not (Test-Path -Path $directory -PathType Container)) {
-        Write-Host "Directory $directory does not exist. Skipping."
-        return
-    }
-
-    Write-Host "Processing directory: $directory"
-
-    $jsonFiles = Get-ChildItem -Path $directory -Filter "*.json" -File -Recurse
-
-    foreach ($file in $jsonFiles) {
-        Write-Host "Processing file: $($file.FullName)"
-        $content = Get-Content -Path $file.FullName -Raw
-
-        $scriptDirJson = $ScriptDir -replace '\\', '/'
-
-        if ($RestoreMode -eq 1) {
-            $newContent = $content -replace [regex]::Escape($scriptDirJson), $OldPath
-        }
-        else {
-            $newContent = $content -replace [regex]::Escape($OldPath), $scriptDirJson
-        }
-
-        Set-Content -Path $file.FullName -Value $newContent -NoNewline
-    }
-}
-
-Process-Directory -directory $TestcasesDir
-
-=======
->>>>>>> 6d813986
 if ($RestoreMode -eq 1) {
     if (Test-Path -Path "$ScriptDir\..\ets2panda") {
         Remove-Item -Path "$ScriptDir\..\ets2panda" -Recurse -Force
