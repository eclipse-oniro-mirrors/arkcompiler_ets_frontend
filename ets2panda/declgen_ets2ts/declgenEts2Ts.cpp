--- conflicted
+++ resolved
@@ -53,10 +53,7 @@
     }
     CollectIndirectExportDependencies();
     GenDeclarations();
-<<<<<<< HEAD
-=======
     GenOtherDeclarations();
->>>>>>> 494f8da8
     return true;
 }
 
@@ -93,17 +90,10 @@
     const auto *aliasedType = typeAliasDecl->TypeAnnotation()->GetType(checker_);
     const auto typeFlag = checker::ETSChecker::ETSType(aliasedType);
     const auto *parent = typeAliasDecl->Id()->Parent();
-<<<<<<< HEAD
-    if (!parent->IsExported() && !parent->IsExportedType() && !parent->IsDefaultExported()) {
-        return;
-    }
-    if (typeFlag == checker::TypeFlag::ETS_OBJECT || typeFlag == checker::TypeFlag::ETS_DYNAMIC_TYPE) {
-=======
     if (!parent->IsExported() && !parent->IsDefaultExported()) {
         return;
     }
     if (typeFlag == checker::TypeFlag::ETS_OBJECT) {
->>>>>>> 494f8da8
         auto objectType = aliasedType->AsETSObjectType();
         if (objectType->IsETSStringType() || objectType->IsETSBigIntType() || objectType->IsETSUnboxableObject() ||
             objectType->HasObjectFlag(checker::ETSObjectFlags::FUNCTIONAL)) {
@@ -119,10 +109,6 @@
 {
     if (typeAnnotation->IsETSTypeReference()) {
         ProcessETSTypeReferenceDependencies(typeAnnotation->AsETSTypeReference());
-<<<<<<< HEAD
-        return;
-=======
->>>>>>> 494f8da8
     } else if (typeAnnotation->IsETSUnionType()) {
         GenSeparated(
             typeAnnotation->AsETSUnionType()->Types(),
@@ -139,16 +125,9 @@
         GenSeparated(
             part->TypeParams()->Params(), [this](ir::TypeNode *param) { ProcessTypeAnnotationDependencies(param); },
             "");
-<<<<<<< HEAD
-        return;
-    } else if (part->Name()->IsTSQualifiedName() && part->Name()->AsTSQualifiedName()->Name() != nullptr) {
-        const auto qualifiedName = part->Name()->AsTSQualifiedName()->Name().Mutf8();
-        std::istringstream stream(qualifiedName.data());
-=======
     } else if (part->Name()->IsTSQualifiedName() && part->Name()->AsTSQualifiedName()->Name() != nullptr) {
         const auto qualifiedName = part->Name()->AsTSQualifiedName()->Name().Mutf8();
         std::istringstream stream(qualifiedName);
->>>>>>> 494f8da8
         std::string firstSegment;
         if (std::getline(stream, firstSegment, '.')) {
             importSet_.insert(firstSegment);
@@ -166,11 +145,7 @@
         return;
     }
 
-<<<<<<< HEAD
-    if (!classDef->IsExported() && !classDef->IsExportedType() && !classDef->IsDefaultExported()) {
-=======
     if (!classDef->IsExported() && !classDef->IsDefaultExported()) {
->>>>>>> 494f8da8
         return;
     }
     state_.super = classDef->Super();
@@ -224,15 +199,11 @@
     if (!methodDef->IsExported() && !methodDef->IsExportedType() && !methodDef->IsDefaultExported()) {
         return;
     }
-<<<<<<< HEAD
-    auto sig = methodDef->Function()->Signature();
-=======
     auto methDefFunc = methodDef->Function();
     if (methDefFunc == nullptr) {
         return;
     }
     auto sig = methDefFunc->Signature();
->>>>>>> 494f8da8
     GenSeparated(
         sig->Params(), [this](varbinder::LocalVariable *param) { AddSuperType(param->TsType()); }, "");
 
@@ -298,8 +269,6 @@
     }
 }
 
-<<<<<<< HEAD
-=======
 void TSDeclGen::GenOtherDeclarations()
 {
     const std::string recordKey = "Record";
@@ -314,7 +283,6 @@
     }
 }
 
->>>>>>> 494f8da8
 void TSDeclGen::GenImportDeclarations()
 {
     for (auto *globalStatement : program_->Ast()->Statements()) {
@@ -598,7 +566,6 @@
         OutDts("arg", param->Name().Mutf8().substr(prefix.size()));
     } else {
         OutDts(param->Name());
-<<<<<<< HEAD
     }
 }
 
@@ -607,16 +574,6 @@
     if (std::string(param->Name()).find("<property>") != std::string::npos) {
         return;
     }
-=======
-    }
-}
-
-void TSDeclGen::ProcessFuncParameter(varbinder::LocalVariable *param)
-{
-    if (std::string(param->Name()).find("<property>") != std::string::npos) {
-        return;
-    }
->>>>>>> 494f8da8
 
     ProcessParameterName(param);
 
@@ -747,7 +704,16 @@
         }
     }
 
-<<<<<<< HEAD
+    std::string typeStr = sig->ReturnType()->ToString();
+    if (declgenOptions_.isolated && typeStr.find(ERROR_TYPE) != std::string::npos) {
+        typeStr = isolatedDeclgenChecker_->Check(const_cast<ir::ScriptFunction *>(sig->Function()));
+        OutDts(typeStr);
+        SplitUnionTypes(typeStr);
+        return;
+    }
+    GenType(sig->ReturnType());
+}
+
 void TSDeclGen::GenUnionType(const checker::ETSUnionType *unionType)
 {
     state_.inUnionBodyStack.push(true);
@@ -755,34 +721,11 @@
     GenSeparated(
         filteredTypes, [this](checker::Type *arg) { GenType(arg); }, " | ");
     state_.inUnionBodyStack.pop();
-=======
-    std::string typeStr = sig->ReturnType()->ToString();
-    if (declgenOptions_.isolated && typeStr.find(ERROR_TYPE) != std::string::npos) {
-        typeStr = isolatedDeclgenChecker_->Check(const_cast<ir::ScriptFunction *>(sig->Function()));
-        OutDts(typeStr);
-        SplitUnionTypes(typeStr);
-        return;
-    }
-    GenType(sig->ReturnType());
->>>>>>> 494f8da8
 }
 
 template <class UnionType>
 std::vector<UnionType *> TSDeclGen::FilterUnionTypes(const ArenaVector<UnionType *> &originTypes)
 {
-<<<<<<< HEAD
-=======
-    state_.inUnionBodyStack.push(true);
-    std::vector<checker::Type *> filteredTypes = FilterUnionTypes(unionType->ConstituentTypes());
-    GenSeparated(
-        filteredTypes, [this](checker::Type *arg) { GenType(arg); }, " | ");
-    state_.inUnionBodyStack.pop();
-}
-
-template <class UnionType>
-std::vector<UnionType *> TSDeclGen::FilterUnionTypes(const ArenaVector<UnionType *> &originTypes)
-{
->>>>>>> 494f8da8
     if (originTypes.empty()) {
         return {};
     }
@@ -796,15 +739,11 @@
                 filteredTypes.push_back(originType);
                 continue;
             }
-<<<<<<< HEAD
-            typeStr = originType->GetType(checker_)->ToString();
-=======
             auto type = originType->GetType(checker_);
             if (type == nullptr) {
                 continue;
             }
             typeStr = type->ToString();
->>>>>>> 494f8da8
             typeStr[0] = std::toupper(typeStr[0]);
         }
         if (stringTypes_.count(typeStr) != 0U) {
@@ -970,9 +909,6 @@
     if (state_.isDeclareNamespace) {
         return true;
     }
-    if (state_.isDeclareNamespace) {
-        return true;
-    }
     if (indirectDependencyObjects_.find(symbol->Name().Mutf8()) != indirectDependencyObjects_.end()) {
         classNode_.isIndirect = true;
         return true;
@@ -1037,10 +973,7 @@
             if (!state_.inGlobalClass && (state_.inClass || state_.inInterface)) {
                 ProcessIndent();
             }
-<<<<<<< HEAD
-=======
             importSet_.insert(anno->GetBaseName()->Name().Mutf8());
->>>>>>> 494f8da8
             OutDts("@", anno->GetBaseName()->Name());
             GenAnnotationProperties(anno);
             OutEndlDts();
@@ -1055,12 +988,8 @@
     }
 
     const auto &properties = anno->Properties();
-<<<<<<< HEAD
-    if (properties.size() == 1 &&
-=======
     if (properties.size() == 1 && properties.at(0)->IsClassProperty() &&
         properties.at(0)->AsClassProperty()->Id() != nullptr &&
->>>>>>> 494f8da8
         properties.at(0)->AsClassProperty()->Id()->Name() == compiler::Signatures::ANNOTATION_KEY_VALUE) {
         OutDts("(");
         if (properties.at(0)->AsClassProperty()->Value() != nullptr) {
@@ -1114,15 +1043,6 @@
     auto source = importDeclaration->Source()->Str().Mutf8();
     source = RemoveModuleExtensionName(source);
     const auto specifierFirst = specifiers[0];
-<<<<<<< HEAD
-    const auto typeStr = importDeclaration->IsTypeKind() ? "type " : "";
-    if (specifierFirst->IsImportNamespaceSpecifier()) {
-        GenNamespaceImport(specifierFirst, source);
-    } else if (specifierFirst->IsImportDefaultSpecifier()) {
-        GenDefaultImport(specifierFirst, source, typeStr);
-    } else if (specifierFirst->IsImportSpecifier()) {
-        GenNamedImports(importDeclaration, specifiers, source, typeStr);
-=======
     bool isTypeKind = importDeclaration->IsTypeKind();
     if (specifierFirst->IsImportNamespaceSpecifier()) {
         GenNamespaceImport(specifierFirst, source);
@@ -1140,7 +1060,6 @@
     OutEndlTs();
     if (importSet_.find(local.Mutf8()) == importSet_.end()) {
         return;
->>>>>>> 494f8da8
     }
     OutDts("import * as ", local, " from \"", source, "\";");
     OutEndlDts();
@@ -1242,75 +1161,6 @@
         if (specifier->AsImportSpecifier()->IsRemovable()) {
             continue;
         }
-        const auto local = specifier->AsImportSpecifier()->Local()->Name().Mutf8();
-        if (importSet_.find(local) != importSet_.end()) {
-            importSpecifiers.push_back(specifier);
-        }
-    }
-    return importSpecifiers;
-}
-
-void TSDeclGen::GenNamespaceImport(const ir::AstNode *specifier, const std::string &source)
-{
-    const auto local = specifier->AsImportNamespaceSpecifier()->Local()->Name();
-    if (importSet_.find(local.Mutf8()) == importSet_.end()) {
-        return;
-    }
-    OutDts("import * as ", local, " from \"", source, "\";");
-    OutTs("import * as ", local, " from \"", source, "\";");
-}
-
-void TSDeclGen::GenDefaultImport(const ir::AstNode *specifier, const std::string &source, const std::string &typeStr)
-{
-    const auto local = specifier->AsImportDefaultSpecifier()->Local()->Name();
-    if (importSet_.find(local.Mutf8()) == importSet_.end()) {
-        return;
-    }
-    OutDts("import ", typeStr, local, " from \"", source, "\";");
-    OutTs("import ", typeStr, local, " from \"", source, "\";");
-}
-
-void TSDeclGen::GenNamedImports(const ir::ETSImportDeclaration *importDeclaration,
-                                const ArenaVector<ir::AstNode *> &specifiers, const std::string &source,
-                                const std::string &typeStr)
-{
-    auto importSpecifiers = FilterValidImportSpecifiers(specifiers);
-    if (importSpecifiers.empty()) {
-        return;
-    }
-
-    OutDts("import ", typeStr, "{ ");
-    OutTs("import ", typeStr, "{ ");
-
-    GenSeparated(
-        importSpecifiers,
-        [this, &importDeclaration](ir::AstNode *specifier) { GenSingleNamedImport(specifier, importDeclaration); },
-        ", ", true);
-
-    OutDts(" } from \"", source, "\";");
-    OutTs(" } from \"", source, "\";");
-}
-
-void TSDeclGen::GenSingleNamedImport(ir::AstNode *specifier, const ir::ETSImportDeclaration *importDeclaration)
-{
-    if (!specifier->IsImportSpecifier()) {
-        LogError(diagnostic::IMPORT_SPECIFIERS_SUPPORT, {}, importDeclaration->Start());
-    }
-    const auto local = specifier->AsImportSpecifier()->Local()->Name().Mutf8();
-    const auto imported = specifier->AsImportSpecifier()->Imported()->Name().Mutf8();
-    if (local != imported) {
-        OutDts(imported, " as ", local);
-        OutTs(imported, " as ", local);
-    } else {
-        OutDts(local);
-        OutTs(local);
-    }
-}
-
-std::vector<ir::AstNode *> TSDeclGen::FilterValidImportSpecifiers(const ArenaVector<ir::AstNode *> &specifiers)
-{
-    std::vector<ir::AstNode *> importSpecifiers;
-    for (auto specifier : specifiers) {
         const auto local = specifier->AsImportSpecifier()->Local()->Name().Mutf8();
         if (importSet_.find(local) != importSet_.end()) {
             importSpecifiers.push_back(specifier);
@@ -1412,36 +1262,11 @@
 
     GenSeparated(
         specifiers,
-<<<<<<< HEAD
-        [this, &importDeclaration](ir::AstNode *specifier) {
-            if (specifier->IsImportSpecifier()) {
-                const auto local = specifier->AsImportSpecifier()->Local()->Name().Mutf8();
-                const auto imported = specifier->AsImportSpecifier()->Imported()->Name().Mutf8();
-                importSet_.insert(local);
-                if (local != imported) {
-                    OutDts(imported, " as ", local);
-                    OutTs(imported, " as ", local);
-                } else {
-                    OutDts(local);
-                    OutTs(local);
-                }
-            } else if (specifier->IsImportNamespaceSpecifier()) {
-                const auto local = specifier->AsImportNamespaceSpecifier()->Local()->Name();
-                importSet_.insert(local.Mutf8());
-                OutDts(local);
-                OutTs(local);
-            } else {
-                LogError(diagnostic::IMPORT_SPECIFIERS_SUPPORT, {}, importDeclaration->Start());
-            }
-        },
-        ", ", true);
-=======
         [this, importDeclaration](ir::AstNode *specifier) { GenSingleNamedReExport(specifier, importDeclaration); },
         ", ");
 
     OutDts(" } from \"", source, "\";\n");
 }
->>>>>>> 494f8da8
 
 void TSDeclGen::GenTsReExportStatement(const std::vector<ir::AstNode *> &specifiers,
                                        const ir::ETSImportDeclaration *importDeclaration, bool isInterface)
@@ -1481,11 +1306,7 @@
     if (typeReference->Part()->Name()->IsTSQualifiedName() &&
         typeReference->Part()->Name()->AsTSQualifiedName()->Name() != nullptr) {
         const auto qualifiedName = typeReference->Part()->Name()->AsTSQualifiedName()->Name().Mutf8();
-<<<<<<< HEAD
-        std::istringstream stream(qualifiedName.data());
-=======
         std::istringstream stream(qualifiedName);
->>>>>>> 494f8da8
         std::string segment;
         while (std::getline(stream, segment, '.')) {
             importSet_.insert(segment);
@@ -1550,12 +1371,9 @@
         case checker::TypeFlag::ETS_READONLY:
             OutDts(checkerType->ToString());
             return true;
-<<<<<<< HEAD
-=======
         case checker::TypeFlag::ETS_ANY:
             OutDts("any");
             return true;
->>>>>>> 494f8da8
         default:
             return false;
     }
@@ -1575,11 +1393,7 @@
         OutDts("void");
         return;
     }
-<<<<<<< HEAD
-    if (typeAnnotation->IsETSStringLiteralType()) {
-=======
     if (typeAnnotation->IsETSStringLiteralType() && aliasedType != nullptr) {
->>>>>>> 494f8da8
         importSet_.insert(aliasedType->ToString());
         OutDts(aliasedType->ToString());
         return;
@@ -1600,13 +1414,10 @@
         ProcessTSArrayType(typeAnnotation->AsTSArrayType());
         return;
     }
-<<<<<<< HEAD
-=======
     if (typeAnnotation->IsETSFunctionType()) {
         ProcessETSFunctionType(typeAnnotation->AsETSFunctionType());
         return;
     }
->>>>>>> 494f8da8
     checkerType != nullptr ? GenType(checkerType) : GenType(aliasedType);
 }
 
@@ -1649,12 +1460,9 @@
 {
     auto *elementType = tsArrayType->ElementType();
     auto *elementCheckerType = const_cast<ir::TypeNode *>(elementType)->GetType(checker_);
-<<<<<<< HEAD
-=======
     if (elementCheckerType == nullptr) {
         return;
     }
->>>>>>> 494f8da8
     bool needParentheses = !elementType->IsETSTypeReference() && elementCheckerType->IsETSUnionType();
     OutDts(needParentheses ? "(" : "");
     ProcessTypeAnnotationType(elementType, elementCheckerType);
@@ -1662,8 +1470,6 @@
     OutDts("[]");
 }
 
-<<<<<<< HEAD
-=======
 void TSDeclGen::ProcessETSFunctionType(const ir::ETSFunctionType *etsFunction)
 {
     if (etsFunction->TypeParams() != nullptr) {
@@ -1684,7 +1490,6 @@
     OutDts(inUnionBody ? ")" : "");
 }
 
->>>>>>> 494f8da8
 void TSDeclGen::GenTypeAliasDeclaration(const ir::TSTypeAliasDeclaration *typeAlias)
 {
     const auto name = typeAlias->Id()->Name().Mutf8();
@@ -1714,19 +1519,6 @@
         OutDts("export default ", name, ";");
         OutEndlDts();
     }
-<<<<<<< HEAD
-
-    auto typeName = typeAliasMap_[name];
-    const auto classDesc = ReplaceETSGLOBAL(typeName);
-    OutTs("const ", name, " = (globalThis as any).Panda.getClass('", classDesc, "');");
-    OutEndlTs();
-    if (state_.inNamespace) {
-        return;
-    }
-    OutTs("export { ", name, " };");
-    OutEndlTs();
-=======
->>>>>>> 494f8da8
 }
 
 void TSDeclGen::GenEnumDeclaration(const ir::ClassProperty *enumMember)
@@ -1908,11 +1700,8 @@
         partName = "bigint";
     } else if (partName == "Exception" || partName == "NullPointerError") {
         partName = "Error";
-<<<<<<< HEAD
-=======
     } else if (partName == "Any") {
         partName = "any";
->>>>>>> 494f8da8
     }
 }
 
@@ -1966,17 +1755,10 @@
 
 void TSDeclGen::HandleClassInherit(const ir::Expression *expr)
 {
-<<<<<<< HEAD
-    if (!expr->TsType()->IsTypeError()) {
-        GenType(expr->TsType());
-    } else if (expr->IsETSTypeReference()) {
-        ProcessETSTypeReferenceType(expr->AsETSTypeReference());
-=======
     if (expr->IsETSTypeReference()) {
         ProcessETSTypeReferenceType(expr->AsETSTypeReference());
     } else if (!expr->TsType()->IsTypeError()) {
         GenType(expr->TsType());
->>>>>>> 494f8da8
     }
 }
 
@@ -1995,14 +1777,6 @@
     }
 }
 
-<<<<<<< HEAD
-void TSDeclGen::ProcessMethodsFromInterfaces(const std::unordered_set<std::string> &processedMethods,
-                                             const ir::ClassDefinition *classDef)
-{
-    const auto &interfaces = classDef->TsType()->AsETSObjectType()->Interfaces();
-    for (const auto &interface : interfaces) {
-        auto methods = interface->Methods();
-=======
 void TSDeclGen::ProcessMethodsFromInterfaces(std::unordered_set<std::string> &processedMethods,
                                              const ArenaVector<checker::ETSObjectType *> &interfaces)
 {
@@ -2012,24 +1786,16 @@
     for (const auto &interface : interfaces) {
         auto methods = interface->Methods();
         std::unordered_set<std::string> processedInterfaceMethods;
->>>>>>> 494f8da8
         for (const auto &method : methods) {
             if ((method->Flags() & (varbinder::VariableFlags::PUBLIC)) != 0U &&
                 (method->Flags() & (varbinder::VariableFlags::STATIC)) == 0U &&
                 processedMethods.find(method->Name().Mutf8()) == processedMethods.end()) {
-<<<<<<< HEAD
-                GenMethodDeclaration(
-                    method->AsLocalVariable()->Declaration()->AsFunctionDecl()->Node()->AsMethodDefinition());
-            }
-        }
-=======
                 ProcessMethodDefinition(
                     method->AsLocalVariable()->Declaration()->AsFunctionDecl()->Node()->AsMethodDefinition(),
                     processedInterfaceMethods);
             }
         }
         ProcessMethodsFromInterfaces(processedMethods, interface->Interfaces());
->>>>>>> 494f8da8
     }
 }
 
@@ -2071,11 +1837,7 @@
             GenClassDeclaration(prop->AsClassDeclaration());
         }
     }
-<<<<<<< HEAD
-    ProcessMethodsFromInterfaces(processedMethods, classDef);
-=======
     ProcessMethodsFromInterfaces(processedMethods, classDef->TsType()->AsETSObjectType()->Interfaces());
->>>>>>> 494f8da8
 }
 
 void TSDeclGen::CloseClassBlock(const bool isDts)
@@ -2214,14 +1976,9 @@
             !ShouldEmitDeclarationSymbol(methodIdent) && !methodDef->IsConstructor()) {
             return true;
         }
-<<<<<<< HEAD
-        if (!methodDef->Function()->Annotations().empty()) {
-            GenAnnotations(methodDef->Function());
-=======
         auto methDefFunc = methodDef->Function();
         if (methDefFunc != nullptr && !methDefFunc->Annotations().empty()) {
             GenAnnotations(methDefFunc);
->>>>>>> 494f8da8
         }
         ProcessIndent();
         GenModifier(methodDef);
@@ -2297,13 +2054,6 @@
         auto typeReference = classProp->Value()->AsETSNewClassInstanceExpression()->GetTypeRef()->AsETSTypeReference();
         ProcessETSTypeReferenceType(typeReference);
         return;
-<<<<<<< HEAD
-    }
-    if (classProp->TypeAnnotation() != nullptr) {
-        ProcessTypeAnnotationType(classProp->TypeAnnotation(), classProp->TsType());
-        return;
-    }
-=======
     }
     if (classProp->TypeAnnotation() != nullptr) {
         ProcessTypeAnnotationType(classProp->TypeAnnotation(), classProp->TsType());
@@ -2314,7 +2064,6 @@
         value->AsArrowFunctionExpression()->Function()->TypeParams() != nullptr) {
         GenTypeParameters(value->AsArrowFunctionExpression()->Function()->TypeParams());
     }
->>>>>>> 494f8da8
     GenType(classProp->TsType());
 }
 
@@ -2497,4 +2246,4 @@
 
     return true;
 }
-}  // namespace ark::es2panda::declgen_ets2ts+}  // namespace ark::es2panda::declgen_ets2ts
