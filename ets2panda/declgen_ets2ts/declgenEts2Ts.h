--- conflicted
+++ resolved
@@ -108,10 +108,7 @@
     void ProcessETSTuple(const ir::ETSTuple *etsTuple);
     void ProcessETSUnionType(const ir::ETSUnionType *etsUnionType);
     void ProcessTSArrayType(const ir::TSArrayType *tsArrayType);
-<<<<<<< HEAD
-=======
     void ProcessETSFunctionType(const ir::ETSFunctionType *etsFunction);
->>>>>>> 58c46612
 
     void GenObjectType(const checker::ETSObjectType *objectType);
     void GenUnionType(const checker::ETSUnionType *unionType);
@@ -122,13 +119,6 @@
 
     void GenImportDeclaration(const ir::ETSImportDeclaration *importDeclaration);
     void GenNamespaceImport(const ir::AstNode *specifier, const std::string &source);
-<<<<<<< HEAD
-    void GenDefaultImport(const ir::AstNode *specifier, const std::string &source, const std::string &typeStr);
-    void GenNamedImports(const ir::ETSImportDeclaration *importDeclaration,
-                         const ArenaVector<ir::AstNode *> &specifiers, const std::string &source,
-                         const std::string &typeStr);
-    void GenSingleNamedImport(ir::AstNode *specifier, const ir::ETSImportDeclaration *importDeclaration);
-=======
     void GenDefaultImport(const ir::AstNode *specifier, const std::string &source, bool isTypeKind = false);
     void GenNamedImports(const ir::ETSImportDeclaration *importDeclaration,
                          const ArenaVector<ir::AstNode *> &specifiers, bool isTypeKind = false);
@@ -138,7 +128,6 @@
                               bool isInterface = false);
     void GenSingleNamedImport(ir::AstNode *specifier, const ir::ETSImportDeclaration *importDeclaration,
                               bool isGlueCode = false);
->>>>>>> 58c46612
     void GenReExportDeclaration(const ir::ETSReExportDeclaration *reExportDeclaration);
     bool GenNamespaceReExportDeclaration(const ir::AstNode *specifier,
                                          const ir::ETSImportDeclaration *importDeclaration);
@@ -237,13 +226,8 @@
     void ProcessMethodDefinition(const ir::MethodDefinition *methodDef,
                                  std::unordered_set<std::string> &processedMethods);
 
-<<<<<<< HEAD
-    void ProcessMethodsFromInterfaces(const std::unordered_set<std::string> &processedMethods,
-                                      const ir::ClassDefinition *classDef);
-=======
     void ProcessMethodsFromInterfaces(std::unordered_set<std::string> &processedMethods,
                                       const ArenaVector<checker::ETSObjectType *> &interfaces);
->>>>>>> 58c46612
 
     void OutDts() {}
 
