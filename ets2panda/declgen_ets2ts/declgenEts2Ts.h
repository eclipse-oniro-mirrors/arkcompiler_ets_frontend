/**
 * Copyright (c) 2021-2025 Huawei Device Co., Ltd.
 * Licensed under the Apache License, Version 2.0 (the "License");
 * you may not use this file except in compliance with the License.
 * You may obtain a copy of the License at
 *
 * http://www.apache.org/licenses/LICENSE-2.0
 *
 * Unless required by applicable law or agreed to in writing, software
 * distributed under the License is distributed on an "AS IS" BASIS,
 * WITHOUT WARRANTIES OR CONDITIONS OF ANY KIND, either express or implied.
 * See the License for the specific language governing permissions and
 * limitations under the License.
 */

#ifndef ES2PANDA_DECLGEN_ETS2TS_H
#define ES2PANDA_DECLGEN_ETS2TS_H

#include "parser/program/program.h"
#include "checker/ETSchecker.h"
#include "libpandabase/os/file.h"
#include "libpandabase/utils/arena_containers.h"
#include "util/options.h"
#include "util/diagnosticEngine.h"
#include "isolatedDeclgenChecker.h"

namespace ark::es2panda::declgen_ets2ts {

struct DeclgenOptions {
    bool exportAll = false;
    bool isolated = false;
    std::string outputDeclEts;
    std::string outputEts;
};

// Consume program after checker stage and generate out_path typescript file with declarations
bool GenerateTsDeclarations(checker::ETSChecker *checker, const ark::es2panda::parser::Program *program,
                            const DeclgenOptions &declgenOptions);

class TSDeclGen {
public:
    TSDeclGen(checker::ETSChecker *checker, declgen::IsolatedDeclgenChecker *isolatedDeclgenChecker,
              const ark::es2panda::parser::Program *program)
        : checker_(checker),
          isolatedDeclgenChecker_(isolatedDeclgenChecker),
          program_(program),
          diagnosticEngine_(checker->DiagnosticEngine()),
          allocator_(SpaceType::SPACE_TYPE_COMPILER, nullptr, true),
          indirectDependencyObjects_(allocator_.Adapter()),
          importSet_(allocator_.Adapter()),
          typeAliasMap_(allocator_.Adapter()),
          paramDefaultMap_(allocator_.Adapter())
    {
    }

    void SetDeclgenOptions(const DeclgenOptions &options)
    {
        declgenOptions_ = options;
    }

    const DeclgenOptions &GetDeclgenOptions()
    {
        return declgenOptions_;
    }

    bool Generate();
    void GenImportDeclarations();

    std::string GetDtsOutput() const
    {
        return outputDts_.str();
    }

    std::string GetTsOutput() const
    {
        return outputTs_.str();
    }

    void ResetDtsOutput()
    {
        outputDts_.str("");
    }

    void ResetTsOutput()
    {
        outputTs_.str("");
    }

    static constexpr std::string_view INDENT = "    ";

private:
    void LogError(const diagnostic::DiagnosticKind &kind, const util::DiagnosticMessageParams &params,
                  const lexer::SourcePosition &pos);
    void LogWarning(const diagnostic::DiagnosticKind &kind, const util::DiagnosticMessageParams &params,
                    const lexer::SourcePosition &pos);

    const ir::Identifier *GetKeyIdent(const ir::Expression *key);
    const checker::Signature *GetFuncSignature(const checker::ETSFunctionType *etsFunctionType,
                                               const ir::MethodDefinition *methodDef);

    void GenType(const checker::Type *checkerType);
    void GenFunctionType(const checker::ETSFunctionType *functionType, const ir::MethodDefinition *methodDef = nullptr);
    void SplitUnionTypes(std::string &unionTypeString);
    void ProcessFunctionReturnType(const checker::Signature *sig);
    bool ProcessTSQualifiedName(const ir::ETSTypeReference *typeReference);
    void ProcessETSTypeReferenceType(const ir::ETSTypeReference *typeReference,
                                     const checker::Type *checkerType = nullptr);
    bool ProcessTypeAnnotationSpecificTypes(const checker::Type *checkerType);
    void ProcessTypeAnnotationType(const ir::TypeNode *typeAnnotation, const checker::Type *checkerType = nullptr);
    void ProcessETSTypeReference(const ir::TypeNode *typeAnnotation, const checker::Type *checkerType);
    void ProcessETSTuple(const ir::ETSTuple *etsTuple);
    void ProcessETSUnionType(const ir::ETSUnionType *etsUnionType);
    void ProcessTSArrayType(const ir::TSArrayType *tsArrayType);
<<<<<<< HEAD
=======
    void ProcessETSFunctionType(const ir::ETSFunctionType *etsFunction);
>>>>>>> 494f8da8

    void GenObjectType(const checker::ETSObjectType *objectType);
    void GenUnionType(const checker::ETSUnionType *unionType);
    void GenTupleType(const checker::ETSTupleType *tupleType);

    template <class UnionType>
    std::vector<UnionType *> FilterUnionTypes(const ArenaVector<UnionType *> &originTypes);

    void GenImportDeclaration(const ir::ETSImportDeclaration *importDeclaration);
    void GenNamespaceImport(const ir::AstNode *specifier, const std::string &source);
<<<<<<< HEAD
    void GenDefaultImport(const ir::AstNode *specifier, const std::string &source, const std::string &typeStr);
    void GenNamedImports(const ir::ETSImportDeclaration *importDeclaration,
                         const ArenaVector<ir::AstNode *> &specifiers, const std::string &source,
                         const std::string &typeStr);
    void GenSingleNamedImport(ir::AstNode *specifier, const ir::ETSImportDeclaration *importDeclaration);
=======
    void GenDefaultImport(const ir::AstNode *specifier, const std::string &source, bool isTypeKind = false);
    void GenNamedImports(const ir::ETSImportDeclaration *importDeclaration,
                         const ArenaVector<ir::AstNode *> &specifiers, bool isTypeKind = false);
    void GenDtsImportStatement(std::vector<ir::AstNode *> &specifiers,
                               const ir::ETSImportDeclaration *importDeclaration, bool isTypeKind = false);
    void GenTsImportStatement(std::vector<ir::AstNode *> &specifiers, const ir::ETSImportDeclaration *importDeclaration,
                              bool isInterface = false);
    void GenSingleNamedImport(ir::AstNode *specifier, const ir::ETSImportDeclaration *importDeclaration,
                              bool isGlueCode = false);
>>>>>>> 494f8da8
    void GenReExportDeclaration(const ir::ETSReExportDeclaration *reExportDeclaration);
    bool GenNamespaceReExportDeclaration(const ir::AstNode *specifier,
                                         const ir::ETSImportDeclaration *importDeclaration);
    void SeparateInterfaceSpecifiers(const ArenaVector<ir::AstNode *> &specifiers,
                                     std::vector<ir::AstNode *> &interfaceSpecifiers,
                                     std::vector<ir::AstNode *> &normalSpecifiers);
    void GenDtsReExportStatement(const ArenaVector<ir::AstNode *> &specifiers,
                                 const ir::ETSImportDeclaration *importDeclaration, bool isTypeKind = false);
    void GenTsReExportStatement(const std::vector<ir::AstNode *> &specifiers,
                                const ir::ETSImportDeclaration *importDeclaration, bool isInterface = false);
    void GenSingleNamedReExport(ir::AstNode *specifier, const ir::ETSImportDeclaration *importDeclaration,
                                bool isGlueCode = false);
    void GenTypeAliasDeclaration(const ir::TSTypeAliasDeclaration *typeAlias);
    void GenEnumDeclaration(const ir::ClassProperty *enumMember);
    void GenInterfaceDeclaration(const ir::TSInterfaceDeclaration *interfaceDecl);
    void GenClassDeclaration(const ir::ClassDeclaration *classDecl);
    void GenMethodDeclaration(const ir::MethodDefinition *methodDef);
    bool GenMethodDeclarationPrefix(const ir::MethodDefinition *methodDef, const ir::Identifier *methodIdent,
                                    const std::string &methodName);
    void GenMethodSignature(const ir::MethodDefinition *methodDef, const ir::Identifier *methodIdent,
                            const std::string &methodName);
    void GenPropDeclaration(const ir::ClassProperty *classProp);
    void ProcessClassPropDeclaration(const ir::ClassProperty *classProp);
    void GenPropAccessor(const ir::ClassProperty *classProp, const std::string &accessorKind);
    void GenGlobalVarDeclaration(const ir::ClassProperty *globalVar);
    void GenLiteral(const ir::Literal *literal);

    template <class T>
    void GenModifier(const T *node, bool isProp = false);

    template <class T>
    void GenAnnotations(const T *node);
    void GenAnnotationProperties(const ir::AnnotationUsage *anno);
    void GenAnnotationPropertyValue(ir::Expression *value);

    void GenTypeParameters(const ir::TSTypeParameterDeclaration *typeParams);
    void GenExport(const ir::Identifier *symbol);
    void GenExport(const ir::Identifier *symbol, const std::string &alias);
    void GenDefaultExport(const ir::Identifier *symbol);
    bool ShouldEmitDeclarationSymbol(const ir::Identifier *symbol);

    template <class T, class CB>
    void GenSeparated(const T &container, const CB &cb, const char *separator = ", ", bool isReExport = false,
                      bool isDtsExport = true);

    void PrepareClassDeclaration(const ir::ClassDefinition *classDef);
    bool ShouldSkipMethodDeclaration(const ir::MethodDefinition *methodDef);
    bool ShouldSkipClassDeclaration(const std::string_view &className) const;
    void HandleClassDeclarationTypeInfo(const ir::ClassDefinition *classDef, const std::string_view &className);
    void HandleClassInherit(const ir::Expression *expr);
    void ProcessClassBody(const ir::ClassDefinition *classDef);
    void ProcessParamDefaultToMap(const ir::Statement *stmt);
    void ProcessParameterName(varbinder::LocalVariable *param);
    void ProcessFuncParameter(varbinder::LocalVariable *param);
    void ProcessFuncParameters(const checker::Signature *sig);
    void ProcessClassPropertyType(const ir::ClassProperty *classProp);
    std::vector<ir::AstNode *> FilterValidImportSpecifiers(const ArenaVector<ir::AstNode *> &specifiers);
    std::string ReplaceETSGLOBAL(const std::string &typeName);
    std::string GetIndent() const;
    std::string RemoveModuleExtensionName(const std::string &filepath);
    void GenPartName(std::string &partName);
    void ProcessIndent();

    bool GenGlobalDescriptor();
    void CollectIndirectExportDependencies();
    void ProcessTypeAliasDependencies(const ir::TSTypeAliasDeclaration *typeAliasDecl);
    void ProcessTypeAnnotationDependencies(const ir::TypeNode *typeAnnotation);
    void ProcessClassDependencies(const ir::ClassDeclaration *classDecl);
    void ProcessClassPropDependencies(const ir::ClassDefinition *classDef);
    void ProcessClassMethodDependencies(const ir::MethodDefinition *methodDef);
    void ProcessETSTypeReferenceDependencies(const ir::ETSTypeReference *typeReference);
    void AddSuperType(const ir::Expression *super);
    void AddSuperType(const checker::Type *tsType);
    void ProcessInterfacesDependencies(const ArenaVector<checker::ETSObjectType *> &interfaces);
    void AddObjectDependencies(const util::StringView &typeName, const std::string &alias = "");
    void GenDeclarations();
    void GenOtherDeclarations();
    void CloseClassBlock(const bool isDts);

    void EmitDeclarationPrefix(const ir::ClassDefinition *classDef, const std::string &typeName,
                               const std::string_view &className);
    void EmitClassDeclaration(const ir::ClassDefinition *classDef, const std::string_view &className);
    void EmitClassGlueCode(const ir::ClassDefinition *classDef, const std::string &className);
    void EmitMethodGlueCode(const std::string &methodName, const ir::Identifier *methodIdentifier);
    void EmitPropGlueCode(const ir::ClassProperty *classProp, const std::string &propName);

    bool HandleBasicTypes(const checker::Type *checkerType);
    void HandleFunctionType(const checker::Type *checkerType);
    bool HandleETSSpecificTypes(const checker::Type *checkerType);
    bool HandleObjectType(const checker::Type *checkerType);
    bool HandleSpecificObjectTypes(const checker::ETSObjectType *objectType);
    void HandleArrayType(const checker::Type *checkerType);
    void HandleTypeArgument(checker::Type *arg, const std::string &typeStr);

    void ProcessInterfaceBody(const ir::TSInterfaceBody *body);
    void ProcessMethodDefinition(const ir::MethodDefinition *methodDef,
                                 std::unordered_set<std::string> &processedMethods);

<<<<<<< HEAD
    void ProcessMethodsFromInterfaces(const std::unordered_set<std::string> &processedMethods,
                                      const ir::ClassDefinition *classDef);
=======
    void ProcessMethodsFromInterfaces(std::unordered_set<std::string> &processedMethods,
                                      const ArenaVector<checker::ETSObjectType *> &interfaces);
>>>>>>> 494f8da8

    void OutDts() {}

    template <class F, class... T>
    void OutDts(F &&first, T &&...rest)
    {
        outputDts_ << first;
        OutDts(std::forward<T>(rest)...);
    }

    void OutTs() {}

    template <class F, class... T>
    void OutTs(F &&first, T &&...rest)
    {
        outputTs_ << first;
        OutTs(std::forward<T>(rest)...);
    }

    void OutEndlDts(const std::size_t count = 1)
    {
        ark::os::file::File::GetEndLine(outputDts_, count);
    }

    void OutEndlTs(const std::size_t count = 1)
    {
        ark::os::file::File::GetEndLine(outputTs_, count);
    }

    void ResetState()
    {
        state_ = GenState();
    }

    void ResetClassNode()
    {
        classNode_.isStruct = false;
        classNode_.isIndirect = false;
    }

    struct GenState {
        const ir::Expression *super {nullptr};
        bool inInterface {false};
        bool inGlobalClass {false};
        bool inClass {false};
        bool inNamespace {false};
        bool inEnum {false};
        bool isClassInNamespace {false};
        bool isInterfaceInNamespace {false};
        bool isDeclareNamespace {false};
        std::string currentClassDescriptor {};
        std::stack<bool> inUnionBodyStack {};
        std::string currentTypeAliasName;
        const ir::TSTypeParameterDeclaration *currentTypeParams {nullptr};
    } state_ {};

    struct ClassNode {
        bool hasNestedClass {false};
        bool isIndirect {false};
        bool isStruct {false};
        size_t indentLevel {1};
    } classNode_ {};

    const std::unordered_set<std::string_view> numberTypes_ = {"Long",  "Float", "Double", "Byte",
                                                               "Short", "Int",   "Number"};
    const std::unordered_set<std::string_view> stringTypes_ = {"Char", "String"};
    const std::unordered_set<std::string_view> annotationList_ = {
        "Component", "Builder",    "LocalBuilder", "BuilderParam", "Styles",     "Extend",   "AnimatableExtend",
        "Require",   "Reusable",   "State",        "Prop",         "Link",       "Provide",  "Consume",
        "Observed",  "ObjectLink", "Watch",        "Track",        "ObservedV2", "Trace",    "ComponentV2",
        "Local",     "Param",      "Once",         "Event",        "Provider",   "Consumer", "Monitor",
        "Computed",  "Type"};
    const std::set<std::string> extensions_ = {".sts", ".ets", ".ts", ".js"};

    std::stringstream outputDts_;
    std::stringstream outputTs_;
    checker::ETSChecker *checker_ {};
    declgen::IsolatedDeclgenChecker *isolatedDeclgenChecker_ {};
    const ark::es2panda::parser::Program *program_ {};
    util::DiagnosticEngine &diagnosticEngine_;
    ArenaAllocator allocator_;
    ArenaSet<std::string> indirectDependencyObjects_;
    ArenaSet<std::string> importSet_;
    DeclgenOptions declgenOptions_ {};
    std::string globalDesc_;
    ArenaMap<std::string, std::string> typeAliasMap_;
    ArenaMap<util::StringView, util::StringView> paramDefaultMap_;
};
}  // namespace ark::es2panda::declgen_ets2ts

#endif  // ES2PANDA_DECLGEN_ETS2TS_H<|MERGE_RESOLUTION|>--- conflicted
+++ resolved
@@ -111,10 +111,7 @@
     void ProcessETSTuple(const ir::ETSTuple *etsTuple);
     void ProcessETSUnionType(const ir::ETSUnionType *etsUnionType);
     void ProcessTSArrayType(const ir::TSArrayType *tsArrayType);
-<<<<<<< HEAD
-=======
     void ProcessETSFunctionType(const ir::ETSFunctionType *etsFunction);
->>>>>>> 494f8da8
 
     void GenObjectType(const checker::ETSObjectType *objectType);
     void GenUnionType(const checker::ETSUnionType *unionType);
@@ -125,13 +122,6 @@
 
     void GenImportDeclaration(const ir::ETSImportDeclaration *importDeclaration);
     void GenNamespaceImport(const ir::AstNode *specifier, const std::string &source);
-<<<<<<< HEAD
-    void GenDefaultImport(const ir::AstNode *specifier, const std::string &source, const std::string &typeStr);
-    void GenNamedImports(const ir::ETSImportDeclaration *importDeclaration,
-                         const ArenaVector<ir::AstNode *> &specifiers, const std::string &source,
-                         const std::string &typeStr);
-    void GenSingleNamedImport(ir::AstNode *specifier, const ir::ETSImportDeclaration *importDeclaration);
-=======
     void GenDefaultImport(const ir::AstNode *specifier, const std::string &source, bool isTypeKind = false);
     void GenNamedImports(const ir::ETSImportDeclaration *importDeclaration,
                          const ArenaVector<ir::AstNode *> &specifiers, bool isTypeKind = false);
@@ -141,7 +131,6 @@
                               bool isInterface = false);
     void GenSingleNamedImport(ir::AstNode *specifier, const ir::ETSImportDeclaration *importDeclaration,
                               bool isGlueCode = false);
->>>>>>> 494f8da8
     void GenReExportDeclaration(const ir::ETSReExportDeclaration *reExportDeclaration);
     bool GenNamespaceReExportDeclaration(const ir::AstNode *specifier,
                                          const ir::ETSImportDeclaration *importDeclaration);
@@ -240,13 +229,8 @@
     void ProcessMethodDefinition(const ir::MethodDefinition *methodDef,
                                  std::unordered_set<std::string> &processedMethods);
 
-<<<<<<< HEAD
-    void ProcessMethodsFromInterfaces(const std::unordered_set<std::string> &processedMethods,
-                                      const ir::ClassDefinition *classDef);
-=======
     void ProcessMethodsFromInterfaces(std::unordered_set<std::string> &processedMethods,
                                       const ArenaVector<checker::ETSObjectType *> &interfaces);
->>>>>>> 494f8da8
 
     void OutDts() {}
 
@@ -337,4 +321,4 @@
 };
 }  // namespace ark::es2panda::declgen_ets2ts
 
-#endif  // ES2PANDA_DECLGEN_ETS2TS_H+#endif  // ES2PANDA_DECLGEN_ETS2TS_H
