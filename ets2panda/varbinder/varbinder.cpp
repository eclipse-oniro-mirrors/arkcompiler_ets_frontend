--- conflicted
+++ resolved
@@ -478,12 +478,7 @@
         auto stmt = func->Body()->AsBlockStatement()->Statements();
         auto scopeCtx = LexicalScope<FunctionScope>::Enter(this, funcScope);
         std::function<void(ir::AstNode *)> doNode = [&](ir::AstNode *node) {
-<<<<<<< HEAD
-            if (node->IsTSInterfaceDeclaration() || node->IsClassDeclaration() || node->IsTSEnumDeclaration() ||
-                node->IsAnnotationDeclaration() || node->IsTSTypeAliasDeclaration()) {
-=======
             if (node->IsTSInterfaceDeclaration() || node->IsTSEnumDeclaration()) {
->>>>>>> 6d813986
                 ResolveReference(node);
             }
             node->Iterate([&](ir::AstNode *child) { doNode(child); });
