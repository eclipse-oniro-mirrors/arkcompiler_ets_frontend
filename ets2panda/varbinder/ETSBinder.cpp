/*
 * Copyright (c) 2021-2025 Huawei Device Co., Ltd.
 * Licensed under the Apache License, Version 2.0 (the "License");
 * you may not use this file except in compliance with the License.
 * You may obtain a copy of the License at
 *
 * http://www.apache.org/licenses/LICENSE-2.0
 *
 * Unless required by applicable law or agreed to in writing, software
 * distributed under the License is distributed on an "AS IS" BASIS,
 * WITHOUT WARRANTIES OR CONDITIONS OF ANY KIND, either express or implied.
 * See the License for the specific language governing permissions and
 * limitations under the License.
 */

#include "ETSBinder.h"

#include "evaluate/scopedDebugInfoPlugin.h"
#include "public/public.h"
#include "compiler/lowering/util.h"
#include "util/helpers.h"

namespace ark::es2panda::varbinder {

void ETSBinder::IdentifierAnalysis()
{
    ES2PANDA_ASSERT(Program()->Ast());
    ES2PANDA_ASSERT(GetScope() == TopScope());
    ES2PANDA_ASSERT(VarScope() == TopScope());

    recordTable_->SetProgram(Program());
    globalRecordTable_.SetClassDefinition(Program()->GlobalClass());

    BuildProgram();

    ES2PANDA_ASSERT(globalRecordTable_.ClassDefinition() == Program()->GlobalClass());
}

void ETSBinder::LookupTypeArgumentReferences(ir::ETSTypeReference *typeRef)
{
    auto *iter = typeRef->Part();
    for (auto *anno : typeRef->Annotations()) {
        ResolveReference(anno);
    }

    while (iter != nullptr) {
        if (iter->TypeParams() == nullptr) {
            iter = iter->Previous();
            continue;
        }

        ResolveReferences(iter->TypeParams());
        iter = iter->Previous();
    }
}

static bool IsSpecialName(const util::StringView &name)
{
    return name == compiler::Signatures::UNDEFINED || name == compiler::Signatures::NULL_LITERAL ||
           name == compiler::Signatures::READONLY_TYPE_NAME || name == compiler::Signatures::PARTIAL_TYPE_NAME ||
           name == compiler::Signatures::REQUIRED_TYPE_NAME || name == compiler::Signatures::FIXED_ARRAY_TYPE_NAME;
}

bool ETSBinder::HandleDynamicVariables(ir::Identifier *ident, Variable *variable, bool allowDynamicNamespaces)
{
    if (IsDynamicModuleVariable(variable)) {
        ident->SetVariable(variable);
        return true;
    }

    if (allowDynamicNamespaces && IsDynamicNamespaceVariable(variable)) {
        ident->SetVariable(variable);
        return true;
    }
    return false;
}

bool ETSBinder::LookupInDebugInfoPlugin(ir::Identifier *ident)
{
    auto *checker = GetContext()->checker->AsETSChecker();
    auto *debugInfoPlugin = checker->GetDebugInfoPlugin();
    if (UNLIKELY(debugInfoPlugin)) {
        auto *var = debugInfoPlugin->FindClass(ident);
        if (var != nullptr) {
            ident->SetVariable(var);
            return true;
        }
    }
    // NOTE: search an imported module's name in case of 'import "file" as xxx'.
    return false;
}

//  Auxiliary method extracted from LookupTypeReference(...) to avoid too large size
static void CreateDummyVariable(ETSBinder *varBinder, ir::Identifier *ident)
{
    auto expressionCtx = varbinder::LexicalScope<varbinder::Scope>::Enter(varBinder, varBinder->VarScope());
    auto [decl, var] =
        varBinder->NewVarDecl<varbinder::LetDecl>(ident->Start(), compiler::GenName(varBinder->Allocator()).View());
    var->SetScope(varBinder->GetScope());
    ident->SetVariable(var);
    ident->SetTsType(var->SetTsType(varBinder->GetContext()->checker->AsETSChecker()->GlobalTypeError()));
    decl->BindNode(ident);
}

void ETSBinder::LookupTypeReference(ir::Identifier *ident, bool allowDynamicNamespaces)
{
    if (ident->Variable() != nullptr && ident->Variable()->Declaration()->Node() == ident) {
        return;
    }

    auto const &name = ident->Name();
    if (IsSpecialName(name)) {
        return;
    }

    if (ident->IsErrorPlaceHolder()) {
        CreateDummyVariable(this, ident);
        return;
    }

    auto *scope = GetScope();
    while (scope != nullptr) {
        auto options = ResolveBindingOptions::DECLARATION | ResolveBindingOptions::TYPE_ALIASES |
                       ResolveBindingOptions::STATIC_DECLARATION;
        auto res = scope->Find(name, options);
        if (res.variable == nullptr) {
            break;
        }

        if (HandleDynamicVariables(ident, res.variable, allowDynamicNamespaces)) {
            return;
        }

        switch (res.variable->Declaration()->Node()->Type()) {
            case ir::AstNodeType::CLASS_DECLARATION:
            case ir::AstNodeType::CLASS_DEFINITION:
            case ir::AstNodeType::STRUCT_DECLARATION:
            case ir::AstNodeType::TS_ENUM_DECLARATION:
            case ir::AstNodeType::TS_INTERFACE_DECLARATION:
            case ir::AstNodeType::TS_TYPE_PARAMETER:
            case ir::AstNodeType::TS_TYPE_ALIAS_DECLARATION:
            case ir::AstNodeType::ANNOTATION_DECLARATION:
            case ir::AstNodeType::IMPORT_NAMESPACE_SPECIFIER: {
                ident->SetVariable(res.variable);
                return;
            }
            default: {
                scope = scope->Parent();
            }
        }
    }

    if (LookupInDebugInfoPlugin(ident)) {
        return;
    }

    if (!GetContext()->config->options->IsGenerateDeclEnableIsolated()) {
        ThrowUnresolvableType(ident->Start(), name);
    }

    CreateDummyVariable(this, ident);
}

void ETSBinder::ResolveReferencesForScope(ir::AstNode const *const parent, Scope *const scope)
{
    parent->Iterate([this, scope](auto *node) { ResolveReferenceForScope(node, scope); });
}

void ETSBinder::ResolveReferenceForScope(ir::AstNode *const node, Scope *const scope)
{
    switch (node->Type()) {
        case ir::AstNodeType::IDENTIFIER: {
            auto *ident = node->AsIdentifier();
            if (ident->Variable() != nullptr) {
                break;
            }
            if (auto const res = scope->Find(ident->Name(), ResolveBindingOptions::ALL); res.variable != nullptr) {
                ident->SetVariable(res.variable);
            }
            break;
        }
        case ir::AstNodeType::VARIABLE_DECLARATOR: {
            auto scopeCtx = LexicalScope<Scope>::Enter(this, scope);
            BuildVarDeclarator(node->AsVariableDeclarator());
            break;
        }
        /* Maybe will be used
        case ir::AstNodeType::BLOCK_STATEMENT: {
            auto scope_ctx = LexicalScope<Scope>::Enter(this, node->AsBlockStatement()->Scope());
            ResolveReferences(node);
            break;
        }
        */
        case ir::AstNodeType::BLOCK_EXPRESSION: {
            auto scopeCtx = LexicalScope<Scope>::Enter(this, node->AsBlockExpression()->Scope());
            ResolveReferences(node);
            break;
        }
        default: {
            ResolveReferencesForScope(node, scope);
            break;
        }
    }
}

void ETSBinder::ResolveReferencesForScopeWithContext(ir::AstNode *node, Scope *scope)
{
    auto lexScope = LexicalScope<Scope>::Enter(this, scope);
    ResolveReference(node);
}

bool ETSBinder::AddSelectiveExportAlias(util::StringView const &path, util::StringView const &key,
                                        util::StringView const &value, ir::AstNode const *decl) noexcept
{
    if (auto foundMap = selectiveExportAliasMultimap_.find(path); foundMap != selectiveExportAliasMultimap_.end()) {
        return foundMap->second.insert({key, std::make_pair(value, decl)}).second;
    }

    ArenaMap<util::StringView, std::pair<util::StringView, ir::AstNode const *>> map(Allocator()->Adapter());
    bool insertResult = map.insert({key, std::make_pair(value, decl)}).second;
    selectiveExportAliasMultimap_.insert({path, map});
    return insertResult;
}

util::StringView ETSBinder::FindNameInAliasMap(const util::StringView &pathAsKey, const util::StringView &aliasName)
{
    if (auto relatedMap = selectiveExportAliasMultimap_.find(pathAsKey);
        relatedMap != selectiveExportAliasMultimap_.end()) {
        if (auto item = relatedMap->second.find(aliasName); item != relatedMap->second.end()) {
            return item->second.first;
        }
    }

    return "";
}

const ir::AstNode *ETSBinder::FindNodeInAliasMap(const util::StringView &pathAsKey, const util::StringView &aliasName)
{
    if (auto relatedMap = selectiveExportAliasMultimap_.find(pathAsKey);
        relatedMap != selectiveExportAliasMultimap_.end()) {
        if (auto item = relatedMap->second.find(aliasName); item != relatedMap->second.end()) {
            return item->second.second;
        }
    }

    return nullptr;
}

void ETSBinder::LookupIdentReference(ir::Identifier *ident)
{
    if (ident->IsErrorPlaceHolder()) {
        return;
    }

    const auto &name = ident->Name();
    auto res = GetScope()->Find(name, ResolveBindingOptions::ALL);
    if (res.level != 0) {
        ES2PANDA_ASSERT(res.variable != nullptr);

        auto *outerFunction = GetScope()->EnclosingVariableScope()->Node();

        if ((!outerFunction->IsScriptFunction() || !outerFunction->AsScriptFunction()->IsArrow()) &&
            !res.variable->IsGlobalVariable() && res.variable->HasFlag(VariableFlags::LOCAL) && res.level > 1) {
            ThrowInvalidCapture(ident->Start(), name);
        }
    }

    if (res.variable == nullptr) {
        return;
    }

    if (ident->IsReference(Extension()) && res.variable->Declaration()->IsLetOrConstDecl() &&
        !res.variable->HasFlag(VariableFlags::INITIALIZED) &&
        !res.variable->HasFlag(VariableFlags::INIT_IN_STATIC_BLOCK)) {
        ThrowTDZ(ident->Start(), name);
    }
}

void ETSBinder::BuildClassProperty(const ir::ClassProperty *prop)
{
    ResolveReferences(prop);
}

void ETSBinder::BuildETSTypeReference(ir::ETSTypeReference *typeRef)
{
    auto *baseName = typeRef->BaseName();
    ES2PANDA_ASSERT(baseName->IsReference(Extension()));

    // We allow to resolve following types in pure dynamic mode:
    // import * as I from "@dynamic"
    // let x : I.X.Y
    bool allowDynamicNamespaces = typeRef->Part()->Name() != baseName;
    LookupTypeReference(baseName, allowDynamicNamespaces);
    LookupTypeArgumentReferences(typeRef);
}

void ETSBinder::BuildObjectExpression(ir::ObjectExpression *obj)
{
    for (auto *it : obj->Decorators()) {
        ResolveReference(it);
    }

    // NOTE: when we try to resolve references for Object Expression
    // we visit properties, example:
    // class C { x : boolean }
    // let x: C = { x: true }
    //
    // However we visit Object Expression with _outer_ scope, not class scope.
    // That means that varbinder will try to resolve `x` as `x` from outer scope, _not from the class scope_.
    // The following code will skip resolving LHS of the property.
    // We can do it because currently LHS is still checked in the `ETSAnalyzer::CheckObjectExprProps` function.
    for (auto expr : obj->Properties()) {
        if (expr->IsProperty()) {
            auto *prop = expr->AsProperty();
            ResolveReference(prop->Value());
        }
    }

    if (obj->TypeAnnotation() != nullptr) {
        ResolveReference(obj->TypeAnnotation());
    }
}

void ETSBinder::InitializeInterfaceIdent(ir::TSInterfaceDeclaration *decl)
{
    auto res = GetScope()->Find(decl->Id()->Name());

    ES2PANDA_ASSERT(res.variable && res.variable->Declaration()->IsInterfaceDecl());
    res.variable->AddFlag(VariableFlags::INITIALIZED);
    decl->Id()->SetVariable(res.variable);
}

void ETSBinder::ResolveEnumDeclaration(ir::TSEnumDeclaration *enumDecl)
{
    auto enumScopeCtx = LexicalScope<LocalScope>::Enter(this, enumDecl->Scope());

    for (auto *member : enumDecl->Members()) {
        ResolveReference(member);
    }
}

void ETSBinder::ResolveInterfaceDeclaration(ir::TSInterfaceDeclaration *decl)
{
    auto boundCtx = BoundContext(recordTable_, decl);

    for (auto *extend : decl->Extends()) {
        ResolveReference(extend);
    }

    for (auto *anno : decl->Annotations()) {
        ResolveReference(anno);
    }

    auto scopeCtx = LexicalScope<ClassScope>::Enter(this, decl->Scope()->AsClassScope());

    for (auto *stmt : decl->Body()->Body()) {
        if (!stmt->IsClassProperty()) {
            continue;
        }

        ResolveReference(stmt);

        auto fieldVar =
            ResolvePropertyReference(stmt->AsClassProperty(), decl->Scope()->AsClassScope())
                ->FindLocal(stmt->AsClassProperty()->Id()->Name(), varbinder::ResolveBindingOptions::BINDINGS);
        fieldVar->AddFlag(VariableFlags::INITIALIZED);
    }

    for (auto *stmt : decl->Body()->Body()) {
        if (stmt->IsClassProperty()) {
            continue;
        }
        ResolveReference(stmt);
    }
}

void ETSBinder::BuildInterfaceDeclaration(ir::TSInterfaceDeclaration *decl)
{
    if (decl->TypeParams() != nullptr) {
        auto typeParamScopeCtx = LexicalScope<LocalScope>::Enter(this, decl->TypeParams()->Scope());
        ResolveReferences(decl->TypeParams());
        ResolveInterfaceDeclaration(decl);
        return;
    }

    ResolveInterfaceDeclaration(decl);
}

void ETSBinder::BuildMethodDefinition(ir::MethodDefinition *methodDef)
{
    if (methodDef->Function()->TypeParams() != nullptr) {
        auto scopeCtx = LexicalScope<LocalScope>::Enter(this, methodDef->Function()->TypeParams()->Scope());
        ResolveReferences(methodDef->Function()->TypeParams());
    }
    ResolveMethodDefinition(methodDef);
}

void ETSBinder::BuildAnnotationDeclaration(ir::AnnotationDeclaration *annoDecl)
{
    auto boundCtx = BoundContext(recordTable_, annoDecl);
    if (annoDecl->Expr()->IsIdentifier()) {
        LookupTypeReference(annoDecl->AsAnnotationDeclaration()->Expr()->AsIdentifier(), false);
    } else {
        ResolveReference(annoDecl->Expr());
    }
    auto scopeCtx = LexicalScope<LocalScope>::Enter(this, annoDecl->Scope());
    for (auto *property : annoDecl->Properties()) {
        ResolveReference(property);
    }
    for (auto *anno : annoDecl->Annotations()) {
        ResolveReference(anno);
    }
}

void ETSBinder::BuildAnnotationUsage(ir::AnnotationUsage *annoUsage)
{
    if (annoUsage->Expr()->IsIdentifier()) {
        LookupTypeReference(annoUsage->AsAnnotationUsage()->Expr()->AsIdentifier(), false);
    } else {
        ResolveReference(annoUsage->Expr());
    }

    for (auto *property : annoUsage->Properties()) {
        ResolveReference(property);
    }
}

void ETSBinder::ResolveMethodDefinition(ir::MethodDefinition *methodDef)
{
    methodDef->ResolveReferences([this](auto *childNode) { ResolveReference(childNode); });

    auto *func = methodDef->Function();
    for (auto *anno : func->Annotations()) {
        ResolveReference(anno);
    }
    if (methodDef->IsStatic() || func->IsStaticBlock()) {
        return;
    }

    auto paramScopeCtx = LexicalScope<FunctionParamScope>::Enter(this, func->Scope()->ParamScope());

    auto params = func->Scope()->ParamScope()->Params();
    if (!params.empty() && params.front()->Name() == MANDATORY_PARAM_THIS && !func->HasReceiver()) {
        return;  // Implicit this parameter is already inserted by ResolveReferences(), don't insert it twice.
    }

    auto *thisParam = AddMandatoryParam(MANDATORY_PARAM_THIS);
    thisParam->Declaration()->BindNode(thisParam_);
}

void ETSBinder::BuildMemberExpression(ir::MemberExpression *memberExpr)
{
    ResolveReference(memberExpr->Object());

    if (memberExpr->Kind() == ir::MemberExpressionKind::ELEMENT_ACCESS) {
        ResolveReference(memberExpr->Property());
    }
}

void ETSBinder::BuildClassDefinition(ir::ClassDefinition *classDef)
{
    auto boundCtx = BoundContext(recordTable_, classDef);

    if (classDef->TypeParams() != nullptr) {
        auto scopeCtx = LexicalScope<LocalScope>::Enter(this, classDef->TypeParams()->Scope());
        ResolveReferences(classDef->TypeParams());
        BuildClassDefinitionImpl(classDef);
        return;
    }

    BuildClassDefinitionImpl(classDef);
}

LocalScope *ETSBinder::ResolvePropertyReference(ir::ClassProperty *prop, ClassScope *scope)
{
    ResolveReferences(prop);

    if (prop->IsStatic()) {
        return scope->StaticFieldScope();
    }

    return scope->InstanceFieldScope();
}

void ETSBinder::BuildClassDefinitionImpl(ir::ClassDefinition *classDef)
{
    auto classCtx = LexicalScope<ClassScope>::Enter(this, classDef->Scope()->AsClassScope());

    if (classDef->Super() != nullptr) {
        ResolveReference(classDef->Super());
    }

    for (auto *impl : classDef->Implements()) {
        ResolveReference(impl);
    }
    for (auto *anno : classDef->Annotations()) {
        ResolveReference(anno);
    }

    for (auto *stmt : classDef->Body()) {
        if (!stmt->IsClassProperty()) {
            continue;
        }
        auto *const prop = stmt->AsClassProperty();

        auto fieldScope = ResolvePropertyReference(prop, classDef->Scope()->AsClassScope());
        auto fieldName = prop->Id()->Name();
        if (auto fieldVar = fieldScope->FindLocal(fieldName, varbinder::ResolveBindingOptions::BINDINGS);
            fieldVar != nullptr) {
            if (fieldVar->Declaration()->Node()->IsClassProperty() &&
                fieldVar->Declaration()->Node()->AsClassProperty()->NeedInitInStaticBlock()) {
                fieldVar->AddFlag(VariableFlags::INIT_IN_STATIC_BLOCK);
            } else if (!fieldVar->Declaration()->Node()->IsDefinite()) {
                fieldVar->AddFlag(VariableFlags::INITIALIZED);
            }

            if ((fieldVar->Declaration()->IsConstDecl() || fieldVar->Declaration()->IsReadonlyDecl()) &&
                prop->Value() == nullptr) {
                fieldVar->AddFlag(VariableFlags::EXPLICIT_INIT_REQUIRED);
            }
        } else {
            ES2PANDA_ASSERT(GetContext()->diagnosticEngine->IsAnyError());
            auto *checker = GetContext()->checker->AsETSChecker();
            prop->SetTsType(checker->GlobalTypeError());
            prop->Id()->SetTsType(checker->GlobalTypeError());
        }
    }

    for (auto *stmt : classDef->Body()) {
        if (stmt->IsClassProperty()) {
            continue;
        }
        ResolveReference(stmt);
    }
}

void ETSBinder::AddFunctionThisParam(ir::ScriptFunction *func)
{
    auto paramScopeCtx = LexicalScope<FunctionParamScope>::Enter(this, func->Scope()->ParamScope());
    auto *thisParam = AddMandatoryParam(MANDATORY_PARAM_THIS);
    thisParam->Declaration()->BindNode(thisParam_);
}

void ETSBinder::AddDynamicImport(ir::ETSImportDeclaration *import)
{
    ES2PANDA_ASSERT(import->Language().IsDynamic());
    dynamicImports_.push_back(import);
}

void ETSBinder::BuildProxyMethod(ir::ScriptFunction *func, const util::StringView &containingClassName, bool isExternal)
{
    ES2PANDA_ASSERT(!containingClassName.Empty());
    func->Scope()->BindName(containingClassName);

    if (!func->IsAsyncFunc() && !isExternal) {
        Functions().push_back(func->Scope());
    }
}

void ETSBinder::AddDynamicSpecifiersToTopBindings(ir::AstNode *const specifier,
                                                  const ir::ETSImportDeclaration *const import)
{
    // NOTE issue #23214: enable it after fix default import in dynamic import
    if (specifier->IsImportDefaultSpecifier()) {
        ThrowError(specifier->Start(), diagnostic::DEFAULT_DYNAMIC_IMPORT);
        return;
    }
    const auto name = [specifier]() {
        if (specifier->IsImportNamespaceSpecifier()) {
            return specifier->AsImportNamespaceSpecifier()->Local()->Name();
        }

        return specifier->AsImportSpecifier()->Local()->Name();
    }();

    auto specDecl = GetScope()->Find(name, ResolveBindingOptions::DECLARATION);
    ES2PANDA_ASSERT(specDecl.variable != nullptr);
    dynamicImportVars_.emplace(specDecl.variable, DynamicImportData {import, specifier, specDecl.variable});

    if (specifier->IsImportSpecifier()) {
        auto importSpecifier = specifier->AsImportSpecifier();
        importSpecifier->Imported()->SetVariable(specDecl.variable);
        importSpecifier->Local()->SetVariable(specDecl.variable);
    }
}

void ETSBinder::InsertForeignBinding(ir::AstNode *const specifier, const ir::ETSImportDeclaration *const import,
                                     const util::StringView &name, Variable *var)
{
    if (import->Language().IsDynamic()) {
        dynamicImportVars_.emplace(var, DynamicImportData {import, specifier, var});
    }

    TopScope()->InsertForeignBinding(name, var);
}

void ETSBinder::InsertOrAssignForeignBinding(ir::AstNode *const specifier, const ir::ETSImportDeclaration *const import,
                                             const util::StringView &name, Variable *var)
{
    if (import->Language().IsDynamic()) {
        dynamicImportVars_.insert_or_assign(var, DynamicImportData {import, specifier, var});
    }

    TopScope()->InsertOrAssignForeignBinding(name, var);
}

void ETSBinder::ThrowRedeclarationError(const lexer::SourcePosition &pos, const Variable *const var,
                                        const Variable *const variable, util::StringView localName)
{
    const bool isNamespace = var->Declaration()->Node()->IsClassDefinition() &&
                             var->Declaration()->Node()->AsClassDefinition()->IsNamespaceTransformed();
    const auto type = isNamespace                                       ? "Namespace"
                      : var->Declaration()->Node()->IsClassDefinition() ? "Class"
                      : var->Declaration()->IsFunctionDecl()            ? "Function"
                                                                        : "Variable";

    if (variable->Declaration()->Type() == var->Declaration()->Type()) {
        ThrowError(pos, diagnostic::REDEFINITION, {type, localName});
    } else {
        ThrowError(pos, diagnostic::REDEFINITION_DIFF_TYPE, {type, localName});
    }
}

void AddOverloadFlag(ArenaAllocator *allocator, bool isStdLib, varbinder::Variable *importedVar,
                     varbinder::Variable *variable)
{
    auto *const currentNode = variable->Declaration()->Node()->AsMethodDefinition();
    auto *const method = importedVar->Declaration()->Node()->AsMethodDefinition();

    // Necessary because stdlib and escompat handled as same package, it can be removed after fixing package handling
    auto const getPackageName = [](Variable *var) {
        return var->GetScope()->Node()->GetTopStatement()->AsETSModule()->Program()->ModuleName();
    };
    if (isStdLib && (getPackageName(importedVar) != getPackageName(variable))) {
        return;
    }

    if (!method->Overloads().empty() && !method->HasOverload(currentNode)) {
        method->AddOverload(currentNode);
        currentNode->Function()->Id()->SetVariable(importedVar);
        currentNode->Function()->AddFlag(ir::ScriptFunctionFlags::OVERLOAD);
        currentNode->Function()->AddFlag(ir::ScriptFunctionFlags::EXTERNAL_OVERLOAD);
        util::UString newInternalName(currentNode->Function()->Scope()->Name(), allocator);
        currentNode->Function()->Scope()->BindInternalName(newInternalName.View());
        return;
    }

    if (!currentNode->HasOverload(method)) {
        currentNode->AddOverload(method);
        method->Function()->Id()->SetVariable(variable);
        method->Function()->AddFlag(ir::ScriptFunctionFlags::OVERLOAD);
        method->Function()->AddFlag(ir::ScriptFunctionFlags::EXTERNAL_OVERLOAD);
        util::UString newInternalName(method->Function()->Scope()->Name(), allocator);
        method->Function()->Scope()->BindInternalName(newInternalName.View());
    }
}

void ETSBinder::ImportAllForeignBindings(ir::AstNode *const specifier,
                                         const varbinder::Scope::VariableMap &globalBindings,
                                         const parser::Program *const importProgram,
                                         const varbinder::GlobalScope *const importGlobalScope,
                                         const ir::ETSImportDeclaration *const import)
{
    bool const isStdLib = util::Helpers::IsStdLib(Program());

    for (const auto [bindingName, var] : globalBindings) {
        if (util::Helpers::IsGlobalVar(var)) {
            const auto *const classDef = var->Declaration()->Node()->AsClassDeclaration()->Definition();
            ImportGlobalProperties(classDef);
            continue;
        }
        if (!importGlobalScope->IsForeignBinding(bindingName) && !var->Declaration()->Node()->IsDefaultExported() &&
            (var->AsLocalVariable()->Declaration()->Node()->IsExported())) {
            auto variable = Program()->GlobalClassScope()->FindLocal(bindingName, ResolveBindingOptions::ALL);
            if (variable == nullptr || var == variable) {
                InsertForeignBinding(specifier, import, bindingName, var);
                continue;
            }

            if (variable->Declaration()->IsFunctionDecl() && var->Declaration()->IsFunctionDecl()) {
                AddOverloadFlag(Allocator(), isStdLib, var, variable);
                continue;
            }

            // It will be a redeclaration error, but the imported element has not been placed among the bindings yet
            if (TopScope()->FindLocal(bindingName, ResolveBindingOptions::ALL) == nullptr) {
                InsertForeignBinding(specifier, import, bindingName, var);
            }

<<<<<<< HEAD
            ThrowRedeclarationError(import->Source()->Start(), var, variable, bindingName);
=======
            // redeclaration for builtin type,
            // need to erase the redeclaration one and make sure the builtin types initialized successfully.
            if (var->HasFlag(varbinder::VariableFlags::BUILTIN_TYPE)) {
                TopScope()->CorrectForeignBinding(bindingName, var, variable);
            }

            ThrowError(import->Source()->Start(), RedeclarationErrorMessageAssembler(var, variable, bindingName));
>>>>>>> 242fe424
        }
    }

    for (const auto [bindingName, var] : importProgram->GlobalClassScope()->StaticMethodScope()->Bindings()) {
        if (!var->Declaration()->Node()->IsDefaultExported()) {
            InsertForeignBinding(specifier, import, bindingName, var);
        }
    }

    for (const auto [bindingName, var] : importProgram->GlobalClassScope()->StaticFieldScope()->Bindings()) {
        if (!var->Declaration()->Node()->IsDefaultExported()) {
            InsertForeignBinding(specifier, import, bindingName, var);
        }
    }
}

bool ETSBinder::ReexportPathMatchesImportPath(const ir::ETSReExportDeclaration *const reexport,
                                              const ir::ETSImportDeclaration *const import) const
{
    // NOTE(dkofanov): Related to #23877. Probably this should be resolved by 'import->ResolvedSource()'.
    // For static import `ResolvedSource` is realpath, while in case of dynamic it module-relative.
    auto importSource = import->ImportMetadata().HasSpecifiedDeclPath() ? import->DeclPath() : import->ResolvedSource();
    auto reexportSource = reexport->GetProgramPath();
    return reexportSource == importSource;
}

static auto GetExternalProgram(ETSBinder *binder, const ir::ETSImportDeclaration *const import)
{
    if (!import->DeclPath().empty() && (import->DeclPath() != util::ImportPathManager::DUMMY_PATH)) {
        return binder->GetExternalProgram(std::string_view {import->DeclPath()}, import->Source());
    }
    return binder->GetExternalProgram(import->ResolvedSource(), import->Source());
}

void ETSBinder::AddImportNamespaceSpecifiersToTopBindings(Span<parser::Program *const> records,
                                                          ir::ImportNamespaceSpecifier *const namespaceSpecifier,
                                                          const ir::ETSImportDeclaration *const import)
{
    const parser::Program *const importProgram = records[0];
    const auto *const importGlobalScope = importProgram->GlobalScope();
    const auto &globalBindings = importGlobalScope->Bindings();

    if (namespaceSpecifier->Local()->Name().Empty()) {
        ImportAllForeignBindings(namespaceSpecifier, globalBindings, importProgram, importGlobalScope, import);
    }

    for (auto item : ReExportImports()) {
        // NOTE(rsipka): this should be refactored or eliminated
        if (!ReexportPathMatchesImportPath(item, import)) {
            continue;
        }

        for (auto it : item->GetETSImportDeclarations()->Specifiers()) {
            if (it->IsImportNamespaceSpecifier() && !namespaceSpecifier->Local()->Name().Empty()) {
                continue;
            }

            AddSpecifiersToTopBindings(it, item->GetETSImportDeclarations());
        }
    }
}

Variable *ETSBinder::FindImportSpecifiersVariable(const util::StringView &imported,
                                                  const varbinder::Scope::VariableMap &globalBindings,
                                                  Span<parser::Program *const> records)
{
    auto foundVar = globalBindings.find(imported);
    if (foundVar == globalBindings.end()) {
        const auto &staticMethodBindings = records[0]->GlobalClassScope()->StaticMethodScope()->Bindings();
        foundVar = staticMethodBindings.find(imported);
        if (foundVar != staticMethodBindings.end()) {
            return foundVar->second;
        }
        bool found = false;
        for (auto res : records) {
            const auto &staticFieldBindings = res->GlobalClassScope()->StaticFieldScope()->Bindings();
            foundVar = staticFieldBindings.find(imported);
            if (foundVar != staticFieldBindings.end()) {
                found = true;
                foundVar->second->AsLocalVariable()->AddFlag(VariableFlags::INITIALIZED);
                break;
            }
        }
        if (!found) {
            return nullptr;
        }
    }

    return foundVar->second;
}

static bool IsExportedVariable(varbinder::Variable *const var)
{
    return var != nullptr &&
           (var->Declaration()->Node()->IsExported() || var->Declaration()->Node()->IsDefaultExported());
}

ir::ETSImportDeclaration *ETSBinder::FindImportDeclInReExports(const ir::ETSImportDeclaration *const import,
                                                               const util::StringView &imported,
                                                               const ir::StringLiteral *const importPath)
{
    ir::ETSImportDeclaration *implDecl = nullptr;
    for (auto item : ReExportImports()) {
        if (!ReexportPathMatchesImportPath(item, import)) {
            continue;
        }

        auto specifiers = item->GetETSImportDeclarations()->Specifiers();
        if (specifiers[0]->IsImportSpecifier()) {
            if (!std::any_of(specifiers.begin(), specifiers.end(), [&imported](auto it) {
                    return it->AsImportSpecifier()->Local()->Name().Is(imported.Mutf8());
                })) {
                continue;
            }
            implDecl = item->GetETSImportDeclarations();
        } else {
            const auto records = GetExternalProgram(item->GetETSImportDeclarations()->ResolvedSource(), importPath);
            if (records.empty()) {
                continue;
            }
            auto *const var =
                FindImportSpecifiersVariable(imported, records[0]->GlobalScope()->Bindings(), Span {records});
            if (IsExportedVariable(var)) {
                implDecl = item->GetETSImportDeclarations();
                continue;
            }
            auto reExportImport = item->GetETSImportDeclarations();
            auto reExportImportPath = reExportImport->Source();
            auto implDeclOrNullptr = FindImportDeclInReExports(reExportImport, imported, reExportImportPath);
            if (implDeclOrNullptr != nullptr) {
                implDecl = implDeclOrNullptr;
            }
        }
    }
    return implDecl;
}

void ETSBinder::ValidateImportVariable(const ir::AstNode *node, const util::StringView &imported,
                                       const ir::StringLiteral *const importPath)
{
    if (node->IsDefaultExported()) {
        ThrowError(importPath->Start(), diagnostic::DEFAULT_EXPORT_DIRECT_IMPORTED);
    } else if (!node->IsExported() && !node->IsDefaultExported()) {
        ThrowError(importPath->Start(), diagnostic::IMPORTED_NOT_EXPORTED, {imported});
    }
}

bool ETSBinder::DetectNameConflict(const util::StringView localName, Variable *const var, Variable *const otherVar,
                                   const ir::StringLiteral *const importPath)
{
    if (otherVar == nullptr || var == otherVar) {
        return false;
    }

    if (var->Declaration()->IsFunctionDecl() && otherVar->Declaration()->IsFunctionDecl()) {
        AddOverloadFlag(Allocator(), util::Helpers::IsStdLib(Program()), var, otherVar);
        return true;
    }

    bool isAmbient = var->Declaration()->Node()->IsDeclare() && !otherVar->Declaration()->Node()->IsDeclare();
    if (isAmbient) {
        return false;
    }

    ThrowRedeclarationError(importPath->Start(), var, otherVar, localName);
    return true;
}

// CC-OFFNXT(huge_method, G.FUN.01-CPP) solid logic
bool ETSBinder::AddImportSpecifiersToTopBindings(Span<parser::Program *const> records,
                                                 ir::ImportSpecifier *const importSpecifier,
                                                 const ir::ETSImportDeclaration *const import)
{
    const auto &globalBindings = records[0]->GlobalScope()->Bindings();
    const ir::StringLiteral *const importPath = import->Source();

    if (!importSpecifier->Imported()->IsIdentifier()) {
        return true;
    }

    auto imported = importSpecifier->Imported()->Name();

    for (auto const item : import->Specifiers()) {
        if (item->IsImportSpecifier() && item->AsImportSpecifier()->Local()->Name().Is(imported.Mutf8()) &&
            !item->AsImportSpecifier()->Local()->Name().Is(item->AsImportSpecifier()->Imported()->Name().Mutf8())) {
            imported = item->AsImportSpecifier()->Imported()->Name();
        }
    }

    util::StringView nameToSearchFor = FindNameInAliasMap(import->ResolvedSource(), imported);
    if (nameToSearchFor.Empty()) {
        nameToSearchFor = imported;
    }

    auto *const var = FindImportSpecifiersVariable(nameToSearchFor, globalBindings, records);
    importSpecifier->Imported()->SetVariable(var);
    importSpecifier->Local()->SetVariable(var);

    if (var == nullptr) {
        ir::ETSImportDeclaration *implDecl = FindImportDeclInReExports(import, imported, importPath);
        if (implDecl != nullptr) {
            AddSpecifiersToTopBindings(importSpecifier, implDecl);
            return true;
        }

        ThrowError(importPath->Start(), diagnostic::IMPORT_NOT_FOUND, {imported});
        return false;
    }

    auto *node = FindNodeInAliasMap(import->ResolvedSource(), imported);

    ValidateImportVariable(node != nullptr ? node : var->Declaration()->Node(), imported, importPath);

    const auto localName = importSpecifier->Local()->Name();
    auto varInGlobalClassScope = Program()->GlobalClassScope()->FindLocal(localName, ResolveBindingOptions::ALL);
    auto previouslyImportedVariable = TopScope()->FindLocal(localName, ResolveBindingOptions::ALL);
    if (DetectNameConflict(localName, var, varInGlobalClassScope, importPath) ||
        DetectNameConflict(localName, var, previouslyImportedVariable, importPath)) {
        return true;
    }

    if (var->Declaration()->Node()->IsAnnotationDeclaration() &&
        var->Declaration()->Node()->AsAnnotationDeclaration()->GetBaseName()->Name() != localName) {
        ThrowError(importPath->Start(), diagnostic::IMPORT_RENAMES_ANNOTATION, {var->Declaration()->Name()});
        return false;
    }

    // The first part of the condition will be true, if something was given an alias when exported, but we try
    // to import it using its original name.
    if (nameToSearchFor == imported && var->Declaration()->Node()->HasExportAlias()) {
        ThrowError(importSpecifier->Start(), diagnostic::IMPORT_NOT_FOUND, {imported});
        return false;
    }

    InsertOrAssignForeignBinding(importSpecifier, import, localName, var);
    return true;
}

void ETSBinder::AddImportDefaultSpecifiersToTopBindings(Span<parser::Program *const> records,
                                                        ir::ImportDefaultSpecifier *const importDefaultSpecifier,
                                                        const ir::ETSImportDeclaration *const import)
{
    auto importProgram = records[0];
    const auto &globalBindings = importProgram->GlobalScope()->Bindings();
    auto isDefaultExpored = [](const auto &item) { return item.second.second->IsDefaultExported(); };
    auto selectMap = importProgram->VarBinder()->AsETSBinder()->GetSelectiveExportAliasMultimap();
    auto selectMap2 = selectMap.find(import->ResolvedSource());
    if (selectMap2 != selectMap.end()) {
        auto item1 = std::find_if(selectMap2->second.begin(), selectMap2->second.end(), isDefaultExpored);
        if (item1 != selectMap2->second.end()) {
            auto item2 = FindImportSpecifiersVariable(item1->first, globalBindings, records);
            importDefaultSpecifier->Local()->SetVariable(item2);
            InsertForeignBinding(importDefaultSpecifier, import, importDefaultSpecifier->Local()->Name(), item2);
            return;
        }
    }

    if (auto var = FindStaticBinding(records, import->Source()); var != nullptr) {
        importDefaultSpecifier->Local()->SetVariable(var);
        InsertForeignBinding(importDefaultSpecifier, import, importDefaultSpecifier->Local()->Name(), var);
        return;
    }
}

static Variable *FindInStatic(parser::Program *program)
{
    auto predicateFunc = [](const auto &item) { return item.second->Declaration()->Node()->IsDefaultExported(); };
    const auto &staticMethodBindings = program->GlobalClassScope()->StaticMethodScope()->Bindings();
    auto result = std::find_if(staticMethodBindings.begin(), staticMethodBindings.end(), predicateFunc);
    if (result == staticMethodBindings.end()) {
        const auto &staticFieldBindings = program->GlobalClassScope()->StaticFieldScope()->Bindings();
        result = std::find_if(staticFieldBindings.begin(), staticFieldBindings.end(), predicateFunc);
        if (result == staticFieldBindings.end()) {
            const auto &staticDeclBindings = program->GlobalClassScope()->StaticDeclScope()->Bindings();
            result = std::find_if(staticDeclBindings.begin(), staticDeclBindings.end(), predicateFunc);
            if (result == staticDeclBindings.end()) {
                return nullptr;
            }
        }
    }
    return result->second;
}

static Variable *FindInInstance(parser::Program *program)
{
    auto predicateFunc = [](const auto &item) { return item.second->Declaration()->Node()->IsDefaultExported(); };
    const auto &instanceMethodBindings = program->GlobalClassScope()->InstanceMethodScope()->Bindings();
    auto result = std::find_if(instanceMethodBindings.begin(), instanceMethodBindings.end(), predicateFunc);
    if (result == instanceMethodBindings.end()) {
        const auto &instanceFieldBindings = program->GlobalClassScope()->InstanceFieldScope()->Bindings();
        result = std::find_if(instanceFieldBindings.begin(), instanceFieldBindings.end(), predicateFunc);
        if (result == instanceFieldBindings.end()) {
            const auto &instanceDeclBindings = program->GlobalClassScope()->InstanceDeclScope()->Bindings();
            result = std::find_if(instanceDeclBindings.begin(), instanceDeclBindings.end(), predicateFunc);
            if (result == instanceDeclBindings.end()) {
                return nullptr;
            }
        }
    }
    return result->second;
}

varbinder::Variable *ETSBinder::FindStaticBinding(Span<parser::Program *const> records,
                                                  const ir::StringLiteral *const importPath)
{
    auto result = FindInInstance(records[0]);
    if (result != nullptr) {
        return result;
    }
    result = FindInStatic(records[0]);
    if (result != nullptr) {
        return result;
    }
    if (!GetContext()->config->options->IsGenerateDeclEnableIsolated()) {
        ThrowError(importPath->Start(), diagnostic::DEFAULT_IMPORT_NOT_FOUND);
    }

    return nullptr;
}

ArenaVector<parser::Program *> ETSBinder::GetExternalProgram(util::StringView sourceName,
                                                             const ir::StringLiteral *importPath)
{
    if (sourceName == ERROR_LITERAL) {
        // avoid logging rediculus messages, there must be a syntax error
        ES2PANDA_ASSERT(GetContext()->diagnosticEngine->IsAnyError());
        return ArenaVector<parser::Program *>(Allocator()->Adapter());
    }
    // NOTE: quick fix to make sure not to look for the global program among the external sources
    if (sourceName.Compare(globalRecordTable_.Program()->AbsoluteName()) == 0) {
        ArenaVector<parser::Program *> mainModule(Allocator()->Adapter());
        mainModule.emplace_back(globalRecordTable_.Program());
        return mainModule;
    }

    auto programList = GetProgramList(sourceName);
    if (programList.empty()) {
        if (ark::os::file::File::IsDirectory(sourceName.Mutf8())) {
            ThrowError(importPath->Start(), diagnostic::MODULE_INDEX_MISSING, {importPath->Str()});
        } else {
            ThrowError(importPath->Start(), diagnostic::IMPORT_NOT_FOUND_2, {importPath->Str()});
        }
    }

    return programList;
}

void ETSBinder::AddSpecifiersToTopBindings(ir::AstNode *const specifier, const ir::ETSImportDeclaration *const import)
{
    if (import->IsPureDynamic()) {
        AddDynamicSpecifiersToTopBindings(specifier, import);
        return;
    }
    const auto records = varbinder::GetExternalProgram(this, import);
    if (records.empty()) {
        return;
    }

    if (specifier->IsImportNamespaceSpecifier()) {
        AddImportNamespaceSpecifiersToTopBindings(Span {records}, specifier->AsImportNamespaceSpecifier(), import);
    } else if (specifier->IsImportSpecifier()) {
        AddImportSpecifiersToTopBindings(Span {records}, specifier->AsImportSpecifier(), import);
    } else if (specifier->IsImportDefaultSpecifier()) {
        AddImportDefaultSpecifiersToTopBindings(Span {records}, specifier->AsImportDefaultSpecifier(), import);
    }
}

void ETSBinder::HandleCustomNodes(ir::AstNode *childNode)
{
    switch (childNode->Type()) {
        case ir::AstNodeType::ETS_TYPE_REFERENCE: {
            return BuildETSTypeReference(childNode->AsETSTypeReference());
        }
        case ir::AstNodeType::TS_INTERFACE_DECLARATION: {
            return BuildInterfaceDeclaration(childNode->AsTSInterfaceDeclaration());
        }
        case ir::AstNodeType::TS_ENUM_DECLARATION: {
            return ResolveEnumDeclaration(childNode->AsTSEnumDeclaration());
        }
        case ir::AstNodeType::EXPORT_NAMED_DECLARATION: {
            break;
        }
        case ir::AstNodeType::ETS_IMPORT_DECLARATION: {
            return BuildImportDeclaration(childNode->AsETSImportDeclaration());
        }
        case ir::AstNodeType::MEMBER_EXPRESSION: {
            return BuildMemberExpression(childNode->AsMemberExpression());
        }
        case ir::AstNodeType::METHOD_DEFINITION: {
            return BuildMethodDefinition(childNode->AsMethodDefinition());
        }
        case ir::AstNodeType::ETS_NEW_CLASS_INSTANCE_EXPRESSION: {
            return BuildETSNewClassInstanceExpression(childNode->AsETSNewClassInstanceExpression());
        }
        case ir::AstNodeType::ETS_FUNCTION_TYPE: {
            return BuildSignatureDeclarationBaseParams(childNode);
        }
        case ir::AstNodeType::OBJECT_EXPRESSION: {
            return BuildObjectExpression(childNode->AsObjectExpression());
        }
        case ir::AstNodeType::ANNOTATION_USAGE: {
            return BuildAnnotationUsage(childNode->AsAnnotationUsage());
        }
        case ir::AstNodeType::ANNOTATION_DECLARATION: {
            BuildAnnotationDeclaration(childNode->AsAnnotationDeclaration());
            break;
        }
        default: {
            return ResolveReferences(childNode);
        }
    }
}

bool ETSBinder::BuildInternalName(ir::ScriptFunction *scriptFunc)
{
    const bool isExternal = recordTable_->IsExternal();
    if (isExternal) {
        scriptFunc->AddFlag(ir::ScriptFunctionFlags::EXTERNAL);
    }

    if (scriptFunc->IsArrow()) {
        return true;
    }

    auto *funcScope = scriptFunc->Scope();
    funcScope->BindName(recordTable_->RecordName());

    bool compilable = scriptFunc->Body() != nullptr && !isExternal;
    if (!compilable) {
        recordTable_->Signatures().push_back(funcScope);
    }

    return compilable;
}

bool ETSBinder::BuildInternalNameWithCustomRecordTable(ir::ScriptFunction *const scriptFunc,
                                                       RecordTable *const recordTable)
{
    const bool isExternal = recordTable->IsExternal();
    if (isExternal) {
        scriptFunc->AddFlag(ir::ScriptFunctionFlags::EXTERNAL);
    }

    if (scriptFunc->IsArrow()) {
        return true;
    }

    auto *const funcScope = scriptFunc->Scope();
    funcScope->BindName(recordTable->RecordName());

    const bool compilable = scriptFunc->Body() != nullptr && !isExternal;
    if (!compilable) {
        recordTable->Signatures().push_back(funcScope);
    }

    return compilable;
}

void ETSBinder::AddCompilableFunction(ir::ScriptFunction *func)
{
    if (func->IsArrow() || func->IsAsyncFunc()) {
        return;
    }

    AddCompilableFunctionScope(func->Scope());
}

void ETSBinder::BuildFunctionName(const ir::ScriptFunction *func) const
{
    auto *funcScope = func->Scope();

    std::stringstream ss;
    ES2PANDA_ASSERT(func->IsArrow() || !funcScope->Name().Empty());
    ss << (func->IsExternalOverload() ? funcScope->InternalName() : funcScope->Name())
       << compiler::Signatures::METHOD_SEPARATOR;

    const auto *signature = func->Signature();

    if (func->IsStaticBlock()) {
        ss << compiler::Signatures::CCTOR;
    } else if (func->IsConstructor()) {
        ss << compiler::Signatures::CTOR;
    } else {
        if (func->IsGetter()) {
            ss << compiler::Signatures::GETTER_BEGIN;
        } else if (func->IsSetter()) {
            ss << compiler::Signatures::SETTER_BEGIN;
        }
        ss << util::Helpers::FunctionName(Allocator(), func);
    }

    signature->ToAssemblerType(ss);

    util::UString internalName(ss.str(), Allocator());
    funcScope->BindInternalName(internalName.View());
}

void ETSBinder::InitImplicitThisParam()
{
    thisParam_ = Allocator()->New<ir::Identifier>("this", Allocator());
}

void ETSBinder::BuildProgram()
{
    for (auto &[_, extPrograms] : Program()->ExternalSources()) {
        (void)_;
        for (auto *extProg : extPrograms) {
            if (!extProg->GetFlag(parser::ProgramFlags::AST_IDENTIFIER_ANALYZED)) {
                BuildExternalProgram(extProg);
                extProg->SetFlag(parser::ProgramFlags::AST_IDENTIFIER_ANALYZED);
            }
        }
    }

    for (auto *defaultImport : defaultImports_) {
        BuildImportDeclaration(defaultImport);
    }

    ValidateReexports();

    auto &stmts = Program()->Ast()->Statements();
    const auto etsGlobal = std::find_if(stmts.begin(), stmts.end(), [](const ir::Statement *stmt) {
        return stmt->IsClassDeclaration() && stmt->AsClassDeclaration()->Definition()->IsGlobal();
    });
    if (etsGlobal != stmts.end()) {
        const auto begin = std::find_if(stmts.rbegin(), stmts.rend(), [](const ir::Statement *stmt) {
                               return stmt->IsETSImportDeclaration() || stmt->IsETSPackageDeclaration();
                           }).base();

        const auto index = std::distance(begin, etsGlobal);
        std::rotate(begin, begin + index, begin + index + 1);
    }

    for (auto *stmt : stmts) {
        ResolveReference(stmt);
    }
}

void ETSBinder::BuildExternalProgram(parser::Program *extProgram)
{
    auto *savedProgram = Program();
    auto *savedRecordTable = recordTable_;
    auto *savedTopScope = TopScope();

    auto flags = Program()->VarBinder()->IsGenStdLib() ? RecordTableFlags::NONE : RecordTableFlags::EXTERNAL;
    auto *extRecordTable = Allocator()->New<RecordTable>(Allocator(), extProgram, flags);
    externalRecordTable_.insert({extProgram, extRecordTable});

    ResetTopScope(extProgram->GlobalScope());
    recordTable_ = extRecordTable;
    SetProgram(extProgram);

    BuildProgram();

    SetProgram(savedProgram);
    recordTable_ = savedRecordTable;
    ResetTopScope(savedTopScope);
}

void ETSBinder::BuildETSNewClassInstanceExpression(ir::ETSNewClassInstanceExpression *classInstance)
{
    ResolveReference(classInstance->GetTypeRef());

    for (auto *arg : classInstance->GetArguments()) {
        ResolveReference(arg);
    }
}

void ETSBinder::BuildImportDeclaration(ir::ETSImportDeclaration *decl)
{
    if (!decl->IsValid()) {
        return;
    }

    if (decl->Source()->Str() == Program()->SourceFile().GetAbsolutePath()) {
        return;
    }

    const auto &specifiers = decl->Specifiers();

    for (auto specifier : specifiers) {
        AddSpecifiersToTopBindings(specifier, decl);
    }
}

Variable *ETSBinder::ValidateImportSpecifier(const ir::ImportSpecifier *const specifier,
                                             const ir::ETSImportDeclaration *const import)
{
    const auto records = varbinder::GetExternalProgram(this, import);
    if (records.empty()) {
        return nullptr;
    }

    const auto *const importProgram = records.front();
    const auto *const importGlobalScope = importProgram->GlobalScope();
    const auto &globalBindings = importGlobalScope->Bindings();

    auto imported = specifier->Imported()->Name();
    for (const auto *const item : import->Specifiers()) {
        // Handle alias
        // export {foo as FOO}
        if (item->IsImportSpecifier() && item->AsImportSpecifier()->Local()->Name().Is(imported.Mutf8()) &&
            !item->AsImportSpecifier()->Local()->Name().Is(item->AsImportSpecifier()->Imported()->Name().Mutf8())) {
            imported = item->AsImportSpecifier()->Imported()->Name();
        }
    }

    auto *const var = FindImportSpecifiersVariable(imported, globalBindings, Span {records});
    if (var != nullptr) {
        return var;
    }

    // Failed to find variable, go through reexports
    const ir::ETSImportDeclaration *const implDecl = FindImportDeclInReExports(import, imported, import->Source());
    if (implDecl != nullptr) {
        return ValidateImportSpecifier(specifier, implDecl);
    }

    return nullptr;
}

void ETSBinder::ValidateReexports()
{
    // This will throw syntax error if the reexport is incorrect
    // This will also set variables and check for ambiguous reexports
    for (auto *reexport : reExportImports_) {
        ValidateReexportDeclaration(reexport);
    }

    reexportedNames_.clear();
}

void ETSBinder::ValidateReexportDeclaration(ir::ETSReExportDeclaration *decl)
{
    // Reexport declarations are available in all files, see ReExportImports()
    // Check that reexport declaration is in this file
    const auto program = Program()->SourceFile().GetAbsolutePath();
    const auto reexportSource = os::GetAbsolutePath(decl->GetProgramPath().Utf8());
    if (program.Utf8() != reexportSource) {
        return;
    }

    const auto *const import = decl->GetETSImportDeclarations();
    const auto &specifiers = import->Specifiers();
    for (auto specifier : specifiers) {
        // Example: export {foo} from "./A"
        if (specifier->IsImportSpecifier()) {
            auto importSpecifier = specifier->AsImportSpecifier();
            const auto reexported = importSpecifier->Imported()->Name();
            auto *const var = ValidateImportSpecifier(importSpecifier, import);
            if (var == nullptr) {
                ThrowError(import->Start(), diagnostic::EXPORT_INCORRECT, {reexported});
                continue;
            }

            importSpecifier->Imported()->SetVariable(var);
            importSpecifier->Local()->SetVariable(var);

            // Remember reexported name to check for ambiguous reexports
            if (!reexportedNames_.insert(reexported).second) {
                ThrowError(import->Start(), diagnostic::AMBIGUOUS_EXPORT, {reexported});
                continue;
            }
        }

        if (specifier->IsImportNamespaceSpecifier()) {
            // NOTE(kkonkuznetsov): See #20658
            // How to validate ambiguous exports with namespace specifiers?
            // Example:
            // export * from "./A"
            // export * from "./B"
        }
    }
}

bool ETSBinder::ImportGlobalPropertiesForNotDefaultedExports(varbinder::Variable *var, const util::StringView &name,
                                                             const ir::ClassElement *classElement)
{
    if (var->Declaration()->Node()->IsDefaultExported()) {
        return false;
    }

    auto variable = Program()->GlobalClassScope()->FindLocal(name, ResolveBindingOptions::ALL);

    bool isStdLib = util::Helpers::IsStdLib(Program());
    if (variable != nullptr && var != variable) {
        if (variable->Declaration()->IsFunctionDecl() && var->Declaration()->IsFunctionDecl()) {
            AddOverloadFlag(Allocator(), isStdLib, var, variable);
            return true;
        }

        ThrowRedeclarationError(classElement->Id()->Start(), var, variable, name.Utf8());
    }

    const auto insRes = TopScope()->InsertForeignBinding(name, var);
    if (!(!insRes.second && insRes.first != TopScope()->Bindings().end()) || !(insRes.first->second != var)) {
        return true;
    }
    if (insRes.first->second->Declaration()->IsFunctionDecl() && var->Declaration()->IsFunctionDecl()) {
        AddOverloadFlag(Allocator(), isStdLib, var, insRes.first->second);
        return true;
    }

    ThrowRedeclarationError(classElement->Id()->Start(), var, insRes.first->second, name.Utf8());
    return false;
}

void ETSBinder::ImportGlobalProperties(const ir::ClassDefinition *const classDef)
{
    const auto scopeCtx = LexicalScope<ClassScope>::Enter(this, classDef->Scope()->AsClassScope());

    for (const auto *const prop : classDef->Body()) {
        const auto *const classElement = prop->AsClassElement();

        if (classElement->IsClassStaticBlock()) {
            continue;
        }

        ES2PANDA_ASSERT(classElement->IsStatic());
        const auto &name = classElement->Id()->Name();
        auto *const var = scopeCtx.GetScope()->FindLocal(name, ResolveBindingOptions::ALL);
        ES2PANDA_ASSERT(var != nullptr);

        if (ImportGlobalPropertiesForNotDefaultedExports(var, name, classElement)) {
            return;
        }
    }
}

const DynamicImportData *ETSBinder::DynamicImportDataForVar(const Variable *var) const noexcept
{
    auto it = dynamicImportVars_.find(var);
    if (it == dynamicImportVars_.cend()) {
        return nullptr;
    }

    return &it->second;
}

ArenaVector<parser::Program *> ETSBinder::GetProgramList(const util::StringView &path) const noexcept
{
    auto const *globalProgram = globalRecordTable_.Program();

    for (const auto &extRecords : globalProgram->ExternalSources()) {
        for (const auto &program : extRecords.second) {
            if (program->AbsoluteName() == path) {
                return extRecords.second;
            }

            // in case of importing a package folder, the path could not be resolved to a specific file
            if (program->IsPackage() && program->SourceFileFolder() == path) {
                return extRecords.second;
            }
        }
    }

    if (globalProgram->IsPackage() && path.Compare(globalProgram->SourceFileFolder()) == 0) {
        return ArenaVector<parser::Program *>({GetContext()->parserProgram}, Allocator()->Adapter());
    }

    return ArenaVector<parser::Program *>(Allocator()->Adapter());
}

bool ETSBinder::IsDynamicModuleVariable(const Variable *var) const noexcept
{
    auto *data = DynamicImportDataForVar(var);
    if (data == nullptr) {
        return false;
    }

    return data->specifier->IsImportSpecifier();
}

bool ETSBinder::IsDynamicNamespaceVariable(const Variable *var) const noexcept
{
    auto *data = DynamicImportDataForVar(var);
    if (data == nullptr) {
        return false;
    }

    return data->specifier->IsImportNamespaceSpecifier();
}

void ETSBinder::ThrowError(const lexer::SourcePosition &pos, const diagnostic::DiagnosticKind &kind,
                           const util::DiagnosticMessageParams &params) const
{
    GetContext()->diagnosticEngine->LogDiagnostic(kind, params, pos);
}

bool ETSBinder::IsGlobalIdentifier([[maybe_unused]] const util::StringView &str) const
{
    return false;
}

bool ETSBinder::IsGlobalIdentifier([[maybe_unused]] const util::StringView &str) const
{
    return false;
}

}  // namespace ark::es2panda::varbinder<|MERGE_RESOLUTION|>--- conflicted
+++ resolved
@@ -687,17 +687,13 @@
                 InsertForeignBinding(specifier, import, bindingName, var);
             }
 
-<<<<<<< HEAD
-            ThrowRedeclarationError(import->Source()->Start(), var, variable, bindingName);
-=======
             // redeclaration for builtin type,
             // need to erase the redeclaration one and make sure the builtin types initialized successfully.
             if (var->HasFlag(varbinder::VariableFlags::BUILTIN_TYPE)) {
                 TopScope()->CorrectForeignBinding(bindingName, var, variable);
             }
 
-            ThrowError(import->Source()->Start(), RedeclarationErrorMessageAssembler(var, variable, bindingName));
->>>>>>> 242fe424
+            ThrowRedeclarationError(import->Source()->Start(), var, variable, bindingName);
         }
     }
 
