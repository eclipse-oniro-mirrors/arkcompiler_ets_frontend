--- conflicted
+++ resolved
@@ -19,10 +19,7 @@
 #include "public/public.h"
 #include "compiler/lowering/util.h"
 #include "util/helpers.h"
-<<<<<<< HEAD
-=======
 #include "util/nameMangler.h"
->>>>>>> 6d813986
 
 namespace ark::es2panda::varbinder {
 
@@ -64,23 +61,6 @@
            name == compiler::Signatures::NULL_LITERAL || name == compiler::Signatures::READONLY_TYPE_NAME ||
            name == compiler::Signatures::PARTIAL_TYPE_NAME || name == compiler::Signatures::REQUIRED_TYPE_NAME ||
            name == compiler::Signatures::FIXED_ARRAY_TYPE_NAME;
-<<<<<<< HEAD
-}
-
-bool ETSBinder::HandleDynamicVariables(ir::Identifier *ident, Variable *variable, bool allowDynamicNamespaces)
-{
-    if (IsDynamicModuleVariable(variable)) {
-        ident->SetVariable(variable);
-        return true;
-    }
-
-    if (allowDynamicNamespaces && IsDynamicNamespaceVariable(variable)) {
-        ident->SetVariable(variable);
-        return true;
-    }
-    return false;
-=======
->>>>>>> 6d813986
 }
 
 bool ETSBinder::LookupInDebugInfoPlugin(ir::Identifier *ident)
@@ -159,10 +139,7 @@
         return;
     }
 
-    if (!GetContext()->config->options->IsGenerateDeclEnableIsolated()) {
-        ThrowUnresolvableType(ident->Start(), name);
-    }
-
+    ThrowUnresolvableType(ident->Start(), name);
     CreateDummyVariable(this, ident);
 }
 
@@ -590,40 +567,6 @@
 
 void ETSBinder::InsertForeignBinding(const util::StringView &name, Variable *var)
 {
-<<<<<<< HEAD
-    // NOTE issue #23214: enable it after fix default import in dynamic import
-    if (specifier->IsImportDefaultSpecifier()) {
-        ThrowError(specifier->Start(), diagnostic::DEFAULT_DYNAMIC_IMPORT);
-        return;
-    }
-    const auto name = [specifier]() {
-        if (specifier->IsImportNamespaceSpecifier()) {
-            return specifier->AsImportNamespaceSpecifier()->Local()->Name();
-        }
-
-        return specifier->AsImportSpecifier()->Local()->Name();
-    }();
-
-    auto specDecl = GetScope()->Find(name, ResolveBindingOptions::DECLARATION);
-    ES2PANDA_ASSERT(specDecl.variable != nullptr);
-    dynamicImportVars_.emplace(specDecl.variable, DynamicImportData {import, specifier, specDecl.variable});
-
-    if (specifier->IsImportSpecifier()) {
-        auto importSpecifier = specifier->AsImportSpecifier();
-        importSpecifier->Imported()->SetVariable(specDecl.variable);
-        importSpecifier->Local()->SetVariable(specDecl.variable);
-    }
-}
-
-void ETSBinder::InsertForeignBinding(ir::AstNode *const specifier, const ir::ETSImportDeclaration *const import,
-                                     const util::StringView &name, Variable *var)
-{
-    if (import->Language().IsDynamic()) {
-        dynamicImportVars_.emplace(var, DynamicImportData {import, specifier, var});
-    }
-
-=======
->>>>>>> 6d813986
     TopScope()->InsertForeignBinding(name, var);
 }
 
@@ -695,12 +638,9 @@
     bool const isStdLib = util::Helpers::IsStdLib(Program());
 
     for (const auto [bindingName, var] : globalBindings) {
-<<<<<<< HEAD
-=======
         if (!var->Declaration()->Node()->IsValidInCurrentPhase()) {
             continue;
         }
->>>>>>> 6d813986
         if (util::Helpers::IsGlobalVar(var)) {
             const auto *const classDef = var->Declaration()->Node()->AsClassDeclaration()->Definition();
             ImportGlobalProperties(classDef);
@@ -730,15 +670,6 @@
                 TopScope()->CorrectForeignBinding(bindingName, var, variable);
             }
 
-<<<<<<< HEAD
-            // redeclaration for builtin type,
-            // need to erase the redeclaration one and make sure the builtin types initialized successfully.
-            if (var->HasFlag(varbinder::VariableFlags::BUILTIN_TYPE)) {
-                TopScope()->CorrectForeignBinding(bindingName, var, variable);
-            }
-
-=======
->>>>>>> 6d813986
             ThrowRedeclarationError(import->Source()->Start(), var, variable, bindingName);
         }
     }
@@ -841,11 +772,6 @@
     return var != nullptr &&
            (var->Declaration()->Node()->IsExported() || var->Declaration()->Node()->IsDefaultExported() ||
             var->Declaration()->Node()->HasExportAlias());
-<<<<<<< HEAD
-}
-
-std::pair<ir::ETSImportDeclaration *, ir::AstNode *> ETSBinder::FindImportDeclInExports(
-=======
 }
 
 std::pair<ir::ETSImportDeclaration *, ir::AstNode *> ETSBinder::FindImportDeclInExports(
@@ -933,98 +859,11 @@
 }
 
 std::pair<ir::ETSImportDeclaration *, ir::AstNode *> ETSBinder::FindImportDeclInReExports(
->>>>>>> 6d813986
     const ir::ETSImportDeclaration *const import, const util::StringView &imported,
     const ir::StringLiteral *const importPath)
 {
     ir::ETSImportDeclaration *implDecl = nullptr;
     ir::AstNode *specifier = nullptr;
-<<<<<<< HEAD
-    std::tie(implDecl, specifier) = FindImportDeclInReExports(import, imported, importPath);
-    if (implDecl != nullptr) {
-        return std::make_pair(implDecl, specifier);
-    }
-    std::tie(implDecl, specifier) = FindImportDeclInNamedExports(import, imported, importPath);
-    return std::make_pair(implDecl, specifier);
-}
-
-static std::pair<ir::ETSImportDeclaration *, ir::AstNode *> FindImportDeclInProgram(parser::Program *program,
-                                                                                    const util::StringView &imported)
-{
-    for (auto stmt : program->Ast()->AsETSModule()->Statements()) {
-        if (!stmt->IsETSImportDeclaration()) {
-            continue;
-        }
-        for (auto specifier : stmt->AsETSImportDeclaration()->Specifiers()) {
-            if (specifier->IsImportSpecifier() && specifier->AsImportSpecifier()->Local()->Name() == imported) {
-                return std::make_pair(stmt->AsETSImportDeclaration(), specifier);
-            }
-            if (specifier->IsImportDefaultSpecifier() &&
-                specifier->AsImportDefaultSpecifier()->Local()->Name() == imported) {
-                return std::make_pair(stmt->AsETSImportDeclaration(), specifier);
-            }
-        }
-    }
-    return std::make_pair(nullptr, nullptr);
-}
-
-std::pair<ir::ETSImportDeclaration *, ir::AstNode *> ETSBinder::FindImportDeclInNamedExports(
-    const ir::ETSImportDeclaration *const import, [[maybe_unused]] const util::StringView &imported,
-    const ir::StringLiteral *const importPath)
-{
-    auto importMapIter = selectiveExportAliasMultimap_.find(import->ImportMetadata().resolvedSource);
-    if (importMapIter == selectiveExportAliasMultimap_.end()) {
-        return std::make_pair(nullptr, nullptr);
-    }
-    auto pairIter = importMapIter->second.find(imported);
-    if (pairIter == importMapIter->second.end()) {
-        return std::make_pair(nullptr, nullptr);
-    }
-    auto [localName, declNode] = pairIter->second;
-    const auto records = GetExternalProgram(import->ImportMetadata().resolvedSource, importPath);
-    if (records.empty()) {
-        return std::make_pair(nullptr, nullptr);
-    }
-    auto currProgram = records[0];
-    if (currProgram == nullptr) {
-        return std::make_pair(nullptr, nullptr);
-    }
-    auto [newImportDecl, specfier] = FindImportDeclInProgram(currProgram, localName);
-    if (newImportDecl == nullptr) {
-        return std::make_pair(nullptr, nullptr);
-    }
-    return std::make_pair(newImportDecl->AsETSImportDeclaration(), specfier);
-}
-
-static ir::AstNode *GetSpecifier(const util::StringView &importedLocal, ir::ETSImportDeclaration *decl)
-{
-    for (auto localSpecfier : decl->Specifiers()) {
-        util::StringView name;
-        if (localSpecfier->IsImportSpecifier()) {
-            name = localSpecfier->AsImportSpecifier()->Local()->Name();
-        } else if (localSpecfier->IsImportNamespaceSpecifier()) {
-            name = localSpecfier->AsImportNamespaceSpecifier()->Local()->Name();
-        } else {
-            name = localSpecfier->AsImportDefaultSpecifier()->Local()->Name();
-        }
-        if (name == importedLocal) {
-            return localSpecfier;
-        }
-    }
-    if (decl->Specifiers().size() == 1 && decl->Specifiers()[0]->IsImportNamespaceSpecifier()) {
-        return decl->Specifiers()[0];
-    }
-    ES2PANDA_UNREACHABLE();
-}
-
-std::pair<ir::ETSImportDeclaration *, ir::AstNode *> ETSBinder::FindImportDeclInReExports(
-    const ir::ETSImportDeclaration *const import, const util::StringView &imported,
-    const ir::StringLiteral *const importPath)
-{
-    ir::ETSImportDeclaration *implDecl = nullptr;
-    ir::AstNode *specifier = nullptr;
-=======
->>>>>>> 6d813986
 
     for (auto item : ReExportImports()) {
         if (!ReexportPathMatchesImportPath(item, import)) {
@@ -1065,17 +904,10 @@
     return std::make_pair(implDecl, specifier);
 }
 
-<<<<<<< HEAD
-void ETSBinder::ValidateImportVariable(const ir::AstNode *node, const util::StringView &imported,
-                                       const ir::StringLiteral *const importPath)
-{
-    if (node->IsDefaultExported()) {
-=======
 void ETSBinder::ValidateImportVariable(const ir::AstNode *node, const ir::AstNode *declNode,
                                        const util::StringView &imported, const ir::StringLiteral *const importPath)
 {
     if (node->IsDefaultExported() && !declNode->IsExported()) {
->>>>>>> 6d813986
         ThrowError(importPath->Start(), diagnostic::DEFAULT_EXPORT_DIRECT_IMPORTED);
     } else if (!node->IsExported() && !node->IsDefaultExported() && !node->HasExportAlias()) {
         ThrowError(importPath->Start(), diagnostic::IMPORTED_NOT_EXPORTED, {imported});
@@ -1110,17 +942,6 @@
 {
     auto [implDecl, localSpecifier] = FindImportDeclInExports(import, imported, importPath);
     Variable *localVar = nullptr;
-<<<<<<< HEAD
-    auto insertBinding = [this, importSpecifier, import](Variable *var) {
-        if (importSpecifier->IsImportSpecifier()) {
-            this->InsertOrAssignForeignBinding(importSpecifier, import,
-                                               importSpecifier->AsImportSpecifier()->Local()->Name(), var);
-            importSpecifier->AsImportSpecifier()->Local()->SetVariable(var);
-            importSpecifier->AsImportSpecifier()->Imported()->SetVariable(var);
-        } else if (importSpecifier->IsImportDefaultSpecifier()) {
-            this->InsertOrAssignForeignBinding(importSpecifier, import,
-                                               importSpecifier->AsImportDefaultSpecifier()->Local()->Name(), var);
-=======
     auto insertBinding = [this, importSpecifier](Variable *var) {
         if (importSpecifier->IsImportSpecifier()) {
             this->InsertOrAssignForeignBinding(importSpecifier->AsImportSpecifier()->Local()->Name(), var);
@@ -1128,7 +949,6 @@
             importSpecifier->AsImportSpecifier()->Imported()->SetVariable(var);
         } else if (importSpecifier->IsImportDefaultSpecifier()) {
             this->InsertOrAssignForeignBinding(importSpecifier->AsImportDefaultSpecifier()->Local()->Name(), var);
->>>>>>> 6d813986
             importSpecifier->AsImportDefaultSpecifier()->Local()->SetVariable(var);
         }
     };
@@ -1193,12 +1013,8 @@
 
     auto *node = FindNodeInAliasMap(import->ResolvedSource(), imported);
 
-<<<<<<< HEAD
-    ValidateImportVariable(node != nullptr ? node : var->Declaration()->Node(), imported, importPath);
-=======
     ValidateImportVariable(node != nullptr ? node : var->Declaration()->Node(), var->Declaration()->Node(), imported,
                            importPath);
->>>>>>> 6d813986
 
     const auto localName = importSpecifier->Local()->Name();
     auto varInGlobalClassScope = Program()->GlobalClassScope()->FindLocal(localName, ResolveBindingOptions::ALL);
@@ -1246,11 +1062,7 @@
                 return;
             }
             importDefaultSpecifier->Local()->SetVariable(var);
-<<<<<<< HEAD
-            InsertOrAssignForeignBinding(importDefaultSpecifier, import, importDefaultSpecifier->Local()->Name(), var);
-=======
             InsertOrAssignForeignBinding(importDefaultSpecifier->Local()->Name(), var);
->>>>>>> 6d813986
             return;
         }
     }
@@ -1314,15 +1126,8 @@
     if (result != nullptr) {
         return result;
     }
-<<<<<<< HEAD
-    if (!GetContext()->config->options->IsGenerateDeclEnableIsolated()) {
-        ThrowError(importPath->Start(), diagnostic::DEFAULT_IMPORT_NOT_FOUND);
-    }
-
-=======
 
     ThrowError(importPath->Start(), diagnostic::DEFAULT_IMPORT_NOT_FOUND);
->>>>>>> 6d813986
     return nullptr;
 }
 
@@ -1682,11 +1487,7 @@
 
             auto *const var = ValidateImportSpecifier(importSpecifier, import);
             if (var == nullptr) {
-<<<<<<< HEAD
-                ThrowError(import->Start(), diagnostic::EXPORT_INCORRECT, {reexported});
-=======
                 ThrowError(import->Start(), diagnostic::EXPORT_INCORRECT, {imported->Name()});
->>>>>>> 6d813986
                 continue;
             }
 
@@ -1694,13 +1495,8 @@
             local->SetVariable(var);
 
             // Remember reexported name to check for ambiguous reexports
-<<<<<<< HEAD
-            if (!reexportedNames_.insert(reexported).second) {
-                ThrowError(import->Start(), diagnostic::AMBIGUOUS_EXPORT, {reexported});
-=======
             if (!reexportedNames_.insert(imported->Name()).second && local->Name() == imported->Name()) {
                 ThrowError(import->Start(), diagnostic::AMBIGUOUS_EXPORT, {imported->Name()});
->>>>>>> 6d813986
                 continue;
             }
         }
@@ -1732,10 +1528,7 @@
             return true;
         }
 
-<<<<<<< HEAD
-=======
         ES2PANDA_ASSERT(classElement->Id() != nullptr);
->>>>>>> 6d813986
         ThrowRedeclarationError(classElement->Id()->Start(), var, variable, name.Utf8());
     }
 
@@ -1748,10 +1541,7 @@
         return true;
     }
 
-<<<<<<< HEAD
-=======
     ES2PANDA_ASSERT(classElement->Id() != nullptr);
->>>>>>> 6d813986
     ThrowRedeclarationError(classElement->Id()->Start(), var, insRes.first->second, name.Utf8());
     return false;
 }
@@ -1778,30 +1568,10 @@
     }
 }
 
-<<<<<<< HEAD
-const DynamicImportData *ETSBinder::DynamicImportDataForVar(const Variable *var) const noexcept
-{
-    auto it = dynamicImportVars_.find(var);
-    if (it == dynamicImportVars_.cend()) {
-        return nullptr;
-    }
-
-    return &it->second;
-}
-
-ArenaVector<parser::Program *> ETSBinder::GetProgramList(const util::StringView &oldPath) const noexcept
-{
-    auto const *globalProgram = globalRecordTable_.Program();
-    util::StringView newPath = oldPath;
-    if (auto it = GetContext()->dupPrograms.find(oldPath); it != GetContext()->dupPrograms.end()) {
-        newPath = it->second->AbsoluteName();
-    }
-=======
 ArenaVector<parser::Program *> ETSBinder::GetProgramList(const util::StringView &oldPath) const noexcept
 {
     auto const *globalProgram = globalRecordTable_.Program();
     util::StringView newPath = GetContext()->GetDupProgramOriginalPath(oldPath);
->>>>>>> 6d813986
 
     for (const auto &extRecords : globalProgram->ExternalSources()) {
         for (const auto &program : extRecords.second) {
@@ -1823,29 +1593,6 @@
     return ArenaVector<parser::Program *>(Allocator()->Adapter());
 }
 
-<<<<<<< HEAD
-bool ETSBinder::IsDynamicModuleVariable(const Variable *var) const noexcept
-{
-    auto *data = DynamicImportDataForVar(var);
-    if (data == nullptr) {
-        return false;
-    }
-
-    return data->specifier->IsImportSpecifier();
-}
-
-bool ETSBinder::IsDynamicNamespaceVariable(const Variable *var) const noexcept
-{
-    auto *data = DynamicImportDataForVar(var);
-    if (data == nullptr) {
-        return false;
-    }
-
-    return data->specifier->IsImportNamespaceSpecifier();
-}
-
-=======
->>>>>>> 6d813986
 void ETSBinder::ThrowError(const lexer::SourcePosition &pos, const diagnostic::DiagnosticKind &kind,
                            const util::DiagnosticMessageParams &params) const
 {
