/*
 * Copyright (c) 2021-2025 Huawei Device Co., Ltd.
 * Licensed under the Apache License, Version 2.0 (the "License");
 * you may not use this file except in compliance with the License.
 * You may obtain a copy of the License at
 *
 * http://www.apache.org/licenses/LICENSE-2.0
 *
 * Unless required by applicable law or agreed to in writing, software
 * distributed under the License is distributed on an "AS IS" BASIS,
 * WITHOUT WARRANTIES OR CONDITIONS OF ANY KIND, either express or implied.
 * See the License for the specific language governing permissions and
 * limitations under the License.
 */

#ifndef ES2PANDA_VARBINDER_ETSBINDER_H
#define ES2PANDA_VARBINDER_ETSBINDER_H

#include "varbinder/TypedBinder.h"
#include "varbinder/recordTable.h"
#include "ir/ets/etsImportDeclaration.h"
#include "ir/ets/etsReExportDeclaration.h"
#include "ir/expressions/identifier.h"
#include "ir/module/importSpecifier.h"
#include "ir/statements/annotationDeclaration.h"
#include "parser/ETSparser.h"

namespace ark::es2panda::ir {
class ETSImportDeclaration;
class AstNode;
class Identifier;
class ObjectExpression;
class ETSTypeReference;
class MethodDefinition;
class AnnotationUsage;
class StringLiteral;
class ETSReExportDeclaration;
class TSEnumDeclaration;
class TSQualifiedName;
class ClassElement;
class ImportSpecifier;
class ETSNewClassInstanceExpression;

}  // namespace ark::es2panda::ir

namespace ark::es2panda::varbinder {
using AliasesByExportedNames = ArenaMap<util::StringView, std::pair<util::StringView, ir::AstNode const *>>;
using ModulesToExportedNamesWithAliases = ArenaMap<util::StringView, AliasesByExportedNames>;

struct DynamicImportData {
    const ir::ETSImportDeclaration *import;
    const ir::AstNode *specifier;
    Variable *variable;
};

using DynamicImportVariables = ArenaUnorderedMap<const Variable *, DynamicImportData>;

class ETSBinder : public TypedBinder {
public:
    explicit ETSBinder(ArenaAllocator *allocator)
        : TypedBinder(allocator),
          globalRecordTable_(allocator, Program(), RecordTableFlags::NONE),
          recordTable_(&globalRecordTable_),
          externalRecordTable_(Allocator()->Adapter()),
          defaultImports_(Allocator()->Adapter()),
          dynamicImports_(Allocator()->Adapter()),
          reExportImports_(Allocator()->Adapter()),
          reexportedNames_(Allocator()->Adapter()),
          selectiveExportAliasMultimap_(Allocator()->Adapter())
    {
        InitImplicitThisParam();
    }

    ETSBinder() = delete;
    NO_COPY_SEMANTIC(ETSBinder);
    NO_MOVE_SEMANTIC(ETSBinder);
    ~ETSBinder() override = default;

    [[nodiscard]] ScriptExtension Extension() const noexcept override
    {
        return ScriptExtension::ETS;
    }

    [[nodiscard]] ResolveBindingOptions BindingOptions() const noexcept override
    {
        return ResolveBindingOptions::BINDINGS;
    }

    [[nodiscard]] RecordTable *GetRecordTable() noexcept
    {
        return recordTable_;
    }

    [[nodiscard]] const RecordTable *GetRecordTable() const noexcept
    {
        return recordTable_;
    }

    void SetRecordTable(RecordTable *table) noexcept
    {
        recordTable_ = table;
    }

    [[nodiscard]] RecordTable *GetGlobalRecordTable() noexcept
    {
        return &globalRecordTable_;
    }

    [[nodiscard]] const RecordTable *GetGlobalRecordTable() const noexcept
    {
        return &globalRecordTable_;
    }

    [[nodiscard]] ArenaMap<parser::Program *, RecordTable *> &GetExternalRecordTable() noexcept
    {
        return externalRecordTable_;
    }

    [[nodiscard]] const ArenaMap<parser::Program *, RecordTable *> &GetExternalRecordTable() const noexcept
    {
        return externalRecordTable_;
    }

    void HandleCustomNodes(ir::AstNode *childNode) override;

    void IdentifierAnalysis() override;
    void BuildClassDefinition(ir::ClassDefinition *classDef) override;
    void BuildObjectExpression(ir::ObjectExpression *obj);
    void BuildETSTypeReference(ir::ETSTypeReference *typeRef);
    void BuildClassProperty(const ir::ClassProperty *prop) override;
    void LookupIdentReference(ir::Identifier *ident) override;
    [[nodiscard]] bool BuildInternalName(ir::ScriptFunction *scriptFunc) override;
    void AddCompilableFunction(ir::ScriptFunction *func) override;

<<<<<<< HEAD
    [[nodiscard]] bool HandleDynamicVariables(ir::Identifier *ident, Variable *variable, bool allowDynamicNamespaces);
=======
>>>>>>> 6d813986
    static bool IsSpecialName(const util::StringView &name);
    [[nodiscard]] bool LookupInDebugInfoPlugin(ir::Identifier *ident);
    void LookupTypeReference(ir::Identifier *ident);
    void LookupTypeArgumentReferences(ir::ETSTypeReference *typeRef);
    void BuildInterfaceDeclaration(ir::TSInterfaceDeclaration *decl);
    void BuildMemberExpression(ir::MemberExpression *memberExpr);
    void BuildMethodDefinition(ir::MethodDefinition *methodDef);
    void BuildOverloadDeclaration(ir::OverloadDeclaration *overloadDef);
    void BuildAnnotationDeclaration(ir::AnnotationDeclaration *annoDecl);
    void BuildAnnotationUsage(ir::AnnotationUsage *annoUsage);
    void BuildImportDeclaration(ir::ETSImportDeclaration *decl);
    void ValidateReexportDeclaration(ir::ETSReExportDeclaration *decl);
    void ValidateReexports();
    [[nodiscard]] bool ReexportPathMatchesImportPath(const ir::ETSReExportDeclaration *const reexport,
                                                     const ir::ETSImportDeclaration *const import) const;
    Variable *ValidateImportSpecifier(const ir::ImportSpecifier *const specifier,
                                      const ir::ETSImportDeclaration *const import);
    void BuildETSNewClassInstanceExpression(ir::ETSNewClassInstanceExpression *classInstance);
    [[nodiscard]] bool DetectNameConflict(const util::StringView localName, Variable *const var,
                                          Variable *const otherVar, const ir::StringLiteral *const importPath);
    [[nodiscard]] ArenaVector<parser::Program *> GetExternalProgram(util::StringView sourceName,
                                                                    const ir::StringLiteral *importPath);

    std::pair<ir::ETSImportDeclaration *, ir::AstNode *> FindImportDeclInReExports(
        const ir::ETSImportDeclaration *const import, const util::StringView &imported,
        const ir::StringLiteral *const importPath);
    std::pair<ir::ETSImportDeclaration *, ir::AstNode *> FindImportDeclInNamedExports(
        const ir::ETSImportDeclaration *const import, const util::StringView &imported,
        const ir::StringLiteral *const importPath);
    std::pair<ir::ETSImportDeclaration *, ir::AstNode *> FindImportDeclInExports(
        const ir::ETSImportDeclaration *const import, const util::StringView &imported,
        const ir::StringLiteral *const importPath);
    ir::ETSImportDeclaration *FindImportDeclIn(const ir::ETSImportDeclaration *const import,
                                               const util::StringView &imported,
                                               const ir::StringLiteral *const importPath);
    void AddImportNamespaceSpecifiersToTopBindings(Span<parser::Program *const> records,
                                                   ir::ImportNamespaceSpecifier *namespaceSpecifier,
                                                   const ir::ETSImportDeclaration *import);
    bool AddImportSpecifiersToTopBindings(Span<parser::Program *const> records, ir::ImportSpecifier *importSpecifier,
                                          const ir::ETSImportDeclaration *import);
    void AddImportDefaultSpecifiersToTopBindings(Span<parser::Program *const> records,
                                                 ir::ImportDefaultSpecifier *importDefaultSpecifier,
                                                 const ir::ETSImportDeclaration *import);
<<<<<<< HEAD
    void ValidateImportVariable(const ir::AstNode *node, const util::StringView &imported,
=======
    void ValidateImportVariable(const ir::AstNode *node, const ir::AstNode *declNode, const util::StringView &imported,
>>>>>>> 6d813986
                                const ir::StringLiteral *const importPath);
    Variable *FindImportSpecifiersVariable(const util::StringView &imported,
                                           const varbinder::Scope::VariableMap &globalBindings,
                                           Span<parser::Program *const> record);
    Variable *FindStaticBinding(Span<parser::Program *const> records, const ir::StringLiteral *importPath);
    Variable *AddImportSpecifierFromReExport(ir::AstNode *importSpecifier, const ir::ETSImportDeclaration *const import,
                                             const util::StringView &imported,
                                             const ir::StringLiteral *const importPath);
    void AddSpecifiersToTopBindings(ir::AstNode *const specifier, const ir::ETSImportDeclaration *const import);

    void ResolveInterfaceDeclaration(ir::TSInterfaceDeclaration *decl);
    void ResolveMethodDefinition(ir::MethodDefinition *methodDef);
    LocalScope *ResolvePropertyReference(ir::ClassProperty *prop, ClassScope *scope);
    void ResolveEnumDeclaration(ir::TSEnumDeclaration *enumDecl);
    void InitializeInterfaceIdent(ir::TSInterfaceDeclaration *decl);
    void BuildExternalProgram(parser::Program *extProgram);
    void BuildProgram();

    void BuildFunctionName(const ir::ScriptFunction *func) const;
    bool BuildInternalNameWithCustomRecordTable(ir::ScriptFunction *scriptFunc, RecordTable *recordTable);
    void BuildProxyMethod(ir::ScriptFunction *func, const util::StringView &containingClassName, bool isExternal);
    void AddFunctionThisParam(ir::ScriptFunction *func);

    void ThrowError(const lexer::SourcePosition &pos, const diagnostic::DiagnosticKind &kind) const
    {
        ThrowError(pos, kind, util::DiagnosticMessageParams {});
    }
    void ThrowError(const lexer::SourcePosition &pos, const diagnostic::DiagnosticKind &kind,
                    const util::DiagnosticMessageParams &params) const override;
    bool IsGlobalIdentifier(const util::StringView &str) const override;

    void SetDefaultImports(ArenaVector<ir::ETSImportDeclaration *> defaultImports) noexcept
    {
        defaultImports_ = std::move(defaultImports);
    }

    void AddDynamicImport(ir::ETSImportDeclaration *import);

    [[nodiscard]] const ArenaVector<ir::ETSImportDeclaration *> &DynamicImports() const noexcept
    {
        return dynamicImports_;
    }

    void AddReExportImport(ir::ETSReExportDeclaration *reExport) noexcept
    {
        reExportImports_.insert(reExport);
    }

    [[nodiscard]] const ArenaUnorderedSet<ir::ETSReExportDeclaration *> &ReExportImports() const noexcept
    {
        return reExportImports_;
    }

    [[nodiscard]] ArenaUnorderedSet<ir::ETSReExportDeclaration *> &ReExportImports() noexcept
    {
        return reExportImports_;
    }

    [[nodiscard]] const ir::AstNode *DefaultExport() noexcept
    {
        return defaultExport_;
    }

    void SetDefaultExport(ir::AstNode *defaultExport) noexcept
    {
        defaultExport_ = defaultExport;
    }

    /* Returns the list of programs belonging to the same compilation unit based on a program path */
    [[nodiscard]] ArenaVector<parser::Program *> GetProgramList(const util::StringView &path) const noexcept;

    void ResolveReferenceForScope(ir::AstNode *node, Scope *scope);
    void ResolveReferencesForScope(ir::AstNode const *parent, Scope *scope);

    void ResolveReferencesForScopeWithContext(ir::AstNode *node, Scope *scope);

    [[nodiscard]] bool AddSelectiveExportAlias(parser::ETSParser *parser, util::StringView const &path,
                                               util::StringView const &key, util::StringView const &value,
                                               ir::AstNode const *decl) noexcept;

    [[nodiscard]] const ModulesToExportedNamesWithAliases &GetSelectiveExportAliasMultimap() const noexcept
    {
        return selectiveExportAliasMultimap_;
    }

    [[nodiscard]] ModulesToExportedNamesWithAliases &GetSelectiveExportAliasMultimap() noexcept
    {
        return selectiveExportAliasMultimap_;
    }

    util::StringView FindNameInAliasMap(const util::StringView &pathAsKey, const util::StringView &aliasName);
    const ir::AstNode *FindNodeInAliasMap(const util::StringView &pathAsKey, const util::StringView &aliasName);

    void CleanUp() override
    {
        VarBinder::CleanUp();
        externalRecordTable_.clear();
        InitImplicitThisParam();
        dynamicImports_.clear();
        reexportedNames_.clear();
        reExportImports_.clear();
        defaultExport_ = nullptr;
        globalRecordTable_.CleanUp();
    }

    void CopyTo(VarBinder *target) override
    {
        auto targetImpl = reinterpret_cast<ETSBinder *>(target);

        targetImpl->defaultImports_ = defaultImports_;
        InitImplicitThisParam();
        targetImpl->selectiveExportAliasMultimap_ = selectiveExportAliasMultimap_;
        ;

        VarBinder::CopyTo(target);
    }

private:
    void BuildClassDefinitionImpl(ir::ClassDefinition *classDef);
    void InitImplicitThisParam();
    void HandleStarImport(ir::TSQualifiedName *importName, util::StringView fullPath);
    void ImportGlobalProperties(const ir::ClassDefinition *classDef);
    bool ImportGlobalPropertiesForNotDefaultedExports(varbinder::Variable *var, const util::StringView &name,
                                                      const ir::ClassElement *classElement);
    void InsertForeignBinding(const util::StringView &name, Variable *var);
    void InsertOrAssignForeignBinding(const util::StringView &name, Variable *var);
    void ImportAllForeignBindings(const varbinder::Scope::VariableMap &globalBindings,
                                  const parser::Program *importProgram, const varbinder::GlobalScope *importGlobalScope,
                                  const ir::ETSImportDeclaration *import);
    void ThrowRedeclarationError(const lexer::SourcePosition &pos, const Variable *const var,
                                 const Variable *const variable, util::StringView localName);

    RecordTable globalRecordTable_;
    RecordTable *recordTable_;
    ArenaMap<parser::Program *, RecordTable *> externalRecordTable_;
    ArenaVector<ir::ETSImportDeclaration *> defaultImports_;  // 1
    ArenaVector<ir::ETSImportDeclaration *> dynamicImports_;
    ArenaUnorderedSet<ir::ETSReExportDeclaration *> reExportImports_;
    ArenaSet<util::StringView> reexportedNames_;
    ir::Identifier *thisParam_ {};  // 2
    ir::AstNode *defaultExport_ {};
    ModulesToExportedNamesWithAliases selectiveExportAliasMultimap_;  // 3

    friend class RecordTableContext;
};

class RecordTableContext {
public:
    RecordTableContext(ETSBinder *varBinder, parser::Program *extProgram)
        : varBinder_(varBinder), savedRecordTable_(varBinder->recordTable_)
    {
        if (extProgram != nullptr &&
            varBinder->externalRecordTable_.find(extProgram) != varBinder->externalRecordTable_.end()) {
            varBinder->recordTable_ = varBinder->externalRecordTable_[extProgram];
        } else if (varBinder->GetGlobalRecordTable()->Program() == extProgram) {
            varBinder->recordTable_ = varBinder->GetGlobalRecordTable();
        }
    }

    NO_COPY_SEMANTIC(RecordTableContext);
    NO_MOVE_SEMANTIC(RecordTableContext);

    ~RecordTableContext()
    {
        varBinder_->recordTable_ = savedRecordTable_;
    }

private:
    ETSBinder *varBinder_;
    RecordTable *savedRecordTable_;
};

}  // namespace ark::es2panda::varbinder

#endif<|MERGE_RESOLUTION|>--- conflicted
+++ resolved
@@ -132,10 +132,6 @@
     [[nodiscard]] bool BuildInternalName(ir::ScriptFunction *scriptFunc) override;
     void AddCompilableFunction(ir::ScriptFunction *func) override;
 
-<<<<<<< HEAD
-    [[nodiscard]] bool HandleDynamicVariables(ir::Identifier *ident, Variable *variable, bool allowDynamicNamespaces);
-=======
->>>>>>> 6d813986
     static bool IsSpecialName(const util::StringView &name);
     [[nodiscard]] bool LookupInDebugInfoPlugin(ir::Identifier *ident);
     void LookupTypeReference(ir::Identifier *ident);
@@ -179,11 +175,7 @@
     void AddImportDefaultSpecifiersToTopBindings(Span<parser::Program *const> records,
                                                  ir::ImportDefaultSpecifier *importDefaultSpecifier,
                                                  const ir::ETSImportDeclaration *import);
-<<<<<<< HEAD
-    void ValidateImportVariable(const ir::AstNode *node, const util::StringView &imported,
-=======
     void ValidateImportVariable(const ir::AstNode *node, const ir::AstNode *declNode, const util::StringView &imported,
->>>>>>> 6d813986
                                 const ir::StringLiteral *const importPath);
     Variable *FindImportSpecifiersVariable(const util::StringView &imported,
                                            const varbinder::Scope::VariableMap &globalBindings,
