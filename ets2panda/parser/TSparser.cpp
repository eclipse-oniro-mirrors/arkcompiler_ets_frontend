/**
 * Copyright (c) 2021-2025 Huawei Device Co., Ltd.
 * Licensed under the Apache License, Version 2.0 (the "License");
 * you may not use this file except in compliance with the License.
 * You may obtain a copy of the License at
 *
 * http://www.apache.org/licenses/LICENSE-2.0
 *
 * Unless required by applicable law or agreed to in writing, software
 * distributed under the License is distributed on an "AS IS" BASIS,
 * WITHOUT WARRANTIES OR CONDITIONS OF ANY KIND, either express or implied.
 * See the License for the specific language governing permissions and
 * limitations under the License.
 */

#include "TSparser.h"

#include "parser/parserStatusContext.h"
#include "util/es2pandaMacros.h"
#include "parserFlags.h"
#include "util/helpers.h"
#include "varbinder/privateBinding.h"
#include "varbinder/scope.h"
#include "varbinder/tsBinding.h"
#include "lexer/TSLexer.h"
#include "ir/base/spreadElement.h"
#include "ir/base/decorator.h"
#include "ir/base/classElement.h"
#include "ir/base/classDefinition.h"
#include "ir/base/methodDefinition.h"
#include "ir/base/scriptFunction.h"
#include "ir/module/importDefaultSpecifier.h"
#include "ir/module/exportDefaultDeclaration.h"
#include "ir/module/exportAllDeclaration.h"
#include "ir/module/exportNamedDeclaration.h"
#include "ir/module/importDeclaration.h"
#include "ir/expressions/memberExpression.h"
#include "ir/expressions/sequenceExpression.h"
#include "ir/expressions/templateLiteral.h"
#include "ir/expressions/taggedTemplateExpression.h"
#include "ir/expressions/callExpression.h"
#include "ir/expressions/functionExpression.h"
#include "ir/expressions/arrowFunctionExpression.h"
#include "ir/expressions/yieldExpression.h"
#include "ir/expressions/assignmentExpression.h"
#include "ir/expressions/identifier.h"
#include "ir/expressions/objectExpression.h"
#include "ir/expressions/arrayExpression.h"
#include "ir/expressions/literals/bigIntLiteral.h"
#include "ir/expressions/literals/booleanLiteral.h"
#include "ir/expressions/literals/nullLiteral.h"
#include "ir/expressions/literals/numberLiteral.h"
#include "ir/expressions/literals/stringLiteral.h"
#include "ir/statements/emptyStatement.h"
#include "ir/statements/blockStatement.h"
#include "ir/statements/ifStatement.h"
#include "ir/statements/doWhileStatement.h"
#include "ir/statements/whileStatement.h"
#include "ir/statements/tryStatement.h"
#include "ir/statements/breakStatement.h"
#include "ir/statements/continueStatement.h"
#include "ir/statements/throwStatement.h"
#include "ir/statements/switchStatement.h"
#include "ir/statements/returnStatement.h"
#include "ir/statements/debuggerStatement.h"
#include "ir/statements/classDeclaration.h"
#include "ir/statements/labelledStatement.h"
#include "ir/statements/variableDeclarator.h"
#include "ir/statements/functionDeclaration.h"
#include "ir/ts/tsLiteralType.h"
#include "ir/ts/tsMappedType.h"
#include "ir/ts/tsImportType.h"
#include "ir/ts/tsThisType.h"
#include "ir/ts/tsConditionalType.h"
#include "ir/ts/tsTypeOperator.h"
#include "ir/ts/tsInferType.h"
#include "ir/ts/tsTupleType.h"
#include "ir/ts/tsNamedTupleMember.h"
#include "ir/ts/tsQualifiedName.h"
#include "ir/ts/tsIndexedAccessType.h"
#include "ir/ts/tsTypeQuery.h"
#include "ir/ts/tsTypeReference.h"
#include "ir/ts/tsTypePredicate.h"
#include "ir/ts/tsTypeLiteral.h"
#include "ir/ts/tsArrayType.h"
#include "ir/ts/tsUnionType.h"
#include "ir/ts/tsIntersectionType.h"
#include "ir/ts/tsAnyKeyword.h"
#include "ir/ts/tsUndefinedKeyword.h"
#include "ir/ts/tsVoidKeyword.h"
#include "ir/ts/tsNumberKeyword.h"
#include "ir/ts/tsStringKeyword.h"
#include "ir/ts/tsBooleanKeyword.h"
#include "ir/ts/tsBigintKeyword.h"
#include "ir/ts/tsUnknownKeyword.h"
#include "ir/ts/tsNullKeyword.h"
#include "ir/ts/tsNeverKeyword.h"
#include "ir/ts/tsObjectKeyword.h"
#include "ir/ts/tsFunctionType.h"
#include "ir/ts/tsConstructorType.h"
#include "ir/ts/tsParenthesizedType.h"
#include "ir/ts/tsTypeAssertion.h"
#include "ir/ts/tsAsExpression.h"
#include "ir/ts/tsNonNullExpression.h"
#include "ir/ts/tsEnumDeclaration.h"
#include "ir/ts/tsInterfaceDeclaration.h"
#include "ir/ts/tsTypeAliasDeclaration.h"
#include "ir/ts/tsModuleDeclaration.h"
#include "ir/ts/tsTypeParameterInstantiation.h"
#include "ir/ts/tsInterfaceHeritage.h"
#include "ir/base/tsSignatureDeclaration.h"
#include "ir/base/tsIndexSignature.h"
#include "ir/base/tsMethodSignature.h"
#include "ir/base/tsPropertySignature.h"
#include "ir/ts/tsParameterProperty.h"
#include "ir/ts/tsClassImplements.h"
#include "ir/ts/tsImportEqualsDeclaration.h"
#include "ir/ts/tsExternalModuleReference.h"

namespace ark::es2panda::parser {
std::unique_ptr<lexer::Lexer> TSParser::InitLexer(const SourceFile &sourceFile)
{
    GetProgram()->SetSource(sourceFile);
    auto lexer = std::make_unique<lexer::TSLexer>(&GetContext(), DiagnosticEngine());
    SetLexer(lexer.get());
    return lexer;
}

ir::Decorator *TSParser::ParseDecorator()
{
    ES2PANDA_ASSERT(Lexer()->GetToken().Type() == lexer::TokenType::PUNCTUATOR_AT);

    lexer::SourcePosition start = Lexer()->GetToken().Start();
    Lexer()->NextToken();  // eat '@'

    if (Lexer()->GetToken().Type() != lexer::TokenType::LITERAL_IDENT) {
        ThrowSyntaxError("Identifier expected");
    }

    ir::Expression *expr = AllocNode<ir::Identifier>(Lexer()->GetToken().Ident(), Allocator());
    expr->SetRange(Lexer()->GetToken().Loc());
    Lexer()->NextToken();

    while (Lexer()->GetToken().Type() == lexer::TokenType::PUNCTUATOR_PERIOD) {
        Lexer()->NextToken(lexer::NextTokenFlags::KEYWORD_TO_IDENT);

        if (Lexer()->GetToken().Type() != lexer::TokenType::LITERAL_IDENT) {
            ThrowSyntaxError("Identifier expected");
        }

        auto *identNode = AllocNode<ir::Identifier>(Lexer()->GetToken().Ident(), Allocator());
        ES2PANDA_ASSERT(identNode != nullptr);
        identNode->SetRange(Lexer()->GetToken().Loc());

        expr =
            AllocNode<ir::MemberExpression>(expr, identNode, ir::MemberExpressionKind::PROPERTY_ACCESS, false, false);
        Lexer()->NextToken();
    }

    if (Lexer()->GetToken().Type() == lexer::TokenType::PUNCTUATOR_LEFT_PARENTHESIS) {
        expr = ParseCallExpression(expr);
    }

    auto *result = AllocNode<ir::Decorator>(expr);
    ES2PANDA_ASSERT(result != nullptr);
    result->SetRange({start, expr->End()});

    return result;
}

void TSParser::AddDecorators(ir::AstNode *node, ArenaVector<ir::Decorator *> &decorators)
{
    if (decorators.empty()) {
        return;
    }

    if (!node->CanHaveDecorator(true)) {
        ThrowSyntaxError("Decorators are not valid here", decorators.front()->Start());
    }

    node->AddDecorators(std::move(decorators));
}

ir::TSTypeAliasDeclaration *TSParser::ParseTypeAliasDeclaration()
{
    ES2PANDA_ASSERT(Lexer()->GetToken().KeywordType() == lexer::TokenType::KEYW_TYPE);
    lexer::SourcePosition typeStart = Lexer()->GetToken().Start();
    Lexer()->NextToken();  // eat type keyword

    if (Lexer()->GetToken().Type() != lexer::TokenType::LITERAL_IDENT) {
        ThrowSyntaxError("Identifier expected");
    }

    if (Lexer()->GetToken().IsReservedTypeName()) {
        std::string errMsg("Type alias name cannot be '");
        errMsg.append(TokenToString(Lexer()->GetToken().KeywordType()));
        errMsg.append("'");
        ThrowSyntaxError(errMsg.c_str());
    }

    const util::StringView &ident = Lexer()->GetToken().Ident();

    auto *id = AllocNode<ir::Identifier>(ident, Allocator());
    ES2PANDA_ASSERT(id != nullptr);
    id->SetRange(Lexer()->GetToken().Loc());
    Lexer()->NextToken();

    ir::TSTypeParameterDeclaration *typeParamDecl = nullptr;
    if (Lexer()->GetToken().Type() == lexer::TokenType::PUNCTUATOR_LESS_THAN) {
        auto options = TypeAnnotationParsingOptions::REPORT_ERROR;
        typeParamDecl = ParseTypeParameterDeclaration(&options);
    }

    if (Lexer()->GetToken().Type() != lexer::TokenType::PUNCTUATOR_SUBSTITUTION) {
        ThrowSyntaxError("'=' expected");
    }

    Lexer()->NextToken();  // eat '='

    TypeAnnotationParsingOptions options = TypeAnnotationParsingOptions::REPORT_ERROR;
    ir::TypeNode *typeAnnotation = ParseTypeAnnotation(&options);

    auto *typeAliasDecl = AllocNode<ir::TSTypeAliasDeclaration>(Allocator(), id, typeParamDecl, typeAnnotation);
    typeAliasDecl->SetRange({typeStart, Lexer()->GetToken().End()});

    return typeAliasDecl;
}

bool TSParser::CurrentLiteralIsBasicType() const
{
    switch (Lexer()->GetToken().KeywordType()) {
        case lexer::TokenType::KEYW_ANY:
        case lexer::TokenType::KEYW_BOOLEAN:
        case lexer::TokenType::KEYW_NUMBER:
        case lexer::TokenType::KEYW_STRING:
        case lexer::TokenType::KEYW_UNKNOWN:
        case lexer::TokenType::KEYW_UNDEFINED:
        case lexer::TokenType::KEYW_NEVER:
        case lexer::TokenType::KEYW_OBJECT:
        case lexer::TokenType::KEYW_BIGINT: {
            return true;
        }
        default: {
            break;
        }
    }

    return false;
}

bool TSParser::CurrentIsBasicType()
{
    switch (Lexer()->GetToken().Type()) {
        case lexer::TokenType::LITERAL_NUMBER:
        case lexer::TokenType::LITERAL_STRING:
        case lexer::TokenType::LITERAL_FALSE:
        case lexer::TokenType::LITERAL_TRUE:
        case lexer::TokenType::LITERAL_NULL:
        case lexer::TokenType::KEYW_THIS:
        case lexer::TokenType::KEYW_VOID: {
            return true;
        }
        case lexer::TokenType::LITERAL_IDENT: {
            return CurrentLiteralIsBasicType();
        }
        default: {
            break;
        }
    }

    return false;
}

ir::TypeNode *TSParser::ParseTypeAnnotation(TypeAnnotationParsingOptions *options)
{
    ir::TypeNode *typeAnnotation = nullptr;

    while (true) {
        ir::TypeNode *element = ParseTypeAnnotationElement(typeAnnotation, options);

        *options &= ~TypeAnnotationParsingOptions::CAN_BE_TS_TYPE_PREDICATE;

        if (element == nullptr) {
            break;
        }

        typeAnnotation = element;

        if ((((*options) & TypeAnnotationParsingOptions::BREAK_AT_NEW_LINE) != 0) && Lexer()->GetToken().NewLine()) {
            break;
        }
    }

    return typeAnnotation;
}

ir::TypeNode *TSParser::ParseIdentifierReference()
{
    if (CurrentLiteralIsBasicType() && Lexer()->Lookahead() != lexer::LEX_CHAR_DOT) {
        return ParseBasicType();
    }

    return ParseTypeReferenceOrQuery();
}

bool TSParser::IsStartOfMappedType() const
{
    auto pos = Lexer()->Save();
    Lexer()->NextToken();
    bool result = false;

    if (Lexer()->GetToken().Type() == lexer::TokenType::PUNCTUATOR_MINUS ||
        Lexer()->GetToken().Type() == lexer::TokenType::PUNCTUATOR_PLUS) {
        Lexer()->NextToken();
        result = Lexer()->GetToken().KeywordType() == lexer::TokenType::KEYW_READONLY;
        Lexer()->Rewind(pos);
        return result;
    }

    if (Lexer()->GetToken().KeywordType() == lexer::TokenType::KEYW_READONLY) {
        Lexer()->NextToken();
    }

    if (Lexer()->GetToken().Type() != lexer::TokenType::PUNCTUATOR_LEFT_SQUARE_BRACKET) {
        Lexer()->Rewind(pos);
        return false;
    }

    Lexer()->NextToken();

    if (Lexer()->GetToken().Type() != lexer::TokenType::LITERAL_IDENT) {
        Lexer()->Rewind(pos);
        return false;
    }

    Lexer()->NextToken();

    result = Lexer()->GetToken().Type() == lexer::TokenType::KEYW_IN;

    Lexer()->Rewind(pos);
    return result;
}

bool TSParser::IsStartOfTypePredicate() const
{
    ES2PANDA_ASSERT(Lexer()->GetToken().Type() == lexer::TokenType::LITERAL_IDENT ||
                    Lexer()->GetToken().Type() == lexer::TokenType::KEYW_THIS);

    auto pos = Lexer()->Save();
    bool isAsserts = Lexer()->GetToken().KeywordType() == lexer::TokenType::KEYW_ASSERTS;
    if (isAsserts) {
        Lexer()->NextToken();
    }

    if (Lexer()->GetToken().Type() != lexer::TokenType::LITERAL_IDENT &&
        Lexer()->GetToken().Type() != lexer::TokenType::KEYW_THIS) {
        Lexer()->Rewind(pos);
        return false;
    }

    if (isAsserts) {
        Lexer()->Rewind(pos);
        return true;
    }

    Lexer()->NextToken();

    bool result = Lexer()->GetToken().KeywordType() == lexer::TokenType::KEYW_IS;
    Lexer()->Rewind(pos);
    return result;
}

bool TSParser::IsStartOfAbstractConstructorType() const
{
    if (Lexer()->GetToken().KeywordType() != lexer::TokenType::KEYW_ABSTRACT) {
        return false;
    }

    lexer::LexerPosition pos = Lexer()->Save();
    Lexer()->NextToken();  // eat 'abstract'
    bool result = Lexer()->GetToken().Type() == lexer::TokenType::KEYW_NEW;

    Lexer()->Rewind(pos);

    return result;
}

ir::TSImportType *TSParser::ParseImportType(const lexer::SourcePosition &startLoc, bool isTypeof)
{
    ES2PANDA_ASSERT(Lexer()->GetToken().Type() == lexer::TokenType::KEYW_IMPORT);

    Lexer()->NextToken();

    if (Lexer()->GetToken().Type() != lexer::TokenType::PUNCTUATOR_LEFT_PARENTHESIS) {
        ThrowSyntaxError("'(' expected");
    }

    Lexer()->NextToken();

    TypeAnnotationParsingOptions options = TypeAnnotationParsingOptions::REPORT_ERROR;
    ir::TypeNode *param = ParseTypeAnnotation(&options);

    if (!param->IsTSLiteralType() || !param->AsTSLiteralType()->Literal()->IsStringLiteral()) {
        ThrowSyntaxError("String literal expected");
    }

    if (Lexer()->GetToken().Type() != lexer::TokenType::PUNCTUATOR_RIGHT_PARENTHESIS) {
        ThrowSyntaxError("')' expected");
    }

    Lexer()->NextToken();

    ir::Expression *qualifier = nullptr;
    if (Lexer()->GetToken().Type() == lexer::TokenType::PUNCTUATOR_PERIOD) {
        Lexer()->NextToken();
        qualifier = ParseQualifiedName();
    }

    ir::TSTypeParameterInstantiation *typeParams = nullptr;
    if (Lexer()->GetToken().Type() == lexer::TokenType::PUNCTUATOR_LEFT_SHIFT ||
        Lexer()->GetToken().Type() == lexer::TokenType::PUNCTUATOR_LESS_THAN) {
        if (Lexer()->GetToken().Type() == lexer::TokenType::PUNCTUATOR_LEFT_SHIFT) {
            Lexer()->BackwardToken(lexer::TokenType::PUNCTUATOR_LESS_THAN, 1);
        }

        typeParams = ParseTypeParameterInstantiation(&options);
    }

    auto *importType = AllocNode<ir::TSImportType>(param, typeParams, qualifier, isTypeof, Allocator());

    importType->SetRange({startLoc, Lexer()->GetToken().End()});

    return importType;
}

ir::TypeNode *TSParser::ParseThisType(bool throwError)
{
    ES2PANDA_ASSERT(Lexer()->GetToken().Type() == lexer::TokenType::KEYW_THIS);

    if (throwError && ((GetContext().Status() & ParserStatus::ALLOW_THIS_TYPE) == 0)) {
        ThrowSyntaxError(
            "A 'this' type is available only in a non-static member "
            "of a class or interface.");
    }

    auto *returnType = AllocNode<ir::TSThisType>(Allocator());
    ES2PANDA_ASSERT(returnType != nullptr);
    returnType->SetRange(Lexer()->GetToken().Loc());

    Lexer()->NextToken();

    return returnType;
}

ir::TypeNode *TSParser::ParseConditionalType(ir::Expression *checkType, bool restrictExtends)
{
    ES2PANDA_ASSERT(Lexer()->GetToken().Type() == lexer::TokenType::KEYW_EXTENDS);
    if (restrictExtends) {
        ThrowSyntaxError("'?' expected.");
    }

    lexer::SourcePosition startLoc = checkType->Start();

    Lexer()->NextToken();  // eat 'extends'

    ParserStatus savedStatus = GetContext().Status();
    GetContext().Status() |= ParserStatus::IN_EXTENDS;

    TypeAnnotationParsingOptions options =
        TypeAnnotationParsingOptions::REPORT_ERROR | TypeAnnotationParsingOptions::RESTRICT_EXTENDS;
    auto *extendsType = ParseTypeAnnotation(&options);

    GetContext().Status() = savedStatus;

    if (Lexer()->GetToken().Type() != lexer::TokenType::PUNCTUATOR_QUESTION_MARK) {
        ThrowSyntaxError("'?' expected.");
    }

    Lexer()->NextToken();  // eat '?'

    options &= ~TypeAnnotationParsingOptions::RESTRICT_EXTENDS;
    auto *trueType = ParseTypeAnnotation(&options);

    if (Lexer()->GetToken().Type() != lexer::TokenType::PUNCTUATOR_COLON) {
        ThrowSyntaxError("':' expected.");
    }

    Lexer()->NextToken();  // eat ':'

    auto *falseType = ParseTypeAnnotation(&options);

    lexer::SourcePosition endLoc = falseType->End();

    auto *conditionalType = AllocNode<ir::TSConditionalType>(checkType, extendsType, trueType, falseType, Allocator());

    conditionalType->SetRange({startLoc, endLoc});

    return conditionalType;
}

ir::TypeNode *TSParser::ParseTypeOperatorOrTypeReference()
{
    TypeAnnotationParsingOptions options = TypeAnnotationParsingOptions::REPORT_ERROR;

    if (Lexer()->GetToken().KeywordType() == lexer::TokenType::KEYW_READONLY) {
        lexer::SourcePosition typeOperatorStart = Lexer()->GetToken().Start();
        Lexer()->NextToken();

        ir::TypeNode *type = ParseTypeAnnotation(&options);

        if (!type->IsTSArrayType() && !type->IsTSTupleType()) {
            ThrowSyntaxError(
                "'readonly' type modifier is only permitted on array "
                "and tuple literal types.");
        }

        auto *typeOperator = AllocNode<ir::TSTypeOperator>(type, ir::TSOperatorType::READONLY, Allocator());
        ES2PANDA_ASSERT(typeOperator != nullptr);
        typeOperator->SetRange({typeOperatorStart, type->End()});

        return typeOperator;
    }

    if (Lexer()->GetToken().KeywordType() == lexer::TokenType::KEYW_KEYOF) {
        lexer::SourcePosition typeOperatorStart = Lexer()->GetToken().Start();
        Lexer()->NextToken();

        ir::TypeNode *type = ParseTypeAnnotation(&options);

        auto *typeOperator = AllocNode<ir::TSTypeOperator>(type, ir::TSOperatorType::KEYOF, Allocator());
        ES2PANDA_ASSERT(typeOperator != nullptr);
        typeOperator->SetRange({typeOperatorStart, type->End()});

        return typeOperator;
    }

    if (Lexer()->GetToken().KeywordType() == lexer::TokenType::KEYW_INFER) {
        if ((GetContext().Status() & ParserStatus::IN_EXTENDS) == 0) {
            ThrowSyntaxError(
                "'infer' declarations are only permitted in the "
                "'extends' clause of a conditional type.");
        }

        lexer::SourcePosition inferStart = Lexer()->GetToken().Start();
        Lexer()->NextToken();

        ir::TSTypeParameter *typeParam = ParseTypeParameter(&options);

        auto *inferType = AllocNode<ir::TSInferType>(typeParam, Allocator());

        ES2PANDA_ASSERT(inferType != nullptr);
        inferType->SetRange({inferStart, Lexer()->GetToken().End()});

        return inferType;
    }

    return ParseIdentifierReference();
}

ir::TypeNode *TSParser::ParseTupleElement(ir::TSTupleKind *kind, bool *seenOptional)
{
    lexer::SourcePosition elementStart = Lexer()->GetToken().Start();
    ir::TypeNode *element = nullptr;
    bool isOptional = false;
    TypeAnnotationParsingOptions options = TypeAnnotationParsingOptions::REPORT_ERROR;

    if (Lexer()->GetToken().Type() == lexer::TokenType::LITERAL_IDENT && !CurrentLiteralIsBasicType()) {
        auto *elementIdent = AllocNode<ir::Identifier>(Lexer()->GetToken().Ident(), Allocator());
        elementIdent->SetRange(Lexer()->GetToken().Loc());

        if (Lexer()->Lookahead() == lexer::LEX_CHAR_COLON || Lexer()->Lookahead() == lexer::LEX_CHAR_QUESTION) {
            if (*kind == ir::TSTupleKind::DEFAULT) {
                ThrowSyntaxError("Tuple members must all have names or all not have names");
            }

            Lexer()->NextToken();  // eat ident

            if (Lexer()->GetToken().Type() == lexer::TokenType::PUNCTUATOR_QUESTION_MARK) {
                Lexer()->NextToken();  // eat '?'
                isOptional = true;
                *seenOptional = true;
            } else if (*seenOptional) {
                ThrowSyntaxError("A required element cannot follow an optional element");
            }

            if (Lexer()->GetToken().Type() != lexer::TokenType::PUNCTUATOR_COLON) {
                ThrowSyntaxError("':' expected");
            }

            Lexer()->NextToken();  // eat ':'
            auto *elementType = ParseTypeAnnotation(&options);
            *kind = ir::TSTupleKind::NAMED;

            element = AllocNode<ir::TSNamedTupleMember>(elementIdent, elementType, isOptional, Allocator());
        } else {
            element = ParseTypeReferenceOrQuery();
        }
        if (Lexer()->GetToken().Type() != lexer::TokenType::PUNCTUATOR_COMMA &&
            Lexer()->GetToken().Type() != lexer::TokenType::PUNCTUATOR_RIGHT_SQUARE_BRACKET) {
            element = ParseTypeAnnotationElement(element, &options);
        }
    } else {
        if (*kind == ir::TSTupleKind::NAMED) {
            ThrowSyntaxError("Tuple members must all have names or all not have names");
        }

        *kind = ir::TSTupleKind::DEFAULT;
        element = ParseTypeAnnotation(&options);
    }

    if (element != nullptr) {
        element->SetRange({elementStart, Lexer()->GetToken().End()});
    }
    return element;
}

ir::TSTupleType *TSParser::ParseTupleType()
{
    ES2PANDA_ASSERT(Lexer()->GetToken().Type() == lexer::TokenType::PUNCTUATOR_LEFT_SQUARE_BRACKET);
    lexer::SourcePosition tupleStart = Lexer()->GetToken().Start();
    ArenaVector<ir::TypeNode *> elements(Allocator()->Adapter());
    ir::TSTupleKind kind = ir::TSTupleKind::NONE;
    bool seenOptional = false;

    Lexer()->NextToken();  // eat '['

    while (Lexer()->GetToken().Type() != lexer::TokenType::PUNCTUATOR_RIGHT_SQUARE_BRACKET) {
        ir::TypeNode *element = ParseTupleElement(&kind, &seenOptional);
        elements.push_back(element);

        if (Lexer()->GetToken().Type() == lexer::TokenType::PUNCTUATOR_RIGHT_SQUARE_BRACKET) {
            break;
        }

        if (Lexer()->GetToken().Type() != lexer::TokenType::PUNCTUATOR_COMMA) {
            ThrowSyntaxError("',' expected.");
        }

        Lexer()->NextToken();  // eat ','
    }

    lexer::SourcePosition tupleEnd = Lexer()->GetToken().End();
    Lexer()->NextToken();  // eat ']'

    auto *tupleType = AllocNode<ir::TSTupleType>(std::move(elements), Allocator());
    ES2PANDA_ASSERT(tupleType != nullptr);
    tupleType->SetRange({tupleStart, tupleEnd});
    return tupleType;
}

ir::TypeNode *TSParser::ParseIndexAccessType(ir::TypeNode *typeName)
{
    TypeAnnotationParsingOptions options = TypeAnnotationParsingOptions::REPORT_ERROR;

    do {
        Lexer()->NextToken();  // eat '['

        ir::TypeNode *indexType = ParseTypeAnnotation(&options);

        if (Lexer()->GetToken().Type() != lexer::TokenType::PUNCTUATOR_RIGHT_SQUARE_BRACKET) {
            ThrowSyntaxError("']' expected");
        }

        Lexer()->NextToken();  // eat ']'

        typeName = AllocNode<ir::TSIndexedAccessType>(typeName, indexType, Allocator());
        typeName->SetRange({typeName->AsTSIndexedAccessType()->ObjectType()->Start(), Lexer()->GetToken().End()});
    } while (Lexer()->GetToken().Type() == lexer::TokenType::PUNCTUATOR_LEFT_SQUARE_BRACKET &&
             Lexer()->Lookahead() != lexer::LEX_CHAR_RIGHT_SQUARE);

    return typeName;
}

ir::TypeNode *TSParser::ParseTypeReferenceOrQuery(bool parseQuery)
{
    lexer::SourcePosition referenceStartLoc = Lexer()->GetToken().Start();

    if (parseQuery) {
        ES2PANDA_ASSERT(Lexer()->GetToken().Type() == lexer::TokenType::KEYW_TYPEOF);
        Lexer()->NextToken();  // eat 'typeof'

        if (Lexer()->GetToken().Type() == lexer::TokenType::KEYW_IMPORT) {
            lexer::SourcePosition &startLoc = referenceStartLoc;
            return ParseImportType(startLoc, true);
        }

        if (Lexer()->GetToken().Type() != lexer::TokenType::LITERAL_IDENT) {
            ThrowSyntaxError("Identifier expected.");
        }
    }

    ES2PANDA_ASSERT(Lexer()->GetToken().Type() == lexer::TokenType::LITERAL_IDENT ||
                    Lexer()->GetToken().Type() == lexer::TokenType::KEYW_EXTENDS);

    ir::Expression *typeName = AllocNode<ir::Identifier>(Lexer()->GetToken().Ident(), Allocator());
    ES2PANDA_ASSERT(typeName != nullptr);
    typeName->SetRange(Lexer()->GetToken().Loc());

    if (Lexer()->Lookahead() == lexer::LEX_CHAR_LESS_THAN) {
        Lexer()->ForwardToken(lexer::TokenType::PUNCTUATOR_LESS_THAN, 1);
    } else {
        Lexer()->NextToken();
    }

    if (Lexer()->GetToken().Type() == lexer::TokenType::PUNCTUATOR_PERIOD) {
        typeName = ParseQualifiedReference(typeName);
    }

    ir::TSTypeParameterInstantiation *typeParamInst = nullptr;
    if (Lexer()->GetToken().Type() == lexer::TokenType::PUNCTUATOR_LESS_THAN) {
        if (parseQuery) {
            ThrowSyntaxError("Unexpected token.");
        }

        TypeAnnotationParsingOptions options = TypeAnnotationParsingOptions::REPORT_ERROR;
        typeParamInst = ParseTypeParameterInstantiation(&options);
    }

    if (Lexer()->GetToken().Type() == lexer::TokenType::PUNCTUATOR_LEFT_SQUARE_BRACKET &&
        Lexer()->Lookahead() != lexer::LEX_CHAR_RIGHT_SQUARE) {
        ir::TypeNode *typeRef =
            parseQuery ? AllocNode<ir::TSTypeQuery>(typeName, Allocator())->AsTypeNode()
                       : AllocNode<ir::TSTypeReference>(typeName, typeParamInst, Allocator())->AsTypeNode();

        typeRef->SetRange({referenceStartLoc, Lexer()->GetToken().End()});

        return ParseIndexAccessType(typeRef);
    }

    ir::TypeNode *returnNode = parseQuery
                                   ? AllocNode<ir::TSTypeQuery>(typeName, Allocator())->AsTypeNode()
                                   : AllocNode<ir::TSTypeReference>(typeName, typeParamInst, Allocator())->AsTypeNode();

    returnNode->SetRange({referenceStartLoc, typeName->End()});

    return returnNode;
}

ir::TSTypeParameter *TSParser::ParseMappedTypeParameter()
{
    lexer::SourcePosition startLoc = Lexer()->GetToken().Start();

    auto *paramName = AllocNode<ir::Identifier>(Lexer()->GetToken().Ident(), Allocator());
    ES2PANDA_ASSERT(paramName != nullptr);
    paramName->SetRange({Lexer()->GetToken().Start(), Lexer()->GetToken().End()});

    Lexer()->NextToken();

    Lexer()->NextToken();  // eat 'in'

    TypeAnnotationParsingOptions options = TypeAnnotationParsingOptions::REPORT_ERROR;
    ir::TypeNode *constraint = ParseTypeAnnotation(&options);

    lexer::SourcePosition endLoc = constraint->End();

    auto *typeParameter = AllocNode<ir::TSTypeParameter>(paramName, constraint, nullptr, Allocator());
    ES2PANDA_ASSERT(typeParameter != nullptr);
    typeParameter->SetRange({startLoc, endLoc});

    return typeParameter;
}

ir::MappedOption TSParser::ParseMappedOption(lexer::TokenType tokenType)
{
    if (Lexer()->GetToken().Type() != lexer::TokenType::PUNCTUATOR_MINUS &&
        Lexer()->GetToken().Type() != lexer::TokenType::PUNCTUATOR_PLUS &&
        Lexer()->GetToken().KeywordType() != tokenType && Lexer()->GetToken().Type() != tokenType) {
        return ir::MappedOption::NO_OPTS;
    }

    auto result = Lexer()->GetToken().Type() == lexer::TokenType::PUNCTUATOR_MINUS ? ir::MappedOption::MINUS
                                                                                   : ir::MappedOption::PLUS;

    if (Lexer()->GetToken().Type() == lexer::TokenType::PUNCTUATOR_MINUS ||
        Lexer()->GetToken().Type() == lexer::TokenType::PUNCTUATOR_PLUS) {
        Lexer()->NextToken();
    }

    if (Lexer()->GetToken().KeywordType() != tokenType && Lexer()->GetToken().Type() != tokenType) {
        ThrowSyntaxError({"'", TokenToString(tokenType), "' expected."});
    }

    Lexer()->NextToken();

    return result;
}

ir::TSMappedType *TSParser::ParseMappedType()
{
    ES2PANDA_ASSERT(Lexer()->GetToken().Type() == lexer::TokenType::PUNCTUATOR_LEFT_BRACE);

    lexer::SourcePosition startLoc = Lexer()->GetToken().Start();
    Lexer()->NextToken(lexer::NextTokenFlags::KEYWORD_TO_IDENT);  // eat '{'

    ir::MappedOption readonly = ParseMappedOption(lexer::TokenType::KEYW_READONLY);

    Lexer()->NextToken();  // eat '['

    ir::TSTypeParameter *typeParameter = ParseMappedTypeParameter();

    if (Lexer()->GetToken().Type() != lexer::TokenType::PUNCTUATOR_RIGHT_SQUARE_BRACKET) {
        ThrowSyntaxError("']' expected");
    }

    Lexer()->NextToken();  // eat ']'

    ir::MappedOption optional = ParseMappedOption(lexer::TokenType::PUNCTUATOR_QUESTION_MARK);

    ir::TypeNode *typeAnnotation = nullptr;
    if (Lexer()->GetToken().Type() == lexer::TokenType::PUNCTUATOR_COLON) {
        Lexer()->NextToken();  // eat ':'
        TypeAnnotationParsingOptions options = TypeAnnotationParsingOptions::REPORT_ERROR;
        typeAnnotation = ParseTypeAnnotation(&options);
    }

    if (Lexer()->GetToken().Type() != lexer::TokenType::PUNCTUATOR_SEMI_COLON &&
        Lexer()->GetToken().Type() != lexer::TokenType::PUNCTUATOR_RIGHT_BRACE) {
        ThrowSyntaxError("';' expected");
    }

    if (Lexer()->GetToken().Type() == lexer::TokenType::PUNCTUATOR_SEMI_COLON) {
        Lexer()->NextToken();  // eat ';'
    }

    if (Lexer()->GetToken().Type() != lexer::TokenType::PUNCTUATOR_RIGHT_BRACE) {
        ThrowSyntaxError("'}' expected");
    }

    auto *mappedType = AllocNode<ir::TSMappedType>(typeParameter, typeAnnotation, readonly, optional, Allocator());

    mappedType->SetRange({startLoc, Lexer()->GetToken().End()});

    Lexer()->NextToken();  // eat '}'

    return mappedType;
}

ir::TSTypePredicate *TSParser::ParseTypePredicate()
{
    auto pos = Lexer()->Save();
    lexer::SourcePosition startPos = Lexer()->GetToken().Start();
    bool isAsserts = Lexer()->GetToken().KeywordType() == lexer::TokenType::KEYW_ASSERTS;
    if (isAsserts) {
        Lexer()->NextToken();  // eat 'asserts'
        if (Lexer()->GetToken().KeywordType() == lexer::TokenType::KEYW_IS) {
            isAsserts = false;
            Lexer()->Rewind(pos);
        }
    }

    ir::Expression *parameterName = nullptr;
    if (Lexer()->GetToken().Type() == lexer::TokenType::LITERAL_IDENT) {
        parameterName = AllocNode<ir::Identifier>(Lexer()->GetToken().Ident(), Allocator());
    } else {
        parameterName = AllocNode<ir::TSThisType>(Allocator());
    }

    parameterName->SetRange({Lexer()->GetToken().Start(), Lexer()->GetToken().End()});

    Lexer()->NextToken();

    ir::TypeNode *typeAnnotation = nullptr;
    lexer::SourcePosition endPos;
    ir::TSTypePredicate *result = nullptr;

    if (isAsserts && Lexer()->GetToken().KeywordType() != lexer::TokenType::KEYW_IS) {
        endPos = parameterName->End();
        result = AllocNode<ir::TSTypePredicate>(parameterName, typeAnnotation, isAsserts, Allocator());
        ES2PANDA_ASSERT(result != nullptr);
        result->SetRange({startPos, endPos});
        return result;
    }

    Lexer()->NextToken();  // eat 'is'

    TypeAnnotationParsingOptions options = TypeAnnotationParsingOptions::REPORT_ERROR;
    typeAnnotation = ParseTypeAnnotation(&options);
    endPos = typeAnnotation->End();

    result = AllocNode<ir::TSTypePredicate>(parameterName, typeAnnotation, isAsserts, Allocator());
    ES2PANDA_ASSERT(result != nullptr);
    result->SetRange({startPos, endPos});

    return result;
}

ir::TypeNode *TSParser::ParseTypeLiteralOrMappedType(ir::TypeNode *typeAnnotation)
{
    if (typeAnnotation != nullptr) {
        return nullptr;
    }

    if (IsStartOfMappedType()) {
        return ParseMappedType();
    }

    lexer::SourcePosition bodyStart = Lexer()->GetToken().Start();
    auto members = ParseTypeLiteralOrInterface();
    lexer::SourcePosition bodyEnd = Lexer()->GetToken().End();
    Lexer()->NextToken();

    auto *literalType = AllocNode<ir::TSTypeLiteral>(std::move(members), Allocator());
    ES2PANDA_ASSERT(literalType != nullptr);
    auto *typeVar = varbinder::Scope::CreateVar(Allocator(), "__type", varbinder::VariableFlags::TYPE, literalType);
    literalType->SetVariable(typeVar);
    literalType->SetRange({bodyStart, bodyEnd});
    return literalType;
}

ir::TypeNode *TSParser::ParseTypeReferenceOrTypePredicate(ir::TypeNode *typeAnnotation, bool canBeTsTypePredicate)
{
    if (typeAnnotation != nullptr) {
        return nullptr;
    }

    if (canBeTsTypePredicate && IsStartOfTypePredicate()) {
        return ParseTypePredicate();
    }

    return ParseTypeOperatorOrTypeReference();
}

ir::TypeNode *TSParser::ParseThisTypeOrTypePredicate(ir::TypeNode *typeAnnotation, bool canBeTsTypePredicate,
                                                     bool throwError)
{
    if (typeAnnotation != nullptr) {
        return nullptr;
    }

    if (canBeTsTypePredicate && IsStartOfTypePredicate()) {
        return ParseTypePredicate();
    }

    return ParseThisType(throwError);
}

ir::TSArrayType *TSParser::ParseArrayType(ir::TypeNode *elementType)
{
    ES2PANDA_ASSERT(Lexer()->GetToken().Type() == lexer::TokenType::PUNCTUATOR_LEFT_SQUARE_BRACKET);
    Lexer()->NextToken();  // eat '['

    if (Lexer()->GetToken().Type() != lexer::TokenType::PUNCTUATOR_RIGHT_SQUARE_BRACKET) {
        ThrowSyntaxError("']' expected");
    }

    lexer::SourcePosition endLoc = Lexer()->GetToken().End();
    Lexer()->NextToken();  // eat ']'

    lexer::SourcePosition startLoc = elementType->Start();
    auto *arrayType = AllocNode<ir::TSArrayType>(elementType, Allocator());
    ES2PANDA_ASSERT(arrayType != nullptr);
    arrayType->SetRange({startLoc, endLoc});

    return arrayType;
}

ir::TSUnionType *TSParser::ParseUnionType(ir::TypeNode *type, bool restrictExtends)
{
    ArenaVector<ir::TypeNode *> types(Allocator()->Adapter());
    lexer::SourcePosition startLoc;

    TypeAnnotationParsingOptions options =
        TypeAnnotationParsingOptions::REPORT_ERROR | TypeAnnotationParsingOptions::IN_UNION;

    if (restrictExtends) {
        options |= TypeAnnotationParsingOptions::RESTRICT_EXTENDS;
    }

    if (type != nullptr) {
        startLoc = type->Start();
        types.push_back(type);
    } else {
        startLoc = Lexer()->GetToken().Start();
    }

    while (true) {
        if (Lexer()->GetToken().Type() != lexer::TokenType::PUNCTUATOR_BITWISE_OR) {
            break;
        }

        Lexer()->NextToken();  // eat '|'

        types.push_back(ParseTypeAnnotation(&options));
    }

    lexer::SourcePosition endLoc = types.back()->End();

    auto *unionType = AllocNode<ir::TSUnionType>(std::move(types), Allocator());
    auto *typeVar = varbinder::Scope::CreateVar(Allocator(), "__type", varbinder::VariableFlags::TYPE, unionType);
    ES2PANDA_ASSERT(unionType != nullptr);
    unionType->SetVariable(typeVar);
    unionType->SetRange({startLoc, endLoc});

    return unionType;
}

ir::TSIntersectionType *TSParser::ParseIntersectionType(ir::Expression *type, bool inUnion, bool restrictExtends)
{
    ArenaVector<ir::Expression *> types(Allocator()->Adapter());
    lexer::SourcePosition startLoc;

    TypeAnnotationParsingOptions options =
        TypeAnnotationParsingOptions::REPORT_ERROR | TypeAnnotationParsingOptions::IN_INTERSECTION;

    if (restrictExtends) {
        options |= TypeAnnotationParsingOptions::RESTRICT_EXTENDS;
    }

    if (inUnion) {
        options |= TypeAnnotationParsingOptions::IN_UNION;
    }

    if (type != nullptr) {
        startLoc = type->Start();
        types.push_back(type);
    } else {
        startLoc = Lexer()->GetToken().Start();
    }

    while (true) {
        if (Lexer()->GetToken().Type() != lexer::TokenType::PUNCTUATOR_BITWISE_AND) {
            break;
        }

        Lexer()->NextToken();  // eat '&'

        types.push_back(ParseTypeAnnotation(&options));
    }

    lexer::SourcePosition endLoc = types.back()->End();

    auto *intersectionType = AllocNode<ir::TSIntersectionType>(std::move(types), Allocator());
    auto *typeVar =
        varbinder::Scope::CreateVar(Allocator(), "__type", varbinder::VariableFlags::TYPE, intersectionType);
    ES2PANDA_ASSERT(intersectionType != nullptr);
    intersectionType->SetVariable(typeVar);
    intersectionType->SetRange({startLoc, endLoc});

    return intersectionType;
}

class TSParser::ParseBasicTypeHelper {
    friend ir::TypeNode *TSParser::ParseBasicType();

private:
    static ir::TypeNode *GetTypeAnnotationFromLiteral(TSParser *parser, lexer::Lexer *lexer)
    {
        switch (lexer->GetToken().KeywordType()) {
            case lexer::TokenType::LITERAL_NUMBER: {
                if ((lexer->GetToken().Flags() & lexer::TokenFlags::NUMBER_BIGINT) != 0) {
                    auto *bigintNode = parser->AllocNode<ir::BigIntLiteral>(lexer->GetToken().BigInt());
                    bigintNode->SetRange(lexer->GetToken().Loc());

                    return parser->AllocNode<ir::TSLiteralType>(bigintNode, parser->Allocator());
                }
                auto *numberNode = parser->AllocNode<ir::NumberLiteral>(lexer->GetToken().GetNumber());
                CHECK_NOT_NULL(numberNode);
                numberNode->SetRange(lexer->GetToken().Loc());

                return parser->AllocNode<ir::TSLiteralType>(numberNode, parser->Allocator());
            }
            case lexer::TokenType::LITERAL_STRING: {
                auto *stringNode = parser->AllocNode<ir::StringLiteral>(lexer->GetToken().String());
                stringNode->SetRange(lexer->GetToken().Loc());

                return parser->AllocNode<ir::TSLiteralType>(stringNode, parser->Allocator());
            }
            case lexer::TokenType::LITERAL_TRUE: {
                auto *booleanLiteral = parser->AllocNode<ir::BooleanLiteral>(true);
                booleanLiteral->SetRange(lexer->GetToken().Loc());

                return parser->AllocNode<ir::TSLiteralType>(booleanLiteral, parser->Allocator());
            }
            case lexer::TokenType::LITERAL_FALSE: {
                auto *booleanLiteral = parser->AllocNode<ir::BooleanLiteral>(false);
                booleanLiteral->SetRange(lexer->GetToken().Loc());

                return parser->AllocNode<ir::TSLiteralType>(booleanLiteral, parser->Allocator());
            }
            case lexer::TokenType::LITERAL_NULL: {
                return parser->AllocNode<ir::TSNullKeyword>(parser->Allocator());
            }
            default: {
                return nullptr;
            }
        }
    }

    static ir::TypeNode *GetTypeAnnotation(TSParser *parser, lexer::Lexer *lexer)
    {
        switch (lexer->GetToken().KeywordType()) {
            case lexer::TokenType::LITERAL_NUMBER:
            case lexer::TokenType::LITERAL_STRING:
            case lexer::TokenType::LITERAL_TRUE:
            case lexer::TokenType::LITERAL_FALSE:
            case lexer::TokenType::LITERAL_NULL: {
                return GetTypeAnnotationFromLiteral(parser, lexer);
            }
            case lexer::TokenType::KEYW_ANY: {
                return parser->AllocNode<ir::TSAnyKeyword>(parser->Allocator());
            }
            case lexer::TokenType::KEYW_BOOLEAN: {
                return parser->AllocNode<ir::TSBooleanKeyword>(parser->Allocator());
            }
            case lexer::TokenType::KEYW_NUMBER: {
                return parser->AllocNode<ir::TSNumberKeyword>(parser->Allocator());
            }
            case lexer::TokenType::KEYW_STRING: {
                return parser->AllocNode<ir::TSStringKeyword>(parser->Allocator());
            }
            case lexer::TokenType::KEYW_UNKNOWN: {
                return parser->AllocNode<ir::TSUnknownKeyword>(parser->Allocator());
            }
            case lexer::TokenType::KEYW_VOID: {
                return parser->AllocNode<ir::TSVoidKeyword>(parser->Allocator());
            }
            case lexer::TokenType::KEYW_UNDEFINED: {
                return parser->AllocNode<ir::TSUndefinedKeyword>(parser->Allocator());
            }
            case lexer::TokenType::KEYW_NEVER: {
                return parser->AllocNode<ir::TSNeverKeyword>(parser->Allocator());
            }
            case lexer::TokenType::KEYW_OBJECT: {
                return parser->AllocNode<ir::TSObjectKeyword>(parser->Allocator());
            }
            case lexer::TokenType::KEYW_BIGINT: {
                return parser->AllocNode<ir::TSBigintKeyword>(parser->Allocator());
            }
            default: {
                parser->ThrowSyntaxError("Unexpected type");
            }
        }
    }
};
ir::TypeNode *TSParser::ParseBasicType()
{
    if (Lexer()->GetToken().Type() == lexer::TokenType::PUNCTUATOR_MINUS) {
        Lexer()->NextToken();

        if (Lexer()->GetToken().Type() != lexer::TokenType::LITERAL_NUMBER) {
            ThrowSyntaxError("Type expected");
        }
    }

    ir::TypeNode *typeAnnotation = ParseBasicTypeHelper::GetTypeAnnotation(this, Lexer());

    typeAnnotation->SetRange(Lexer()->GetToken().Loc());

    Lexer()->NextToken();
    return typeAnnotation;
}

// CC-OFFNXT(huge_method[C++], G.FUN.01-CPP) solid logic
ir::TypeNode *TSParser::ParseParenthesizedOrFunctionType(ir::TypeNode *typeAnnotation, bool throwError)
{
    if (typeAnnotation != nullptr) {
        return nullptr;
    }

    lexer::SourcePosition typeStart = Lexer()->GetToken().Start();

    bool abstractConstructor = false;

    if (Lexer()->GetToken().KeywordType() == lexer::TokenType::KEYW_ABSTRACT) {
        abstractConstructor = true;
        Lexer()->NextToken();  // eat 'abstract'
    }

    bool isConstructionType = false;

    if (Lexer()->GetToken().Type() == lexer::TokenType::KEYW_NEW) {
        Lexer()->NextToken();  // eat 'new'
        isConstructionType = true;

        if (Lexer()->GetToken().Type() != lexer::TokenType::PUNCTUATOR_LEFT_PARENTHESIS &&
            Lexer()->GetToken().Type() != lexer::TokenType::PUNCTUATOR_LESS_THAN) {
            ThrowSyntaxError("'(' expected");
        }
    }

    if (Lexer()->GetToken().Type() == lexer::TokenType::PUNCTUATOR_LESS_THAN || isConstructionType) {
        return ParseFunctionType(typeStart, isConstructionType, throwError, abstractConstructor);
    }

    const auto startPos = Lexer()->Save();
    ES2PANDA_ASSERT(Lexer()->GetToken().Type() == lexer::TokenType::PUNCTUATOR_LEFT_PARENTHESIS);
    Lexer()->NextToken();  // eat '('

    TypeAnnotationParsingOptions options = TypeAnnotationParsingOptions::NO_OPTS;
    ir::TypeNode *type = ParseTypeAnnotation(&options);

    if (type == nullptr) {
        Lexer()->Rewind(startPos);
        return ParseFunctionType(typeStart, false, throwError);
    }

    if (Lexer()->GetToken().Type() == lexer::TokenType::PUNCTUATOR_COMMA ||
        Lexer()->GetToken().Type() == lexer::TokenType::PUNCTUATOR_QUESTION_MARK ||
        Lexer()->GetToken().Type() == lexer::TokenType::PUNCTUATOR_COLON) {
        Lexer()->Rewind(startPos);
        return ParseFunctionType(typeStart, false, throwError);
    }

    if (throwError && Lexer()->GetToken().Type() != lexer::TokenType::PUNCTUATOR_RIGHT_PARENTHESIS) {
        ThrowSyntaxError("')' expected");
    }

    lexer::SourcePosition endLoc = Lexer()->GetToken().End();
    Lexer()->NextToken();  // eat ')'

    if (Lexer()->GetToken().Type() == lexer::TokenType::PUNCTUATOR_ARROW) {
        Lexer()->Rewind(startPos);

        return ParseFunctionType(typeStart, false, throwError);
    }

    auto *result = AllocNode<ir::TSParenthesizedType>(type, Allocator());
    ES2PANDA_ASSERT(result != nullptr);
    result->SetRange({typeStart, endLoc});

    return result;
}

ir::TypeNode *TSParser::ParseFunctionType(lexer::SourcePosition startLoc, bool isConstructionType, bool throwError,
                                          bool abstractConstructor)
{
    ir::TSTypeParameterDeclaration *typeParamDecl = nullptr;
    if (Lexer()->GetToken().Type() == lexer::TokenType::PUNCTUATOR_LESS_THAN) {
        auto options = throwError ? TypeAnnotationParsingOptions::REPORT_ERROR : TypeAnnotationParsingOptions::NO_OPTS;
        typeParamDecl = ParseTypeParameterDeclaration(&options);

        if (Lexer()->GetToken().Type() != lexer::TokenType::PUNCTUATOR_LEFT_PARENTHESIS) {
            if (!throwError) {
                return nullptr;
            }

            ThrowSyntaxError("'(' expected");
        }
    }

    auto params = ParseFunctionParams();

    if (Lexer()->GetToken().Type() != lexer::TokenType::PUNCTUATOR_ARROW) {
        ThrowSyntaxError("'=>' expected");
    }

    Lexer()->NextToken();  // eat '=>'

    TypeAnnotationParsingOptions options =
        TypeAnnotationParsingOptions::REPORT_ERROR | TypeAnnotationParsingOptions::CAN_BE_TS_TYPE_PREDICATE;
    ir::TypeNode *returnTypeAnnotation = ParseTypeAnnotation(&options);

    ir::TypeNode *funcType = nullptr;

    ir::FunctionSignature signature(typeParamDecl, std::move(params), returnTypeAnnotation);

    if (isConstructionType) {
        funcType = AllocNode<ir::TSConstructorType>(std::move(signature), abstractConstructor, Allocator());
    } else {
        funcType = AllocNode<ir::TSFunctionType>(std::move(signature), Allocator());
    }

    funcType->SetRange({startLoc, returnTypeAnnotation->End()});

    return funcType;
}

class TSParser::ParseTypeAnnotationElementHelper {
    friend ir::TypeNode *TSParser::ParseTypeAnnotationElement(ir::TypeNode *typeAnnotation,
                                                              TypeAnnotationParsingOptions *options);

private:
    static ir::TypeNode *ParseKeywordTokens(TSParser *parser, lexer::Lexer *lexer, ir::TypeNode *typeAnnotation,
                                            TypeAnnotationParsingOptions *options)
    {
        switch (lexer->GetToken().Type()) {
            case lexer::TokenType::KEYW_NEW: {
                return parser->ParseParenthesizedOrFunctionType(
                    typeAnnotation, ((*options) & TypeAnnotationParsingOptions::REPORT_ERROR) != 0);
            }
            case lexer::TokenType::KEYW_TYPEOF: {
                if (typeAnnotation != nullptr) {
                    break;
                }

                return parser->ParseTypeReferenceOrQuery(true);
            }
            case lexer::TokenType::KEYW_IMPORT: {
                if (typeAnnotation != nullptr) {
                    break;
                }
                return parser->ParseImportType(lexer->GetToken().Start());
            }
            case lexer::TokenType::KEYW_CONST: {
                if (((*options) & TypeAnnotationParsingOptions::ALLOW_CONST) == 0) {
                    break;
                }

                (*options) &= ~TypeAnnotationParsingOptions::ALLOW_CONST;
                return parser->ParseConstExpression();
            }
            case lexer::TokenType::KEYW_EXTENDS: {
                if (((*options) &
                     (TypeAnnotationParsingOptions::IN_UNION | TypeAnnotationParsingOptions::IN_INTERSECTION)) != 0) {
                    break;
                }

                if (typeAnnotation == nullptr) {
                    return parser->ParseIdentifierReference();
                }

                return parser->ParseConditionalType(typeAnnotation,
                                                    ((*options) & TypeAnnotationParsingOptions::RESTRICT_EXTENDS) != 0);
            }
            case lexer::TokenType::KEYW_THIS: {
                return parser->ParseThisTypeOrTypePredicate(
                    typeAnnotation, ((*options) & TypeAnnotationParsingOptions::CAN_BE_TS_TYPE_PREDICATE) != 0,
                    ((*options) & TypeAnnotationParsingOptions::REPORT_ERROR) != 0);
            }
            default: {
                break;
            }
        }
        return nullptr;
    }

    static ir::TypeNode *ParsePunctuatorTokens(TSParser *parser, lexer::Lexer *lexer, ir::TypeNode *typeAnnotation,
                                               TypeAnnotationParsingOptions *options)
    {
        switch (lexer->GetToken().Type()) {
            case lexer::TokenType::PUNCTUATOR_BITWISE_OR: {
                if (((*options) &
                     (TypeAnnotationParsingOptions::IN_UNION | TypeAnnotationParsingOptions::IN_INTERSECTION)) != 0) {
                    break;
                }

                return parser->ParseUnionType(typeAnnotation,
                                              ((*options) & TypeAnnotationParsingOptions::RESTRICT_EXTENDS) != 0);
            }
            case lexer::TokenType::PUNCTUATOR_BITWISE_AND: {
                if (((*options) & TypeAnnotationParsingOptions::IN_INTERSECTION) != 0) {
                    break;
                }

                return parser->ParseIntersectionType(
                    typeAnnotation, ((*options) & TypeAnnotationParsingOptions::IN_UNION) != 0,
                    ((*options) & TypeAnnotationParsingOptions::RESTRICT_EXTENDS) != 0);
            }
            case lexer::TokenType::PUNCTUATOR_LESS_THAN:
            case lexer::TokenType::PUNCTUATOR_LEFT_PARENTHESIS: {
                return parser->ParseParenthesizedOrFunctionType(
                    typeAnnotation, ((*options) & TypeAnnotationParsingOptions::REPORT_ERROR) != 0);
            }
            case lexer::TokenType::PUNCTUATOR_LEFT_SQUARE_BRACKET: {
                if (typeAnnotation != nullptr) {
                    if (lexer->Lookahead() == lexer::LEX_CHAR_RIGHT_SQUARE) {
                        return parser->ParseArrayType(typeAnnotation);
                    }

                    return parser->ParseIndexAccessType(typeAnnotation);
                }

                return parser->ParseTupleType();
            }
            case lexer::TokenType::PUNCTUATOR_LEFT_BRACE: {
                return parser->ParseTypeLiteralOrMappedType(typeAnnotation);
            }
            default: {
                break;
            }
        }

        return nullptr;
    }
};

ir::TypeNode *TSParser::ParseTypeAnnotationElement(ir::TypeNode *typeAnnotation, TypeAnnotationParsingOptions *options)
{
    switch (Lexer()->GetToken().Type()) {
        case lexer::TokenType::PUNCTUATOR_MINUS:
        case lexer::TokenType::LITERAL_NUMBER:
        case lexer::TokenType::LITERAL_STRING:
        case lexer::TokenType::LITERAL_FALSE:
        case lexer::TokenType::LITERAL_TRUE:
        case lexer::TokenType::LITERAL_NULL:
        case lexer::TokenType::KEYW_VOID: {
            if (typeAnnotation != nullptr) {
                break;
            }

            return ParseBasicType();
        }
        case lexer::TokenType::LITERAL_IDENT: {
            if (IsStartOfAbstractConstructorType()) {
                return ParseParenthesizedOrFunctionType(typeAnnotation,
                                                        ((*options) & TypeAnnotationParsingOptions::REPORT_ERROR) != 0);
            }

            return ParseTypeReferenceOrTypePredicate(
                typeAnnotation, ((*options) & TypeAnnotationParsingOptions::CAN_BE_TS_TYPE_PREDICATE) != 0);
        }
        default: {
            ir::TypeNode *parsedValue =
                ParseTypeAnnotationElementHelper::ParseKeywordTokens(this, Lexer(), typeAnnotation, options);
            if (parsedValue != nullptr) {
                return parsedValue;
            }

            parsedValue =
                ParseTypeAnnotationElementHelper::ParsePunctuatorTokens(this, Lexer(), typeAnnotation, options);
            if (parsedValue != nullptr) {
                return parsedValue;
            }

            break;
        }
    }

    if (typeAnnotation == nullptr && (((*options) & TypeAnnotationParsingOptions::REPORT_ERROR) != 0)) {
        ThrowSyntaxError("Type expected");
    }

    return nullptr;
}

bool TSParser::ParsePotentialGenericFunctionCall(ir::Expression *primaryExpr, ir::Expression **returnExpression,
                                                 const lexer::SourcePosition &startLoc, bool ignoreCallExpression)
{
    if (Lexer()->Lookahead() == lexer::LEX_CHAR_LESS_THAN ||
        (!primaryExpr->IsIdentifier() && !primaryExpr->IsMemberExpression())) {
        return true;
    }

    const auto savedPos = Lexer()->Save();

    if (Lexer()->GetToken().Type() == lexer::TokenType::PUNCTUATOR_LEFT_SHIFT) {
        Lexer()->BackwardToken(lexer::TokenType::PUNCTUATOR_LESS_THAN, 1);
    }

    TypeAnnotationParsingOptions options = TypeAnnotationParsingOptions::NO_OPTS;
    ir::TSTypeParameterInstantiation *typeParams = ParseTypeParameterInstantiation(&options);

    if (typeParams == nullptr) {
        Lexer()->Rewind(savedPos);
        return true;
    }

    if (Lexer()->GetToken().Type() == lexer::TokenType::EOS) {
        ThrowSyntaxError("'(' or '`' expected");
    }

    if (Lexer()->GetToken().Type() == lexer::TokenType::PUNCTUATOR_LEFT_PARENTHESIS) {
        if (!ignoreCallExpression) {
            *returnExpression = ParseCallExpression(*returnExpression, false);
            (*returnExpression)->AsCallExpression()->SetTypeParams(typeParams);
            return false;
        }

        return true;
    }

    if (Lexer()->GetToken().Type() == lexer::TokenType::PUNCTUATOR_BACK_TICK) {
        ir::TemplateLiteral *propertyNode = ParseTemplateLiteral();
        lexer::SourcePosition endLoc = propertyNode->End();

        *returnExpression = AllocNode<ir::TaggedTemplateExpression>(*returnExpression, propertyNode, typeParams);
        // NOLINTNEXTLINE(clang-analyzer-core.CallAndMessage)
        (*returnExpression)->SetRange({startLoc, endLoc});
        return false;
    }

    Lexer()->Rewind(savedPos);
    return true;
}

bool TSParser::IsNamedFunctionExpression()
{
    return Lexer()->GetToken().Type() != lexer::TokenType::PUNCTUATOR_LEFT_PARENTHESIS &&
           Lexer()->GetToken().Type() != lexer::TokenType::PUNCTUATOR_LESS_THAN;
}

ir::Identifier *TSParser::ParsePrimaryExpressionIdent([[maybe_unused]] ExpressionParseFlags flags)
{
    auto *identNode = AllocNode<ir::Identifier>(Lexer()->GetToken().Ident(), Allocator());
    ES2PANDA_ASSERT(identNode != nullptr);
    identNode->SetRange(Lexer()->GetToken().Loc());

    Lexer()->NextToken();

    ParsePotentialOptionalFunctionParameter(identNode);

    return identNode;
}

ir::TSSignatureDeclaration *TSParser::ParseSignatureMember(bool isCallSignature)
{
    lexer::SourcePosition memberStartLoc = Lexer()->GetToken().Start();

    if (!isCallSignature) {
        Lexer()->NextToken();  // eat 'new' keyword
    }

    ir::TSTypeParameterDeclaration *typeParamDecl = nullptr;
    if (Lexer()->GetToken().Type() == lexer::TokenType::PUNCTUATOR_LESS_THAN) {
        auto options = TypeAnnotationParsingOptions::REPORT_ERROR;
        typeParamDecl = ParseTypeParameterDeclaration(&options);

        if (Lexer()->GetToken().Type() != lexer::TokenType::PUNCTUATOR_LEFT_PARENTHESIS) {
            ThrowSyntaxError("'(' expected");
        }
    }

    FunctionParameterContext funcParamContext(&GetContext());
    auto params = ParseFunctionParams();

    ir::TypeNode *typeAnnotation = nullptr;
    if (Lexer()->GetToken().Type() == lexer::TokenType::PUNCTUATOR_COLON) {
        Lexer()->NextToken();  // eat ':'
        TypeAnnotationParsingOptions options =
            TypeAnnotationParsingOptions::REPORT_ERROR | TypeAnnotationParsingOptions::CAN_BE_TS_TYPE_PREDICATE;
        typeAnnotation = ParseTypeAnnotation(&options);
    }

    auto kind = isCallSignature ? ir::TSSignatureDeclaration::TSSignatureDeclarationKind::CALL_SIGNATURE
                                : ir::TSSignatureDeclaration::TSSignatureDeclarationKind::CONSTRUCT_SIGNATURE;
    auto *signatureMember = AllocNode<ir::TSSignatureDeclaration>(
        kind, ir::FunctionSignature(typeParamDecl, std::move(params), typeAnnotation));
    ES2PANDA_ASSERT(signatureMember != nullptr);
    signatureMember->SetRange({memberStartLoc, Lexer()->GetToken().End()});

    return signatureMember;
}

bool TSParser::IsPotentiallyIndexSignature()
{
    const auto savedPos = Lexer()->Save();

    Lexer()->NextToken();  // eat '['

    bool isIndexSignature =
        Lexer()->GetToken().Type() == lexer::TokenType::LITERAL_IDENT && Lexer()->Lookahead() == lexer::LEX_CHAR_COLON;

    Lexer()->Rewind(savedPos);

    return isIndexSignature;
}

// NOLINTNEXTLINE(google-default-arguments)
ir::TSIndexSignature *TSParser::ParseIndexSignature(const lexer::SourcePosition &startLoc, bool isReadonly)
{
    Lexer()->NextToken();  // eat '['

    ES2PANDA_ASSERT(Lexer()->GetToken().Type() == lexer::TokenType::LITERAL_IDENT);
    auto *key = AllocNode<ir::Identifier>(Lexer()->GetToken().Ident(), Allocator());
    ES2PANDA_ASSERT(key != nullptr);
    key->SetRange(Lexer()->GetToken().Loc());

    Lexer()->NextToken();  // eat key

    ES2PANDA_ASSERT(Lexer()->GetToken().Type() == lexer::TokenType::PUNCTUATOR_COLON);

    Lexer()->NextToken();  // eat ':'

    TypeAnnotationParsingOptions options = TypeAnnotationParsingOptions::REPORT_ERROR;
    ir::TypeNode *keyType = ParseTypeAnnotation(&options);

    if (!keyType->IsTSNumberKeyword() && !keyType->IsTSStringKeyword()) {
        ThrowSyntaxError(
            "An index signature parameter type must be either "
            "'string' or 'number'");
    }

    key->SetTsTypeAnnotation(keyType);

    if (Lexer()->GetToken().Type() != lexer::TokenType::PUNCTUATOR_RIGHT_SQUARE_BRACKET) {
        ThrowSyntaxError("']' expected.");
    }

    Lexer()->NextToken();  // eat ']'

    if (Lexer()->GetToken().Type() != lexer::TokenType::PUNCTUATOR_COLON) {
        ThrowSyntaxError("An index signature must have a type annotation.");
    }

    Lexer()->NextToken();  // eat ':'

    ir::TypeNode *typeAnnotation = ParseTypeAnnotation(&options);

    auto *indexSignature = AllocNode<ir::TSIndexSignature>(key, typeAnnotation, isReadonly);
    indexSignature->SetRange({startLoc, Lexer()->GetToken().End()});
    return indexSignature;
}

std::tuple<ir::Expression *, bool> TSParser::ParseInterfacePropertyKey()
{
    ir::Expression *key = nullptr;
    bool isComputed = false;

    switch (Lexer()->GetToken().Type()) {
        case lexer::TokenType::LITERAL_IDENT: {
            const util::StringView &ident = Lexer()->GetToken().Ident();
            key = AllocNode<ir::Identifier>(ident, Allocator());
            ES2PANDA_ASSERT(key != nullptr);
            key->SetRange(Lexer()->GetToken().Loc());
            break;
        }
        case lexer::TokenType::LITERAL_STRING: {
            const util::StringView &string = Lexer()->GetToken().String();
            key = AllocNode<ir::StringLiteral>(string);
            ES2PANDA_ASSERT(key != nullptr);
            key->SetRange(Lexer()->GetToken().Loc());
            break;
        }
        case lexer::TokenType::LITERAL_NUMBER: {
            if ((Lexer()->GetToken().Flags() & lexer::TokenFlags::NUMBER_BIGINT) != 0) {
                key = AllocNode<ir::BigIntLiteral>(Lexer()->GetToken().BigInt());
            } else {
                key = AllocNode<ir::NumberLiteral>(Lexer()->GetToken().GetNumber());
            }

            ES2PANDA_ASSERT(key != nullptr);
            key->SetRange(Lexer()->GetToken().Loc());
            break;
        }
        case lexer::TokenType::PUNCTUATOR_LEFT_SQUARE_BRACKET: {
            Lexer()->NextToken();  // eat left square bracket

            key = ParseExpression(ExpressionParseFlags::ACCEPT_COMMA);
            isComputed = true;

            if (Lexer()->GetToken().Type() != lexer::TokenType::PUNCTUATOR_RIGHT_SQUARE_BRACKET) {
                ThrowSyntaxError("Unexpected token, expected ']'");
            }
            break;
        }
        default: {
            ThrowSyntaxError("Unexpected token in property key");
        }
    }

    Lexer()->NextToken();
    return {key, isComputed};
}

void TSParser::CreateTSVariableForProperty(ir::AstNode *node, const ir::Expression *key, varbinder::VariableFlags flags)
{
    varbinder::Variable *propVar = nullptr;
    bool isMethod = (flags & varbinder::VariableFlags::METHOD) != 0;
    util::StringView propName = "__computed";

    switch (key->Type()) {
        case ir::AstNodeType::IDENTIFIER: {
            propName = key->AsIdentifier()->Name();
            break;
        }
        case ir::AstNodeType::NUMBER_LITERAL: {
            propName = key->AsNumberLiteral()->Str();
            flags |= varbinder::VariableFlags::NUMERIC_NAME;
            break;
        }
        case ir::AstNodeType::STRING_LITERAL: {
            propName = key->AsStringLiteral()->Str();
            break;
        }
        default: {
            flags |= varbinder::VariableFlags::COMPUTED;
            break;
        }
    }

    propVar = isMethod ? varbinder::Scope::CreateVar<varbinder::MethodDecl>(Allocator(), propName, flags, node)
                       : varbinder::Scope::CreateVar<varbinder::PropertyDecl>(Allocator(), propName, flags, node);

    node->SetVariable(propVar);
}

ir::AstNode *TSParser::ParsePropertyOrMethodSignature(const lexer::SourcePosition &startLoc, bool isReadonly)
{
    auto [key, isComputed] = ParseInterfacePropertyKey();
    varbinder::VariableFlags flags = isReadonly ? varbinder::VariableFlags::READONLY : varbinder::VariableFlags::NONE;

    bool isOptional = false;
    if (Lexer()->GetToken().Type() == lexer::TokenType::PUNCTUATOR_QUESTION_MARK) {
        isOptional = true;
        flags |= varbinder::VariableFlags::OPTIONAL;
        Lexer()->NextToken();  // eat '?'
    }

    if (Lexer()->GetToken().Type() == lexer::TokenType::PUNCTUATOR_LEFT_PARENTHESIS ||
        Lexer()->GetToken().Type() == lexer::TokenType::PUNCTUATOR_LESS_THAN) {
        if (isReadonly) {
            ThrowSyntaxError("'readonly' modifier can only appear on a property declaration or index signature.",
                             startLoc);
        }

        ir::TSTypeParameterDeclaration *typeParamDecl = nullptr;
        if (Lexer()->GetToken().Type() == lexer::TokenType::PUNCTUATOR_LESS_THAN) {
            auto options = TypeAnnotationParsingOptions::REPORT_ERROR;
            typeParamDecl = ParseTypeParameterDeclaration(&options);
        }

        ExpectToken(lexer::TokenType::PUNCTUATOR_LEFT_PARENTHESIS, false);

        FunctionParameterContext funcParamContext(&GetContext());
        auto params = ParseFunctionParams();

        ir::TypeNode *returnType = nullptr;
        if (Lexer()->GetToken().Type() == lexer::TokenType::PUNCTUATOR_COLON) {
            Lexer()->NextToken();  // eat ':'
            TypeAnnotationParsingOptions options =
                TypeAnnotationParsingOptions::REPORT_ERROR | TypeAnnotationParsingOptions::CAN_BE_TS_TYPE_PREDICATE;
            returnType = ParseTypeAnnotation(&options);
        }

        auto *methodSignature = AllocNode<ir::TSMethodSignature>(
            key, ir::FunctionSignature(typeParamDecl, std::move(params), returnType), isComputed, isOptional);
        CreateTSVariableForProperty(methodSignature, key, flags | varbinder::VariableFlags::METHOD);
        methodSignature->SetRange({startLoc, Lexer()->GetToken().End()});
        return methodSignature;
    }

    ir::TypeNode *typeAnnotation = nullptr;
    if (Lexer()->GetToken().Type() == lexer::TokenType::PUNCTUATOR_COLON) {
        Lexer()->NextToken();  // eat ':'
        TypeAnnotationParsingOptions options =
            TypeAnnotationParsingOptions::REPORT_ERROR | TypeAnnotationParsingOptions::BREAK_AT_NEW_LINE;
        typeAnnotation = ParseTypeAnnotation(&options);
    }

    auto *propertySignature =
        AllocNode<ir::TSPropertySignature>(key, typeAnnotation, isComputed, isOptional, isReadonly);
    CreateTSVariableForProperty(propertySignature, key, flags | varbinder::VariableFlags::PROPERTY);
    propertySignature->SetRange({startLoc, Lexer()->GetToken().End()});
    return propertySignature;
}

ir::AstNode *TSParser::ParseTypeLiteralOrInterfaceMember()
{
    if (Lexer()->GetToken().Type() == lexer::TokenType::PUNCTUATOR_AT) {
        ThrowSyntaxError("Decorators are not allowed here");
    }

    if (Lexer()->GetToken().Type() == lexer::TokenType::PUNCTUATOR_LEFT_PARENTHESIS ||
        Lexer()->GetToken().Type() == lexer::TokenType::PUNCTUATOR_LESS_THAN) {
        return ParseSignatureMember(true);
    }

    char32_t nextCp = Lexer()->Lookahead();
    if (Lexer()->GetToken().KeywordType() == lexer::TokenType::KEYW_NEW &&
        (nextCp == lexer::LEX_CHAR_LEFT_PAREN || nextCp == lexer::LEX_CHAR_LESS_THAN)) {
        return ParseSignatureMember(false);
    }

    lexer::SourcePosition startLoc = Lexer()->GetToken().Start();
    bool isReadonly = Lexer()->GetToken().KeywordType() == lexer::TokenType::KEYW_READONLY &&
                      nextCp != lexer::LEX_CHAR_LEFT_PAREN && nextCp != lexer::LEX_CHAR_COLON &&
                      nextCp != lexer::LEX_CHAR_COMMA;
    if (isReadonly) {
        Lexer()->NextToken();  // eat 'readonly"
    }

    if (Lexer()->GetToken().Type() == lexer::TokenType::PUNCTUATOR_LEFT_SQUARE_BRACKET &&
        IsPotentiallyIndexSignature()) {
        return ParseIndexSignature(startLoc, isReadonly);
    }

    return ParsePropertyOrMethodSignature(startLoc, isReadonly);
}

void TSParser::ValidateFunctionParam(const ArenaVector<ir::Expression *> &params, const ir::Expression *parameter,
                                     bool *seenOptional)
{
    if (!parameter->IsIdentifier()) {
        GetContext().Status() |= ParserStatus::HAS_COMPLEX_PARAM;
        if (!parameter->IsRestElement()) {
            return;
        }

        if (Lexer()->GetToken().Type() != lexer::TokenType::PUNCTUATOR_RIGHT_PARENTHESIS) {
            ThrowSyntaxError("A rest parameter must be last in parameter list");
        }
        return;
    }

    bool currentIsOptional = parameter->AsIdentifier()->IsOptional();
    if (*seenOptional && !currentIsOptional) {
        ThrowSyntaxError("A required parameter cannot follow an optional parameter");
    }

    *seenOptional |= currentIsOptional;
    const util::StringView &paramName = parameter->AsIdentifier()->Name();

    if (paramName.Is("this")) {
        if (!params.empty()) {
            ThrowSyntaxError("A 'this' parameter must be the first parameter");
        }

        if ((GetContext().Status() & ParserStatus::CONSTRUCTOR_FUNCTION) != 0) {
            ThrowSyntaxError("A constructor cannot have a 'this' parameter");
        }

        if ((GetContext().Status() & ParserStatus::ARROW_FUNCTION) != 0) {
            ThrowSyntaxError("An arrow function cannot have a 'this' parameter");
        }

        if ((GetContext().Status() & ParserStatus::ACCESSOR_FUNCTION) != 0) {
            ThrowSyntaxError("'get' and 'set' accessors cannot declare 'this' parameters");
        }
    }

    if (paramName.Is("constructor") && ((GetContext().Status() & ParserStatus::CONSTRUCTOR_FUNCTION) != 0)) {
        ThrowSyntaxError("'constructor' cannot be used as a parameter property name");
    }
}

ArenaVector<ir::Expression *> TSParser::ParseFunctionParams()
{
    ES2PANDA_ASSERT(Lexer()->GetToken().Type() == lexer::TokenType::PUNCTUATOR_LEFT_PARENTHESIS);
    Lexer()->NextToken();

    ArenaVector<ir::Expression *> params(Allocator()->Adapter());
    bool seenOptional = false;

    while (Lexer()->GetToken().Type() != lexer::TokenType::PUNCTUATOR_RIGHT_PARENTHESIS) {
        ArenaVector<ir::Decorator *> decorators(Allocator()->Adapter());

        ParseDecorators(decorators);

        if (!decorators.empty() && ((GetContext().Status() & ParserStatus::IN_CLASS_BODY) == 0)) {
            ThrowSyntaxError("Decorators are not valid here", decorators.front()->Start());
        }

        ir::Expression *parameter = ParseFunctionParameter();
        ValidateFunctionParam(params, parameter, &seenOptional);

        if (!decorators.empty()) {
            parameter->AddDecorators(std::move(decorators));
        }

        params.push_back(parameter);

        if (Lexer()->GetToken().Type() != lexer::TokenType::PUNCTUATOR_COMMA &&
            Lexer()->GetToken().Type() != lexer::TokenType::PUNCTUATOR_RIGHT_PARENTHESIS) {
            ThrowSyntaxError(", expected");
        }

        if (Lexer()->GetToken().Type() == lexer::TokenType::PUNCTUATOR_COMMA) {
            Lexer()->NextToken();
        }
    }

    ES2PANDA_ASSERT(Lexer()->GetToken().Type() == lexer::TokenType::PUNCTUATOR_RIGHT_PARENTHESIS);
    Lexer()->NextToken();

    return params;
}

ir::TypeNode *TSParser::ParseClassKeyAnnotation()
{
    if (Lexer()->GetToken().Type() == lexer::TokenType::PUNCTUATOR_COLON) {
        Lexer()->NextToken();  // eat ':'
        TypeAnnotationParsingOptions options =
            TypeAnnotationParsingOptions::REPORT_ERROR | TypeAnnotationParsingOptions::BREAK_AT_NEW_LINE;
        return ParseTypeAnnotation(&options);
    }

    return nullptr;
}

void TSParser::ValidateClassMethodStart(ClassElementDescriptor *desc, ir::TypeNode *typeAnnotation)
{
    if (Lexer()->GetToken().Type() == lexer::TokenType::PUNCTUATOR_LEFT_PARENTHESIS && desc->isPrivateIdent) {
        ThrowSyntaxError("A method cannot be named with a private identifier");
    }

    if (typeAnnotation == nullptr && (Lexer()->GetToken().Type() == lexer::TokenType::PUNCTUATOR_LEFT_PARENTHESIS ||
                                      Lexer()->GetToken().Type() == lexer::TokenType::PUNCTUATOR_LESS_THAN)) {
        if (((desc->modifiers & (ir::ModifierFlags::DECLARE | ir::ModifierFlags::READONLY)) != 0)) {
            ThrowSyntaxError("Class method can not be declare nor readonly");
        }
        desc->classMethod = true;
    } else {
        if (((desc->modifiers & ir::ModifierFlags::ASYNC) != 0) || desc->isGenerator) {
            ThrowSyntaxError("Expected '('");
        }
        desc->classField = true;

        if (desc->invalidComputedProperty) {
            ThrowSyntaxError(
                "Computed property name must refer to a symbol or "
                "literal expression whose value is "
                "number or string");
        }
    }

    if ((desc->modifiers & ir::ModifierFlags::ASYNC) != 0) {
        desc->newStatus |= ParserStatus::ASYNC_FUNCTION;
    }

    if (desc->isGenerator) {
        desc->newStatus |= ParserStatus::GENERATOR_FUNCTION;
    }
}

ir::MethodDefinition *TSParser::ParseClassMethod(ClassElementDescriptor *desc,
                                                 const ArenaVector<ir::AstNode *> &properties, ir::Expression *propName,
                                                 lexer::SourcePosition *propEnd)
{
    if (desc->methodKind == ir::MethodDefinitionKind::SET || desc->methodKind == ir::MethodDefinitionKind::GET) {
        desc->newStatus |= ParserStatus::ACCESSOR_FUNCTION;
    }

    desc->newStatus |= ParserStatus::IN_METHOD_DEFINITION;

    if (InAmbientContext() && (desc->newStatus & ParserStatus::ASYNC_FUNCTION) != 0) {
        ThrowSyntaxError("'async' modifier cannot be used in an ambient context.");
    }

    if (InAmbientContext() && desc->isGenerator) {
        ThrowSyntaxError("Generators are not allowed in an ambient context.");
    }

    if (desc->methodKind != ir::MethodDefinitionKind::SET &&
        ((desc->newStatus & ParserStatus::CONSTRUCTOR_FUNCTION) == 0)) {
        desc->newStatus |= ParserStatus::NEED_RETURN_TYPE;
    }

    ir::ScriptFunction *func = ParseFunction(desc->newStatus);

    ES2PANDA_ASSERT(func != nullptr);
    if (func->IsOverload() && !desc->decorators.empty()) {
        ThrowSyntaxError("A decorator can only decorate a method implementation, not an overload.",
                         desc->decorators.front()->Start());
    }

    auto *funcExpr = AllocNode<ir::FunctionExpression>(func);
    ES2PANDA_ASSERT(funcExpr != nullptr);
    funcExpr->SetRange(func->Range());

    if (desc->methodKind == ir::MethodDefinitionKind::SET) {
        ValidateClassSetter(desc, properties, propName, func);
    } else if (desc->methodKind == ir::MethodDefinitionKind::GET) {
        ValidateClassGetter(desc, properties, propName, func);
    }

    *propEnd = func->End();
    func->AddFlag(ir::ScriptFunctionFlags::METHOD);
    auto *method = AllocNode<ir::MethodDefinition>(desc->methodKind, propName, funcExpr, desc->modifiers, Allocator(),
                                                   desc->isComputed);
    ES2PANDA_ASSERT(method != nullptr);
    method->SetRange(funcExpr->Range());

    return method;
}

void TSParser::ValidateClassSetter(ClassElementDescriptor *desc, const ArenaVector<ir::AstNode *> &properties,
                                   ir::Expression *propName, ir::ScriptFunction *func)
{
<<<<<<< HEAD
    ValidateGetterSetter(ir::MethodDefinitionKind::SET, func->Params());
=======
    ValidateGetterSetter(ir::MethodDefinitionKind::SET, func);
>>>>>>> 90f73a42

    if ((desc->modifiers & ir::ModifierFlags::STATIC) == 0) {
        ir::ModifierFlags access = GetAccessability(desc->modifiers);
        CheckAccessorPair(properties, propName, ir::MethodDefinitionKind::GET, access);
    }
}

void TSParser::ValidateClassGetter(ClassElementDescriptor *desc, const ArenaVector<ir::AstNode *> &properties,
                                   ir::Expression *propName, ir::ScriptFunction *func)
{
<<<<<<< HEAD
    ValidateGetterSetter(ir::MethodDefinitionKind::GET, func->Params());
=======
    ValidateGetterSetter(ir::MethodDefinitionKind::GET, func);
>>>>>>> 90f73a42

    if ((desc->modifiers & ir::ModifierFlags::STATIC) == 0) {
        ir::ModifierFlags access = GetAccessability(desc->modifiers);

        CheckAccessorPair(properties, propName, ir::MethodDefinitionKind::SET, access);
    }
}

void TSParser::ValidateIndexSignatureTypeAnnotation(ir::TypeNode *typeAnnotation)
{
    if (typeAnnotation == nullptr) {
        ThrowSyntaxError("An index signature must have a type annotation");
    }
}

bool TSParser::IsModifierKind(const lexer::Token &token)
{
    switch (token.KeywordType()) {
        case lexer::TokenType::KEYW_PUBLIC:
        case lexer::TokenType::KEYW_PRIVATE:
        case lexer::TokenType::KEYW_PROTECTED:
        case lexer::TokenType::KEYW_STATIC:
        case lexer::TokenType::KEYW_ASYNC:
        case lexer::TokenType::KEYW_ABSTRACT:
        case lexer::TokenType::KEYW_DECLARE:
        case lexer::TokenType::KEYW_READONLY:
            return true;
        default:
            break;
    }

    return false;
}

void TSParser::CheckIfTypeParameterNameIsReserved()
{
    if (Lexer()->GetToken().IsReservedTypeName()) {
        ThrowSyntaxError("Invalid type parameter name");
    }
}

void TSParser::CheckIfStaticConstructor(ir::ModifierFlags flags)
{
    if ((flags & ir::ModifierFlags::STATIC) != 0) {
        ThrowSyntaxError("Static modifier can not appear on a constructor");
    }
}

std::tuple<bool, bool, bool> TSParser::ParseComputedClassFieldOrIndexSignature(ir::Expression **propName)
{
    Lexer()->NextToken();  // eat left square bracket

    if (Lexer()->GetToken().Type() == lexer::TokenType::LITERAL_IDENT &&
        Lexer()->Lookahead() == lexer::LEX_CHAR_COLON) {
        auto id = AllocNode<ir::Identifier>(Lexer()->GetToken().Ident(), Allocator());
        ES2PANDA_ASSERT(id != nullptr);
        id->SetRange(Lexer()->GetToken().Loc());

        Lexer()->NextToken();  // eat param

        if (Lexer()->GetToken().Type() != lexer::TokenType::PUNCTUATOR_COLON) {
            ThrowSyntaxError("':' expected");
        }

        Lexer()->NextToken();  // eat ':'
        TypeAnnotationParsingOptions options = TypeAnnotationParsingOptions::REPORT_ERROR;
        ir::TypeNode *typeAnnotation = ParseTypeAnnotation(&options);

        if (!typeAnnotation->IsTSNumberKeyword() && !typeAnnotation->IsTSStringKeyword()) {
            ThrowSyntaxError(
                "An index signature parameter type must be either "
                "'string' or 'number'");
        }

        id->SetTsTypeAnnotation(typeAnnotation);

        if (Lexer()->GetToken().Type() != lexer::TokenType::PUNCTUATOR_RIGHT_SQUARE_BRACKET) {
            ThrowSyntaxError("']' expected");
        }

        *propName = id;
        Lexer()->NextToken(lexer::NextTokenFlags::KEYWORD_TO_IDENT);

        return {false, false, true};
    }

    *propName = ParseExpression(ExpressionParseFlags::ACCEPT_COMMA);

    bool invalidComputedProperty =
        !(*propName)->IsNumberLiteral() && !(*propName)->IsStringLiteral() &&
        !((*propName)->IsMemberExpression() && (*propName)->AsMemberExpression()->Object()->IsIdentifier() &&
          (*propName)->AsMemberExpression()->Object()->AsIdentifier()->Name().Is("Symbol"));

    if (Lexer()->GetToken().Type() != lexer::TokenType::PUNCTUATOR_RIGHT_SQUARE_BRACKET) {
        ThrowSyntaxError("Unexpected token, expected ']'");
    }

    return {true, invalidComputedProperty, false};
}

ir::TypeNode *TSParser::ParseFunctionReturnType([[maybe_unused]] ParserStatus status)
{
    if (Lexer()->GetToken().Type() == lexer::TokenType::PUNCTUATOR_COLON) {
        Lexer()->NextToken();  // eat ':'
        TypeAnnotationParsingOptions options =
            TypeAnnotationParsingOptions::REPORT_ERROR | TypeAnnotationParsingOptions::CAN_BE_TS_TYPE_PREDICATE;
        return ParseTypeAnnotation(&options);
    }

    return nullptr;
}

void TSParser::ValidateFunctionOverloadParams(const ArenaVector<ir::Expression *> &params)
{
    for (auto *it : params) {
        if (it->IsAssignmentPattern()) {
            ThrowSyntaxError(
                "A parameter initializer is only allowed in a function "
                "or constructor implementation.",
                it->Start());
        }
    }
}

std::tuple<bool, ir::BlockStatement *, lexer::SourcePosition, bool> TSParser::ParseFunctionBody(
    const ArenaVector<ir::Expression *> &params, ParserStatus newStatus, ParserStatus contextStatus)
{
    bool isDeclare = InAmbientContext();
    bool isOverload = false;
    bool letDeclare = true;
    ir::BlockStatement *body = nullptr;
    lexer::SourcePosition endLoc = Lexer()->GetToken().End();

    if (Lexer()->GetToken().Type() != lexer::TokenType::PUNCTUATOR_LEFT_BRACE) {
        if ((newStatus & ParserStatus::FUNCTION_DECLARATION) != 0) {
            ValidateFunctionOverloadParams(params);
        } else if (!isDeclare && ((contextStatus & ParserStatus::IN_METHOD_DEFINITION) == 0)) {
            ThrowSyntaxError("Unexpected token, expected '{'");
        } else {
            letDeclare = false;
        }

        isOverload = true;
    } else if (isDeclare) {
        ThrowSyntaxError("An implementation cannot be declared in ambient contexts.");
    } else {
        body = ParseBlockStatement();
        ES2PANDA_ASSERT(body != nullptr);
        endLoc = body->End();
    }

    return {letDeclare, body, endLoc, isOverload};
}

ir::AstNode *TSParser::ParseImportDefaultSpecifier(ArenaVector<ir::AstNode *> *specifiers)
{
    ir::Identifier *local = ParseNamedImport(&Lexer()->GetToken());
    Lexer()->NextToken();  // eat local name

    if (Lexer()->GetToken().Type() == lexer::TokenType::PUNCTUATOR_SUBSTITUTION) {
        Lexer()->NextToken();  // eat substitution
        if (Lexer()->GetToken().Type() != lexer::TokenType::LITERAL_IDENT) {
            ThrowSyntaxError("identifier expected");
        }

        return AllocNode<ir::TSImportEqualsDeclaration>(local, ParseModuleReference(), false);
    }

    auto *specifier = AllocNode<ir::ImportDefaultSpecifier>(local);
    ES2PANDA_ASSERT(specifier != nullptr);
    specifier->SetRange(specifier->Local()->Range());
    specifiers->push_back(specifier);

    Lexer()->NextToken();  // eat specifier name

    if (Lexer()->GetToken().Type() == lexer::TokenType::PUNCTUATOR_COMMA) {
        Lexer()->NextToken();  // eat comma
    }

    return nullptr;
}

void TSParser::ParseCatchParamTypeAnnotation([[maybe_unused]] ir::AnnotatedExpression *param)
{
    if (Lexer()->GetToken().Type() == lexer::TokenType::PUNCTUATOR_COLON) {
        Lexer()->NextToken();  // eat ':'

        TypeAnnotationParsingOptions options = TypeAnnotationParsingOptions::REPORT_ERROR;
        param->SetTsTypeAnnotation(ParseTypeAnnotation(&options));
    }

    if (Lexer()->GetToken().Type() == lexer::TokenType::PUNCTUATOR_SUBSTITUTION) {
        ThrowSyntaxError("Catch clause variable cannot have an initializer");
    }
}

void TSParser::ReportPossibleOutOfBoundaryJumpError(bool allowBreak)
{
    if (((GetContext().Status() & ParserStatus::FUNCTION) != 0) && !allowBreak) {
        ThrowSyntaxError("Jump target cannot cross function boundary");
    }
}

void TSParser::ReportIllegalBreakError(const lexer::SourcePosition &pos)
{
    ThrowSyntaxError("A 'break' statement can only be used within an enclosing iteration or switch statement", pos);
}

void TSParser::ReportIllegalContinueError()
{
    ThrowSyntaxError("A 'continue' statement can only be used within an enclosing iteration statement");
}

void TSParser::ReportMultipleDefaultError()
{
    ThrowSyntaxError("A 'default' clause cannot appear more than once in a 'switch' statement");
}

void TSParser::ReportIllegalNewLineErrorAfterThrow()
{
    ThrowSyntaxError("Line break not permitted here");
}

void TSParser::ReportIfBodyEmptyError(ir::Statement *consequent)
{
    if (consequent->IsEmptyStatement()) {
        ThrowSyntaxError("The body of an if statement cannot be the empty statement");
    }
}

}  // namespace ark::es2panda::parser<|MERGE_RESOLUTION|>--- conflicted
+++ resolved
@@ -1956,11 +1956,7 @@
 void TSParser::ValidateClassSetter(ClassElementDescriptor *desc, const ArenaVector<ir::AstNode *> &properties,
                                    ir::Expression *propName, ir::ScriptFunction *func)
 {
-<<<<<<< HEAD
-    ValidateGetterSetter(ir::MethodDefinitionKind::SET, func->Params());
-=======
     ValidateGetterSetter(ir::MethodDefinitionKind::SET, func);
->>>>>>> 90f73a42
 
     if ((desc->modifiers & ir::ModifierFlags::STATIC) == 0) {
         ir::ModifierFlags access = GetAccessability(desc->modifiers);
@@ -1971,11 +1967,7 @@
 void TSParser::ValidateClassGetter(ClassElementDescriptor *desc, const ArenaVector<ir::AstNode *> &properties,
                                    ir::Expression *propName, ir::ScriptFunction *func)
 {
-<<<<<<< HEAD
-    ValidateGetterSetter(ir::MethodDefinitionKind::GET, func->Params());
-=======
     ValidateGetterSetter(ir::MethodDefinitionKind::GET, func);
->>>>>>> 90f73a42
 
     if ((desc->modifiers & ir::ModifierFlags::STATIC) == 0) {
         ir::ModifierFlags access = GetAccessability(desc->modifiers);
