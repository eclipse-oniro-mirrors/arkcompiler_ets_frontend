/**
 * Copyright (c) 2021-2025 Huawei Device Co., Ltd.
 * Licensed under the Apache License, Version 2.0 (the "License");
 * you may not use this file except in compliance with the License.
 * You may obtain a copy of the License at
 *
 * http://www.apache.org/licenses/LICENSE-2.0
 *
 * Unless required by applicable law or agreed to in writing, software
 * distributed under the License is distributed on an "AS IS" BASIS,
 * WITHOUT WARRANTIES OR CONDITIONS OF ANY KIND, either express or implied.
 * See the License for the specific language governing permissions and
 * limitations under the License.
 */

#include "ETSparser.h"
#include "ETSNolintParser.h"
#include <utility>
#include <tuple>
#include "util/es2pandaMacros.h"
#include "parser/parserFlags.h"
#include "parser/parserStatusContext.h"
#include "util/helpers.h"
#include "util/language.h"
#include "libarkbase/utils/arena_containers.h"
#include "varbinder/varbinder.h"
#include "varbinder/ETSBinder.h"
#include "lexer/lexer.h"
#include "lexer/ETSLexer.h"
#include "ir/astNode.h"
#include "ir/brokenTypeNode.h"
#include "ir/base/classDefinition.h"
#include "ir/base/decorator.h"
#include "ir/base/catchClause.h"
#include "ir/base/classProperty.h"
#include "ir/base/scriptFunction.h"
#include "ir/base/methodDefinition.h"
#include "ir/base/classStaticBlock.h"
#include "ir/base/spreadElement.h"
#include "ir/expressions/identifier.h"
#include "ir/expressions/functionExpression.h"
#include "ir/expressions/dummyNode.h"
#include "ir/module/importDeclaration.h"
#include "ir/module/importDefaultSpecifier.h"
#include "ir/module/importSpecifier.h"
#include "ir/module/exportSpecifier.h"
#include "ir/module/exportNamedDeclaration.h"
#include "ir/statements/blockStatement.h"
#include "ir/statements/ifStatement.h"
#include "ir/statements/labelledStatement.h"
#include "ir/statements/switchStatement.h"
#include "ir/statements/throwStatement.h"
#include "ir/statements/tryStatement.h"
#include "ir/statements/whileStatement.h"
#include "ir/statements/forOfStatement.h"
#include "ir/statements/doWhileStatement.h"
#include "ir/statements/breakStatement.h"
#include "ir/statements/debuggerStatement.h"
#include "ir/ets/etsClassLiteral.h"
#include "ir/ets/etsPrimitiveType.h"
#include "ir/ets/etsPackageDeclaration.h"
#include "ir/ets/etsReExportDeclaration.h"
#include "ir/ets/etsWildcardType.h"
#include "ir/ets/etsNewArrayInstanceExpression.h"
#include "ir/ets/etsTuple.h"
#include "ir/ets/etsFunctionType.h"
#include "ir/ets/etsNewClassInstanceExpression.h"
#include "ir/ets/etsNewMultiDimArrayInstanceExpression.h"
#include "ir/ets/etsModule.h"
#include "ir/ets/etsTypeReference.h"
#include "ir/ets/etsTypeReferencePart.h"
#include "ir/ets/etsNullishTypes.h"
#include "ir/ets/etsUnionType.h"
#include "ir/ets/etsImportDeclaration.h"
#include "ir/ets/etsStructDeclaration.h"
#include "ir/ets/etsParameterExpression.h"
#include "ir/module/importNamespaceSpecifier.h"
#include "ir/ts/tsAsExpression.h"
#include "ir/ts/tsInterfaceDeclaration.h"
#include "ir/ts/tsEnumDeclaration.h"
#include "ir/ts/tsTypeParameterInstantiation.h"
#include "ir/ts/tsInterfaceBody.h"
#include "ir/ts/tsImportEqualsDeclaration.h"
#include "ir/ts/tsArrayType.h"
#include "ir/ts/tsQualifiedName.h"
#include "ir/ts/tsTypeReference.h"
#include "ir/ts/tsTypeParameter.h"
#include "ir/ts/tsInterfaceHeritage.h"
#include "ir/ts/tsFunctionType.h"
#include "ir/ts/tsClassImplements.h"
#include "ir/ts/tsEnumMember.h"
#include "ir/ts/tsTypeAliasDeclaration.h"
#include "ir/ts/tsTypeParameterDeclaration.h"
#include "ir/ts/tsNonNullExpression.h"
#include "ir/ts/tsThisType.h"
#include "generated/signatures.h"
#include "generated/diagnostic.h"

namespace ark::es2panda::parser {
class FunctionContext;

using namespace std::literals::string_literals;

static bool IsClassModifier(lexer::TokenType type)
{
    return type == lexer::TokenType::KEYW_STATIC || type == lexer::TokenType::KEYW_ABSTRACT ||
           type == lexer::TokenType::KEYW_FINAL;
}

ir::ModifierFlags ETSParser::ParseClassModifiers()
{
    ir::ModifierFlags flags = ir::ModifierFlags::NONE;

    while (IsClassModifier(Lexer()->GetToken().KeywordType())) {
        ir::ModifierFlags currentFlag = ir::ModifierFlags::NONE;

        switch (Lexer()->GetToken().KeywordType()) {
            case lexer::TokenType::KEYW_STATIC: {
                currentFlag = ir::ModifierFlags::STATIC;
                break;
            }
            case lexer::TokenType::KEYW_FINAL: {
                currentFlag = ir::ModifierFlags::FINAL;
                break;
            }
            case lexer::TokenType::KEYW_ABSTRACT: {
                currentFlag = ir::ModifierFlags::ABSTRACT;
                break;
            }
            default: {
                ES2PANDA_UNREACHABLE();
            }
        }

        if ((flags & currentFlag) != 0) {
            LogError(diagnostic::DUPLICATED_MODIFIER);
        }

        Lexer()->NextToken();
        flags |= currentFlag;
    }

    return flags;
}

std::tuple<ir::Expression *, ir::TSTypeParameterInstantiation *> ETSParser::ParseClassImplementsElement()
{
    TypeAnnotationParsingOptions options = TypeAnnotationParsingOptions::REPORT_ERROR |
                                           TypeAnnotationParsingOptions::IGNORE_FUNCTION_TYPE |
                                           TypeAnnotationParsingOptions::ALLOW_WILDCARD;
    return {ParseTypeReference(&options), nullptr};
}

ir::Expression *ETSParser::ParseSuperClassReference()
{
    if (Lexer()->GetToken().Type() != lexer::TokenType::KEYW_EXTENDS) {
        return nullptr;
    }
    Lexer()->NextToken();  // eat "extends"
    TypeAnnotationParsingOptions options = TypeAnnotationParsingOptions::REPORT_ERROR |
                                           TypeAnnotationParsingOptions::IGNORE_FUNCTION_TYPE |
                                           TypeAnnotationParsingOptions::ALLOW_WILDCARD;
    return ParseTypeReference(&options);
}

ir::TypeNode *ETSParser::ParseInterfaceExtendsElement()
{
    TypeAnnotationParsingOptions options = TypeAnnotationParsingOptions::REPORT_ERROR |
                                           TypeAnnotationParsingOptions::IGNORE_FUNCTION_TYPE |
                                           TypeAnnotationParsingOptions::ALLOW_WILDCARD;
    return ParseTypeReference(&options);
}

static bool IsClassMemberAccessModifier(lexer::TokenType type)
{
    return type == lexer::TokenType::KEYW_PUBLIC || type == lexer::TokenType::KEYW_PRIVATE ||
           type == lexer::TokenType::KEYW_PROTECTED || type == lexer::TokenType::KEYW_INTERNAL;
}

void ETSParser::ReportAccessModifierError(const lexer::Token &token)
{
    const auto keywordType = token.KeywordType();
    if (InAmbientContext() && keywordType != lexer::TokenType::KEYW_PUBLIC &&
        keywordType != lexer::TokenType::KEYW_PROTECTED) {
        LogError(diagnostic::PROHIBITED_ACCESS_MODIFIER_IN_AMBIENT_CLASS, {token.ToString()}, token.Start());
    }
}

std::tuple<ir::ModifierFlags, bool, bool> ETSParser::ParseClassMemberAccessModifiers()
{
    if (!IsClassMemberAccessModifier(Lexer()->GetToken().Type())) {
        return {ir::ModifierFlags::PUBLIC, false, true};
    }

    char32_t nextCp = Lexer()->Lookahead();
    if (nextCp == lexer::LEX_CHAR_EQUALS || nextCp == lexer::LEX_CHAR_COLON || nextCp == lexer::LEX_CHAR_LEFT_PAREN) {
        return {ir::ModifierFlags::NONE, false, false};
    }

    ir::ModifierFlags accessFlag = ir::ModifierFlags::NONE;

    const auto token = Lexer()->GetToken();

    switch (token.KeywordType()) {
        case lexer::TokenType::KEYW_PUBLIC: {
            accessFlag = ir::ModifierFlags::PUBLIC;
            break;
        }
        case lexer::TokenType::KEYW_PRIVATE: {
            accessFlag = ir::ModifierFlags::PRIVATE;
            break;
        }
        case lexer::TokenType::KEYW_PROTECTED: {
            accessFlag = ir::ModifierFlags::PROTECTED;
            break;
        }
        case lexer::TokenType::KEYW_INTERNAL: {
            Lexer()->NextToken(lexer::NextTokenFlags::KEYWORD_TO_IDENT);
            if (Lexer()->GetToken().KeywordType() != lexer::TokenType::KEYW_PROTECTED) {
                ReportAccessModifierError(token);
                return {ir::ModifierFlags::INTERNAL, true, false};
            }
            accessFlag = ir::ModifierFlags::INTERNAL_PROTECTED;
            break;
        }
        case lexer::TokenType::EOS: {  // process invalid tokenType
            return {ir::ModifierFlags::NONE, false, false};
        }
        default: {
            ES2PANDA_UNREACHABLE();
        }
    }

    ReportAccessModifierError(token);

    if (((GetContext().Status() & ParserStatus::FUNCTION) != 0) &&
        (accessFlag == ir::ModifierFlags::PUBLIC || accessFlag == ir::ModifierFlags::PRIVATE ||
         accessFlag == ir::ModifierFlags::PROTECTED)) {
        LogError(diagnostic::LOCAL_CLASS_ACCESS_MOD, {}, Lexer()->GetToken().Start());
    }

    Lexer()->NextToken(lexer::NextTokenFlags::KEYWORD_TO_IDENT);
    return {accessFlag, true, false};
}

static bool IsClassFieldModifier(lexer::TokenType type)
{
    return type == lexer::TokenType::KEYW_STATIC || type == lexer::TokenType::KEYW_READONLY;
}

void ETSParser::ParseClassFieldModifiers(ir::ModifierFlags &memberModifiers)
{
    while (IsClassFieldModifier(Lexer()->GetToken().KeywordType())) {
        char32_t nextCp = Lexer()->Lookahead();
        if (!(nextCp != lexer::LEX_CHAR_EQUALS && nextCp != lexer::LEX_CHAR_COLON)) {
            return;
        }

        ir::ModifierFlags currentFlag;

        switch (Lexer()->GetToken().KeywordType()) {
            case lexer::TokenType::KEYW_STATIC: {
                currentFlag = ir::ModifierFlags::STATIC;
                break;
            }
            case lexer::TokenType::KEYW_READONLY: {
                currentFlag = ir::ModifierFlags::READONLY;
                break;
            }
            default: {
                ES2PANDA_UNREACHABLE();
            }
        }

        if ((memberModifiers & currentFlag) != 0) {
            LogError(diagnostic::DUPLICATED_MODIFIER);
        }

        Lexer()->NextToken(lexer::NextTokenFlags::KEYWORD_TO_IDENT);
        memberModifiers |= currentFlag;
    }
}

bool ETSParser::IsClassMethodModifier(lexer::TokenType type) noexcept
{
    switch (type) {
        case lexer::TokenType::KEYW_STATIC:
        case lexer::TokenType::KEYW_FINAL:
        case lexer::TokenType::KEYW_NATIVE:
        case lexer::TokenType::KEYW_ASYNC:
        case lexer::TokenType::KEYW_OVERRIDE:
        case lexer::TokenType::KEYW_ABSTRACT: {
            return true;
        }
        default: {
            break;
        }
    }

    return false;
}

ir::AstNode *ETSParser::HandleAmbientDeclaration(ir::ModifierFlags &memberModifiers,
                                                 const std::function<ir::AstNode *(ir::Identifier *)> &parseClassMethod)
{
    if (Lexer()->GetToken().Type() == lexer::TokenType::PUNCTUATOR_LEFT_PARENTHESIS) {
        // Special case for processing of special '(param: type): returnType` identifier using in ambient context
        auto ident = CreateInvokeIdentifier();
        memberModifiers |= ir::ModifierFlags::STATIC;
        return parseClassMethod(ident);
    }
    if (Lexer()->GetToken().Type() == lexer::TokenType::PUNCTUATOR_LEFT_SQUARE_BRACKET) {
        const auto startPosAmbient = Lexer()->GetToken().Start();
        auto const savePos = Lexer()->Save();
        Lexer()->NextToken();
        if (Lexer()->GetToken().Ident().Is(compiler::Signatures::SYMBOL)) {
            Lexer()->Rewind(savePos);
            auto *memberName = ExpectIdentifier(false, false, TypeAnnotationParsingOptions::NO_OPTS);
            if (memberName == nullptr) {
                LogUnexpectedToken(Lexer()->GetToken());
                const auto &rangeToken = Lexer()->GetToken().Loc();
                Lexer()->NextToken();
                return AllocBrokenStatement(rangeToken);
            }

            if (Lexer()->GetToken().Type() == lexer::TokenType::PUNCTUATOR_LEFT_PARENTHESIS ||
                Lexer()->GetToken().Type() == lexer::TokenType::PUNCTUATOR_LESS_THAN) {
                return parseClassMethod(memberName);
            }
        } else {
            return ParseAmbientSignature(startPosAmbient);
        }
    }
    return nullptr;
}

// Helper method for ir::ModifierFlags ETSParser::ParseClassMethodModifiers(bool seenStatic)
ir::ModifierFlags ETSParser::ParseClassMethodModifierFlag()
{
    ir::ModifierFlags currentFlag = ir::ModifierFlags::NONE;

    switch (Lexer()->GetToken().KeywordType()) {
        case lexer::TokenType::KEYW_STATIC: {
            currentFlag = ir::ModifierFlags::STATIC;
            break;
        }
        case lexer::TokenType::KEYW_FINAL: {
            currentFlag = ir::ModifierFlags::FINAL;
            break;
        }
        case lexer::TokenType::KEYW_NATIVE: {
            currentFlag = ir::ModifierFlags::NATIVE;
            break;
        }
        case lexer::TokenType::KEYW_ASYNC: {
            currentFlag = ir::ModifierFlags::ASYNC;
            break;
        }
        case lexer::TokenType::KEYW_OVERRIDE: {
            currentFlag = ir::ModifierFlags::OVERRIDE;
            break;
        }
        case lexer::TokenType::KEYW_ABSTRACT: {
            currentFlag = ir::ModifierFlags::ABSTRACT;
            break;
        }
        case lexer::TokenType::KEYW_DECLARE: {
            currentFlag = ir::ModifierFlags::DECLARE;
            break;
        }
        default: {
            ES2PANDA_UNREACHABLE();
        }
    }

    return currentFlag;
}

void ETSParser::ParseClassMethodModifiers(ir::ModifierFlags &memberModifiers)
{
    while (IsClassMethodModifier(Lexer()->GetToken().KeywordType())) {
        char32_t nextCp = Lexer()->Lookahead();
        if (!(nextCp != lexer::LEX_CHAR_LEFT_PAREN)) {
            return;
        }

        ir::ModifierFlags currentFlag = ir::ModifierFlags::NONE;

        currentFlag = ParseClassMethodModifierFlag();
        if ((memberModifiers & currentFlag) != 0) {
            LogError(diagnostic::DUPLICATED_MODIFIER);
        }

        Lexer()->NextToken(lexer::NextTokenFlags::KEYWORD_TO_IDENT);
        memberModifiers |= currentFlag;
        if ((memberModifiers & ir::ModifierFlags::ASYNC) != 0) {
            if ((memberModifiers & ir::ModifierFlags::NATIVE) != 0) {
                LogError(diagnostic::NATIVE_METHOD_ASYNC);
            } else if ((memberModifiers & ir::ModifierFlags::ABSTRACT) != 0) {
                LogError(diagnostic::ABSTRACT_METHOD_ASYNC);
            }
        }
    }
}

ir::TypeNode *ETSParser::ConvertToOptionalUnionType(ir::TypeNode *typeAnno)
{
    if (typeAnno == nullptr) {
        return nullptr;
    }

    // NOLINTNEXTLINE(clang-analyzer-core.CallAndMessage)
    if (!typeAnno->IsETSUnionType()) {
        ArenaVector<ir::TypeNode *> types(Allocator()->Adapter());
        types.push_back(typeAnno);
        types.push_back(AllocNode<ir::ETSUndefinedType>(Allocator()));
        types.back()->SetRange(typeAnno->Range());
        auto *newTypeAnno = AllocNode<ir::ETSUnionType>(std::move(types), Allocator());
        ES2PANDA_ASSERT(newTypeAnno != nullptr);
        newTypeAnno->SetRange(typeAnno->Range());
        return newTypeAnno;
    }

    auto unionTypes = typeAnno->AsETSUnionType()->Types();
    for (const auto &type : unionTypes) {
        if (type->IsETSUndefinedType()) {
            return typeAnno;
        }
    }

    ArenaVector<ir::TypeNode *> types(typeAnno->AsETSUnionType()->Types(), Allocator()->Adapter());
    types.push_back(AllocNode<ir::ETSUndefinedType>(Allocator()));
    types.back()->SetRange(typeAnno->Range());
    auto *newTypeAnno = AllocNode<ir::ETSUnionType>(std::move(types), Allocator());
    ES2PANDA_ASSERT(newTypeAnno != nullptr);
    newTypeAnno->SetRange(typeAnno->Range());
    return newTypeAnno;
}

void ETSParser::ValidateFieldModifiers(ir::ModifierFlags modifiers, bool optionalField, ir::Expression *initializer,
                                       lexer::SourcePosition pos)
{
    const bool isDeclare = (modifiers & ir::ModifierFlags::DECLARE) != 0;
    const bool isDefinite = (modifiers & ir::ModifierFlags::DEFINITE) != 0;
    const bool isStatic = (modifiers & ir::ModifierFlags::STATIC) != 0;
    const bool isOverride = (modifiers & ir::ModifierFlags::OVERRIDE) != 0;

    if (isStatic && isOverride) {
        LogError(diagnostic::OVERRIDE_NOT_STATIC, {}, pos);
        return;
    }

    if (isDeclare && initializer != nullptr) {
        LogError(diagnostic::INITIALIZERS_IN_AMBIENT_CONTEXTS);
        return;
    }

    if (isDefinite) {
        if (isStatic) {
            LogError(diagnostic::STATIC_LATE_INITIALIZATION_FIELD_INVALID_MODIFIER, {}, pos);
        }
        if (initializer != nullptr) {
            LogError(diagnostic::LATE_INITIALIZATION_FIELD_HAS_DEFAULT_VALUE, {}, pos);
        }
        if (optionalField) {
            LogError(diagnostic::CONFLICTING_FIELD_MODIFIERS, {}, pos);
        }
    }
}

// NOLINTNEXTLINE(google-default-arguments)
void ETSParser::ParseClassFieldDefinition(ir::Identifier *fieldName, ir::ModifierFlags modifiers,
                                          ArenaVector<ir::AstNode *> *declarations, bool isDefault)
{
    lexer::SourcePosition endLoc = fieldName->End();
    ir::TypeNode *typeAnnotation = nullptr;
    TypeAnnotationParsingOptions options = TypeAnnotationParsingOptions::REPORT_ERROR;
    bool optionalField = false;

    auto start = Lexer()->GetToken().Start();
    if (Lexer()->GetToken().Type() == (lexer::TokenType::PUNCTUATOR_EXCLAMATION_MARK)) {
        endLoc = Lexer()->GetToken().End();
        modifiers |= ir::ModifierFlags::DEFINITE;
        Lexer()->NextToken();
    }
    if (Lexer()->GetToken().Type() == (lexer::TokenType::PUNCTUATOR_QUESTION_MARK)) {
        endLoc = Lexer()->GetToken().End();
        optionalField = true;
        Lexer()->NextToken();
    }
    if (Lexer()->GetToken().Type() == (lexer::TokenType::PUNCTUATOR_EXCLAMATION_MARK)) {
        endLoc = Lexer()->GetToken().End();
        modifiers |= ir::ModifierFlags::DEFINITE;
        Lexer()->NextToken();
    }
    if (Lexer()->TryEatTokenType(lexer::TokenType::PUNCTUATOR_COLON)) {
        typeAnnotation = ParseTypeAnnotation(&options);
        if (typeAnnotation == nullptr) {
            LogError(diagnostic::ID_EXPECTED);
            return;
        }

        endLoc = typeAnnotation->End();
    }

    typeAnnotation = optionalField ? ConvertToOptionalUnionType(typeAnnotation) : typeAnnotation;

    ir::Expression *initializer = nullptr;
    if (Lexer()->TryEatTokenType(lexer::TokenType::PUNCTUATOR_SUBSTITUTION)) {
        initializer = ParseExpression();
    } else if (typeAnnotation == nullptr) {
        typeAnnotation = AllocNode<ir::BrokenTypeNode>(Allocator());
        typeAnnotation->SetRange({endLoc, endLoc});
        LogError(diagnostic::FIELD_TYPE_ANNOTATION_MISSING, {}, endLoc);
    }

    ValidateFieldModifiers(modifiers, optionalField, initializer, start);

    auto *field = AllocNode<ir::ClassProperty>(fieldName, initializer, typeAnnotation, modifiers, Allocator(), false);
    ES2PANDA_ASSERT(field != nullptr);
    field->SetDefaultAccessModifier(isDefault);
    if (optionalField) {
        field->AddModifier(ir::ModifierFlags::OPTIONAL);
    }
    field->SetRange({fieldName->Start(), initializer != nullptr ? initializer->End() : endLoc});

    declarations->push_back(field);
}

void ETSParser::ValidateOverloadList(ArenaVector<ir::Expression *> const &overloadList)
{
    for (ir::Expression *overloadedName : overloadList) {
        if (!overloadedName->IsIdentifier()) {
            LogError(diagnostic::CLASS_INTERFACE_METHOD_OVERLOADED_NAME_MUST_IDENT, {}, overloadedName->Start());
        }
    }
}

ir::OverloadDeclaration *ETSParser::ParseClassOverloadDeclaration(ir::ModifierFlags modifiers)
{
    ValidateOverloadDeclarationModifiers(modifiers);
    ir::Identifier *overloadName = nullptr;
    // To avoid duplicate names with anonymous constructors, overload constructor name is
    // "constructorOverloadDeclaration", instead of "constructor"
    if (Lexer()->GetToken().Type() == lexer::TokenType::KEYW_CONSTRUCTOR) {
        overloadName = AllocNode<ir::Identifier>(compiler::Signatures::CONSTRUCTOR_NAME, Allocator());
        modifiers |= ir::ModifierFlags::CONSTRUCTOR;
        Lexer()->NextToken();
    } else {
        overloadName = ExpectIdentifier(false, false, TypeAnnotationParsingOptions::REPORT_ERROR);
    }

    auto *overloadDef = AllocNode<ir::OverloadDeclaration>(overloadName->Clone(Allocator(), nullptr)->AsExpression(),
                                                           modifiers, Allocator());
    overloadDef->AddOverloadDeclFlag(ir::OverloadDeclFlags::CLASS_METHOD);

    auto startLoc = Lexer()->GetToken().Start();
    if (!Lexer()->TryEatTokenType(lexer::TokenType::PUNCTUATOR_LEFT_BRACE)) {
        LogExpectedToken(lexer::TokenType::PUNCTUATOR_LEFT_BRACE);
    }
    ArenaVector<ir::Expression *> overloads(Allocator()->Adapter());
    lexer::SourcePosition endLoc;

    ParseList(
        lexer::TokenType::PUNCTUATOR_RIGHT_BRACE, lexer::NextTokenFlags::NONE,
        [this, &overloads, overloadDef](bool &) { return ParseOverloadListElement(overloads, overloadDef); }, &endLoc,
        ParseListOptions::ALLOW_TRAILING_SEP);
    overloadDef->SetOverloadedList(std::move(overloads));
    overloadDef->SetRange({startLoc, endLoc});
    ValidateOverloadList(overloadDef->OverloadedList());
    return overloadDef;
}

ir::MethodDefinition *ETSParser::ParseClassMethodDefinition(ir::Identifier *methodName, ir::ModifierFlags modifiers,
                                                            bool isDefault)
{
    auto newStatus = ParserStatus::NEED_RETURN_TYPE | ParserStatus::ALLOW_SUPER;
    auto methodKind = ir::MethodDefinitionKind::METHOD;

    if ((modifiers & ir::ModifierFlags::CONSTRUCTOR) != 0) {
        newStatus = ParserStatus::CONSTRUCTOR_FUNCTION | ParserStatus::ALLOW_SUPER | ParserStatus::ALLOW_SUPER_CALL;
        methodKind = ir::MethodDefinitionKind::CONSTRUCTOR;
    }

    if ((modifiers & ir::ModifierFlags::ASYNC) != 0) {
        newStatus |= ParserStatus::ASYNC_FUNCTION;
    }

    if ((modifiers & ir::ModifierFlags::STATIC) == 0) {
        newStatus |= ParserStatus::ALLOW_THIS_TYPE;
    }

    ir::ScriptFunction *func = ParseFunction(newStatus);
    ES2PANDA_ASSERT(func != nullptr);
    func->SetIdent(methodName);
    auto *funcExpr = AllocNode<ir::FunctionExpression>(func);
    ES2PANDA_ASSERT(funcExpr != nullptr);
    funcExpr->SetRange(func->Range());
    func->AddModifier(modifiers);

    auto *id = methodName->Clone(Allocator(), nullptr);
    ES2PANDA_ASSERT(id != nullptr);
    auto *method = AllocNode<ir::MethodDefinition>(methodKind, id, funcExpr, modifiers, Allocator(), false);
    ES2PANDA_ASSERT(method != nullptr);
    method->SetDefaultAccessModifier(isDefault);
    method->SetRange(funcExpr->Range());
    return method;
}

ir::MethodDefinition *ETSParser::ParseClassMethod(ClassElementDescriptor *desc,
                                                  const ArenaVector<ir::AstNode *> &properties,
                                                  ir::Expression *propName, lexer::SourcePosition *propEnd)
{
    if (desc->methodKind != ir::MethodDefinitionKind::SET &&
        (desc->newStatus & ParserStatus::CONSTRUCTOR_FUNCTION) == 0) {
        desc->newStatus |= ParserStatus::NEED_RETURN_TYPE;
    }

    ir::ScriptFunction *func = ParseFunction(desc->newStatus);
    ES2PANDA_ASSERT(func != nullptr);
    if (propName->IsIdentifier()) {
        func->SetIdent(propName->AsIdentifier()->Clone(Allocator(), nullptr));
    }

    auto *funcExpr = AllocNode<ir::FunctionExpression>(func);
    ES2PANDA_ASSERT(funcExpr != nullptr);
    funcExpr->SetRange(func->Range());

    if (desc->methodKind == ir::MethodDefinitionKind::SET) {
        ValidateClassSetter(desc, properties, propName, func);
    } else if (desc->methodKind == ir::MethodDefinitionKind::GET) {
        ValidateClassGetter(desc, properties, propName, func);
    }

    *propEnd = func->End();
    func->AddFlag(ir::ScriptFunctionFlags::METHOD);
    auto *method =
        AllocNode<ir::MethodDefinition>(desc->methodKind, propName->Clone(Allocator(), nullptr)->AsExpression(),
                                        funcExpr, desc->modifiers, Allocator(), desc->isComputed);
    ES2PANDA_ASSERT(method != nullptr);
    method->SetRange(funcExpr->Range());

    return method;
}

void ETSParser::UpdateMemberModifiers(ir::ModifierFlags &memberModifiers, bool &seenStatic)
{
    if (InAmbientContext()) {
        memberModifiers |= ir::ModifierFlags::DECLARE;
    }

    char32_t nextCp = Lexer()->Lookahead();
    if (Lexer()->GetToken().KeywordType() == lexer::TokenType::KEYW_STATIC && nextCp != lexer::LEX_CHAR_EQUALS &&
        nextCp != lexer::LEX_CHAR_COLON && nextCp != lexer::LEX_CHAR_LEFT_PAREN &&
        nextCp != lexer::LEX_CHAR_LESS_THAN) {
        Lexer()->NextToken();
        memberModifiers |= ir::ModifierFlags::STATIC;
        seenStatic = true;
    } else {
        seenStatic = false;
    }

    ir::ModifierFlags previousMemberModifiers;
    do {
        previousMemberModifiers = memberModifiers;
        if (IsClassFieldModifier(Lexer()->GetToken().KeywordType())) {
            ParseClassFieldModifiers(memberModifiers);
        } else if (IsClassMethodModifier(Lexer()->GetToken().Type())) {
            ParseClassMethodModifiers(memberModifiers);
        }

        // if there is no new modifier among the memberModifiers, we processed everything we could, we can stop
    } while (previousMemberModifiers != memberModifiers);
}

std::tuple<bool, bool, bool> ETSParser::HandleClassElementModifiers(ir::ModifierFlags &memberModifiers)
{
    auto [modifierFlags, isStepToken, isDefault] = ParseClassMemberAccessModifiers();
    memberModifiers |= modifierFlags;

    bool seenStatic = false;
    UpdateMemberModifiers(memberModifiers, seenStatic);

    return {seenStatic, isStepToken, isDefault};
}

ir::AstNode *ETSParser::ParseClassElement(const ArenaVector<ir::AstNode *> &properties,
                                          ir::ClassDefinitionModifiers modifiers,
                                          [[maybe_unused]] ir::ModifierFlags flags)
{
    auto startLoc = Lexer()->GetToken().Start();

    ArenaVector<ir::AnnotationUsage *> annotations(Allocator()->Adapter());
    if (Lexer()->TryEatTokenType(lexer::TokenType::PUNCTUATOR_AT)) {
        annotations = ParseAnnotations(false);
    }

    ir::ModifierFlags memberModifiers = ir::ModifierFlags::NONE;
    auto savedPos = Lexer()->Save();  // NOLINT(clang-analyzer-deadcode.DeadStores)

    if (Lexer()->GetToken().KeywordType() == lexer::TokenType::KEYW_STATIC &&
        Lexer()->Lookahead() == lexer::LEX_CHAR_LEFT_BRACE) {
        return ParseClassStaticBlock();
    }

    auto [seenStatic, isStepToken, isDefault] = HandleClassElementModifiers(memberModifiers);

    ir::AstNode *result = nullptr;
    auto delcStartLoc = Lexer()->GetToken().Start();
    switch (Lexer()->GetToken().Type()) {
        case lexer::TokenType::KEYW_INTERFACE:
        case lexer::TokenType::KEYW_CLASS:
        case lexer::TokenType::KEYW_ENUM:
            result = ParseInnerTypeDeclaration(memberModifiers, savedPos, isStepToken, seenStatic);
            break;
        case lexer::TokenType::LITERAL_IDENT: {
            if (Lexer()->GetToken().KeywordType() == lexer::TokenType::KEYW_STRUCT) {
                result = ParseInnerTypeDeclaration(memberModifiers, savedPos, isStepToken, seenStatic);
            } else if (IsNamespaceDecl()) {
                result = ParseNamespace(flags);
            } else {
                result = ParseInnerRest(properties, modifiers, memberModifiers, startLoc, isDefault);
            }
            break;
        }
        case lexer::TokenType::KEYW_CONSTRUCTOR:
            result = ParseInnerConstructorDeclaration(memberModifiers, startLoc, isDefault);
            break;
        case lexer::TokenType::KEYW_PUBLIC:
        case lexer::TokenType::KEYW_PRIVATE:
        case lexer::TokenType::KEYW_PROTECTED: {
            LogError(diagnostic::ACCESS_BEFORE_FIELD_METHOD);
            Lexer()->NextToken();
            return AllocBrokenStatement(delcStartLoc);
        }
        default: {
            result = ParseInnerRest(properties, modifiers, memberModifiers, startLoc, isDefault);
            break;
        }
    }
    ApplyAnnotationsToClassElement(result, std::move(annotations), delcStartLoc);
    return result;
}

void *ETSParser::ApplyAnnotationsToClassElement(ir::AstNode *property, ArenaVector<ir::AnnotationUsage *> &&annotations,
                                                lexer::SourcePosition pos)
{
    if (property == nullptr) {
        return nullptr;
    }

    if (annotations.empty()) {
        return property;
    }

    if (property->IsTSInterfaceBody()) {
        for (auto *node : property->AsTSInterfaceBody()->Body()) {
            ArenaVector<ir::AnnotationUsage *> cloneAnnotations(Allocator()->Adapter());
            for (auto *annotationUsage : annotations) {
                auto cloneAnnotationUsage = annotationUsage->Clone(Allocator(), node);
                ES2PANDA_ASSERT(cloneAnnotationUsage != nullptr);
                cloneAnnotations.push_back(cloneAnnotationUsage->AsAnnotationUsage());
            }
            ApplyAnnotationsToNode(node, std::move(cloneAnnotations), pos);
        }
    } else {
        ApplyAnnotationsToNode(property, std::move(annotations), pos);
    }

    return property;
}

ir::MethodDefinition *ETSParser::ParseClassGetterSetterMethod(const ArenaVector<ir::AstNode *> &properties,
                                                              const ir::ClassDefinitionModifiers modifiers,
                                                              const ir::ModifierFlags memberModifiers, bool isDefault)
{
    ClassElementDescriptor desc(Allocator());
    desc.methodKind = Lexer()->GetToken().KeywordType() == lexer::TokenType::KEYW_GET ? ir::MethodDefinitionKind::GET
                                                                                      : ir::MethodDefinitionKind::SET;
    desc.propStart = Lexer()->GetToken().Start();
    Lexer()->NextToken();  // eat get/set
    auto *methodName = ExpectIdentifier();
    ES2PANDA_ASSERT(methodName != nullptr);
    if (desc.methodKind == ir::MethodDefinitionKind::GET) {
        methodName->SetAccessor();
    } else {
        methodName->SetMutator();
    }

    desc.newStatus = ParserStatus::ALLOW_SUPER;
    desc.hasSuperClass = (modifiers & ir::ClassDefinitionModifiers::HAS_SUPER) != 0U;
    desc.modifiers = memberModifiers;

    lexer::SourcePosition propEnd = methodName->End();
    ir::MethodDefinition *method = ParseClassMethod(&desc, properties, methodName, &propEnd);
    ES2PANDA_ASSERT(method != nullptr);
    method->SetDefaultAccessModifier(isDefault);
    auto *func = method->Function();
    ES2PANDA_ASSERT(func != nullptr);
    func->AddModifier(desc.modifiers);
    method->SetRange({desc.propStart, propEnd});
    if (desc.methodKind == ir::MethodDefinitionKind::GET) {
        func->AddFlag(ir::ScriptFunctionFlags::GETTER);
    } else {
        func->AddFlag(ir::ScriptFunctionFlags::SETTER);
    }

    return method;
}

ir::MethodDefinition *ETSParser::ParseInterfaceGetterSetterMethod(const ir::ModifierFlags modifiers)
{
    auto methodKind = Lexer()->GetToken().KeywordType() == lexer::TokenType::KEYW_GET ? ir::MethodDefinitionKind::GET
                                                                                      : ir::MethodDefinitionKind::SET;
    Lexer()->NextToken();  // eat get/set
    ExpectToken(lexer::TokenType::LITERAL_IDENT, false);
    ir::MethodDefinition *method = ParseInterfaceMethod(modifiers, methodKind);
    if (method == nullptr) {
        return nullptr;
    }
    method->AddModifier(ir::ModifierFlags::PUBLIC);
    auto *id = method->Id();
    auto *func = method->Function();
    ES2PANDA_ASSERT(id != nullptr);
    ES2PANDA_ASSERT(func != nullptr);
    if (methodKind == ir::MethodDefinitionKind::GET) {
        id->SetAccessor();
        func->AddFlag(ir::ScriptFunctionFlags::GETTER);
    } else {
        id->SetMutator();
        func->AddFlag(ir::ScriptFunctionFlags::SETTER);
    }
    method->AddModifier(ir::ModifierFlags::PUBLIC);

    func->SetIdent(id->Clone(Allocator(), nullptr));
    func->AddModifier(method->Modifiers());

    bool hasReturn = func->ReturnTypeAnnotation() != nullptr;
    if (hasReturn && methodKind == ir::MethodDefinitionKind::SET) {
        LogError(diagnostic::SETTER_NO_RETURN_TYPE, {}, func->Range().start);
    }

    return method;
}

ir::TSInterfaceDeclaration *ETSParser::ParseInterfaceBody(ir::Identifier *name, bool isStatic)
{
    GetContext().Status() |= ParserStatus::ALLOW_THIS_TYPE;

    ir::TSTypeParameterDeclaration *typeParamDecl = nullptr;
    if (Lexer()->GetToken().Type() == lexer::TokenType::PUNCTUATOR_LESS_THAN) {
        auto options =
            TypeAnnotationParsingOptions::REPORT_ERROR | TypeAnnotationParsingOptions::ALLOW_DECLARATION_SITE_VARIANCE;
        typeParamDecl = ParseTypeParameterDeclaration(&options);
    }

    ArenaVector<ir::TSInterfaceHeritage *> extends(Allocator()->Adapter());
    if (Lexer()->GetToken().Type() == lexer::TokenType::KEYW_EXTENDS) {
        extends = ParseInterfaceExtendsClause();
    }

    lexer::SourcePosition bodyStart = Lexer()->GetToken().Start();
    auto members = ParseTypeLiteralOrInterface();
    auto *body = AllocNode<ir::TSInterfaceBody>(std::move(members));
    ES2PANDA_ASSERT(body != nullptr);
    body->SetRange({bodyStart, Lexer()->GetToken().End()});

    const auto isExternal = IsExternal();
    auto *interfaceDecl = AllocNode<ir::TSInterfaceDeclaration>(
        Allocator(), std::move(extends),
        ir::TSInterfaceDeclaration::ConstructorData {name, typeParamDecl, body, isStatic, isExternal,
                                                     GetContext().GetLanguage()});

    Lexer()->NextToken();
    GetContext().Status() &= ~ParserStatus::ALLOW_THIS_TYPE;

    return interfaceDecl;
}

ir::Statement *ETSParser::ParseInterfaceDeclaration(bool isStatic)
{
    lexer::SourcePosition interfaceStart = Lexer()->GetToken().Start();
    Lexer()->NextToken();  // eat interface keyword

    auto *id = ExpectIdentifier(false, true);

    auto *declNode = ParseInterfaceBody(id, isStatic);
    ES2PANDA_ASSERT(declNode != nullptr);

    declNode->SetRange({interfaceStart, declNode->Body()->Range().end});
    return declNode;
}

// NOLINTNEXTLINE(google-default-arguments)
ir::ClassDefinition *ETSParser::ParseClassDefinition(ir::ClassDefinitionModifiers modifiers, ir::ModifierFlags flags)
{
    Lexer()->NextToken();

    ir::Identifier *identNode = ParseClassIdent(modifiers);
    ir::TSTypeParameterDeclaration *typeParamDecl = nullptr;
    if (Lexer()->GetToken().Type() == lexer::TokenType::PUNCTUATOR_LESS_THAN) {
        auto options =
            TypeAnnotationParsingOptions::REPORT_ERROR | TypeAnnotationParsingOptions::ALLOW_DECLARATION_SITE_VARIANCE;
        typeParamDecl = ParseTypeParameterDeclaration(&options);
    }

    // Parse SuperClass
    auto [superClass, superTypeParams] = ParseSuperClass();

    if (superClass != nullptr) {
        modifiers |= ir::ClassDefinitionModifiers::HAS_SUPER;
        GetContext().Status() |= ParserStatus::ALLOW_SUPER;
    }

    if (InAmbientContext()) {
        flags |= ir::ModifierFlags::DECLARE;
    }

    // Parse implements clause
    ArenaVector<ir::TSClassImplements *> implements(Allocator()->Adapter());
    if (Lexer()->GetToken().KeywordType() == lexer::TokenType::KEYW_IMPLEMENTS) {
        Lexer()->NextToken();
        implements = ParseClassImplementClause();
    }

    ArenaVector<ir::AstNode *> properties(Allocator()->Adapter());
    ir::MethodDefinition *ctor = nullptr;
    lexer::SourceRange bodyRange;

    if ((flags & ir::ModifierFlags::DECLARE) != 0U &&
        Lexer()->GetToken().Type() != lexer::TokenType::PUNCTUATOR_LEFT_BRACE) {
        // without ClassBody
        bodyRange = lexer::SourceRange {Lexer()->GetToken().Start(), Lexer()->GetToken().Start()};
        LogError(diagnostic::AMBIENT_CLASS_MISSING_BODY);
    } else {
        ExpectToken(lexer::TokenType::PUNCTUATOR_LEFT_BRACE, false);

        // Parse ClassBody
        std::tie(ctor, properties, bodyRange) = ParseClassBody(modifiers, flags);
    }

    auto *classDefinition = AllocNode<ir::ClassDefinition>(
        Allocator(), identNode, typeParamDecl, superTypeParams, std::move(implements), ctor, superClass,
        std::move(properties), modifiers, flags, GetContext().GetLanguage());
    ES2PANDA_ASSERT(classDefinition != nullptr);

    classDefinition->SetRange(bodyRange);

    GetContext().Status() &= ~ParserStatus::ALLOW_SUPER;

    return classDefinition;
}

ir::ModifierFlags ETSParser::ParseInterfaceMethodModifiers()
{
    if (Lexer()->GetToken().Type() == lexer::TokenType::LITERAL_IDENT ||
        Lexer()->GetToken().Type() == lexer::TokenType::PUNCTUATOR_LEFT_SQUARE_BRACKET ||
        Lexer()->GetToken().Type() == lexer::TokenType::PUNCTUATOR_LEFT_PARENTHESIS ||
        Lexer()->GetToken().Type() == lexer::TokenType::KEYW_OVERLOAD) {
        return ir::ModifierFlags::PUBLIC;
    }

    if ((GetContext().Status() & ParserStatus::FUNCTION) != 0) {
        if (Lexer()->GetToken().Type() == lexer::TokenType::KEYW_PRIVATE) {
            LogError(diagnostic::LOCAL_CLASS_ACCESS_MOD, {}, Lexer()->GetToken().Start());
        }
    }

    // NOTE(pantos): The 'private' modifier is only allowed for default methods, it is checked later for properties
    const auto keywordType = Lexer()->GetToken().KeywordType();
    const bool isPrivate = (keywordType == lexer::TokenType::KEYW_PRIVATE);
    const bool isDefaultInAmbient = (keywordType == lexer::TokenType::KEYW_DEFAULT) && InAmbientContext();
    if (!isPrivate) {
        if (!isDefaultInAmbient) {
            LogError(diagnostic::IDENTIFIER_EXPECTED_HERE, {TokenToString(keywordType)}, Lexer()->GetToken().Start());
        }
        if (keywordType == lexer::TokenType::KEYW_NEW) {
            LogError(diagnostic::ERROR_ARKTS_NO_INTERFACE_CONSTRUCTOR_SIGNATURES);
        }
    }
    Lexer()->NextToken();
    return isDefaultInAmbient ? ir::ModifierFlags::DEFAULT
                              : (isPrivate ? ir::ModifierFlags::PRIVATE : ir::ModifierFlags::PUBLIC);
}

ir::TypeNode *ETSParser::ParseInterfaceTypeAnnotation(ir::Identifier *name)
{
    if (!Lexer()->TryEatTokenType(lexer::TokenType::PUNCTUATOR_COLON) &&
        Lexer()->GetToken().Type() != lexer::TokenType::LITERAL_IDENT &&
        Lexer()->GetToken().Type() != lexer::TokenType::PUNCTUATOR_RIGHT_BRACE) {
        LogError(diagnostic::INTERFACE_FIELDS_TYPE_ANNOTATION);
        Lexer()->GetToken().SetTokenType(lexer::TokenType::PUNCTUATOR_COLON);
        Lexer()->NextToken();
    }

    TypeAnnotationParsingOptions options = TypeAnnotationParsingOptions::REPORT_ERROR;
    auto *type = ParseTypeAnnotation(&options);
    name->SetTsTypeAnnotation(type);
    type->SetParent(name);
    return type;
}

void ETSParser::ParseInterfaceModifiers(ir::ModifierFlags &fieldModifiers, bool &optionalField)
{
    auto processDefinite = [this, &fieldModifiers]() {
        if (Lexer()->GetToken().Type() == lexer::TokenType::PUNCTUATOR_EXCLAMATION_MARK) {
            Lexer()->NextToken();
            fieldModifiers |= ir::ModifierFlags::DEFINITE;
            return true;
        }
        return false;
    };
    auto start = Lexer()->GetToken().Start();
    processDefinite();

    if (Lexer()->GetToken().Type() == lexer::TokenType::PUNCTUATOR_QUESTION_MARK) {
        Lexer()->NextToken();
        optionalField = true;
    }

    processDefinite();

    if ((fieldModifiers & ir::ModifierFlags::DEFINITE) != 0) {
        LogError(diagnostic::INTERFACE_DEFINITE_ASSIGNMENT_NOT_ALLOWED, {}, start);
    }

    if ((fieldModifiers & ir::ModifierFlags::DEFINITE) != 0 && optionalField) {
        LogError(diagnostic::CONFLICTING_FIELD_MODIFIERS, {}, start);
    }
}

void ETSParser::ParseIndexedSignature()
{
    ES2PANDA_ASSERT(Lexer()->GetToken().Type() == lexer::TokenType::PUNCTUATOR_LEFT_SQUARE_BRACKET);
    Lexer()->NextToken();
    if (Lexer()->GetToken().Type() != lexer::TokenType::LITERAL_IDENT) {
        return;
    }
    auto *name = AllocNode<ir::Identifier>(Lexer()->GetToken().Ident(), Allocator());
    Lexer()->NextToken();
    ParseInterfaceTypeAnnotation(name);

    if (!Lexer()->TryEatTokenType(lexer::TokenType::PUNCTUATOR_RIGHT_SQUARE_BRACKET)) {
        return;
    }
    Lexer()->NextToken();
    ParseInterfaceTypeAnnotation(name);
}

ir::AstNode *ETSParser::ParseInterfaceField()
{
    ES2PANDA_ASSERT(Lexer()->GetToken().Type() == lexer::TokenType::LITERAL_IDENT ||
                    Lexer()->GetToken().Type() == lexer::TokenType::PUNCTUATOR_LEFT_SQUARE_BRACKET ||
                    Lexer()->GetToken().Type() == lexer::TokenType::PUNCTUATOR_LEFT_PARENTHESIS);

    ir::ModifierFlags fieldModifiers = ir::ModifierFlags::PUBLIC;
    auto startLoc = Lexer()->GetToken().Start();

    auto *name = AllocNode<ir::Identifier>(Lexer()->GetToken().Ident(), Allocator());

    if (name->IsErrorPlaceHolder()) {
        Lexer()->NextToken();
        return AllocBrokenExpression(Lexer()->GetToken().Loc());
    }

    auto parseClassMethod = [&fieldModifiers, &startLoc, this](ir::Identifier *methodName) {
        auto *classMethod = ParseClassMethodDefinition(methodName, fieldModifiers, false);
        ES2PANDA_ASSERT(classMethod != nullptr);
        classMethod->SetStart(startLoc);
        return classMethod;
    };
    if (InAmbientContext()) {
        fieldModifiers |= ir::ModifierFlags::DECLARE;
        auto property = HandleAmbientDeclaration(fieldModifiers, parseClassMethod);
        if (property != nullptr) {
            return property;
        }
    }
    if (Lexer()->GetToken().Type() == lexer::TokenType::PUNCTUATOR_LEFT_SQUARE_BRACKET) {
        ParseIndexedSignature();
        LogError(diagnostic::ERROR_ARKTS_NO_PROPERTIES_BY_INDEX, {}, startLoc);
        return AllocBrokenExpression(Lexer()->GetToken().Start());
    }

    ES2PANDA_ASSERT(name != nullptr);
    name->SetRange(Lexer()->GetToken().Loc());
    Lexer()->NextToken();
    bool optionalField = false;

    ParseInterfaceModifiers(fieldModifiers, optionalField);
    auto *typeAnnotation = ParseInterfaceTypeAnnotation(name);
    auto *field = AllocNode<ir::ClassProperty>(name, nullptr, typeAnnotation->Clone(Allocator(), nullptr),
                                               fieldModifiers, Allocator(), false);
    ES2PANDA_ASSERT(field != nullptr);
    if (optionalField) {
        field->AddModifier(ir::ModifierFlags::OPTIONAL);
    }
    field->SetEnd(typeAnnotation->End());

    return field;
}

static lexer::SourcePosition GetEndLoc(ir::BlockStatement *body, ir::ScriptFunction *func, lexer::Lexer *lexer)
{
    if (body != nullptr) {
        return body->End();
    }

    if (func->ReturnTypeAnnotation() != nullptr) {
        return func->ReturnTypeAnnotation()->End();
    }

    if (!func->Params().empty()) {
        return func->Params().back()->End();
    }

    return lexer->GetToken().End();
}

ir::OverloadDeclaration *ETSParser::ParseInterfaceOverload(ir::ModifierFlags modifiers)
{
    ValidateOverloadDeclarationModifiers(modifiers);
    auto *overloadName = ExpectIdentifier(false, false, TypeAnnotationParsingOptions::REPORT_ERROR);
    auto *overloadDef = AllocNode<ir::OverloadDeclaration>(overloadName->Clone(Allocator(), nullptr)->AsExpression(),
                                                           modifiers, Allocator());
    overloadDef->AddOverloadDeclFlag(ir::OverloadDeclFlags::INTERFACE_METHOD);

    auto startLoc = Lexer()->GetToken().Start();
    if (!Lexer()->TryEatTokenType(lexer::TokenType::PUNCTUATOR_LEFT_BRACE)) {
        LogExpectedToken(lexer::TokenType::PUNCTUATOR_LEFT_BRACE);
    }
    ArenaVector<ir::Expression *> overloads(Allocator()->Adapter());
    lexer::SourcePosition endLoc;

    ParseList(
        lexer::TokenType::PUNCTUATOR_RIGHT_BRACE, lexer::NextTokenFlags::NONE,
        [this, &overloads, overloadDef](bool &) { return ParseOverloadListElement(overloads, overloadDef); }, &endLoc,
        ParseListOptions::ALLOW_TRAILING_SEP);

    overloadDef->SetOverloadedList(std::move(overloads));
    overloadDef->SetRange({startLoc, endLoc});
    ValidateOverloadList(overloadDef->OverloadedList());
    return overloadDef;
}
void ETSParser::ThrowOptionalMethodErrorIfNeeded()
{
    if ((Lexer()->Lookahead() == lexer::LEX_CHAR_LEFT_PAREN || Lexer()->Lookahead() == lexer::LEX_CHAR_LESS_THAN) &&
        Lexer()->TryEatTokenType(lexer::TokenType::PUNCTUATOR_QUESTION_MARK)) {
        LogError(diagnostic::OPTIONAL_METHOD, {});
    }
}

// CC-OFFNXT(huge_method[C++], G.FUN.01-CPP) solid logic
ir::MethodDefinition *ETSParser::ParseInterfaceMethod(ir::ModifierFlags flags, ir::MethodDefinitionKind methodKind)
{
    ir::Identifier *name = nullptr;
    if (Lexer()->GetToken().Type() != lexer::TokenType::LITERAL_IDENT) {
        LogError(diagnostic::EXPECTED_PARAM_GOT_PARAM,
                 {"method name", lexer::TokenToString(Lexer()->GetToken().Type())});
        name = AllocBrokenExpression(Lexer()->GetToken().Loc());
    } else {
        name = AllocNode<ir::Identifier>(Lexer()->GetToken().Ident(), Allocator());
        ES2PANDA_ASSERT(name != nullptr);
        name->SetRange(Lexer()->GetToken().Loc());
        Lexer()->NextToken();
    }
    FunctionContext functionContext(this, ParserStatus::FUNCTION);

    ThrowOptionalMethodErrorIfNeeded();

    lexer::SourcePosition startLoc = Lexer()->GetToken().Start();

    auto [signature, throwMarker] = ParseFunctionSignature(ParserStatus::NEED_RETURN_TYPE);

    ir::BlockStatement *body = nullptr;

    bool isDeclare = InAmbientContext();
    if (isDeclare) {
        flags |= ir::ModifierFlags::DECLARE;
    }

    if (Lexer()->GetToken().Type() == lexer::TokenType::PUNCTUATOR_LEFT_BRACE) {
        if (methodKind == ir::MethodDefinitionKind::SET || methodKind == ir::MethodDefinitionKind::GET) {
            LogError(diagnostic::GETTER_SETTER_NOT_ABSTRACT, {}, startLoc);
        }
        body = ParseBlockStatement();
    } else if ((flags & (ir::ModifierFlags::PRIVATE)) != 0 && !isDeclare) {
        LogError(diagnostic::PRIVATE_INTERFACE_MISSING_BODY, {}, startLoc);
    }

    functionContext.AddFlag(throwMarker);

    if ((GetContext().Status() & ParserStatus::FUNCTION_HAS_RETURN_STATEMENT) != 0) {
        functionContext.AddFlag(ir::ScriptFunctionFlags::HAS_RETURN);
        GetContext().Status() ^= ParserStatus::FUNCTION_HAS_RETURN_STATEMENT;
    }

    auto *func = AllocNode<ir::ScriptFunction>(
        Allocator(), ir::ScriptFunction::ScriptFunctionData {body, std::move(signature), functionContext.Flags(), flags,
                                                             GetContext().GetLanguage()});
    ES2PANDA_ASSERT(func != nullptr);
    if ((flags & ir::ModifierFlags::STATIC) == 0 && body == nullptr) {
        func->AddModifier(ir::ModifierFlags::ABSTRACT);
    }
<<<<<<< HEAD
    ValidateGetterSetter(methodKind, func->Params());
=======
>>>>>>> 90f73a42
    func->SetRange({name->Start(), GetEndLoc(body, func, Lexer())});
    ValidateGetterSetter(methodKind, func);
    auto *funcExpr = AllocNode<ir::FunctionExpression>(func);
    ES2PANDA_ASSERT(funcExpr != nullptr);
    funcExpr->SetRange(func->Range());
    func->AddFlag(ir::ScriptFunctionFlags::METHOD);

    func->SetIdent(name);
    ES2PANDA_ASSERT(name->Clone(Allocator(), nullptr) != nullptr);
    auto *method = AllocNode<ir::MethodDefinition>(methodKind, name->Clone(Allocator(), nullptr)->AsExpression(),
                                                   funcExpr, flags, Allocator(), false);
    ES2PANDA_ASSERT(method != nullptr);
    method->SetRange(funcExpr->Range());

    ConsumeSemicolon(method);

    return method;
}

ir::AstNode *ETSParser::ParseAnnotationsInInterfaceBody()
{
    Lexer()->NextToken();  // eat '@'

    auto annotations = ParseAnnotations(false);
    auto savePos = Lexer()->GetToken().Start();
    ir::AstNode *result = ParseTypeLiteralOrInterfaceMember();
    if (result != nullptr) {
        ApplyAnnotationsToNode(result, std::move(annotations), savePos);
    }
    return result;
}

bool ETSParser::IsFieldStartToken(lexer::TokenType tokenType)
{
    return tokenType == lexer::TokenType::LITERAL_IDENT ||
           tokenType == lexer::TokenType::PUNCTUATOR_LEFT_SQUARE_BRACKET ||
           tokenType == lexer::TokenType::PUNCTUATOR_LEFT_PARENTHESIS;
}

void ETSParser::LookForOptionalMethod(char32_t &nextCp)
{
    if (nextCp == lexer::LEX_CHAR_QUESTION) {
        const auto startPos = Lexer()->Save();
        Lexer()->NextToken();
        if (Lexer()->Lookahead() == lexer::LEX_CHAR_LEFT_PAREN || Lexer()->Lookahead() == lexer::LEX_CHAR_LESS_THAN) {
            nextCp = Lexer()->Lookahead();
        }
        Lexer()->Rewind(startPos);
    }
}

ir::AstNode *ETSParser::ParseTypeLiteralOrInterfaceMember()
{
    if (Lexer()->GetToken().Type() == lexer::TokenType::PUNCTUATOR_AT) {
        return ParseAnnotationsInInterfaceBody();
    }

    if (Lexer()->Lookahead() != lexer::LEX_CHAR_LEFT_PAREN && Lexer()->Lookahead() != lexer::LEX_CHAR_LESS_THAN &&
        (Lexer()->GetToken().KeywordType() == lexer::TokenType::KEYW_GET ||
         Lexer()->GetToken().KeywordType() == lexer::TokenType::KEYW_SET)) {
        return ParseInterfaceGetterSetterMethod(ir::ModifierFlags::PUBLIC);
    }

    auto modLoc = Lexer()->GetToken().Start();
    ir::ModifierFlags modifiers = ParseInterfaceMethodModifiers();
    char32_t nextCp = Lexer()->Lookahead();
    auto startLoc = Lexer()->GetToken().Start();
    auto readonlyTok = Lexer()->TryEatTokenKeyword(lexer::TokenType::KEYW_READONLY);
    bool isReadonly = readonlyTok.has_value();

    if (Lexer()->TryEatTokenFromKeywordType(lexer::TokenType::KEYW_OVERLOAD)) {
        auto *overloadDeclaration = ParseInterfaceOverload(modifiers);
        overloadDeclaration->SetStart(startLoc);
        return overloadDeclaration;
    }
    LookForOptionalMethod(nextCp);

    if (nextCp == lexer::LEX_CHAR_LEFT_PAREN || nextCp == lexer::LEX_CHAR_LESS_THAN) {
        if (isReadonly) {
            LogError(diagnostic::READONLY_INTERFACE_METHOD, {}, startLoc);
        }
        auto *method = ParseInterfaceMethod(modifiers, ir::MethodDefinitionKind::METHOD);
        ES2PANDA_ASSERT(method != nullptr);
        method->SetStart(startLoc);
        return method;
    }

    auto tok = Lexer()->GetToken().Type();
    if (!IsFieldStartToken(tok)) {
        LogError(diagnostic::ID_EXPECTED, {}, startLoc);
        return AllocBrokenExpression(Lexer()->GetToken().Loc());
    }

    auto *field = ParseInterfaceField();
    if (field != nullptr) {
        if ((modifiers & ir::ModifierFlags::PRIVATE) != 0) {
            LogError(diagnostic::IDENTIFIER_EXPECTED_HERE, {"private"}, modLoc);
        }
        field->SetStart(startLoc);
        if (isReadonly) {
            field->AddModifier(ir::ModifierFlags::READONLY);
        }
        return field;
    }

    return ParseTypeDeclaration(true);
}

bool ETSParser::CheckClassElement(ir::AstNode *property, [[maybe_unused]] ir::MethodDefinition *&ctor,
                                  [[maybe_unused]] ArenaVector<ir::AstNode *> &properties)
{
    if (property->IsClassStaticBlock()) {
        if (std::any_of(properties.cbegin(), properties.cend(),
                        [](const auto *prop) { return prop->IsClassStaticBlock(); })) {
            LogError(diagnostic::MULTIPLE_STATIC_BLOCK, {}, property->Start());
        }

        auto *id = AllocNode<ir::Identifier>(compiler::Signatures::CCTOR, Allocator());
        property->AsClassStaticBlock()->Function()->SetIdent(id);
    }

    if (property->IsTSInterfaceBody()) {
        return CheckClassElementInterfaceBody(property, properties);
    }

    if (!property->IsMethodDefinition()) {
        return false;
    }

    auto const *const method = property->AsMethodDefinition();
    auto const *const function = method->Function();

    //  Check the special '$_get' and '$_set' methods using for object's index access
    if (method->Kind() == ir::MethodDefinitionKind::METHOD) {
        CheckPredefinedMethods(function, property->Start());
    }

    return false;  // resolve overloads later on scopes stage
}

void ETSParser::CheckPredefinedMethods(ir::ScriptFunction const *function, const lexer::SourcePosition &position)
{
    ES2PANDA_ASSERT(function != nullptr);
    auto const name = function->Id()->Name();

    auto const checkAsynchronous = [this, function, &name, &position]() -> void {
        if (function->IsAsyncFunc()) {
            LogError(diagnostic::SPECIAL_PREDEFINED_METHOD_CANNOT_BE_ASYNC, {std::string(name)}, position);
        }
    };

    if (name.Is(compiler::Signatures::GET_INDEX_METHOD)) {
        checkAsynchronous();

        bool isValid = function->Params().size() == 1U;
        if (isValid) {
            if (function->Params()[0]->IsBrokenExpression()) {
                return;
            }
            auto const *const param = function->Params()[0]->AsETSParameterExpression();
            isValid = !param->IsOptional() && !param->IsRestParameter();
        }

        if (!isValid) {
            LogError(diagnostic::SPECIAL_PREDEFINED_METHOD_SHOULD_HAVE_ONE_PARAM, {std::string(name)}, position);
        }
    } else if (name.Is(compiler::Signatures::SET_INDEX_METHOD)) {
        checkAsynchronous();

        bool isValid = function->Params().size() == 2U;
        if (isValid) {
            if (function->Params()[0]->IsBrokenExpression() || function->Params()[1]->IsBrokenExpression()) {
                return;
            }
            auto const *const param1 = function->Params()[0]->AsETSParameterExpression();
            auto const *const param2 = function->Params()[1]->AsETSParameterExpression();
            isValid = !param1->IsOptional() && !param1->IsRestParameter() && !param2->IsOptional() &&
                      !param2->IsRestParameter();
        }

        if (!isValid) {
            LogError(diagnostic::SPECIAL_PREDEFINED_METHOD_SHOULD_HAVE_TWO_PARAMS, {std::string(name)}, position);
        }
    } else if (name.Is(compiler::Signatures::ITERATOR_METHOD)) {
        checkAsynchronous();

        if (!function->Params().empty()) {
            LogError(diagnostic::SPECIAL_PREDEFINED_METHOD_SHOULD_NOT_HAVE_PARAMS, {std::string(name)}, position);
        }
    }
}

void ETSParser::CreateImplicitConstructor([[maybe_unused]] ir::MethodDefinition *&ctor,
                                          ArenaVector<ir::AstNode *> &properties,
                                          [[maybe_unused]] ir::ClassDefinitionModifiers modifiers,
                                          ir::ModifierFlags flags, const lexer::SourcePosition &startLoc)
{
    if (std::any_of(properties.cbegin(), properties.cend(), [](ir::AstNode *prop) {
            return prop->IsMethodDefinition() && prop->AsMethodDefinition()->IsConstructor();
        })) {
        return;
    }

    if ((modifiers & ir::ClassDefinitionModifiers::ANONYMOUS) != 0) {
        return;
    }

    auto *methodDef = BuildImplicitConstructor(ir::ClassDefinitionModifiers::SET_CTOR_ID, startLoc);
    ES2PANDA_ASSERT(methodDef != nullptr);
    if ((flags & ir::ModifierFlags::DECLARE) != 0) {
        auto func = methodDef->Function();
        ES2PANDA_ASSERT(func != nullptr);
        func->AddFlag(ir::ScriptFunctionFlags::EXTERNAL);
    }
    properties.push_back(methodDef);
}

static bool DeclareIsModifier(lexer::Lexer *lexer)
{
    bool result = false;
    auto currentPos = lexer->Save();
    if (lexer->GetToken().KeywordType() == lexer::TokenType::KEYW_DECLARE) {
        lexer->NextToken();  // eat 'declare'
        switch (lexer->GetToken().KeywordType()) {
            case lexer::TokenType::KEYW_LET:
            case lexer::TokenType::KEYW_CONST:
            case lexer::TokenType::KEYW_FUNCTION:
            case lexer::TokenType::KEYW_CLASS:
            case lexer::TokenType::KEYW_NAMESPACE:
            case lexer::TokenType::KEYW_ENUM:
            case lexer::TokenType::KEYW_ABSTRACT:
            case lexer::TokenType::KEYW_FINAL:
            case lexer::TokenType::KEYW_INTERFACE:
            case lexer::TokenType::KEYW_OVERLOAD:
            case lexer::TokenType::KEYW_TYPE:
            case lexer::TokenType::KEYW_ASYNC:
            case lexer::TokenType::KEYW_STRUCT: {
                result = true;
                break;
            }
            default: {
                if (lexer->GetToken().Type() == lexer::TokenType::PUNCTUATOR_AT) {
                    result = true;
                    break;
                }
                if (lexer->GetToken().Type() == lexer::TokenType::LITERAL_IDENT &&
                    lexer->GetToken().Ident().Is("module")) {
                    result = true;
                    break;
                }
            }
        }
    }
    lexer->Rewind(currentPos);
    return result;
}

std::pair<ir::ModifierFlags, lexer::SourcePosition> ETSParser::ParseMemberModifiers()
{
    auto memberModifiers = ir::ModifierFlags::STATIC | ir::ModifierFlags::PUBLIC;

    if (Lexer()->TryEatTokenType(lexer::TokenType::KEYW_EXPORT)) {
        const auto savedPos = Lexer()->Save();
        if (Lexer()->TryEatTokenKeyword(lexer::TokenType::KEYW_DEFAULT)) {
            memberModifiers |= ir::ModifierFlags::DEFAULT_EXPORT;
        } else if (Lexer()->TryEatTokenKeyword(lexer::TokenType::KEYW_TYPE)) {
            if (Lexer()->GetToken().Type() == lexer::TokenType::LITERAL_IDENT) {
                Lexer()->Rewind(savedPos);
            }
            memberModifiers |= ir::ModifierFlags::EXPORT;
            memberModifiers |= ir::ModifierFlags::EXPORT_TYPE;
        } else if (Lexer()->GetToken().Type() == lexer::TokenType::PUNCTUATOR_SUBSTITUTION) {
            LogError(diagnostic::ERROR_ARKTS_NO_EXPORT_ASSIGNMENT);
        } else {
            memberModifiers |= ir::ModifierFlags::EXPORT;
        }
    }

    lexer::SourcePosition startLoc = Lexer()->GetToken().Start();

    if (DeclareIsModifier(Lexer())) {
        CheckDeclare();
        memberModifiers |= ir::ModifierFlags::DECLARE;
    }
    const auto tokenType = Lexer()->GetToken().KeywordType();
    if (tokenType == lexer::TokenType::KEYW_ASYNC || tokenType == lexer::TokenType::KEYW_NATIVE) {
        bool isAsync = tokenType == lexer::TokenType::KEYW_ASYNC;

        if (isAsync) {
            memberModifiers |= ir::ModifierFlags::ASYNC;
        } else {
            memberModifiers |= ir::ModifierFlags::NATIVE;
        }
        Lexer()->NextToken();

        if (Lexer()->GetToken().Type() != lexer::TokenType::KEYW_FUNCTION &&
            Lexer()->GetToken().KeywordType() != lexer::TokenType::KEYW_OVERLOAD &&
            Lexer()->GetToken().KeywordType() != lexer::TokenType::KEYW_GET &&
            Lexer()->GetToken().KeywordType() != lexer::TokenType::KEYW_SET) {
            // async_function_bas.ets
            if (isAsync) {
                LogError(diagnostic::ASYNC_FLAG_ONLY_FOR_TOP_FUN);
            } else {
                LogError(diagnostic::NATIVE_FLAG_ONLY_FOR_TOP_FUN);
            }
            Lexer()->GetToken().SetTokenType(lexer::TokenType::KEYW_FUNCTION);
        }
    }
    return std::make_pair(memberModifiers, startLoc);
}

}  // namespace ark::es2panda::parser<|MERGE_RESOLUTION|>--- conflicted
+++ resolved
@@ -1202,10 +1202,6 @@
     if ((flags & ir::ModifierFlags::STATIC) == 0 && body == nullptr) {
         func->AddModifier(ir::ModifierFlags::ABSTRACT);
     }
-<<<<<<< HEAD
-    ValidateGetterSetter(methodKind, func->Params());
-=======
->>>>>>> 90f73a42
     func->SetRange({name->Start(), GetEndLoc(body, func, Lexer())});
     ValidateGetterSetter(methodKind, func);
     auto *funcExpr = AllocNode<ir::FunctionExpression>(func);
