/**
 * Copyright (c) 2025 Huawei Device Co., Ltd.
 * Licensed under the Apache License, Version 2.0 (the "License");
 * you may not use this file except in compliance with the License.
 * You may obtain a copy of the License at
 *
 * http://www.apache.org/licenses/LICENSE-2.0
 *
 * Unless required by applicable law or agreed to in writing, software
 * distributed under the License is distributed on an "AS IS" BASIS,
 * WITHOUT WARRANTIES OR CONDITIONS OF ANY KIND, either express or implied.
 * See the License for the specific language governing permissions and
 * limitations under the License.
 */

#include "ETSparser.h"
#include "lexer/lexer.h"
#include "ir/astNode.h"
#include "ir/ets/etsModule.h"
#include "utils/arena_containers.h"
#include "util/errorRecovery.h"
#include "generated/diagnostic.h"

namespace ark::es2panda::parser {

using namespace std::literals::string_literals;

ir::ETSModule *ETSParser::ParseNamespaceStatement(ir::ModifierFlags memberModifiers)
{
    auto modifiers = ir::ModifierFlags::NONE;
    if (((memberModifiers & ir::ModifierFlags::EXPORT) != 0)) {
        modifiers |= ir::ModifierFlags::EXPORT;
    }
    if (((memberModifiers & ir::ModifierFlags::DEFAULT_EXPORT) != 0)) {
        modifiers |= ir::ModifierFlags::DEFAULT_EXPORT;
    }
    if ((memberModifiers & ir::ModifierFlags::DECLARE) != 0 || InAmbientContext()) {
        modifiers |= ir::ModifierFlags::DECLARE;
        GetContext().Status() |= ParserStatus::IN_AMBIENT_CONTEXT;
    }
    GetContext().Status() |= ParserStatus::IN_NAMESPACE;
    IncrementNamespaceNestedRank();

    auto *result = ParseNamespace(modifiers);

    DecrementNamespaceNestedRank();
    if (GetNamespaceNestedRank() == 0) {
        GetContext().Status() &= ~ParserStatus::IN_NAMESPACE;
    }
    if ((memberModifiers & ir::ModifierFlags::DECLARE) != 0) {
        GetContext().Status() &= ~ParserStatus::IN_AMBIENT_CONTEXT;
    }
    return result->AsETSModule();
}

ir::Statement *ETSParser::ParseNamespace(ir::ModifierFlags flags)
{
    if ((GetContext().Status() & ParserStatus::IN_NAMESPACE) == 0) {
        LogError(diagnostic::NAMESPACE_ONLY_TOP_OR_IN_NAMESPACE);
    }
    ir::ETSModule *ns = ParseNamespaceImp(flags);
    ES2PANDA_ASSERT(ns != nullptr);
<<<<<<< HEAD
    ns->SetRange({start, Lexer()->GetToken().Start()});
=======
>>>>>>> 6d813986
    return ns;
}

ir::ETSModule *ETSParser::ParseNamespaceImp(ir::ModifierFlags flags)
{
    auto nsStart = Lexer()->GetToken().Start();
    Lexer()->NextToken();
<<<<<<< HEAD
    auto *result = AllocNode<ir::ETSModule>(Allocator(), ArenaVector<ir::Statement *>(Allocator()->Adapter()),
                                            ExpectIdentifier(), ir::ModuleFlag::NAMESPACE, globalProgram_);
    ES2PANDA_ASSERT(result != nullptr);
=======
    auto *result =
        AllocNode<ir::ETSModule>(Allocator(), ArenaVector<ir::Statement *>(Allocator()->Adapter()), ExpectIdentifier(),
                                 ir::ModuleFlag::NAMESPACE, GetContext().GetLanguage(), globalProgram_);
>>>>>>> 6d813986
    ir::ETSModule *parent = result;
    ir::ETSModule *child = nullptr;
    while (Lexer()->GetToken().Type() == lexer::TokenType::PUNCTUATOR_PERIOD) {
        Lexer()->NextToken();
        auto start = Lexer()->GetToken().Start();
        child = AllocNode<ir::ETSModule>(Allocator(), ArenaVector<ir::Statement *>(Allocator()->Adapter()),
<<<<<<< HEAD
                                         ExpectIdentifier(), ir::ModuleFlag::NAMESPACE, globalProgram_);
        ES2PANDA_ASSERT(child != nullptr);
=======
                                         ExpectIdentifier(), ir::ModuleFlag::NAMESPACE, GetContext().GetLanguage(),
                                         globalProgram_);
>>>>>>> 6d813986
        child->SetParent(parent);
        child->SetRange({start, Lexer()->GetToken().Start()});
        child->AddModifier(ir::ModifierFlags::EXPORT);
        if ((flags & ir::ModifierFlags::DECLARE) != 0) {
            child->AddModifier(ir::ModifierFlags::DECLARE);
        }
<<<<<<< HEAD
        ES2PANDA_ASSERT(parent != nullptr);
        parent->Statements().emplace_back(child);
=======
        parent->AddStatement(child);
>>>>>>> 6d813986
        parent = child;
    }
    ExpectToken(lexer::TokenType::PUNCTUATOR_LEFT_BRACE);
    ArenaVector<ir::Statement *> statements(Allocator()->Adapter());
    while (Lexer()->GetToken().Type() != lexer::TokenType::PUNCTUATOR_RIGHT_BRACE) {
        util::ErrorRecursionGuard infiniteLoopBlocker(Lexer());
        if (Lexer()->GetToken().Type() == lexer::TokenType::EOS) {
            LogError(diagnostic::UNEXPECTED_TOKEN);
            break;
        }
        if (Lexer()->TryEatTokenType(lexer::TokenType::PUNCTUATOR_SEMI_COLON)) {
            continue;
        }
        auto st = ParseTopLevelStatement();
        if (st != nullptr) {
            statements.emplace_back(st);
        }
    }
    auto nsEnd = Lexer()->GetToken().End();
    Lexer()->NextToken();
    if (child != nullptr) {
        child->SetNamespaceChainLastNode();
        child->SetStatements(std::move(statements));
    } else {
        result->SetNamespaceChainLastNode();
        result->SetStatements(std::move(statements));
    }
    result->AddModifier(flags);
    result->SetRange({nsStart, nsEnd});
    return result;
}

}  // namespace ark::es2panda::parser<|MERGE_RESOLUTION|>--- conflicted
+++ resolved
@@ -60,10 +60,6 @@
     }
     ir::ETSModule *ns = ParseNamespaceImp(flags);
     ES2PANDA_ASSERT(ns != nullptr);
-<<<<<<< HEAD
-    ns->SetRange({start, Lexer()->GetToken().Start()});
-=======
->>>>>>> 6d813986
     return ns;
 }
 
@@ -71,40 +67,24 @@
 {
     auto nsStart = Lexer()->GetToken().Start();
     Lexer()->NextToken();
-<<<<<<< HEAD
-    auto *result = AllocNode<ir::ETSModule>(Allocator(), ArenaVector<ir::Statement *>(Allocator()->Adapter()),
-                                            ExpectIdentifier(), ir::ModuleFlag::NAMESPACE, globalProgram_);
-    ES2PANDA_ASSERT(result != nullptr);
-=======
     auto *result =
         AllocNode<ir::ETSModule>(Allocator(), ArenaVector<ir::Statement *>(Allocator()->Adapter()), ExpectIdentifier(),
                                  ir::ModuleFlag::NAMESPACE, GetContext().GetLanguage(), globalProgram_);
->>>>>>> 6d813986
     ir::ETSModule *parent = result;
     ir::ETSModule *child = nullptr;
     while (Lexer()->GetToken().Type() == lexer::TokenType::PUNCTUATOR_PERIOD) {
         Lexer()->NextToken();
         auto start = Lexer()->GetToken().Start();
         child = AllocNode<ir::ETSModule>(Allocator(), ArenaVector<ir::Statement *>(Allocator()->Adapter()),
-<<<<<<< HEAD
-                                         ExpectIdentifier(), ir::ModuleFlag::NAMESPACE, globalProgram_);
-        ES2PANDA_ASSERT(child != nullptr);
-=======
                                          ExpectIdentifier(), ir::ModuleFlag::NAMESPACE, GetContext().GetLanguage(),
                                          globalProgram_);
->>>>>>> 6d813986
         child->SetParent(parent);
         child->SetRange({start, Lexer()->GetToken().Start()});
         child->AddModifier(ir::ModifierFlags::EXPORT);
         if ((flags & ir::ModifierFlags::DECLARE) != 0) {
             child->AddModifier(ir::ModifierFlags::DECLARE);
         }
-<<<<<<< HEAD
-        ES2PANDA_ASSERT(parent != nullptr);
-        parent->Statements().emplace_back(child);
-=======
         parent->AddStatement(child);
->>>>>>> 6d813986
         parent = child;
     }
     ExpectToken(lexer::TokenType::PUNCTUATOR_LEFT_BRACE);
@@ -119,9 +99,7 @@
             continue;
         }
         auto st = ParseTopLevelStatement();
-        if (st != nullptr) {
-            statements.emplace_back(st);
-        }
+        statements.emplace_back(st);
     }
     auto nsEnd = Lexer()->GetToken().End();
     Lexer()->NextToken();
