/**
 * Copyright (c) 2021-2025 Huawei Device Co., Ltd.
 * Licensed under the Apache License, Version 2.0 (the "License");
 * you may not use this file except in compliance with the License.
 * You may obtain a copy of the License at
 *
 * http://www.apache.org/licenses/LICENSE-2.0
 *
 * Unless required by applicable law or agreed to in writing, software
 * distributed under the License is distributed on an "AS IS" BASIS,
 * WITHOUT WARRANTIES OR CONDITIONS OF ANY KIND, either express or implied.
 * See the License for the specific language governing permissions and
 * limitations under the License.
 */

#include "ETSparser.h"
#include "ETSNolintParser.h"

#include "util/es2pandaMacros.h"
#include "parser/parserFlags.h"
#include "util/errorRecovery.h"
#include "util/helpers.h"
#include "util/importPathManager.h"
#include "utils/arena_containers.h"
#include "varbinder/varbinder.h"
#include "varbinder/ETSBinder.h"
#include "lexer/lexer.h"
#include "ir/astNode.h"
#include "ir/base/classDefinition.h"
#include "ir/base/decorator.h"
#include "ir/base/catchClause.h"
#include "ir/base/classProperty.h"
#include "ir/base/scriptFunction.h"
#include "ir/base/methodDefinition.h"
#include "ir/base/classStaticBlock.h"
#include "ir/base/spreadElement.h"
#include "ir/expressions/identifier.h"
#include "ir/expressions/functionExpression.h"
#include "ir/statements/functionDeclaration.h"
#include "ir/statements/expressionStatement.h"
#include "ir/statements/classDeclaration.h"
#include "ir/statements/variableDeclarator.h"
#include "ir/statements/variableDeclaration.h"
#include "ir/expressions/dummyNode.h"
#include "ir/expressions/callExpression.h"
#include "ir/expressions/thisExpression.h"
#include "ir/expressions/typeofExpression.h"
#include "ir/expressions/memberExpression.h"
#include "ir/expressions/updateExpression.h"
#include "ir/expressions/arrowFunctionExpression.h"
#include "ir/expressions/unaryExpression.h"
#include "ir/expressions/yieldExpression.h"
#include "ir/expressions/awaitExpression.h"
#include "ir/expressions/literals/nullLiteral.h"
#include "ir/expressions/literals/numberLiteral.h"
#include "ir/expressions/literals/stringLiteral.h"
#include "ir/expressions/literals/undefinedLiteral.h"
#include "ir/module/importDeclaration.h"
#include "ir/module/importDefaultSpecifier.h"
#include "ir/module/importSpecifier.h"
#include "ir/module/exportSpecifier.h"
#include "ir/module/exportNamedDeclaration.h"
#include "ir/statements/annotationDeclaration.h"
#include "ir/statements/annotationUsage.h"
#include "ir/statements/blockStatement.h"
#include "ir/statements/ifStatement.h"
#include "ir/statements/labelledStatement.h"
#include "ir/statements/switchStatement.h"
#include "ir/statements/throwStatement.h"
#include "ir/statements/tryStatement.h"
#include "ir/statements/whileStatement.h"
#include "ir/statements/forOfStatement.h"
#include "ir/statements/doWhileStatement.h"
#include "ir/statements/breakStatement.h"
#include "ir/statements/debuggerStatement.h"
#include "ir/ets/etsClassLiteral.h"
#include "ir/ets/etsPrimitiveType.h"
#include "ir/ets/etsPackageDeclaration.h"
#include "ir/ets/etsReExportDeclaration.h"
#include "ir/ets/etsWildcardType.h"
#include "ir/ets/etsNewArrayInstanceExpression.h"
#include "ir/ets/etsTuple.h"
#include "ir/ets/etsFunctionType.h"
#include "ir/ets/etsNewClassInstanceExpression.h"
#include "ir/ets/etsNewMultiDimArrayInstanceExpression.h"
#include "ir/ets/etsModule.h"
#include "ir/ets/etsTypeReference.h"
#include "ir/ets/etsTypeReferencePart.h"
#include "ir/ets/etsNullishTypes.h"
#include "ir/ets/etsUnionType.h"
#include "ir/ets/etsImportDeclaration.h"
#include "ir/ets/etsStructDeclaration.h"
#include "ir/ets/etsParameterExpression.h"
#include "ir/module/importNamespaceSpecifier.h"
#include "ir/ts/tsAsExpression.h"
#include "ir/ts/tsInterfaceDeclaration.h"
#include "ir/ts/tsEnumDeclaration.h"
#include "ir/ts/tsTypeParameterInstantiation.h"
#include "ir/ts/tsInterfaceBody.h"
#include "ir/ts/tsImportEqualsDeclaration.h"
#include "ir/ts/tsArrayType.h"
#include "ir/ts/tsQualifiedName.h"
#include "ir/ts/tsTypeReference.h"
#include "ir/ts/tsTypeParameter.h"
#include "ir/ts/tsInterfaceHeritage.h"
#include "ir/ts/tsFunctionType.h"
#include "ir/ts/tsClassImplements.h"
#include "ir/ts/tsEnumMember.h"
#include "ir/ts/tsTypeAliasDeclaration.h"
#include "ir/ts/tsTypeParameterDeclaration.h"
#include "ir/ts/tsNonNullExpression.h"
#include "ir/ts/tsThisType.h"
#include "generated/signatures.h"
#include "generated/diagnostic.h"

namespace ark::es2panda::parser {
class FunctionContext;

using namespace std::literals::string_literals;

ArenaVector<ir::Statement *> ETSParser::ParseTopLevelStatements()
{
    ArenaVector<ir::Statement *> statements(Allocator()->Adapter());
    while (Lexer()->GetToken().Type() != lexer::TokenType::EOS) {
        util::ErrorRecursionGuard infiniteLoopBlocker(Lexer());

        if (Lexer()->TryEatTokenType(lexer::TokenType::PUNCTUATOR_SEMI_COLON)) {
            continue;
        }
        auto stmt = ParseTopLevelStatement();
        GetContext().Status() &= ~ParserStatus::IN_AMBIENT_CONTEXT;
        if (stmt != nullptr) {
            statements.emplace_back(stmt);
        }
    }

    return statements;
}

static ir::Statement *ValidateExportableStatement(ETSParser *parser, ir::Statement *stmt,
                                                  ark::es2panda::ir::ModifierFlags memberModifiers,
                                                  lexer::SourcePosition pos)
{
    if (stmt != nullptr) {
        if (stmt->IsETSModule()) {
            return stmt;
        }
        if (stmt->IsAnnotationDeclaration()) {
            if ((memberModifiers & ir::ModifierFlags::DEFAULT_EXPORT) != 0U) {
                parser->LogError(diagnostic::INVALID_EXPORT_DEFAULT, {}, stmt->Start());
            }
        }
        stmt->AddModifier(memberModifiers);
    } else {
        if ((memberModifiers & (ir::ModifierFlags::EXPORT | ir::ModifierFlags::DEFAULT_EXPORT)) != 0U) {
            parser->LogError(diagnostic::EXPORT_NON_DECLARATION, {}, pos);
        }
    }

    return stmt;
}
bool ETSParser::IsExportedDeclaration(ir::ModifierFlags memberModifiers)
{
    return (memberModifiers & ir::ModifierFlags::EXPORTED) != 0U;
}

bool ETSParser::IsInitializerBlockStart() const
{
    if (Lexer()->GetToken().Type() != lexer::TokenType::KEYW_STATIC) {
        return false;
    }

    auto savedPos = Lexer()->Save();
    Lexer()->NextToken();
    const bool validStart = Lexer()->GetToken().Type() == lexer::TokenType::PUNCTUATOR_LEFT_BRACE &&
                            ((GetContext().Status() & ParserStatus::IN_NAMESPACE) != 0 ||
                             (GetContext().Status() & ParserStatus::IN_PACKAGE) != 0);
    Lexer()->Rewind(savedPos);
    return validStart;
}

// CC-OFFNXT(huge_method[C++], G.FUN.01-CPP, G.FUD.05) solid logic, big switch case
ir::Statement *ETSParser::ParseTopLevelDeclStatement(StatementParsingFlags flags)
{
    auto [memberModifiers, startLoc] = ParseMemberModifiers();

    if (CheckAccessorDeclaration(memberModifiers)) {
        return ParseAccessorWithReceiver(memberModifiers);
    }

    ir::Statement *result = nullptr;
    auto token = Lexer()->GetToken();
    switch (token.Type()) {
        case lexer::TokenType::KEYW_FUNCTION: {
            result = ParseFunctionDeclaration(false, memberModifiers);
            ES2PANDA_ASSERT(result != nullptr);
            result->SetStart(startLoc);
            break;
        }
        case lexer::TokenType::KEYW_CONST:
            memberModifiers |= ir::ModifierFlags::CONST;
            [[fallthrough]];
        case lexer::TokenType::KEYW_LET:
            result = ParseStatement(flags);
            break;
        case lexer::TokenType::KEYW_STATIC:
        case lexer::TokenType::KEYW_ABSTRACT:
        case lexer::TokenType::KEYW_FINAL:
        case lexer::TokenType::KEYW_ENUM:
        case lexer::TokenType::KEYW_INTERFACE:
        case lexer::TokenType::KEYW_CLASS:
            result = ParseTypeDeclaration(IsInitializerBlockStart());
            break;
        case lexer::TokenType::KEYW_OVERLOAD:
            result = ParseOverloadDeclaration(memberModifiers);
            break;
        case lexer::TokenType::PUNCTUATOR_AT:
            result = ParseTopLevelAnnotation(memberModifiers);
            break;
        case lexer::TokenType::LITERAL_IDENT: {
            if (IsNamespaceDecl()) {
                return ParseNamespaceStatement(memberModifiers);
            }
            result = ParseIdentKeyword();
            if (result == nullptr && (memberModifiers & (ir::ModifierFlags::EXPORTED)) != 0U) {
                return ParseExport(startLoc, memberModifiers);
            }
            break;
        }
        default: {
        }
    }

    if (result == nullptr && IsExportedDeclaration(memberModifiers)) {
        return ParseExport(startLoc, memberModifiers);
    }

    return ValidateExportableStatement(this, result, memberModifiers, startLoc);
}

ir::Statement *ETSParser::ParseTopLevelStatement()
{
    const auto flags = StatementParsingFlags::ALLOW_LEXICAL;
    ArenaVector<ir::JsDocInfo> jsDocInformation(Allocator()->Adapter());
    if (Lexer()->TryEatTokenType(lexer::TokenType::JS_DOC_START)) {
        jsDocInformation = ParseJsDocInfos();
    }

    if (Lexer()->GetToken().Type() == lexer::TokenType::EOS ||
        ((GetContext().Status() & ParserStatus::IN_NAMESPACE) != 0 &&
         Lexer()->GetToken().Type() == lexer::TokenType::PUNCTUATOR_RIGHT_BRACE)) {
        return nullptr;
    }
    GetContext().Status() |= ParserStatus::ALLOW_JS_DOC_START;
    auto result = ParseTopLevelDeclStatement(flags);
    GetContext().Status() ^= ParserStatus::ALLOW_JS_DOC_START;
    if (result != nullptr) {
        ApplyJsDocInfoToSpecificNodeType(result, std::move(jsDocInformation));
    }

    if (result == nullptr) {
        result = ParseStatement(flags);
    }
    return result;
}

ir::Statement *ETSParser::ParseInitModuleStatement(StatementParsingFlags flags)
{
    auto startLoc = Lexer()->GetToken().Start();
    if ((flags & StatementParsingFlags::INIT_MODULE) == 0) {
        LogError(diagnostic::INIT_MODULE_DECLARATION_POSITION);
        return AllocBrokenStatement(startLoc);
    }

    auto *callee = AllocNode<ir::Identifier>(Lexer()->GetToken().Ident(), Allocator());
    Lexer()->NextToken();  // eat initModule
    if (Lexer()->GetToken().Type() != lexer::TokenType::PUNCTUATOR_LEFT_PARENTHESIS) {
        LogExpectedToken(lexer::TokenType::PUNCTUATOR_LEFT_PARENTHESIS);
        return AllocBrokenStatement(startLoc);
    }
    ir::CallExpression *expr = ParseCallExpression(callee, false, false);
    expr->SetRange({startLoc, Lexer()->GetToken().End()});
    if (expr->Arguments().size() != 1 || !expr->Arguments().front()->IsStringLiteral()) {
        LogError(diagnostic::ONLY_STRING_LITERAL_IN_INIT_MODULE, {}, expr->Start());
        return AllocBrokenStatement(startLoc);
    }
    // In order to build relationship between the current program and initModule program.
    importPathManager_->GatherImportMetadata(const_cast<parser::Program *>(GetContext().GetProgram()),
                                             util::ImportFlags::NONE, expr->Arguments().front()->AsStringLiteral());
    auto initModuleStatement = AllocNode<ir::ExpressionStatement>(expr);
    ConsumeSemicolon(initModuleStatement);
    return initModuleStatement;
}

ir::Statement *ETSParser::ParseAnnotationsInStatement(StatementParsingFlags flags)
{
    Lexer()->NextToken();  // eat '@'

    auto annotations = ParseAnnotations(false);
    auto savePos = Lexer()->GetToken().Start();
    ir::Statement *result = ParseStatement(flags);
    if (result != nullptr) {
        ApplyAnnotationsToNode(result, std::move(annotations), savePos);
    }
    return result;
}

ArenaVector<ir::Statement *> ETSParser::ParseTopLevelDeclaration()
{
    auto topStatements = ParseTopLevelStatements();
    Lexer()->NextToken();
    return topStatements;
}

bool ETSParser::ValidateLabeledStatement(lexer::TokenType type)
{
    if (type != lexer::TokenType::KEYW_DO && type != lexer::TokenType::KEYW_WHILE &&
        type != lexer::TokenType::KEYW_FOR && type != lexer::TokenType::KEYW_SWITCH) {
        LogError(diagnostic::MISSING_LOOP_AFTER_LABEL, {}, Lexer()->GetToken().Start());
        return false;
    }

    return true;
}

bool ETSParser::ValidateForInStatement()
{
    LogError(diagnostic::ERROR_ARKTS_NO_FOR_IN_LOOP);
    return false;
}

ir::Statement *ETSParser::ParseDebuggerStatement()
{
    LogError(diagnostic::ERROR_ARKTS_NO_DEBUGGER_STATEMENT);
    return AllocBrokenStatement(Lexer()->GetToken().Loc());
}

ir::Statement *ETSParser::ParseFunctionStatement(const StatementParsingFlags flags)
{
    ES2PANDA_ASSERT((flags & StatementParsingFlags::GLOBAL) == 0);
    LogError(diagnostic::NESTED_FUNCTIONS_NOT_ALLOWED);
    ParserImpl::ParseFunctionStatement(flags);  // Try to parse function body but skip result.
    return AllocBrokenStatement(Lexer()->GetToken().Loc());
}

ir::Statement *ETSParser::ParseTryStatement()
{
    lexer::SourcePosition startLoc = Lexer()->GetToken().Start();
    Lexer()->NextToken();  // eat the 'try' keyword

    ir::BlockStatement *body = ParseBlockStatement();

    ArenaVector<ir::CatchClause *> catchClauses(Allocator()->Adapter());

    while (Lexer()->GetToken().KeywordType() == lexer::TokenType::KEYW_CATCH) {
        catchClauses.push_back(ParseCatchClause());
    }

    ir::BlockStatement *finalizer = nullptr;
    if (Lexer()->GetToken().KeywordType() == lexer::TokenType::KEYW_FINALLY) {
        Lexer()->NextToken();  // eat 'finally' keyword

        finalizer = ParseBlockStatement();
    }

    if (catchClauses.empty() && finalizer == nullptr) {
        LogError(diagnostic::MISSING_CATCH_OR_FINALLY_AFTER_TRY, {}, startLoc);
        return AllocBrokenStatement(startLoc);
    }

    lexer::SourcePosition endLoc = finalizer != nullptr ? finalizer->End() : catchClauses.back()->End();

    ArenaVector<std::pair<compiler::LabelPair, const ir::Statement *>> finalizerInsertions(Allocator()->Adapter());

    auto *tryStatement = AllocNode<ir::TryStatement>(body, std::move(catchClauses), finalizer, finalizerInsertions);
    ES2PANDA_ASSERT(tryStatement != nullptr);
    tryStatement->SetRange({startLoc, endLoc});
    ConsumeSemicolon(tryStatement);

    return tryStatement;
}

// NOLINTNEXTLINE(google-default-arguments)
ir::Statement *ETSParser::ParseClassStatement([[maybe_unused]] StatementParsingFlags flags,
                                              ir::ClassDefinitionModifiers modifiers, ir::ModifierFlags modFlags)
{
    modFlags |= ParseClassModifiers();
    const auto &rangeClass = Lexer()->GetToken().Loc();
    LogError(diagnostic::ILLEGAL_START_STRUCT_CLASS, {"CLASS"}, rangeClass.start);
    // Try to parse class and drop the result.
    ParseClassDeclaration(modifiers | ir::ClassDefinitionModifiers::ID_REQUIRED |
                              ir::ClassDefinitionModifiers::CLASS_DECL | ir::ClassDefinitionModifiers::LOCAL,
                          modFlags);
    return AllocBrokenStatement(rangeClass);
}

// NOLINTNEXTLINE(google-default-arguments)
ir::Statement *ETSParser::ParseStructStatement([[maybe_unused]] StatementParsingFlags flags,
                                               ir::ClassDefinitionModifiers modifiers, ir::ModifierFlags modFlags)
{
    const auto &rangeStruct = Lexer()->GetToken().Loc();
    LogError(diagnostic::ILLEGAL_START_STRUCT_CLASS, {"STRUCT"}, rangeStruct.start);
    // Try to parse struct and drop the result.
    ParseClassDeclaration(modifiers | ir::ClassDefinitionModifiers::ID_REQUIRED |
                              ir::ClassDefinitionModifiers::CLASS_DECL | ir::ClassDefinitionModifiers::LOCAL,
                          modFlags);
    return AllocBrokenStatement(rangeStruct);
}

<<<<<<< HEAD
// NOLINTNEXTLINE(google-default-arguments)
=======
>>>>>>> 6d813986
ir::Statement *ETSParser::ParseInterfaceStatement([[maybe_unused]] StatementParsingFlags flags)
{
    auto &rangeClass = Lexer()->GetToken().Loc();
    LogError(diagnostic::ILLEGAL_START_STRUCT_CLASS, {"INTERFACE"}, Lexer()->GetToken().Start());
    ParseInterfaceDeclaration(false);
    return AllocBrokenStatement(rangeClass);
}

<<<<<<< HEAD
=======
ir::Statement *ETSParser::ParseEnumStatement([[maybe_unused]] StatementParsingFlags flags)
{
    auto &rangeClass = Lexer()->GetToken().Loc();
    LogError(diagnostic::ILLEGAL_START_STRUCT_CLASS, {"ENUM"}, Lexer()->GetToken().Start());
    ParseEnumDeclaration();
    return AllocBrokenStatement(rangeClass);
}

ir::Statement *ETSParser::ParseTypeAliasStatement()
{
    auto &rangeClass = Lexer()->GetToken().Loc();
    lexer::SourcePosition start = rangeClass.start;
    if (ParseTypeAliasDeclaration() == nullptr) {
        return nullptr;
    }
    LogError(diagnostic::ILLEGAL_START_STRUCT_CLASS, {"Type Alias"}, start);
    return AllocBrokenStatement(rangeClass);
}

>>>>>>> 6d813986
}  // namespace ark::es2panda::parser<|MERGE_RESOLUTION|>--- conflicted
+++ resolved
@@ -241,23 +241,8 @@
 ir::Statement *ETSParser::ParseTopLevelStatement()
 {
     const auto flags = StatementParsingFlags::ALLOW_LEXICAL;
-    ArenaVector<ir::JsDocInfo> jsDocInformation(Allocator()->Adapter());
-    if (Lexer()->TryEatTokenType(lexer::TokenType::JS_DOC_START)) {
-        jsDocInformation = ParseJsDocInfos();
-    }
-
-    if (Lexer()->GetToken().Type() == lexer::TokenType::EOS ||
-        ((GetContext().Status() & ParserStatus::IN_NAMESPACE) != 0 &&
-         Lexer()->GetToken().Type() == lexer::TokenType::PUNCTUATOR_RIGHT_BRACE)) {
-        return nullptr;
-    }
-    GetContext().Status() |= ParserStatus::ALLOW_JS_DOC_START;
+
     auto result = ParseTopLevelDeclStatement(flags);
-    GetContext().Status() ^= ParserStatus::ALLOW_JS_DOC_START;
-    if (result != nullptr) {
-        ApplyJsDocInfoToSpecificNodeType(result, std::move(jsDocInformation));
-    }
-
     if (result == nullptr) {
         result = ParseStatement(flags);
     }
@@ -407,10 +392,6 @@
     return AllocBrokenStatement(rangeStruct);
 }
 
-<<<<<<< HEAD
-// NOLINTNEXTLINE(google-default-arguments)
-=======
->>>>>>> 6d813986
 ir::Statement *ETSParser::ParseInterfaceStatement([[maybe_unused]] StatementParsingFlags flags)
 {
     auto &rangeClass = Lexer()->GetToken().Loc();
@@ -419,8 +400,6 @@
     return AllocBrokenStatement(rangeClass);
 }
 
-<<<<<<< HEAD
-=======
 ir::Statement *ETSParser::ParseEnumStatement([[maybe_unused]] StatementParsingFlags flags)
 {
     auto &rangeClass = Lexer()->GetToken().Loc();
@@ -440,5 +419,4 @@
     return AllocBrokenStatement(rangeClass);
 }
 
->>>>>>> 6d813986
 }  // namespace ark::es2panda::parser