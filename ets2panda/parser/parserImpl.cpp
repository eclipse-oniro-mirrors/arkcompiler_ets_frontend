--- conflicted
+++ resolved
@@ -46,10 +46,7 @@
 namespace ark::es2panda::parser {
 ParserImpl::ParserImpl(Program *program, const util::Options *options, util::DiagnosticEngine &diagnosticEngine,
                        ParserStatus status)
-    : program_(program),
-      context_(program_, status, options == nullptr ? false : options->IsEnableJsdocParse()),
-      options_(options),
-      diagnosticEngine_(diagnosticEngine)
+    : program_(program), context_(program_, status), options_(options), diagnosticEngine_(diagnosticEngine)
 {
 }
 
@@ -692,14 +689,9 @@
     }
 
     auto *ctor = AllocNode<ir::MethodDefinition>(ir::MethodDefinitionKind::CONSTRUCTOR, key, funcExpr,
-<<<<<<< HEAD
-                                                 ir::ModifierFlags::NONE, Allocator(), false);
-    ES2PANDA_ASSERT(ctor != nullptr);
-=======
                                                  ir::ModifierFlags::CONSTRUCTOR, Allocator(), false);
     ES2PANDA_ASSERT(ctor != nullptr);
 
->>>>>>> 6d813986
     const auto rangeImplicitContstuctor = lexer::SourceRange(startLoc, startLoc);
     ctor->IterateRecursively(
         [&rangeImplicitContstuctor](ir::AstNode *node) -> void { node->SetRange(rangeImplicitContstuctor); });
@@ -845,10 +837,6 @@
 
             util::ErrorRecursionGuard infiniteLoopBlocker(Lexer());
             ir::AstNode *property = ParseClassElement(properties, modifiers, flags);
-            if (property == nullptr) {
-                continue;
-            }
-
             if (property->IsBrokenStatement()) {  // Error processing.
                 continue;
             }
