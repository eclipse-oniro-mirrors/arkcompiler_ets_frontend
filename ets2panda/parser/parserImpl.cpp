/**
 * Copyright (c) 2021-2025 Huawei Device Co., Ltd.
 * Licensed under the Apache License, Version 2.0 (the "License");
 * you may not use this file except in compliance with the License.
 * You may obtain a copy of the License at
 *
 * http://www.apache.org/licenses/LICENSE-2.0
 *
 * Unless required by applicable law or agreed to in writing, software
 * distributed under the License is distributed on an "AS IS" BASIS,
 * WITHOUT WARRANTIES OR CONDITIONS OF ANY KIND, either express or implied.
 * See the License for the specific language governing permissions and
 * limitations under the License.
 */

#include "parserImpl.h"
#include "forwardDeclForParserImpl.h"
#include "parserStatusContext.h"

#include "generated/diagnostic.h"
#include "varbinder/privateBinding.h"
#include "ir/brokenTypeNode.h"
#include "ir/base/classDefinition.h"
#include "ir/base/classProperty.h"
#include "ir/base/classStaticBlock.h"
#include "ir/base/methodDefinition.h"
#include "ir/base/scriptFunction.h"
#include "ir/base/spreadElement.h"
#include "ir/expressions/arrayExpression.h"
#include "ir/expressions/assignmentExpression.h"
#include "ir/expressions/callExpression.h"
#include "ir/expressions/dummyNode.h"
#include "ir/expressions/functionExpression.h"
#include "ir/expressions/literals/bigIntLiteral.h"
#include "ir/expressions/literals/numberLiteral.h"
#include "ir/expressions/literals/stringLiteral.h"
#include "ir/expressions/objectExpression.h"
#include "ir/expressions/superExpression.h"
#include "ir/ets/etsParameterExpression.h"
#include "ir/statements/blockStatement.h"
#include "ir/statements/expressionStatement.h"
#include "util/errorRecovery.h"

using namespace std::literals::string_literals;

namespace ark::es2panda::parser {
ParserImpl::ParserImpl(Program *program, const util::Options *options, util::DiagnosticEngine &diagnosticEngine,
                       ParserStatus status)
    : program_(program), context_(program_, status), options_(options), diagnosticEngine_(diagnosticEngine)
{
}

std::unique_ptr<lexer::Lexer> ParserImpl::InitLexer(const SourceFile &sourceFile)
{
    program_->SetSource(sourceFile);
    std::unique_ptr<lexer::Lexer> lexer = std::make_unique<lexer::Lexer>(&context_, diagnosticEngine_);
    lexer_ = lexer.get();
    return lexer;
}

void ParserImpl::ParseScript(const SourceFile &sourceFile, bool genStdLib)
{
    auto lexer = InitLexer(sourceFile);

    if (sourceFile.isModule) {
        context_.Status() |= (ParserStatus::MODULE);
        ParseProgram(ScriptKind::MODULE);
    } else if (genStdLib) {
        ParseProgram(ScriptKind::STDLIB);
    } else {
        ParseProgram(ScriptKind::SCRIPT);
    }
}

void ParserImpl::ParseProgram(ScriptKind kind)
{
    lexer::SourcePosition startLoc = lexer_->GetToken().Start();
    lexer_->NextToken();
    program_->SetKind(kind);

    auto statements = ParseStatementList(StatementParsingFlags::STMT_GLOBAL_LEXICAL);

    auto *blockStmt = AllocNode<ir::BlockStatement>(Allocator(), std::move(statements));
    ES2PANDA_ASSERT(blockStmt != nullptr);
    blockStmt->SetRange({startLoc, lexer_->GetToken().End()});

    program_->SetAst(blockStmt);
}

bool ParserImpl::InAmbientContext()
{
    return (context_.Status() & ParserStatus::IN_AMBIENT_CONTEXT) != 0;
}

ExpressionParseFlags ParserImpl::CarryExpressionParserFlag(ExpressionParseFlags origin, ExpressionParseFlags carry)
{
    return static_cast<ExpressionParseFlags>(origin & carry);
}

ExpressionParseFlags ParserImpl::CarryPatternFlags(ExpressionParseFlags flags)
{
    return CarryExpressionParserFlag(flags, ExpressionParseFlags::POTENTIALLY_IN_PATTERN |
                                                ExpressionParseFlags::OBJECT_PATTERN);
}

ir::ModifierFlags ParserImpl::GetAccessability(ir::ModifierFlags modifiers)
{
    if ((modifiers & ir::ModifierFlags::PUBLIC) != 0) {
        return ir::ModifierFlags::PUBLIC;
    }

    if ((modifiers & ir::ModifierFlags::PRIVATE) != 0) {
        return ir::ModifierFlags::PRIVATE;
    }

    if ((modifiers & ir::ModifierFlags::PROTECTED) != 0) {
        return ir::ModifierFlags::PROTECTED;
    }

    if ((modifiers & ir::ModifierFlags::INTERNAL) != 0) {
        return ir::ModifierFlags::INTERNAL;
    }

    return ir::ModifierFlags::NONE;
}

bool ParserImpl::IsModifierKind(const lexer::Token &token)
{
    switch (token.KeywordType()) {
        case lexer::TokenType::KEYW_STATIC:
        case lexer::TokenType::KEYW_ASYNC:
            return true;
        default:
            break;
    }

    return false;
}

ir::ModifierFlags ParserImpl::ParseModifiers()
{
    ir::ModifierFlags resultStatus = ir::ModifierFlags::NONE;
    ir::ModifierFlags prevStatus = ir::ModifierFlags::ALL;

    while (IsModifierKind(lexer_->GetToken())) {
        char32_t nextCp = lexer_->Lookahead();
        if (nextCp == lexer::LEX_CHAR_LEFT_PAREN) {
            return resultStatus;
        }

        lexer::TokenFlags tokenFlags = lexer_->GetToken().Flags();
        if ((tokenFlags & lexer::TokenFlags::HAS_ESCAPE) != 0) {
            LogError(diagnostic::KEYWORD_CONTAINS_ESCAPED_CHARS);
        }

        ir::ModifierFlags actualStatus = ir::ModifierFlags::NONE;
        ir::ModifierFlags nextStatus = ir::ModifierFlags::NONE;

        switch (lexer_->GetToken().KeywordType()) {
            case lexer::TokenType::KEYW_STATIC: {
                actualStatus = ir::ModifierFlags::STATIC;
                nextStatus = ir::ModifierFlags::ASYNC;
                break;
            }
            case lexer::TokenType::KEYW_ASYNC: {
                actualStatus = ir::ModifierFlags::ASYNC;
                nextStatus = ir::ModifierFlags::NONE;
                break;
            }
            default: {
                break;
            }
        }

        if (lexer_->Lookahead() == lexer::LEX_CHAR_COLON || lexer_->Lookahead() == lexer::LEX_CHAR_COMMA ||
            lexer_->Lookahead() == lexer::LEX_CHAR_RIGHT_PAREN || lexer_->Lookahead() == lexer::LEX_CHAR_QUESTION ||
            lexer_->Lookahead() == lexer::LEX_CHAR_RIGHT_BRACE || lexer_->Lookahead() == lexer::LEX_CHAR_LESS_THAN) {
            break;
        }

        if ((prevStatus & actualStatus) == 0) {
            LogError(diagnostic::UNEXPECTED_MODIFIER);
        }

        if ((resultStatus & actualStatus) != 0) {
            LogError(diagnostic::DUPLICATED_MODIFIER);
        }

        lexer_->NextToken(lexer::NextTokenFlags::KEYWORD_TO_IDENT);

        resultStatus |= actualStatus;
        prevStatus = nextStatus;
    }

    return resultStatus;
}

void ParserImpl::CheckAccessorPair(const ArenaVector<ir::AstNode *> &properties, const ir::Expression *propName,
                                   ir::MethodDefinitionKind methodKind, ir::ModifierFlags access)
{
    for (const auto &it : properties) {
        if (!it->IsMethodDefinition() || it->AsMethodDefinition()->Kind() != methodKind) {
            continue;
        }

        const ir::Expression *key = it->AsMethodDefinition()->Key();

        if (key->Type() != propName->Type()) {
            continue;
        }

        bool keyIsSame = false;

        if (key->IsIdentifier()) {
            const util::StringView &strName = propName->AsIdentifier()->Name();
            const util::StringView &compareName = (key->AsIdentifier()->Name());

            keyIsSame = strName == compareName;
        } else if (key->IsNumberLiteral()) {
            keyIsSame =
                key->AsNumberLiteral()->Number().GetDouble() == propName->AsNumberLiteral()->Number().GetDouble();
        } else if (key->IsStringLiteral()) {
            keyIsSame = *key->AsStringLiteral() == *propName->AsStringLiteral();
        }

        if (!keyIsSame) {
            continue;
        }

        ir::ModifierFlags getAccess;
        ir::ModifierFlags setAccess;

        if (methodKind == ir::MethodDefinitionKind::GET) {
            setAccess = access;
            getAccess = GetAccessability(it->Modifiers());
        } else {
            getAccess = access;
            setAccess = GetAccessability(it->Modifiers());
        }

        if ((setAccess == ir::ModifierFlags::NONE && getAccess > ir::ModifierFlags::PUBLIC) ||
            (setAccess != ir::ModifierFlags::NONE && getAccess > setAccess)) {
            LogError(diagnostic::GET_ACCESSOR_MUST_BE_AT_LEAST_AS_ACCESSIBLE, {}, key->Start());
        }
    }
}

void ParserImpl::ParseClassAccessor(ClassElementDescriptor *desc, char32_t *nextCp)
{
    ConsumeClassPrivateIdentifier(desc, nextCp);

    if (lexer_->GetToken().Type() != lexer::TokenType::LITERAL_IDENT) {
        return;
    }

    auto keywordType = lexer_->GetToken().KeywordType();
    if ((keywordType != lexer::TokenType::KEYW_GET && keywordType != lexer::TokenType::KEYW_SET) ||
        (*nextCp == lexer::LEX_CHAR_EQUALS || *nextCp == lexer::LEX_CHAR_SEMICOLON ||
         *nextCp == lexer::LEX_CHAR_LEFT_PAREN || *nextCp == lexer::LEX_CHAR_COLON ||
         *nextCp == lexer::LEX_CHAR_LESS_THAN)) {
        return;
    }

    LogIfPrivateIdent(desc, diagnostic::UNEXPECTED_ID);

    if ((lexer_->GetToken().Flags() & lexer::TokenFlags::HAS_ESCAPE) != 0) {
        LogError(diagnostic::KEYWORD_CONTAINS_ESCAPED_CHARS);
    }

    desc->methodKind =
        keywordType == lexer::TokenType::KEYW_GET ? ir::MethodDefinitionKind::GET : ir::MethodDefinitionKind::SET;
    desc->methodStart = lexer_->GetToken().Start();

    lexer_->NextToken(lexer::NextTokenFlags::KEYWORD_TO_IDENT);
    ConsumeClassPrivateIdentifier(desc, nextCp);
}

void ParserImpl::LogIfPrivateIdent(ClassElementDescriptor *desc, const diagnostic::DiagnosticKind &diagnostic,
                                   const util::DiagnosticMessageParams &diagnosticParams)
{
    if (desc->isPrivateIdent) {
        LogError(diagnostic, diagnosticParams);
    }
}

void ParserImpl::CheckIfStaticConstructor([[maybe_unused]] ir::ModifierFlags flags) {}

void ParserImpl::ValidateClassKey(ClassElementDescriptor *desc)
{
    if (((desc->modifiers & ir::ModifierFlags::ASYNC) != 0 || desc->isGenerator) &&
        (desc->methodKind == ir::MethodDefinitionKind::GET || desc->methodKind == ir::MethodDefinitionKind::SET)) {
        LogError(diagnostic::INVALID_ACCESSOR);
    }

    const util::StringView &propNameStr = lexer_->GetToken().Ident();

    if (propNameStr.Is("constructor")) {
        if (lexer_->Lookahead() != lexer::LEX_CHAR_LEFT_PAREN) {
            // test-class-constructor3.ts
            LogError(diagnostic::CLASS_FIELD_CONSTRUCTOR);
        }

        LogIfPrivateIdent(desc, diagnostic::PRIVATE_IDENTIFIER_NOT_CONSTRUCTOR);

        if ((desc->modifiers & ir::ModifierFlags::STATIC) == 0) {
            if ((desc->modifiers & ir::ModifierFlags::ASYNC) != 0 ||
                desc->methodKind == ir::MethodDefinitionKind::GET ||
                desc->methodKind == ir::MethodDefinitionKind::SET || desc->isGenerator) {
                LogError(diagnostic::SPECIAL_METHOD_CONSTRUCTOR);
            }

            desc->methodKind = ir::MethodDefinitionKind::CONSTRUCTOR;
            desc->methodStart = lexer_->GetToken().Start();
            desc->newStatus |= ParserStatus::CONSTRUCTOR_FUNCTION;

            if (desc->hasSuperClass) {
                desc->newStatus |= ParserStatus::ALLOW_SUPER_CALL;
            }
        }

        CheckIfStaticConstructor(desc->modifiers);
    } else if (propNameStr.Is("prototype") && (desc->modifiers & ir::ModifierFlags::STATIC) != 0) {
        LogError(diagnostic::STATIC_PROPERTY_PROTOTYPE);
    }
}

std::tuple<bool, bool, bool> ParserImpl::ParseComputedClassFieldOrIndexSignature(ir::Expression **propName)
{
    lexer_->NextToken();  // eat left square bracket
    *propName = ParseExpression(ExpressionParseFlags::ACCEPT_COMMA);

    if (lexer_->GetToken().Type() != lexer::TokenType::PUNCTUATOR_RIGHT_SQUARE_BRACKET) {
        // test exists for js extension only
        LogExpectedToken(lexer::TokenType::PUNCTUATOR_RIGHT_SQUARE_BRACKET);
    }

    return {true, false, false};
}

// CC-OFFNXT(huge_method[C++], G.FUN.01-CPP) solid logic
ir::Expression *ParserImpl::ParseClassKey(ClassElementDescriptor *desc)
{
    ir::Expression *propName = nullptr;
    if (lexer_->GetToken().IsKeyword()) {
        lexer_->GetToken().SetTokenType(lexer::TokenType::LITERAL_IDENT);
        Lexer()->GetToken().SetTokenStr(ERROR_LITERAL);
    }

    switch (lexer_->GetToken().Type()) {
        case lexer::TokenType::LITERAL_IDENT: {
            ValidateClassKey(desc);

            propName = AllocNode<ir::Identifier>(lexer_->GetToken().Ident(), Allocator());
            ES2PANDA_ASSERT(propName != nullptr);
            propName->SetRange(lexer_->GetToken().Loc());
            propName->AsIdentifier()->SetPrivate(desc->isPrivateIdent);
            break;
        }
        case lexer::TokenType::LITERAL_STRING: {
            LogIfPrivateIdent(desc, diagnostic::PRIVATE_IDENTIFIER_STRING);

            if (lexer_->GetToken().Ident().Is("constructor")) {
                LogError(diagnostic::CLASS_FIELD_CONSTRUCTOR);
            }

            if (lexer_->GetToken().Ident().Is("prototype") && (desc->modifiers & ir::ModifierFlags::STATIC) != 0) {
                LogError(diagnostic::STATIC_PROPERTY_PROTOTYPE);
            }

            propName = AllocNode<ir::StringLiteral>(lexer_->GetToken().String());
            ES2PANDA_ASSERT(propName != nullptr);
            propName->SetRange(lexer_->GetToken().Loc());
            break;
        }
        case lexer::TokenType::LITERAL_NUMBER: {
            LogIfPrivateIdent(desc, diagnostic::PRIVATE_IDENTIFIER_NUMBER);

            if ((lexer_->GetToken().Flags() & lexer::TokenFlags::NUMBER_BIGINT) != 0) {
                propName = AllocNode<ir::BigIntLiteral>(lexer_->GetToken().BigInt());
            } else {
                propName = AllocNode<ir::NumberLiteral>(lexer_->GetToken().GetNumber());
            }
            ES2PANDA_ASSERT(propName != nullptr);

            propName->SetRange(lexer_->GetToken().Loc());
            break;
        }
        case lexer::TokenType::PUNCTUATOR_LEFT_SQUARE_BRACKET: {
            LogIfPrivateIdent(desc, diagnostic::UNEXPECTED_CHAR_PRIVATE_IDENTIFIER);
            std::tie(desc->isComputed, desc->invalidComputedProperty, desc->isIndexSignature) =
                ParseComputedClassFieldOrIndexSignature(&propName);
            break;
        }
        default: {
            LogError(diagnostic::UNEXPECTED_TOKEN);
            propName = AllocBrokenExpression(Lexer()->GetToken().Loc());
        }
    }

    lexer_->NextToken(lexer::NextTokenFlags::KEYWORD_TO_IDENT);

    return propName;
}

void ParserImpl::ValidateClassMethodStart(ClassElementDescriptor *desc, [[maybe_unused]] ir::TypeNode *typeAnnotation)
{
    if (lexer_->GetToken().Type() != lexer::TokenType::PUNCTUATOR_LEFT_PARENTHESIS) {
        return;
    }
    desc->classMethod = true;

    if ((desc->modifiers & ir::ModifierFlags::ASYNC) != 0) {
        desc->newStatus |= ParserStatus::ASYNC_FUNCTION;
    }

    if (desc->isGenerator) {
        desc->newStatus |= ParserStatus::GENERATOR_FUNCTION;
    }
}

<<<<<<< HEAD
void ParserImpl::ValidateGetterSetter(ir::MethodDefinitionKind methodDefinition,
                                      const ArenaVector<ir::Expression *> &params)
=======
// NOLINTNEXTLINE(google-default-arguments)
void ParserImpl::ValidateGetterSetter(ir::MethodDefinitionKind methodDefinition, const ir::ScriptFunction *func,
                                      [[maybe_unused]] bool hasReceiver)
>>>>>>> 90f73a42
{
    const auto &params = func->Params();
    if (methodDefinition == ir::MethodDefinitionKind::SET) {
<<<<<<< HEAD
        if (params.size() != 1) {
            LogError(diagnostic::SETTER_FORMAL_PARAMS);
        } else if (params[0]->IsETSParameterExpression() && params[0]->AsETSParameterExpression()->IsOptional()) {
            LogError(diagnostic::SETTER_OPTIONAL_PARAM, {}, params[0]->Start());
        }
    } else if (methodDefinition == ir::MethodDefinitionKind::GET) {
        if (!params.empty()) {
            LogError(diagnostic::GETTER_FORMAL_PARAMS);
=======
        if (func->ReturnTypeAnnotation() != nullptr) {
            LogError(diagnostic::SETTER_NO_RETURN_TYPE);
        }
        if (params.size() != 1) {
            LogError(diagnostic::SETTER_FORMAL_PARAMS, {}, func->Start());
        }
    } else if (methodDefinition == ir::MethodDefinitionKind::GET) {
        if (!params.empty()) {
            LogError(diagnostic::GETTER_FORMAL_PARAMS, {}, func->Start());
>>>>>>> 90f73a42
        }
    }
}

void ParserImpl::ValidateClassSetter([[maybe_unused]] ClassElementDescriptor *desc,
                                     [[maybe_unused]] const ArenaVector<ir::AstNode *> &properties,
                                     [[maybe_unused]] ir::Expression *propName, ir::ScriptFunction *func)
{
<<<<<<< HEAD
    ValidateGetterSetter(ir::MethodDefinitionKind::SET, func->Params());
    if (func->ReturnTypeAnnotation() != nullptr) {
        LogError(diagnostic::SETTER_NO_RETURN_TYPE);
    }
=======
    ValidateGetterSetter(ir::MethodDefinitionKind::SET, func);
>>>>>>> 90f73a42
}

void ParserImpl::ValidateClassGetter([[maybe_unused]] ClassElementDescriptor *desc,
                                     [[maybe_unused]] const ArenaVector<ir::AstNode *> &properties,
                                     [[maybe_unused]] ir::Expression *propName, ir::ScriptFunction *func)
{
<<<<<<< HEAD
    ValidateGetterSetter(ir::MethodDefinitionKind::GET, func->Params());
=======
    ValidateGetterSetter(ir::MethodDefinitionKind::GET, func);
>>>>>>> 90f73a42
}

ir::MethodDefinition *ParserImpl::ParseClassMethod(ClassElementDescriptor *desc,
                                                   const ArenaVector<ir::AstNode *> &properties,
                                                   ir::Expression *propName, lexer::SourcePosition *propEnd)
{
    if (desc->methodKind != ir::MethodDefinitionKind::SET &&
        (desc->newStatus & ParserStatus::CONSTRUCTOR_FUNCTION) == 0) {
        desc->newStatus |= ParserStatus::NEED_RETURN_TYPE;
    }

    ir::ScriptFunction *func = ParseFunction(desc->newStatus);

    auto *funcExpr = AllocNode<ir::FunctionExpression>(func);
    ES2PANDA_ASSERT(funcExpr != nullptr);
    funcExpr->SetRange(func->Range());

    if (desc->methodKind == ir::MethodDefinitionKind::SET) {
        ValidateClassSetter(desc, properties, propName, func);
    } else if (desc->methodKind == ir::MethodDefinitionKind::GET) {
        ValidateClassGetter(desc, properties, propName, func);
    }

    *propEnd = func->End();
    func->AddFlag(ir::ScriptFunctionFlags::METHOD);

    auto *ident = !propName->IsArrowFunctionExpression() && !propName->IsFunctionExpression()
                      ? propName->Clone(Allocator(), nullptr)->AsExpression()
                      : propName;
    auto *method = AllocNode<ir::MethodDefinition>(desc->methodKind, ident, funcExpr, desc->modifiers, Allocator(),
                                                   desc->isComputed);
    ES2PANDA_ASSERT(method != nullptr);
    method->SetRange(funcExpr->Range());

    return method;
}

ir::ClassElement *ParserImpl::ParseClassProperty(ClassElementDescriptor *desc,
                                                 const ArenaVector<ir::AstNode *> &properties, ir::Expression *propName,
                                                 ir::TypeNode *typeAnnotation)
{
    ES2PANDA_ASSERT(propName != nullptr);
    lexer::SourcePosition propEnd = propName->End();
    ir::ClassElement *property = nullptr;

    if (desc->classMethod) {
        property = ParseClassMethod(desc, properties, propName, &propEnd);
        ES2PANDA_ASSERT(property != nullptr);
        property->SetRange({desc->propStart, propEnd});
        return property;
    }

    ir::Expression *value = nullptr;

    if (lexer_->GetToken().Type() == lexer::TokenType::PUNCTUATOR_SUBSTITUTION) {
        lexer_->NextToken();  // eat equals

        if (InAmbientContext() || (desc->modifiers & ir::ModifierFlags::DECLARE) != 0) {
            LogError(diagnostic::INITIALIZERS_IN_AMBIENT_CONTEXTS);
        }

        value = ParseExpression();
        propEnd = value->End();
    }

    property =
        AllocNode<ir::ClassProperty>(propName, value, typeAnnotation, desc->modifiers, Allocator(), desc->isComputed);
    ES2PANDA_ASSERT(property != nullptr);
    property->SetRange({desc->propStart, propEnd});

    return property;
}

void ParserImpl::CheckClassGeneratorMethod(ClassElementDescriptor *desc, char32_t *nextCp)
{
    if (lexer_->GetToken().Type() != lexer::TokenType::PUNCTUATOR_MULTIPLY) {
        return;
    }

    desc->isGenerator = true;
    lexer_->NextToken(lexer::NextTokenFlags::KEYWORD_TO_IDENT);
    *nextCp = lexer_->Lookahead();
}

bool ParserImpl::ValidatePrivateIdentifier()
{
    size_t iterIdx = lexer_->GetToken().Start().index;
    lexer_->NextToken(lexer::NextTokenFlags::KEYWORD_TO_IDENT);

    if (lexer_->GetToken().Type() != lexer::TokenType::LITERAL_IDENT ||
        (lexer_->GetToken().Start().index - iterIdx > 1)) {
        LogError(diagnostic::UNEXPECTED_TOKEN_IN_PRIVATE);
        return false;
    }

    return true;
}

void ParserImpl::ConsumeClassPrivateIdentifier(ClassElementDescriptor *desc, char32_t *nextCp)
{
    if (lexer_->GetToken().Type() != lexer::TokenType::PUNCTUATOR_HASH_MARK) {
        return;
    }

    desc->isPrivateIdent = true;
    ValidatePrivateIdentifier();
    *nextCp = lexer_->Lookahead();
}

void ParserImpl::AddPrivateElement(const ir::ClassElement *elem)
{
    if (!classPrivateContext_.AddElement(elem)) {
        LogError(diagnostic::PRIVATE_FIELD_REDEC);
    }
}

ir::ClassElement *ParserImpl::ParseClassStaticBlock()
{
    const lexer::SourcePosition &startPos = lexer_->GetToken().Start();

    lexer_->NextToken();  // eat 'static'

    SavedParserContext context(this, ParserStatus::ALLOW_SUPER | ParserStatus::STATIC_BLOCK);
    context_.Status() &= ~(ParserStatus::ASYNC_FUNCTION | ParserStatus::GENERATOR_FUNCTION);

    lexer_->NextToken();  // eat '{'

    ArenaVector<ir::Expression *> params(Allocator()->Adapter());

    ArenaVector<ir::Statement *> statements = ParseStatementList();

    // redundant check -> we have it in parse statements
    // we even do not consume '}' after
    ExpectToken(lexer::TokenType::PUNCTUATOR_RIGHT_BRACE, false);

    auto *body = AllocNode<ir::BlockStatement>(Allocator(), std::move(statements));
    // clang-format off
    auto *func = AllocNode<ir::ScriptFunction>(
        Allocator(), ir::ScriptFunction::ScriptFunctionData {
            body, ir::FunctionSignature(nullptr, std::move(params), nullptr),
            ir::ScriptFunctionFlags::EXPRESSION | ir::ScriptFunctionFlags::STATIC_BLOCK,
            ir::ModifierFlags::STATIC, context_.GetLanguage()});
    // clang-format on

    auto *funcExpr = AllocNode<ir::FunctionExpression>(func);
    auto *staticBlock = AllocNode<ir::ClassStaticBlock>(funcExpr, Allocator());
    ES2PANDA_ASSERT(staticBlock != nullptr);
    staticBlock->SetRange({startPos, lexer_->GetToken().End()});

    lexer_->NextToken();  // eat '}'

    return staticBlock;
}

ir::AstNode *ParserImpl::ParseClassElement(const ArenaVector<ir::AstNode *> &properties,
                                           ir::ClassDefinitionModifiers modifiers,
                                           [[maybe_unused]] ir::ModifierFlags flags)
{
    if (lexer_->GetToken().KeywordType() == lexer::TokenType::KEYW_STATIC &&
        lexer_->Lookahead() == lexer::LEX_CHAR_LEFT_BRACE) {
        return ParseClassStaticBlock();
    }

    ClassElementDescriptor desc(Allocator());

    desc.methodKind = ir::MethodDefinitionKind::METHOD;
    desc.newStatus = ParserStatus::ALLOW_SUPER;
    desc.hasSuperClass = (modifiers & ir::ClassDefinitionModifiers::HAS_SUPER) != 0U;
    desc.propStart = lexer_->GetToken().Start();
    desc.modifiers = ParseModifiers();

    char32_t nextCp = lexer_->Lookahead();
    CheckClassGeneratorMethod(&desc, &nextCp);
    ParseClassAccessor(&desc, &nextCp);

    if ((desc.modifiers & ir::ModifierFlags::STATIC) == 0) {
        context_.Status() |= ParserStatus::ALLOW_THIS_TYPE;
    }

    ir::Expression *propName = ParseClassKey(&desc);
    ValidateClassMethodStart(&desc, nullptr);
    ir::ClassElement *property = ParseClassProperty(&desc, properties, propName, nullptr);

    if (property != nullptr && lexer_->GetToken().Type() != lexer::TokenType::PUNCTUATOR_SEMI_COLON &&
        lexer_->GetToken().Type() != lexer::TokenType::PUNCTUATOR_RIGHT_BRACE &&
        (lexer_->GetToken().Flags() & lexer::TokenFlags::NEW_LINE) == 0 &&
        !(property->IsMethodDefinition() &&
          property->AsMethodDefinition()->Value()->AsFunctionExpression()->Function()->Body() != nullptr)) {
        // test exists for js extension only
        LogExpectedToken(lexer::TokenType::PUNCTUATOR_SEMI_COLON);
    }

    if (lexer_->GetToken().Type() == lexer::TokenType::PUNCTUATOR_SEMI_COLON) {
        lexer_->NextToken(lexer::NextTokenFlags::KEYWORD_TO_IDENT);
    }

    context_.Status() &= ~ParserStatus::ALLOW_THIS_TYPE;

    // if Id() is nullptr, ParseClassKey has logged an error
    if (desc.isPrivateIdent && property != nullptr && property->Id() != nullptr) {
        AddPrivateElement(property);
    }

    return property;
}

ir::MethodDefinition *ParserImpl::BuildImplicitConstructor(ir::ClassDefinitionModifiers modifiers,
                                                           const lexer::SourcePosition &startLoc)
{
    ArenaVector<ir::Expression *> params(Allocator()->Adapter());
    ArenaVector<ir::Statement *> statements(Allocator()->Adapter());

    if ((modifiers & ir::ClassDefinitionModifiers::HAS_SUPER) != 0U) {
        util::StringView argsStr = "args";
        params.push_back(AllocNode<ir::SpreadElement>(ir::AstNodeType::REST_ELEMENT, Allocator(),
                                                      AllocNode<ir::Identifier>(argsStr, Allocator())));
        ArenaVector<ir::Expression *> callArgs(Allocator()->Adapter());
        auto *superExpr = AllocNode<ir::SuperExpression>();
        callArgs.push_back(AllocNode<ir::SpreadElement>(ir::AstNodeType::SPREAD_ELEMENT, Allocator(),
                                                        AllocNode<ir::Identifier>(argsStr, Allocator())));

        auto *callExpr = AllocNode<ir::CallExpression>(superExpr, std::move(callArgs), nullptr, false);
        statements.push_back(AllocNode<ir::ExpressionStatement>(callExpr));
    }

    auto *body = AllocNode<ir::BlockStatement>(Allocator(), std::move(statements));
    auto *func = AllocNode<ir::ScriptFunction>(
        Allocator(), ir::ScriptFunction::ScriptFunctionData {body,
                                                             ir::FunctionSignature(nullptr, std::move(params), nullptr),
                                                             ir::ScriptFunctionFlags::CONSTRUCTOR |
                                                                 ir::ScriptFunctionFlags::IMPLICIT_SUPER_CALL_NEEDED,
                                                             {},
                                                             context_.GetLanguage()});

    auto *funcExpr = AllocNode<ir::FunctionExpression>(func);
    auto *key = AllocNode<ir::Identifier>("constructor", Allocator());

    if ((modifiers & ir::ClassDefinitionModifiers::SET_CTOR_ID) != 0U) {
        ES2PANDA_ASSERT(key != nullptr);
        func->SetIdent(key->Clone(Allocator(), nullptr));
    }

    auto *ctor = AllocNode<ir::MethodDefinition>(ir::MethodDefinitionKind::CONSTRUCTOR, key, funcExpr,
                                                 ir::ModifierFlags::CONSTRUCTOR, Allocator(), false);
    ES2PANDA_ASSERT(ctor != nullptr);

    const auto rangeImplicitContstuctor = lexer::SourceRange(startLoc, startLoc);
    ctor->IterateRecursively(
        [&rangeImplicitContstuctor](ir::AstNode *node) -> void { node->SetRange(rangeImplicitContstuctor); });

    return ctor;
}

void ParserImpl::CreateImplicitConstructor(ir::MethodDefinition *&ctor,
                                           [[maybe_unused]] ArenaVector<ir::AstNode *> &properties,
                                           ir::ClassDefinitionModifiers modifiers, ir::ModifierFlags flags,
                                           const lexer::SourcePosition &startLoc)
{
    if (ctor != nullptr) {
        return;
    }

    ctor = BuildImplicitConstructor(modifiers, startLoc);
    if ((flags & ir::ModifierFlags::DECLARE) != 0) {
        ES2PANDA_ASSERT(ctor != nullptr);
        auto *ctorFunc = ctor->Function();
        ES2PANDA_ASSERT(ctorFunc != nullptr);
        ctorFunc->AddFlag(ir::ScriptFunctionFlags::EXTERNAL);
    }
}

ir::Identifier *ParserImpl::ParseClassIdent(ir::ClassDefinitionModifiers modifiers)
{
    if (lexer_->GetToken().Type() == lexer::TokenType::LITERAL_IDENT) {
        return ExpectIdentifier();
    }

    auto idRequired =
        static_cast<ir::ClassDefinitionModifiers>(modifiers & ir::ClassDefinitionModifiers::DECLARATION_ID_REQUIRED);

    if (idRequired == ir::ClassDefinitionModifiers::DECLARATION_ID_REQUIRED) {
        LogError(diagnostic::UNEXPECTED_TOKEN_ID);
        return AllocBrokenExpression(Lexer()->GetToken().Loc());
    }

    return nullptr;
}

bool ParserImpl::CheckClassElement(ir::AstNode *property, ir::MethodDefinition *&ctor,
                                   [[maybe_unused]] ArenaVector<ir::AstNode *> &properties)
{
    if (!property->IsMethodDefinition()) {
        return false;
    }

    ir::MethodDefinition *def = property->AsMethodDefinition();
    if (!def->IsConstructor()) {
        return false;
    }

    if (ctor != nullptr) {
        LogError(diagnostic::MULTIPLE_CONSTRUCTOR_IMPLEMENTATIONS, {}, property->Start());
    }
    ctor = def;

    return true;
}

ir::Expression *ParserImpl::ParseSuperClassReference()
{
    if (lexer_->GetToken().Type() == lexer::TokenType::KEYW_EXTENDS) {
        lexer_->NextToken();
        return ParseLeftHandSideExpression();
    }

    return nullptr;
}

std::tuple<ir::Expression *, ir::TSTypeParameterInstantiation *> ParserImpl::ParseSuperClass()
{
    return {ParseSuperClassReference(), nullptr};
}

// NOLINTNEXTLINE(google-default-arguments)
ir::ClassDefinition *ParserImpl::ParseClassDefinition(ir::ClassDefinitionModifiers modifiers, ir::ModifierFlags flags)
{
    ExpectToken(lexer::TokenType::KEYW_CLASS);

    ir::Identifier *identNode = ParseClassIdent(modifiers);

    if (identNode == nullptr && (modifiers & ir::ClassDefinitionModifiers::DECLARATION) != 0U) {
        LogError(diagnostic::UNEXPECTED_TOKEN_ID);
        return nullptr;  // ir::ClassDefinition
    }

    varbinder::PrivateBinding privateBinding(Allocator(), classId_++);

    // Parse SuperClass
    auto [superClass, superTypeParams] = ParseSuperClass();

    if (superClass != nullptr) {
        modifiers |= ir::ClassDefinitionModifiers::HAS_SUPER;
    }

    // test exists for js extension only
    ExpectToken(lexer::TokenType::PUNCTUATOR_LEFT_BRACE, false);

    auto [ctor, properties, bodyRange] = ParseClassBody(modifiers, flags);

    ArenaVector<ir::TSClassImplements *> implements(Allocator()->Adapter());
    auto *classDefinition =
        AllocNode<ir::ClassDefinition>(Allocator(), identNode, nullptr, superTypeParams, std::move(implements), ctor,
                                       superClass, std::move(properties), modifiers, flags, GetContext().GetLanguage());
    ES2PANDA_ASSERT(classDefinition != nullptr);
    classDefinition->SetInternalName(privateBinding.View());

    classDefinition->SetRange(bodyRange);

    return classDefinition;
}

ParserImpl::ClassBody ParserImpl::ParseClassBody(ir::ClassDefinitionModifiers modifiers, ir::ModifierFlags flags)
{
    auto savedCtx = SavedStatusContext<ParserStatus::IN_CLASS_BODY>(&context_);

    lexer::SourcePosition startLoc = lexer_->GetToken().Start();
    const auto startOfInnerBody = lexer_->GetToken().End();
    lexer_->NextToken(lexer::NextTokenFlags::KEYWORD_TO_IDENT);

    ir::MethodDefinition *ctor = nullptr;
    ArenaVector<ir::AstNode *> properties(Allocator()->Adapter());

    SavedClassPrivateContext classContext(this);

    if (lexer_->GetToken().Type() == lexer::TokenType::PUNCTUATOR_FORMAT &&
        lexer_->Lookahead() == static_cast<char32_t>(ARRAY_FORMAT_NODE)) {
        properties = std::move(ParseAstNodesArrayFormatPlaceholder());
        if (lexer_->GetToken().Type() != lexer::TokenType::PUNCTUATOR_RIGHT_BRACE) {
            // NOTE(schernykh): add info about LoC
            LOG(FATAL, ES2PANDA) << "Unexpected " << lexer::TokenToString(lexer_->GetToken().Type())
                                 << ", expected '}'.";
        }
    } else {
        while (lexer_->GetToken().Type() != lexer::TokenType::PUNCTUATOR_RIGHT_BRACE &&
               lexer_->GetToken().Type() != lexer::TokenType::EOS) {
            if (lexer_->TryEatTokenType(lexer::TokenType::PUNCTUATOR_SEMI_COLON)) {
                continue;
            }

            util::ErrorRecursionGuard infiniteLoopBlocker(Lexer());
            ir::AstNode *property = ParseClassElement(properties, modifiers, flags);
            if (property->IsBrokenStatement()) {  // Error processing.
                continue;
            }

            if (CheckClassElement(property, ctor, properties)) {
                continue;
            }
            auto isIndexer = [](ir::AstNode *node) {
                return node->IsDummyNode() && node->AsDummyNode()->IsDeclareIndexer();
            };
            if (std::any_of(properties.begin(), properties.end(),
                            [&isIndexer](ir::AstNode *node) { return isIndexer(node); }) &&
                isIndexer(property)) {
                LogError(diagnostic::MORE_INDEXER, {}, property->Start());
                continue;
            }

            properties.push_back(property);
        }
    }

    CreateImplicitConstructor(ctor, properties, modifiers, flags, startOfInnerBody);
    ExpectToken(lexer::TokenType::PUNCTUATOR_RIGHT_BRACE);

    lexer::SourcePosition endLoc = lexer_->GetToken().End();
    return {ctor, std::move(properties), lexer::SourceRange {startLoc, endLoc}};
}

void ParserImpl::ValidateRestParameter(ir::Expression *param)
{
    if (!param->IsIdentifier()) {
        context_.Status() |= ParserStatus::HAS_COMPLEX_PARAM;
        if (!param->IsRestElement()) {
            return;
        }
        if (lexer_->GetToken().Type() != lexer::TokenType::PUNCTUATOR_RIGHT_PARENTHESIS) {
            // for now test exists for js extension only
            LogError(diagnostic::REST_PARAM_NOT_LAST);

            lexer_->GetToken().SetTokenType(lexer::TokenType::PUNCTUATOR_RIGHT_PARENTHESIS);
        }
    }
}

bool ParserImpl::ValidateBreakLabel(util::StringView label)
{
    return context_.FindLabel(label) != nullptr;
}

bool ParserImpl::ValidateContinueLabel(util::StringView label)
{
    const ParserContext *labelCtx = context_.FindLabel(label);
    return labelCtx != nullptr && ((labelCtx->Status() & ParserStatus::IN_ITERATION) != 0);
}

ArenaVector<ir::Expression *> ParserImpl::ParseFunctionParams()
{
    ExpectToken(lexer::TokenType::PUNCTUATOR_LEFT_PARENTHESIS);

    ArenaVector<ir::Expression *> params(Allocator()->Adapter());

    auto parseFunc = [this, &params](bool &) {
        ir::Expression *parameter = ParseFunctionParameter();
        if (parameter == nullptr) {
            return false;
        }
        bool seenOptional = false;
        for (auto const param : params) {
            if (param->IsETSParameterExpression() && param->AsETSParameterExpression()->IsOptional()) {
                seenOptional = true;
                break;
            }
        }

        if (seenOptional && !(parameter->IsETSParameterExpression() &&
                              (parameter->AsETSParameterExpression()->IsOptional() ||
                               parameter->AsETSParameterExpression()->RestParameter() != nullptr))) {
            LogError(diagnostic::REQUIRED_PARAM_AFTER_OPTIONAL, {}, parameter->Start());
        }

        if (parameter->IsETSParameterExpression() && parameter->AsETSParameterExpression()->Ident()->IsReceiver() &&
            !params.empty()) {
            LogError(diagnostic::FUNC_PARAM_THIS_FIRST);
            return false;
        }

        ValidateRestParameter(parameter);
        params.push_back(parameter);
        return true;
    };

    if (lexer_->GetToken().Type() == lexer::TokenType::PUNCTUATOR_FORMAT &&
        lexer_->Lookahead() == static_cast<char32_t>(ARRAY_FORMAT_NODE)) {
<<<<<<< HEAD
        params = std::move(ParseExpressionsArrayFormatPlaceholder());
    } else {
        ParseList(lexer::TokenType::PUNCTUATOR_RIGHT_PARENTHESIS, lexer::NextTokenFlags::NONE, parseFunc, nullptr,
                  ParseListOptions::ALLOW_TRAILING_SEP);
=======
        return ParseExpressionsArrayFormatPlaceholder();
>>>>>>> 90f73a42
    }
    ParseList(lexer::TokenType::PUNCTUATOR_RIGHT_PARENTHESIS, lexer::NextTokenFlags::NONE, parseFunc, nullptr, true);

    return params;
}

ir::Expression *ParserImpl::CreateParameterThis([[maybe_unused]] ir::TypeNode *typeAnnotation)
{
    LogError(diagnostic::UNEXPECTED_TOKEN_ID_FUN);
    return AllocBrokenExpression(Lexer()->GetToken().Loc());
}

std::tuple<bool, ir::BlockStatement *, lexer::SourcePosition, bool> ParserImpl::ParseFunctionBody(
    // CC-OFFNXT(G.FMT.06-CPP) project code style
    [[maybe_unused]] const ArenaVector<ir::Expression *> &params, [[maybe_unused]] ParserStatus newStatus,
    [[maybe_unused]] ParserStatus contextStatus)
{
    if (lexer_->GetToken().Type() != lexer::TokenType::PUNCTUATOR_LEFT_BRACE) {
        LogExpectedToken(lexer::TokenType::PUNCTUATOR_LEFT_BRACE);
    }

    ir::BlockStatement *body = ParseBlockStatement();
    ES2PANDA_ASSERT(body != nullptr);

    return {true, body, body->End(), false};
}

FunctionSignature ParserImpl::ParseFunctionSignature(ParserStatus status)
{
    ir::TSTypeParameterDeclaration *typeParamDecl = ParseFunctionTypeParameters();

    // Check if constructor has type parameters
    if ((status & ParserStatus::CONSTRUCTOR_FUNCTION) != 0 && typeParamDecl != nullptr) {
        LogError(diagnostic::CONSTRUCTOR_TYPE_PARAMETERS);
    }

    if (lexer_->GetToken().Type() != lexer::TokenType::PUNCTUATOR_LEFT_PARENTHESIS) {
        auto parameter = (status & ParserStatus::ARROW_FUNCTION) != 0 ? ParseFunctionParameter() : nullptr;
        if (parameter != nullptr) {
            ArenaVector<ir::Expression *> param(Allocator()->Adapter());
            param.push_back(parameter);
            auto res = ir::FunctionSignature(typeParamDecl, std::move(param), nullptr, false);
            return {std::move(res), ir::ScriptFunctionFlags::NONE};
        }
        LogExpectedToken(lexer::TokenType::PUNCTUATOR_LEFT_PARENTHESIS);
    }

    FunctionParameterContext funcParamContext(&context_);

    auto params = ParseFunctionParams();

    ir::TypeNode *returnTypeAnnotation = nullptr;
    bool hasReceiver = !params.empty() && params[0]->IsETSParameterExpression() &&
                       params[0]->AsETSParameterExpression()->Ident()->IsReceiver();
    if (hasReceiver) {
        SavedParserContext contextAfterParseParams(this, GetContext().Status() | ParserStatus::HAS_RECEIVER);
        returnTypeAnnotation = ParseFunctionReturnType(status);
    } else {
        returnTypeAnnotation = ParseFunctionReturnType(status);
    }

    auto res = ir::FunctionSignature(typeParamDecl, std::move(params), returnTypeAnnotation, hasReceiver);
    return {std::move(res), ir::ScriptFunctionFlags::NONE};
}

ir::ScriptFunction *ParserImpl::ParseFunction(ParserStatus newStatus)
{
    FunctionContext functionContext(this, newStatus | ParserStatus::FUNCTION | ParserStatus::ALLOW_NEW_TARGET);

    lexer::SourcePosition startLoc = lexer_->GetToken().Start();

    auto [signature, throw_marker] = ParseFunctionSignature(newStatus);

    auto [letDeclare, body, endLoc, isOverload] = ParseFunctionBody(signature.Params(), newStatus, context_.Status());

    if (isOverload) {
        functionContext.AddFlag(ir::ScriptFunctionFlags::OVERLOAD);
    }

    functionContext.AddFlag(throw_marker);
    auto *funcNode = AllocNode<ir::ScriptFunction>(
        Allocator(),
        ir::ScriptFunction::ScriptFunctionData {body,
                                                std::move(signature),      // CC-OFFNXT(G.FMT.02-CPP) project code style
                                                functionContext.Flags(),   // CC-OFFNXT(G.FMT.02-CPP) project code style
                                                {},                        // CC-OFFNXT(G.FMT.02-CPP) project code style
                                                context_.GetLanguage()});  // CC-OFF(G.FMT.02-CPP) project code style
    ES2PANDA_ASSERT(funcNode != nullptr);

    funcNode->SetRange({startLoc, endLoc});

    return funcNode;
}

ir::SpreadElement *ParserImpl::ParseSpreadElement(ExpressionParseFlags flags)
{
    ES2PANDA_ASSERT(lexer_->GetToken().Type() == lexer::TokenType::PUNCTUATOR_PERIOD_PERIOD_PERIOD);
    lexer::SourcePosition startLocation = lexer_->GetToken().Start();
    bool inPattern = (flags & ExpressionParseFlags::MUST_BE_PATTERN) != 0;
    lexer_->NextToken();

    ir::Expression *argument {};
    if (inPattern) {
        argument = ParsePatternElement(ExpressionParseFlags::IN_REST);
        if ((flags & ExpressionParseFlags::OBJECT_PATTERN) != 0 && !argument->IsIdentifier()) {
            LogError(diagnostic::RESTPARAM_ID_IN_DEC_CONTEXT);
        }
    } else {
        argument = ParseExpression(flags);
    }

    auto nodeType = inPattern ? ir::AstNodeType::REST_ELEMENT : ir::AstNodeType::SPREAD_ELEMENT;
    auto *spreadElementNode = AllocNode<ir::SpreadElement>(nodeType, Allocator(), argument);
    ES2PANDA_ASSERT(spreadElementNode != nullptr);
    spreadElementNode->SetRange({startLocation, argument->End()});
    return spreadElementNode;
}

void ParserImpl::CheckRestrictedBinding()
{
    ES2PANDA_ASSERT(lexer_->GetToken().Type() == lexer::TokenType::LITERAL_IDENT);
    CheckRestrictedBinding(lexer_->GetToken().KeywordType());
}

void ParserImpl::CheckRestrictedBinding(lexer::TokenType keywordType)
{
    if (keywordType == lexer::TokenType::KEYW_ARGUMENTS || keywordType == lexer::TokenType::KEYW_EVAL) {
        LogError(diagnostic::EVAL_OR_ARGUMENTS_IN_STRICT_MODE, {}, lexer_->GetToken().Start());
    }
}

void ParserImpl::CheckRestrictedBinding(const util::StringView &ident, const lexer::SourcePosition &pos)
{
    if (ident.Is("eval") || ident.Is("arguments")) {
        LogError(diagnostic::EVAL_OR_ARGUMENTS_IN_STRICT_MODE, {}, pos);
    }
}

ir::Expression *ParserImpl::ParseFunctionParameter()
{
    ConvertThisKeywordToIdentIfNecessary();

    if (lexer_->GetToken().Type() == lexer::TokenType::LITERAL_IDENT) {
        CheckRestrictedBinding();
    }

    return ParsePatternElement(ExpressionParseFlags::NO_OPTS, true);
}

void ParserImpl::ValidateLvalueAssignmentTarget(ir::Expression *node)
{
    switch (node->Type()) {
        case ir::AstNodeType::IDENTIFIER: {
            CheckRestrictedBinding(node->AsIdentifier()->Name(), node->Start());
            break;
        }
        case ir::AstNodeType::MEMBER_EXPRESSION: {
            break;
        }
        default: {
            LogError(diagnostic::INVALID_LEFT_SIDE_IN_ASSIGNMENT);
        }
    }
}

void ParserImpl::ValidateAssignmentTarget(ExpressionParseFlags flags, ir::Expression *node)
{
    switch (node->Type()) {
        case ir::AstNodeType::ARRAY_PATTERN:
        case ir::AstNodeType::OBJECT_PATTERN:
        case ir::AstNodeType::ETS_DESTRUCTURING: {
            break;
        }
        case ir::AstNodeType::ARRAY_EXPRESSION:
        case ir::AstNodeType::OBJECT_EXPRESSION: {
            if ((flags & ExpressionParseFlags::POTENTIALLY_IN_PATTERN) != 0) {
                return;
            }

            [[fallthrough]];
        }
        default: {
            return ValidateLvalueAssignmentTarget(node);
        }
    }
}

void ParserImpl::ValidateArrowParameterBindings(const ir::Expression *node)
{
    switch (node->Type()) {
        case ir::AstNodeType::IDENTIFIER: {
            CheckRestrictedBinding(node->AsIdentifier()->Name(), node->Start());
            break;
        }
        case ir::AstNodeType::OMITTED_EXPRESSION: {
            break;
        }
        case ir::AstNodeType::REST_ELEMENT: {
            ValidateArrowParameterBindings(node->AsRestElement()->Argument());
            break;
        }
        case ir::AstNodeType::PROPERTY: {
            break;
        }
        case ir::AstNodeType::OBJECT_PATTERN: {
            const auto &props = node->AsObjectPattern()->Properties();

            for (auto *it : props) {
                ValidateArrowParameterBindings(it);
            }
            break;
        }
        case ir::AstNodeType::ARRAY_PATTERN: {
            const auto &elements = node->AsArrayPattern()->Elements();

            for (auto *it : elements) {
                ValidateArrowParameterBindings(it);
            }
            break;
        }
        case ir::AstNodeType::ASSIGNMENT_PATTERN: {
            ValidateArrowParameterBindings(node->AsAssignmentPattern()->Left());
            // CC-OFFNXT(G.FMT.06-CPP) project code style
            break;
        }
        default: {
            LogError(diagnostic::UNEXPECTED_ARROWPARAM_ELEMENT);
        }
    }
}

void ParserImpl::LogParameterModifierError(ir::ModifierFlags status)
{
    LogError(diagnostic::PARAM_MODIFIER_CANNOT_APPEAR_ON_PARAMETER,
             {(status & ir::ModifierFlags::STATIC) != 0  ? "static"
              : (status & ir::ModifierFlags::ASYNC) != 0 ? "async"
                                                         : "declare"},
             lexer_->GetToken().Start());
}

ir::Identifier *ParserImpl::ParseIdentifierFormatPlaceholder([[maybe_unused]] std::optional<NodeFormatType> nodeFormat)
{
    // NOTE(schernykh): add info about LoC
    LOG(FATAL, ES2PANDA) << "Format placeholder with identifier is not supported";
    return nullptr;
}

ir::Statement *ParserImpl::ParseStatementFormatPlaceholder()
{
    // NOTE(schernykh): add info about LoC
    LOG(FATAL, ES2PANDA) << "Statement with format placeholder is not supported";
    return nullptr;
}

ir::AstNode *ParserImpl::ParseTypeParametersFormatPlaceholder()
{
    // NOTE(schernykh): add info about LoC
    LOG(FATAL, ES2PANDA) << "Format placeholder with type parameter(s) is not supported";
    return nullptr;
}

ArenaVector<ir::Statement *> &ParserImpl::ParseStatementsArrayFormatPlaceholder()
{
    // NOTE(schernykh): add info about LoC
    LOG(FATAL, ES2PANDA) << "Format placeholder from statements array is not supported";
    ES2PANDA_UNREACHABLE();
}

ArenaVector<ir::AstNode *> &ParserImpl::ParseAstNodesArrayFormatPlaceholder()
{
    // NOTE(schernykh): add info about LoC
    LOG(FATAL, ES2PANDA) << "Format placeholder from AST nodes is not supported";
    ES2PANDA_UNREACHABLE();
}

ArenaVector<ir::Expression *> &ParserImpl::ParseExpressionsArrayFormatPlaceholder()
{
    // NOTE(schernykh): add info about LoC
    LOG(FATAL, ES2PANDA) << "Format placeholder from expressions array is not supported";
    ES2PANDA_UNREACHABLE();
}

bool ParserImpl::ParsePunctuatorGreaterThan(bool throwError)
{
    switch (Lexer()->GetToken().Type()) {
        case lexer::TokenType::PUNCTUATOR_GREATER_THAN_EQUAL:
        case lexer::TokenType::PUNCTUATOR_RIGHT_SHIFT: {
            Lexer()->BackwardToken(lexer::TokenType::PUNCTUATOR_GREATER_THAN, 1);
            break;
        }
        case lexer::TokenType::PUNCTUATOR_RIGHT_SHIFT_EQUAL:
        case lexer::TokenType::PUNCTUATOR_UNSIGNED_RIGHT_SHIFT: {
            Lexer()->BackwardToken(lexer::TokenType::PUNCTUATOR_GREATER_THAN, 2U);
            break;
        }
        case lexer::TokenType::PUNCTUATOR_UNSIGNED_RIGHT_SHIFT_EQUAL: {
            Lexer()->BackwardToken(lexer::TokenType::PUNCTUATOR_GREATER_THAN, 3U);
            break;
        }
        case lexer::TokenType::PUNCTUATOR_GREATER_THAN: {
            break;
        }
        default: {
            if (throwError) {
                LogError(diagnostic::EXPECTED_PARAM_GOT_PARAM,
                         {TokenToString(lexer::TokenType::PUNCTUATOR_GREATER_THAN),
                          TokenToString(Lexer()->GetToken().Type())});
            }
            return false;
        }
    }
    Lexer()->NextToken();  // eat `>`
    return true;
}

util::StringView ParserImpl::ParseSymbolIteratorIdentifier() const noexcept
{
    // Duplicate check - just in case of improper call!
    if (lexer_->GetToken().Type() != lexer::TokenType::PUNCTUATOR_LEFT_SQUARE_BRACKET) {
        return util::StringView {};
    }

    lexer_->NextToken();
    if (lexer_->GetToken().Type() != lexer::TokenType::LITERAL_IDENT || !lexer_->GetToken().Ident().Is("Symbol")) {
        return util::StringView {};
    }

    lexer_->NextToken();
    if (lexer_->GetToken().Type() != lexer::TokenType::PUNCTUATOR_PERIOD) {
        return util::StringView {};
    }

    lexer_->NextToken();
    if (lexer_->GetToken().Type() != lexer::TokenType::LITERAL_IDENT || !lexer_->GetToken().Ident().Is("iterator")) {
        return util::StringView {};
    }

    lexer_->NextToken();
    if (lexer_->GetToken().Type() != lexer::TokenType::PUNCTUATOR_RIGHT_SQUARE_BRACKET) {
        return util::StringView {};
    }

    //  Just replace '[Symbol.iterator]` identifier with the standard '$_iterator' name.
    return util::StringView {compiler::Signatures::ITERATOR_METHOD};
}

void ParserImpl::EatTypeAnnotation()
{
    lexer_->NextToken();  // eat ':' or '|'
    if (lexer_->GetToken().Type() != lexer::TokenType::LITERAL_IDENT) {
        LogUnexpectedToken(lexer_->GetToken());
        auto pos = lexer_->Save();
        lexer_->NextToken();
        while (lexer_->GetToken().Type() != lexer::TokenType::LITERAL_IDENT) {
            // just skip usls tokens, we have an identifier after
            lexer_->Rewind(pos);
            lexer_->NextToken();
            pos = lexer_->Save();
        }
        if (lexer_->GetToken().Type() == lexer::TokenType::LITERAL_IDENT) {
            // if next token is not an ident, so current token should be an identifier
            // and we set it as literal ident
            lexer_->GetToken().SetTokenType(lexer::TokenType::LITERAL_IDENT);
            lexer_->GetToken().SetTokenStr(ERROR_LITERAL);
        }
    }
    lexer_->NextToken();  // eat type
    if (lexer_->GetToken().Type() == lexer::TokenType::PUNCTUATOR_BITWISE_OR) {
        EatTypeAnnotation();
    }
}

void ParserImpl::ParseIndexSignature()
{
    if (lexer_->GetToken().Type() != lexer::TokenType::LITERAL_IDENT) {
        return;
    }
    lexer_->NextToken();  // eat param

    if (lexer_->GetToken().Type() != lexer::TokenType::PUNCTUATOR_COLON) {
        return;
    }

    EatTypeAnnotation();

    if (!lexer_->TryEatTokenType(lexer::TokenType::PUNCTUATOR_RIGHT_SQUARE_BRACKET)) {
        return;
    }
    EatTypeAnnotation();
}

ir::Identifier *ParserImpl::ExpectIdentifier([[maybe_unused]] bool isReference, bool isUserDefinedType,
                                             TypeAnnotationParsingOptions options)
{
    auto const &token = lexer_->GetToken();
    auto const tokenType = token.Type();
    if (tokenType == lexer::TokenType::PUNCTUATOR_FORMAT) {
        if (auto *ident = ParseIdentifierFormatPlaceholder(std::nullopt); ident != nullptr) {
            return ident;
        }
    }

    auto const &tokenStart = token.Start();
    if (!IsValidIdentifierName(token) && ((options & TypeAnnotationParsingOptions::ADD_TYPE_PARAMETER_BINDING) == 0)) {
        LogError(diagnostic::PREDEFINED_TYPE_AS_IDENTIFIER, {token.Ident()}, tokenStart);
        lexer_->NextToken();
        return AllocBrokenExpression(tokenStart);
    }

    if (token.IsDefinableTypeName() && isUserDefinedType) {
        LogError(diagnostic::NOT_ALLOWED_USER_DEFINED_TYPE);
    }

    util::StringView tokenName {};

    if (tokenType == lexer::TokenType::LITERAL_IDENT) {
        tokenName = token.Ident();
    } else if (tokenType == lexer::TokenType::PUNCTUATOR_LEFT_SQUARE_BRACKET) {
        // Special case for processing of special '[Symbol.iterator]` identifier using in stdlib.
        tokenName = ParseSymbolIteratorIdentifier();
        if (tokenName.Empty()) {
            LogError(diagnostic::ERROR_ARKTS_NO_PROPERTIES_BY_INDEX, {});
            ParseIndexSignature();
            return AllocBrokenExpression(Lexer()->GetToken().Start());
        }
    }

    if (tokenName.Empty()) {
        if ((options & TypeAnnotationParsingOptions::REPORT_ERROR) == 0) {
            return nullptr;
        }
        if (token.IsLiteral()) {
            LogError(diagnostic::LITERAL_VALUE_IDENT, {token.ToString()}, tokenStart);
        } else if (token.IsKeyword()) {
            LogError(diagnostic::HARD_KEYWORD_IDENT, {token.ToString()}, tokenStart);
        }
        LogError(diagnostic::IDENTIFIER_EXPECTED_HERE, {TokenToString(tokenType)}, tokenStart);
        lexer_->NextToken();
        return AllocBrokenExpression(tokenStart);
    }

    auto *ident = AllocNode<ir::Identifier>(tokenName, Allocator());
    ES2PANDA_ASSERT(ident != nullptr);
    //  NOTE: here actual token can be changed!
    ident->SetRange({tokenStart, lexer_->GetToken().End()});
    lexer_->NextToken();
    return ident;
}

void ParserImpl::ExpectToken(lexer::TokenType tokenType, bool consumeToken)
{
    auto const &token = lexer_->GetToken();
    auto const actualType = token.Type();
    if (actualType == tokenType) {
        if (consumeToken) {
            lexer_->NextToken();
        }
        return;
    }

    if (tokenType != lexer::TokenType::LITERAL_IDENT) {
        LogError(diagnostic::EXPECTED_PARAM_GOT_PARAM, {TokenToString(tokenType), TokenToString(actualType)});
    } else {
        LogError(diagnostic::UNEXPECTED_TOKEN_ID);
    }

    if (!consumeToken) {
        return;
    }

    if (!lexer::Token::IsPunctuatorToken(actualType)) {
        return;
    }

    auto savedPos = lexer_->Save();
    lexer_->NextToken();
    if (lexer_->GetToken().Type() == tokenType) {
        lexer_->NextToken();
        return;
    }

    lexer_->Rewind(savedPos);
}

void ParserImpl::LogUnexpectedToken(lexer::TokenType tokenType)
{
    LogError(diagnostic::UNEXPECTED_TOKEN_PARAM, {TokenToString(tokenType)});
}

void ParserImpl::LogUnexpectedToken(lexer::Token const &token)
{
    if (token.ToString() != ERROR_LITERAL) {
        LogError(diagnostic::UNEXPECTED_TOKEN_PARAM, {token.ToString()});
    }
}

void ParserImpl::LogExpectedToken(lexer::TokenType tokenType)
{
    if (tokenType != lexer::TokenType::LITERAL_IDENT && tokenType != lexer::TokenType::LITERAL_STRING) {
        LogError(diagnostic::UNEXPECTED_TOKEN_EXPECTED_PARAM, {TokenToString(tokenType)});
    } else if (tokenType == lexer::TokenType::LITERAL_IDENT) {
        LogError(diagnostic::UNEXPECTED_TOKEN_ID);
        lexer_->GetToken().SetTokenStr(ERROR_LITERAL);
    } else if (tokenType == lexer::TokenType::LITERAL_STRING) {
        LogError(diagnostic::UNEXPECTED_TOKEN_STRING_LITERAL);
        lexer_->GetToken().SetTokenStr(ERROR_LITERAL);
    }
    lexer_->GetToken().SetTokenType(tokenType);
}

void ParserImpl::LogSyntaxError(std::string_view errorMessage, const lexer::SourcePosition &pos)
{
    diagnosticEngine_.LogSyntaxError(errorMessage, pos);
}

void ParserImpl::LogSyntaxError(std::string_view const errorMessage)
{
    diagnosticEngine_.LogSyntaxError(errorMessage, lexer_->GetToken().Start());
}

void ParserImpl::LogSyntaxError(const util::DiagnosticMessageParams &list)
{
    diagnosticEngine_.LogSyntaxError(list, lexer_->GetToken().Start());
}

void ParserImpl::LogSyntaxError(const util::DiagnosticMessageParams &list, const lexer::SourcePosition &pos)
{
    diagnosticEngine_.LogSyntaxError(list, pos);
}

void ParserImpl::LogError(const diagnostic::DiagnosticKind &diagnostic,
                          const util::DiagnosticMessageParams &diagnosticParams, const lexer::SourcePosition &pos)
{
    diagnosticEngine_.LogDiagnostic(diagnostic, diagnosticParams, pos);
}

void ParserImpl::LogError(const diagnostic::DiagnosticKind &diagnostic,
                          const util::DiagnosticMessageParams &diagnosticParams)
{
    LogError(diagnostic, diagnosticParams, lexer_->GetToken().Start());
}

lexer::SourcePosition ParserImpl::GetPositionForDiagnostic() const
{
    return Lexer()->GetToken().Start();
}

bool ParserImpl::CheckModuleAsModifier()
{
    if (lexer_->GetToken().KeywordType() != lexer::TokenType::KEYW_AS) {
        return false;
    }

    if ((lexer_->GetToken().Flags() & lexer::TokenFlags::HAS_ESCAPE) != 0U) {
        LogError(diagnostic::ESCAPE_SEQUENCES_IN_AS);
    }

    return true;
}

bool ParserImpl::TryEatTypeKeyword()
{
    bool res = false;
    auto posBeforeType = Lexer()->Save();
    lexer::LexerPosition posAfterType = posBeforeType;
    if (Lexer()->TryEatTokenKeyword(lexer::TokenType::KEYW_TYPE)) {
        posAfterType = Lexer()->Save();
        res = (Lexer()->GetToken().Type() == lexer::TokenType::LITERAL_IDENT ||
               Lexer()->GetToken().Type() == lexer::TokenType::KEYW_DEFAULT ||
               Lexer()->GetToken().Type() == lexer::TokenType::PUNCTUATOR_MULTIPLY ||
               Lexer()->GetToken().Type() == lexer::TokenType::PUNCTUATOR_LEFT_BRACE);
        if (Lexer()->GetToken().KeywordType() == lexer::TokenType::KEYW_FROM) {
            Lexer()->NextToken();
            if (Lexer()->GetToken().Type() == lexer::TokenType::LITERAL_STRING) {
                res = false;
            }
        }
    }

    if (res) {
        Lexer()->Rewind(posAfterType);
    } else {
        Lexer()->Rewind(posBeforeType);
    }
    return res;
}

bool ParserImpl::ParseList(std::optional<lexer::TokenType> termToken, lexer::NextTokenFlags flags,
                           const std::function<bool(bool &typeKeywordOnSpecifier)> &parseElement,
                           lexer::SourcePosition *sourceEnd, ParseListOptions parseListOptions)
{
    bool success = true;
    bool allowTypeKeyword = (parseListOptions & ParseListOptions::ALLOW_TYPE_KEYWORD) != 0U;
    auto sep = lexer::TokenType::PUNCTUATOR_COMMA;
    bool typeKeywordOnSpecifier = false;
    while (Lexer()->GetToken().Type() != termToken && Lexer()->GetToken().Type() != lexer::TokenType::EOS) {
        // ErrorRecursionGuard is not feasible because we can break without consuming any tokens
        if (allowTypeKeyword && TryEatTypeKeyword()) {
            typeKeywordOnSpecifier = true;
            continue;
        }
        auto savedPos = lexer_->Save();
        auto elemSuccess = parseElement(typeKeywordOnSpecifier);
        bool hasSep = false;
        if (Lexer()->GetToken().Type() == sep) {
            Lexer()->NextToken(flags);
            hasSep = true;
        }
        if (!elemSuccess) {
            // list element is invalid
            success = false;
            if (savedPos == lexer_->Save()) {
                lexer_->NextToken();
            }
            continue;
        }
        if (termToken == Lexer()->GetToken().Type() || (!termToken.has_value() && !hasSep)) {
            if (hasSep && (parseListOptions & ParseListOptions::ALLOW_TRAILING_SEP) == 0U) {
                LogError(diagnostic::TRAILING_COMMA_NOT_ALLOWED);
            }
            break;
        }
        if (hasSep) {
            continue;
        }
        if (termToken.has_value()) {
            LogError(diagnostic::UNEXPECTED_TOKEN_EXPECTED_PARAM_OR_PARAM,
                     {lexer::TokenToString(sep), lexer::TokenToString(termToken.value())});
        } else {
            LogExpectedToken(sep);
        }
        // comma or terminator not found
        return false;
    }
    if (termToken) {
        if (sourceEnd != nullptr) {
            *sourceEnd = Lexer()->GetToken().End();
        }
        ExpectToken(termToken.value());
    }
    return success;
}

ir::Identifier *ParserImpl::AllocBrokenExpression(const lexer::SourcePosition &pos)
{
    return AllocBrokenExpression({pos, pos});
}

ir::Identifier *ParserImpl::AllocBrokenExpression(const lexer::SourceRange &range)
{
    auto *node = AllocNode<ir::Identifier>(Allocator());
    ES2PANDA_ASSERT(node != nullptr);
    node->SetRange(range);
    return node;
}

ir::TypeNode *ParserImpl::AllocBrokenType(const lexer::SourcePosition &pos)
{
    return AllocBrokenType({pos, pos});
}

ir::TypeNode *ParserImpl::AllocBrokenType(const lexer::SourceRange &range)
{
    auto node = AllocNode<ir::BrokenTypeNode>(Allocator());
    ES2PANDA_ASSERT(node != nullptr);
    node->SetRange(range);
    return node;
}

}  // namespace ark::es2panda::parser<|MERGE_RESOLUTION|>--- conflicted
+++ resolved
@@ -418,27 +418,12 @@
     }
 }
 
-<<<<<<< HEAD
-void ParserImpl::ValidateGetterSetter(ir::MethodDefinitionKind methodDefinition,
-                                      const ArenaVector<ir::Expression *> &params)
-=======
 // NOLINTNEXTLINE(google-default-arguments)
 void ParserImpl::ValidateGetterSetter(ir::MethodDefinitionKind methodDefinition, const ir::ScriptFunction *func,
                                       [[maybe_unused]] bool hasReceiver)
->>>>>>> 90f73a42
 {
     const auto &params = func->Params();
     if (methodDefinition == ir::MethodDefinitionKind::SET) {
-<<<<<<< HEAD
-        if (params.size() != 1) {
-            LogError(diagnostic::SETTER_FORMAL_PARAMS);
-        } else if (params[0]->IsETSParameterExpression() && params[0]->AsETSParameterExpression()->IsOptional()) {
-            LogError(diagnostic::SETTER_OPTIONAL_PARAM, {}, params[0]->Start());
-        }
-    } else if (methodDefinition == ir::MethodDefinitionKind::GET) {
-        if (!params.empty()) {
-            LogError(diagnostic::GETTER_FORMAL_PARAMS);
-=======
         if (func->ReturnTypeAnnotation() != nullptr) {
             LogError(diagnostic::SETTER_NO_RETURN_TYPE);
         }
@@ -448,7 +433,6 @@
     } else if (methodDefinition == ir::MethodDefinitionKind::GET) {
         if (!params.empty()) {
             LogError(diagnostic::GETTER_FORMAL_PARAMS, {}, func->Start());
->>>>>>> 90f73a42
         }
     }
 }
@@ -457,25 +441,14 @@
                                      [[maybe_unused]] const ArenaVector<ir::AstNode *> &properties,
                                      [[maybe_unused]] ir::Expression *propName, ir::ScriptFunction *func)
 {
-<<<<<<< HEAD
-    ValidateGetterSetter(ir::MethodDefinitionKind::SET, func->Params());
-    if (func->ReturnTypeAnnotation() != nullptr) {
-        LogError(diagnostic::SETTER_NO_RETURN_TYPE);
-    }
-=======
     ValidateGetterSetter(ir::MethodDefinitionKind::SET, func);
->>>>>>> 90f73a42
 }
 
 void ParserImpl::ValidateClassGetter([[maybe_unused]] ClassElementDescriptor *desc,
                                      [[maybe_unused]] const ArenaVector<ir::AstNode *> &properties,
                                      [[maybe_unused]] ir::Expression *propName, ir::ScriptFunction *func)
 {
-<<<<<<< HEAD
-    ValidateGetterSetter(ir::MethodDefinitionKind::GET, func->Params());
-=======
     ValidateGetterSetter(ir::MethodDefinitionKind::GET, func);
->>>>>>> 90f73a42
 }
 
 ir::MethodDefinition *ParserImpl::ParseClassMethod(ClassElementDescriptor *desc,
@@ -960,14 +933,7 @@
 
     if (lexer_->GetToken().Type() == lexer::TokenType::PUNCTUATOR_FORMAT &&
         lexer_->Lookahead() == static_cast<char32_t>(ARRAY_FORMAT_NODE)) {
-<<<<<<< HEAD
-        params = std::move(ParseExpressionsArrayFormatPlaceholder());
-    } else {
-        ParseList(lexer::TokenType::PUNCTUATOR_RIGHT_PARENTHESIS, lexer::NextTokenFlags::NONE, parseFunc, nullptr,
-                  ParseListOptions::ALLOW_TRAILING_SEP);
-=======
         return ParseExpressionsArrayFormatPlaceholder();
->>>>>>> 90f73a42
     }
     ParseList(lexer::TokenType::PUNCTUATOR_RIGHT_PARENTHESIS, lexer::NextTokenFlags::NONE, parseFunc, nullptr, true);
 
