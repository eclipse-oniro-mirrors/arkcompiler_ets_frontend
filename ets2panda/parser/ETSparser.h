--- conflicted
+++ resolved
@@ -238,13 +238,10 @@
     ir::ModifierFlags ParseClassFieldModifiers(bool seenStatic);
     ir::ModifierFlags ParseClassMethodModifierFlag();
     ir::ModifierFlags ParseClassMethodModifiers(bool seenStatic);
-<<<<<<< HEAD
-=======
     void ValidateOverloadDeclarationModifiers(ir::ModifierFlags modifiers);
     bool ParseOverloadListElement(ArenaVector<ir::Expression *> &overloads, ir::OverloadDeclaration *overloadDecl);
     void ValidateOverloadList(ArenaVector<ir::Expression *> const &overloadList);
     ir::OverloadDeclaration *ParseClassOverloadDeclaration(ir::ModifierFlags modifiers);
->>>>>>> 494f8da8
     ir::MethodDefinition *ParseClassMethodDefinition(ir::Identifier *methodName, ir::ModifierFlags modifiers,
                                                      bool isDefault);
     ir::ScriptFunction *ParseFunction(ParserStatus newStatus);
