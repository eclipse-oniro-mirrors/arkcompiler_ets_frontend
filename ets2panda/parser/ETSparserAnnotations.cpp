/**
 * Copyright (c) 2021-2025 Huawei Device Co., Ltd.
 * Licensed under the Apache License, Version 2.0 (the "License");
 * you may not use this file except in compliance with the License.
 * You may obtain a copy of the License at
 *
 * http://www.apache.org/licenses/LICENSE-2.0
 *
 * Unless required by applicable law or agreed to in writing, software
 * distributed under the License is distributed on an "AS IS" BASIS,
 * WITHOUT WARRANTIES OR CONDITIONS OF ANY KIND, either express or implied.
 * See the License for the specific language governing permissions and
 * limitations under the License.
 */

#include "ETSparser.h"
#include "generated/diagnostic.h"
#include "lexer/lexer.h"
#include "ir/ets/etsTuple.h"
#include "ir/ets/etsUnionType.h"
#include "ir/statements/annotationDeclaration.h"

namespace ark::es2panda::parser {

ir::Statement *ETSParser::ParseTopLevelAnnotation(ir::ModifierFlags memberModifiers)
{
    ir::Statement *result = nullptr;

    Lexer()->NextToken();  // eat '@'
    if (Lexer()->GetToken().Type() == lexer::TokenType::KEYW_INTERFACE) {
        result = ParseAnnotationDeclaration(memberModifiers);
    } else {
        auto annotations = ParseAnnotations(true);
        auto savePos = Lexer()->GetToken().Start();
        result = ParseTopLevelStatement();
        if (result != nullptr) {
            ApplyAnnotationsToNode(result, std::move(annotations), savePos);
        } else {
            LogError(diagnostic::ANNOTATION_NOT_ALLOWED);
        }
    }

    return result;
}

template <bool IS_USAGE>
ir::Expression *ETSParser::ParseAnnotationName()
{
    ir::Expression *expr = nullptr;

    auto setAnnotation = [](ir::Identifier *ident) {
        if constexpr (IS_USAGE) {
            ident->SetAnnotationUsage();
        } else {
            ident->SetAnnotationDecl();
        }
    };
    auto save = Lexer()->Save();
    ir::Identifier *ident = nullptr;
    Lexer()->NextToken();
    if (Lexer()->GetToken().Type() == lexer::TokenType::PUNCTUATOR_PERIOD_PERIOD_PERIOD) {
        Lexer()->Rewind(save);
        expr = ExpectIdentifier();
<<<<<<< HEAD
        ES2PANDA_ASSERT(expr != nullptr);
        setAnnotation(expr->AsIdentifier());
        return expr;
    }
    Lexer()->Rewind(save);
    if (Lexer()->Lookahead() == '.') {
        auto opt = TypeAnnotationParsingOptions::NO_OPTS;
        expr = ParseTypeReference(&opt);
        ES2PANDA_ASSERT(expr != nullptr);
        setAnnotation(expr->AsETSTypeReference()->Part()->GetIdent());
    } else {
        expr = ExpectIdentifier();
        ES2PANDA_ASSERT(expr != nullptr);
        setAnnotation(expr->AsIdentifier());
=======
        ident = expr->AsIdentifier();
    } else {
        Lexer()->Rewind(save);
        if (Lexer()->Lookahead() == '.') {
            auto opt = TypeAnnotationParsingOptions::NO_OPTS;
            expr = ParseTypeReference(&opt);
            ident = expr->AsETSTypeReference()->Part()->GetIdent();
        } else {
            expr = ExpectIdentifier();
            ident = expr->AsIdentifier();
        }
    }

    if (ident->IsBrokenExpression()) {
        LogError(diagnostic::INVALID_ANNOTATION_NAME, {}, expr->Start());
>>>>>>> b27840fc
    }

    setAnnotation(ident);
    return expr;
}

ir::AnnotationDeclaration *ETSParser::ParseAnnotationDeclaration(ir::ModifierFlags flags)
{
    const lexer::SourcePosition startLoc = Lexer()->GetToken().Start();
    // The default modifier of the annotation is public abstract
    flags |= ir::ModifierFlags::ABSTRACT | ir::ModifierFlags::PUBLIC | ir::ModifierFlags::ANNOTATION_DECLARATION;
    flags &= ~ir::ModifierFlags::STATIC;
    if (InAmbientContext()) {
        flags |= ir::ModifierFlags::DECLARE;
    }
    Lexer()->NextToken();
    ir::Expression *expr = ParseAnnotationName<false>();

    ExpectToken(lexer::TokenType::PUNCTUATOR_LEFT_BRACE, false);
    auto properties = ParseAnnotationProperties(flags);

    lexer::SourcePosition endLoc = Lexer()->GetToken().End();

    auto *annotationDecl = AllocNode<ir::AnnotationDeclaration>(expr, std::move(properties), Allocator());
    ES2PANDA_ASSERT(annotationDecl != nullptr);
    annotationDecl->SetRange({startLoc, endLoc});
    annotationDecl->AddModifier(flags);
    return annotationDecl;
}

static bool IsMemberAccessModifiers(lexer::TokenType type)
{
    return type == lexer::TokenType::KEYW_STATIC || type == lexer::TokenType::KEYW_ASYNC ||
           type == lexer::TokenType::KEYW_PUBLIC || type == lexer::TokenType::KEYW_PROTECTED ||
           type == lexer::TokenType::KEYW_PRIVATE || type == lexer::TokenType::KEYW_DECLARE ||
           type == lexer::TokenType::KEYW_READONLY || type == lexer::TokenType::KEYW_ABSTRACT ||
           type == lexer::TokenType::KEYW_CONST || type == lexer::TokenType::KEYW_FINAL ||
           type == lexer::TokenType::KEYW_NATIVE;
}

ArenaVector<ir::AstNode *> ETSParser::ParseAnnotationProperties(ir::ModifierFlags memberModifiers)
{
    Lexer()->NextToken(lexer::NextTokenFlags::KEYWORD_TO_IDENT);
    ArenaVector<ir::AstNode *> properties(Allocator()->Adapter());

    while (Lexer()->GetToken().Type() != lexer::TokenType::PUNCTUATOR_RIGHT_BRACE &&
           Lexer()->GetToken().Type() != lexer::TokenType::EOS) {
        if ((memberModifiers & ir::ModifierFlags::ANNOTATION_DECLARATION) != 0U &&
            Lexer()->GetToken().Type() == lexer::TokenType::PUNCTUATOR_SEMI_COLON) {
            Lexer()->NextToken();  // eat ';'
            continue;
        }
        // check no modifiers
        while (IsMemberAccessModifiers(Lexer()->GetToken().Type())) {
            LogError(diagnostic::ANNOTATION_PROPERTY_ACCESS_MODIFIERS, {}, Lexer()->GetToken().Start());
            Lexer()->NextToken();
        }

        auto *fieldName = ExpectIdentifier();
        ES2PANDA_ASSERT(fieldName != nullptr);
        if (fieldName->IsErrorPlaceHolder()) {
            //  Try to recover from error: simplest strategy: only one step ahead.
            //  Probably we can seek for identifier till the enclosing right brace (staring after the next comma?)
            //  if the simplest case failed.
            auto const pos = Lexer()->Save();
            auto *fieldName1 = ExpectIdentifier();
            ES2PANDA_ASSERT(fieldName1 != nullptr);
            if (fieldName1->IsErrorPlaceHolder()) {
                Lexer()->Rewind(pos);
            } else {
                fieldName = fieldName1;
            }
        }

        bool needTypeAnnotation = (memberModifiers & ir::ModifierFlags::ANNOTATION_USAGE) == 0U;
        properties.emplace_back(ParseAnnotationProperty(fieldName, memberModifiers, needTypeAnnotation));

        if ((memberModifiers & ir::ModifierFlags::ANNOTATION_USAGE) != 0U &&
            Lexer()->GetToken().Type() != lexer::TokenType::PUNCTUATOR_RIGHT_BRACE) {
            ExpectToken(lexer::TokenType::PUNCTUATOR_COMMA);  // eat ','
        }
    }

    Lexer()->NextToken();  // eat "}"
    return properties;
}

bool ETSParser::ValidAnnotationValue(ir::Expression *initializer)
{
    if (initializer->IsArrayExpression()) {
        for (auto *element : initializer->AsArrayExpression()->Elements()) {
            if (!ValidAnnotationValue(element)) {
                return false;
            }
        }
        return true;
    }
    return initializer->IsStringLiteral() || initializer->IsNumberLiteral() || initializer->IsMemberExpression() ||
           initializer->IsBooleanLiteral() || initializer->IsBinaryExpression() || initializer->IsUnaryExpression() ||
           initializer->IsConditionalExpression() || initializer->IsIdentifier() || initializer->IsTSAsExpression();
}

ir::AstNode *ETSParser::ParseAnnotationProperty(ir::Identifier *fieldName, ir::ModifierFlags memberModifiers,
                                                bool needTypeAnnotation)
{
    lexer::SourcePosition endLoc = fieldName->End();
    // check no methods
    if (Lexer()->GetToken().Type() == lexer::TokenType::PUNCTUATOR_LEFT_PARENTHESIS ||
        Lexer()->GetToken().Type() == lexer::TokenType::PUNCTUATOR_LESS_THAN) {
        LogError(diagnostic::ANNOTATION_METHOD_AS_PROP, {}, Lexer()->GetToken().Start());
    }

    ir::TypeNode *typeAnnotation = nullptr;
    TypeAnnotationParsingOptions options = TypeAnnotationParsingOptions::REPORT_ERROR;
    if (needTypeAnnotation && Lexer()->GetToken().Type() == lexer::TokenType::PUNCTUATOR_COLON) {
        Lexer()->NextToken();  // eat ':'
        typeAnnotation = ParseTypeAnnotation(&options);
    }

    if (typeAnnotation == nullptr && (memberModifiers & ir::ModifierFlags::ANNOTATION_DECLARATION) != 0 &&
        !fieldName->IsErrorPlaceHolder()) {
        LogError(diagnostic::MISSING_TYPE_ANNOTATION, {fieldName->Name().Mutf8()}, Lexer()->GetToken().Start());
    }

    if (typeAnnotation != nullptr) {
        endLoc = typeAnnotation->End();
    }

    ir::Expression *initializer = nullptr;
    lexer::SourcePosition savePos;
    if (Lexer()->GetToken().Type() == lexer::TokenType::PUNCTUATOR_SUBSTITUTION ||
        (Lexer()->GetToken().Type() == lexer::TokenType::PUNCTUATOR_COLON)) {
        Lexer()->NextToken();  // eat '=' or ':'
        savePos = Lexer()->GetToken().Start();
        initializer = ParseExpression();
    }

    if (initializer == nullptr && (memberModifiers & ir::ModifierFlags::ANNOTATION_USAGE) != 0 &&
        !fieldName->IsErrorPlaceHolder()) {
        LogError(diagnostic::INVALID_ARGUMENT_PASSED, {fieldName->Name().Mutf8()}, Lexer()->GetToken().Start());
    }

    if (initializer != nullptr && !ValidAnnotationValue(initializer)) {
        LogError(diagnostic::INVALID_VAL_ANNOTATION_FIELD, {}, savePos);
        initializer = AllocBrokenExpression(savePos);
    }

    memberModifiers |= ir::ModifierFlags::PUBLIC;
    memberModifiers |= ir::ModifierFlags::ABSTRACT;
    auto *field =
        AllocNode<ir::ClassProperty>(fieldName, initializer, typeAnnotation, memberModifiers, Allocator(), false);
    ES2PANDA_ASSERT(field != nullptr);
    field->SetRange({fieldName->Start(), initializer != nullptr ? initializer->End() : endLoc});
    return field;
}

ArenaVector<ir::AnnotationUsage *> ETSParser::ParseAnnotations(bool isTopLevelSt)
{
    ArenaVector<ir::AnnotationUsage *> annotations(Allocator()->Adapter());
    bool hasMoreAnnotations = true;
    auto save = Lexer()->Save();
    while (hasMoreAnnotations) {
        if (Lexer()->GetToken().Type() == lexer::TokenType::KEYW_INTERFACE) {
            if (!isTopLevelSt) {
                LogError(diagnostic::ANNOTATION_ONLY_TOP_LEVEL);
            }
            Lexer()->Rewind(save);
            return annotations;
        }

        annotations.emplace_back(ParseAnnotationUsage());
        if (Lexer()->GetToken().Type() != lexer::TokenType::PUNCTUATOR_AT) {
            hasMoreAnnotations = false;
        } else {
            save = Lexer()->Save();
            Lexer()->NextToken();
        }
    }
    return annotations;
}

static bool ApplyAnnotationsToNamespace(ir::ETSModule *ns, ArenaVector<ir::AnnotationUsage *> &annotations)
{
    if (ns->IsNamespaceChainLastNode()) {
        ns->SetAnnotations(std::move(annotations));
        return true;
    }

    for (auto *node : ns->Statements()) {
        if (node->IsETSModule()) {
            if (ApplyAnnotationsToNamespace(node->AsETSModule(), annotations)) {
                return true;
            }
        }
    }
    return false;
}

void ETSParser::ApplyAnnotationsToNode(ir::AstNode *node, ArenaVector<ir::AnnotationUsage *> &&annotations,
                                       lexer::SourcePosition pos, TypeAnnotationParsingOptions options)
{
    if (node == nullptr || annotations.empty()) {
        return;
    }

    if ((options & TypeAnnotationParsingOptions::ANNOTATION_NOT_ALLOW) != 0) {
        LogError(diagnostic::ANNOTATION_WRONG_DEC, {}, pos);
        return;
    }

    if (node->IsExpressionStatement()) {
        ApplyAnnotationsToNode(node->AsExpressionStatement()->GetExpression(), std::move(annotations), pos);
        return;
    }

    ApplyAnnotationsToSpecificNodeType(node, std::move(annotations), pos);
}

// CC-OFFNXT(huge_method,huge_cyclomatic_complexity,G.FUN.01-CPP) big switch-case, solid logic
void ETSParser::ApplyAnnotationsToSpecificNodeType(ir::AstNode *node, ArenaVector<ir::AnnotationUsage *> &&annotations,
                                                   lexer::SourcePosition pos)
{
    switch (node->Type()) {
        case ir::AstNodeType::METHOD_DEFINITION: {
            auto *func = node->AsMethodDefinition()->Function();
            ES2PANDA_ASSERT(func != nullptr);
            func->SetAnnotations(std::move(annotations));
            break;
        }
        case ir::AstNodeType::CLASS_DECLARATION:
            node->AsClassDeclaration()->Definition()->SetAnnotations(std::move(annotations));
            break;
        case ir::AstNodeType::STRUCT_DECLARATION:
            node->AsETSStructDeclaration()->Definition()->SetAnnotations(std::move(annotations));
            break;
        case ir::AstNodeType::FUNCTION_DECLARATION:
            node->AsFunctionDeclaration()->SetAnnotations(std::move(annotations));
            break;
        case ir::AstNodeType::TS_INTERFACE_DECLARATION:
            node->AsTSInterfaceDeclaration()->SetAnnotations(std::move(annotations));
            break;
        case ir::AstNodeType::CLASS_PROPERTY:
            node->AsClassProperty()->SetAnnotations(std::move(annotations));
            break;
        case ir::AstNodeType::VARIABLE_DECLARATION:
            node->AsVariableDeclaration()->SetAnnotations(std::move(annotations));
            break;
        case ir::AstNodeType::TS_TYPE_ALIAS_DECLARATION:
            node->AsTSTypeAliasDeclaration()->SetAnnotations(std::move(annotations));
            break;
        case ir::AstNodeType::ETS_PARAMETER_EXPRESSION:
            node->AsETSParameterExpression()->SetAnnotations(std::move(annotations));
            break;
        case ir::AstNodeType::ARROW_FUNCTION_EXPRESSION:
            node->AsArrowFunctionExpression()->SetAnnotations(std::move(annotations));
            break;
        case ir::AstNodeType::ETS_MODULE:
            ApplyAnnotationsToNamespace(node->AsETSModule(), annotations);
            break;
        case ir::AstNodeType::ETS_TYPE_REFERENCE:
            node->AsETSTypeReference()->SetAnnotations(std::move(annotations));
            break;
        case ir::AstNodeType::TS_ARRAY_TYPE:
            node->AsTSArrayType()->SetAnnotations(std::move(annotations));
            break;
        case ir::AstNodeType::ETS_TUPLE:
            node->AsETSTuple()->SetAnnotations(std::move(annotations));
            break;
        case ir::AstNodeType::ETS_UNION_TYPE:
            node->AsETSUnionType()->SetAnnotations(std::move(annotations));
            break;
        case ir::AstNodeType::ETS_FUNCTION_TYPE:
            node->AsETSFunctionType()->SetAnnotations(std::move(annotations));
            break;
        case ir::AstNodeType::ETS_STRING_LITERAL_TYPE:
            node->AsETSStringLiteralType()->SetAnnotations(std::move(annotations));
            break;
        case ir::AstNodeType::ETS_NULL_TYPE:
            node->AsETSNullType()->SetAnnotations(std::move(annotations));
            break;
        case ir::AstNodeType::ETS_UNDEFINED_TYPE:
            node->AsETSUndefinedType()->SetAnnotations(std::move(annotations));
            break;
        case ir::AstNodeType::TS_TYPE_PARAMETER:
            node->AsTSTypeParameter()->SetAnnotations(std::move(annotations));
            break;
        case ir::AstNodeType::ANNOTATION_DECLARATION:
            node->AsAnnotationDeclaration()->SetAnnotations(std::move(annotations));
            break;
        default:
            LogError(diagnostic::ANNOTATION_WRONG_DEC, {}, pos);
    }
}

static lexer::SourcePosition GetExpressionEndLoc(ir::Expression *expr)
{
    ES2PANDA_ASSERT(expr != nullptr);
    if (expr->IsIdentifier()) {
        return expr->AsIdentifier()->End();
    }
    auto *part = expr->AsETSTypeReference()->Part();
    if (part->Name()->IsBrokenExpression()) {
        return part->Name()->AsIdentifier()->End();
    }
    return part->Name()->AsTSQualifiedName()->Right()->End();
}

ir::AnnotationUsage *ETSParser::ParseAnnotationUsage()
{
    const lexer::SourcePosition startLoc = Lexer()->GetToken().Start();
    ir::Expression *expr = ParseAnnotationName<true>();

    auto flags = ir::ModifierFlags::ANNOTATION_USAGE;
    ArenaVector<ir::AstNode *> properties(Allocator()->Adapter());

    if (Lexer()->GetToken().Type() == lexer::TokenType::PUNCTUATOR_LEFT_PARENTHESIS &&
        !IsArrowFunctionExpressionStart() && IsAnnotationUsageStart(GetExpressionEndLoc(expr))) {
        Lexer()->NextToken();  // eat '('
        if (Lexer()->GetToken().Type() == lexer::TokenType::PUNCTUATOR_LEFT_BRACE) {
            properties = ParseAnnotationProperties(flags);
        } else if (Lexer()->GetToken().Type() != lexer::TokenType::PUNCTUATOR_RIGHT_PARENTHESIS) {
            // handle single field annotation
            auto *singleParamName = AllocNode<ir::Identifier>(compiler::Signatures::ANNOTATION_KEY_VALUE, Allocator());
            ES2PANDA_ASSERT(singleParamName != nullptr);
            singleParamName->SetRange({Lexer()->GetToken().Start(), Lexer()->GetToken().End()});

            const auto savePos = Lexer()->GetToken().Start();
            auto *initializer = ParseExpression();
            if (initializer != nullptr && !ValidAnnotationValue(initializer)) {
                LogError(diagnostic::INVALID_VAL_ANNOTATION_FIELD, {}, savePos);
            }

            auto *singleParam = AllocNode<ir::ClassProperty>(singleParamName, initializer, nullptr,
                                                             ir::ModifierFlags::ANNOTATION_USAGE, Allocator(), false);
            ES2PANDA_ASSERT(singleParam != nullptr);
            singleParam->SetRange(
                {singleParamName->Start(), initializer != nullptr ? initializer->End() : singleParamName->End()});
            properties.push_back(singleParam);
        }

        auto *annotationUsage = AllocNode<ir::AnnotationUsage>(expr, std::move(properties));
        annotationUsage->AddModifier(flags);
        annotationUsage->SetRange({startLoc, Lexer()->GetToken().End()});

        ExpectToken(lexer::TokenType::PUNCTUATOR_RIGHT_PARENTHESIS, true);  // eat ')'

        return annotationUsage;
    }

    auto *annotationUsage = AllocNode<ir::AnnotationUsage>(expr, std::move(properties));
    ES2PANDA_ASSERT(annotationUsage != nullptr);
    annotationUsage->AddModifier(flags);
    annotationUsage->SetRange({startLoc, GetExpressionEndLoc(expr)});

    return annotationUsage;
}

bool ETSParser::TryParseAnnotations()
{
    ArenaVector<ir::AnnotationUsage *> annotations(Allocator()->Adapter());

    while (Lexer()->GetToken().Type() == lexer::TokenType::PUNCTUATOR_AT) {
        Lexer()->NextToken();

        ir::Expression *ident = ParseAnnotationName<true>();
        ArenaVector<ir::AstNode *> properties(Allocator()->Adapter());

        if (Lexer()->GetToken().Type() == lexer::TokenType::PUNCTUATOR_LEFT_PARENTHESIS) {
            TryParseAnnotationsParams();
        }

        auto *annotation = AllocNode<ir::AnnotationUsage>(ident, std::move(properties));
        annotations.push_back(annotation);
    }

    return !annotations.empty();
}

void ETSParser::TryParseAnnotationsParams()
{
    Lexer()->NextToken();
    int parenthesesCount = 1;

    while (parenthesesCount > 0) {
        if (Lexer()->GetToken().Type() == lexer::TokenType::PUNCTUATOR_LEFT_PARENTHESIS) {
            parenthesesCount++;
        } else if (Lexer()->GetToken().Type() == lexer::TokenType::PUNCTUATOR_RIGHT_PARENTHESIS) {
            parenthesesCount--;
        }
        Lexer()->NextToken();
    }
}

bool ETSParser::IsAnnotationUsageStart(lexer::SourcePosition lastTokenEndIndex)
{
    auto result = true;
    if (Lexer()->GetToken().End().index - lastTokenEndIndex.index != 1) {
        result = false;
    }
    return result;
}

}  // namespace ark::es2panda::parser<|MERGE_RESOLUTION|>--- conflicted
+++ resolved
@@ -61,38 +61,23 @@
     if (Lexer()->GetToken().Type() == lexer::TokenType::PUNCTUATOR_PERIOD_PERIOD_PERIOD) {
         Lexer()->Rewind(save);
         expr = ExpectIdentifier();
-<<<<<<< HEAD
-        ES2PANDA_ASSERT(expr != nullptr);
-        setAnnotation(expr->AsIdentifier());
-        return expr;
-    }
-    Lexer()->Rewind(save);
-    if (Lexer()->Lookahead() == '.') {
-        auto opt = TypeAnnotationParsingOptions::NO_OPTS;
-        expr = ParseTypeReference(&opt);
-        ES2PANDA_ASSERT(expr != nullptr);
-        setAnnotation(expr->AsETSTypeReference()->Part()->GetIdent());
-    } else {
-        expr = ExpectIdentifier();
-        ES2PANDA_ASSERT(expr != nullptr);
-        setAnnotation(expr->AsIdentifier());
-=======
         ident = expr->AsIdentifier();
     } else {
         Lexer()->Rewind(save);
         if (Lexer()->Lookahead() == '.') {
             auto opt = TypeAnnotationParsingOptions::NO_OPTS;
             expr = ParseTypeReference(&opt);
+            ES2PANDA_ASSERT(expr != nullptr);
             ident = expr->AsETSTypeReference()->Part()->GetIdent();
         } else {
             expr = ExpectIdentifier();
+            ES2PANDA_ASSERT(expr != nullptr);
             ident = expr->AsIdentifier();
         }
     }
 
     if (ident->IsBrokenExpression()) {
         LogError(diagnostic::INVALID_ANNOTATION_NAME, {}, expr->Start());
->>>>>>> b27840fc
     }
 
     setAnnotation(ident);
