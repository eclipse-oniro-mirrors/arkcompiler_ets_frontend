/**
 * Copyright (c) 2021-2025 Huawei Device Co., Ltd.
 * Licensed under the Apache License, Version 2.0 (the "License");
 * you may not use this file except in compliance with the License.
 * You may obtain a copy of the License at
 *
 * http://www.apache.org/licenses/LICENSE-2.0
 *
 * Unless required by applicable law or agreed to in writing, software
 * distributed under the License is distributed on an "AS IS" BASIS,
 * WITHOUT WARRANTIES OR CONDITIONS OF ANY KIND, either express or implied.
 * See the License for the specific language governing permissions and
 * limitations under the License.
 */

#include "ETSparser.h"

#include "generated/tokenType.h"
#include "lexer/lexer.h"
#include "ir/expressions/literals/undefinedLiteral.h"
#include "ir/ets/etsTuple.h"
#include "macros.h"
#include "parserFlags.h"
#include "util/errorRecovery.h"
#include "generated/diagnostic.h"
#include "parserImpl.h"
#include "util/recursiveGuard.h"

namespace ark::es2panda::parser {
class FunctionContext;

using namespace std::literals::string_literals;

static std::string GetArgumentsSourceView(lexer::Lexer *lexer, const util::StringView::Iterator &lexerPos)
{
    std::string value = lexer->SourceView(lexerPos.Index(), lexer->Save().Iterator().Index()).Mutf8();
    while (!value.empty() && value.back() == ' ') {
        value.pop_back();
    }

    if (!value.empty() && (value.back() == ')' || value.back() == ',')) {
        value.pop_back();
    }

    return value;
}

ir::Expression *ETSParser::ParseFunctionParameterExpression(ir::AnnotatedExpression *const paramIdent, bool isOptional)
{
    ir::ETSParameterExpression *paramExpression;
    if (Lexer()->GetToken().Type() == lexer::TokenType::PUNCTUATOR_SUBSTITUTION) {
        auto const lexerPos = Lexer()->Save().Iterator();
        Lexer()->NextToken();  // eat '='

        if (paramIdent->IsRestElement()) {
            LogError(diagnostic::NO_DEFAULT_FOR_REST);
        }

        if ((GetContext().Status() & ParserStatus::ALLOW_DEFAULT_VALUE) != 0) {
            LogError(diagnostic::DEFAULT_ONLY_FOR_OPTIONAL);
        }

        if (isOptional) {
            LogError(diagnostic::DEFAULT_UNDEF_NOT_ALLOWED);
        }
        if (Lexer()->GetToken().Type() == lexer::TokenType::PUNCTUATOR_RIGHT_PARENTHESIS ||
            Lexer()->GetToken().Type() == lexer::TokenType::PUNCTUATOR_COMMA) {
            LogError(diagnostic::VALUE_IS_NOT_SET);
        }

        auto defaultValue = ParseExpression();
        if (!paramIdent->IsIdentifier()) {
            LogError(diagnostic::IDENTIFIER_EXPECTED);
            return nullptr;
        }

        paramExpression = AllocNode<ir::ETSParameterExpression>(paramIdent->AsIdentifier(), defaultValue, Allocator());

        std::string value = GetArgumentsSourceView(Lexer(), lexerPos);
        paramExpression->SetLexerSaved(util::UString(value, Allocator()).View());
        paramExpression->SetRange({paramIdent->Start(), paramExpression->Initializer()->End()});
    } else if (paramIdent->IsIdentifier()) {
        paramExpression = AllocNode<ir::ETSParameterExpression>(paramIdent->AsIdentifier(), isOptional, Allocator());
        paramExpression->SetRange({paramIdent->Start(), paramIdent->End()});
    } else {
        paramExpression = AllocNode<ir::ETSParameterExpression>(paramIdent->AsRestElement(), false, Allocator());
        paramExpression->SetRange({paramIdent->Start(), paramIdent->End()});
    }
    return paramExpression;
}

ir::Expression *ETSParser::ResolveArgumentUnaryExpr(ExpressionParseFlags flags)
{
    switch (Lexer()->GetToken().Type()) {
        case lexer::TokenType::PUNCTUATOR_PLUS:
        case lexer::TokenType::PUNCTUATOR_MINUS:
        case lexer::TokenType::PUNCTUATOR_TILDE:
        case lexer::TokenType::PUNCTUATOR_EXCLAMATION_MARK:
        case lexer::TokenType::PUNCTUATOR_PLUS_PLUS:
        case lexer::TokenType::PUNCTUATOR_MINUS_MINUS:
        case lexer::TokenType::KEYW_TYPEOF: {
            return ParseUnaryOrPrefixUpdateExpression();
        }
        default: {
            return ParseLeftHandSideExpression(flags);
        }
    }
}

ir::Expression *ETSParser::CreateUnaryExpressionFromArgument(ir::Expression *argument, lexer::TokenType operatorType,
                                                             char32_t beginningChar)
{
    ir::Expression *returnExpr = nullptr;
    if (lexer::Token::IsUpdateToken(operatorType)) {
        returnExpr = AllocNode<ir::UpdateExpression>(argument, operatorType, true);
    } else if (operatorType == lexer::TokenType::KEYW_TYPEOF) {
        returnExpr = AllocNode<ir::TypeofExpression>(argument);
    } else if (operatorType == lexer::TokenType::PUNCTUATOR_MINUS && argument->IsNumberLiteral()) {
        bool argBeginWithDigitOrDot = (beginningChar >= '0' && beginningChar <= '9') || (beginningChar == '.');
        returnExpr = argBeginWithDigitOrDot ? argument : AllocNode<ir::UnaryExpression>(argument, operatorType);
    } else {
        returnExpr = AllocNode<ir::UnaryExpression>(argument, operatorType);
    }

    return returnExpr;
}

// NOLINTNEXTLINE(google-default-arguments)
ir::Expression *ETSParser::ParseUnaryOrPrefixUpdateExpression(ExpressionParseFlags flags)
{
    auto tokenFlags = lexer::NextTokenFlags::NONE;
    lexer::TokenType operatorType = Lexer()->GetToken().Type();
    if (operatorType == lexer::TokenType::LITERAL_IDENT &&
        Lexer()->GetToken().KeywordType() == lexer::TokenType::KEYW_TYPEOF) {
        operatorType = lexer::TokenType::KEYW_TYPEOF;
    }

    switch (operatorType) {
        case lexer::TokenType::PUNCTUATOR_MINUS:
            tokenFlags = lexer::NextTokenFlags::UNARY_MINUS;
            [[fallthrough]];
        case lexer::TokenType::PUNCTUATOR_PLUS_PLUS:
        case lexer::TokenType::PUNCTUATOR_MINUS_MINUS:
        case lexer::TokenType::PUNCTUATOR_PLUS:
        case lexer::TokenType::PUNCTUATOR_TILDE:
        case lexer::TokenType::PUNCTUATOR_EXCLAMATION_MARK:
        case lexer::TokenType::KEYW_TYPEOF:
        case lexer::TokenType::KEYW_AWAIT: {
            break;
        }
        default: {
            return ParseLeftHandSideExpression(flags);
        }
    }

    char32_t beginningChar = Lexer()->Lookahead();
    auto start = Lexer()->GetToken().Start();
    Lexer()->NextToken(tokenFlags);

    ir::Expression *argument = ResolveArgumentUnaryExpr(flags);
<<<<<<< HEAD
=======
    if (operatorType == lexer::TokenType::KEYW_AWAIT) {
        auto *awaitExpr = AllocNode<ir::AwaitExpression>(argument);
        awaitExpr->SetRange({start, argument->End()});
        return awaitExpr;
    }

>>>>>>> 58c46612
    if (argument == nullptr) {
        return nullptr;
    }

    if (lexer::Token::IsUpdateToken(operatorType)) {
        if (!argument->IsIdentifier() && !argument->IsMemberExpression()) {
            LogError(diagnostic::INVALID_LEFT_IN_PREFIX);
        }
    }

    ir::Expression *returnExpr = CreateUnaryExpressionFromArgument(argument, operatorType, beginningChar);
    returnExpr->SetRange({start, argument->End()});
    return returnExpr;
}

// NOLINTNEXTLINE(google-default-arguments)
ir::Expression *ETSParser::ParsePropertyDefinition(ExpressionParseFlags flags)
{
    ir::PropertyKind propertyKind = ir::PropertyKind::INIT;
    ParserStatus methodStatus = ParserStatus::NO_OPTS;

    const auto startPos = Lexer()->Save();
    Lexer()->NextToken(lexer::NextTokenFlags::KEYWORD_TO_IDENT);
    lexer::SourcePosition start = Lexer()->GetToken().Start();

    if (Lexer()->GetToken().Type() == lexer::TokenType::PUNCTUATOR_PERIOD_PERIOD_PERIOD) {
        return ParseSpreadElement(flags);
    }

    if (Lexer()->GetToken().Type() == lexer::TokenType::LITERAL_IDENT) {
        if (ParsePropertyModifiers(flags, &propertyKind, &methodStatus)) {
            return ParseShorthandProperty(&startPos);
        }
    } else if (Lexer()->GetToken().Type() == lexer::TokenType::PUNCTUATOR_MULTIPLY) {
        ParseGeneratorPropertyModifier(flags, &methodStatus);
    }

    bool isComputed = Lexer()->GetToken().Type() == lexer::TokenType::PUNCTUATOR_LEFT_SQUARE_BRACKET;
    ir::Expression *key = ParsePropertyKey(flags);

    ir::Expression *value = ParsePropertyValue(&propertyKind, &methodStatus, flags);
    lexer::SourcePosition end = value->End();

    ir::Expression *returnProperty = nullptr;
    if (propertyKind == ir::PropertyKind::INIT) {
        returnProperty =
            AllocNode<ir::Property>(propertyKind, key, value, methodStatus != ParserStatus::NO_OPTS, isComputed);
        returnProperty->SetRange({start, end});
    } else {
        returnProperty = AllocBrokenExpression(key->Start());
        LogError(diagnostic::OBJECT_PATTER_CONTAIN_METHODS, {}, returnProperty->Start());
    }

    return returnProperty;
}

bool CheckNextTokenOfTypeof(const lexer::Token &token)
{
    bool pretendTypeof = token.KeywordType() == lexer::TokenType::KEYW_TYPEOF;
    bool pretendIdent = token.IsLiteral();
    bool pretendOperator = token.IsUpdate();
    bool pretendUnary = token.IsUnary();
    bool pretendPuctuator = token.IsTsParamToken(token.Type());
    return (pretendTypeof || pretendIdent || pretendOperator || pretendUnary || pretendPuctuator);
}

// NOLINTNEXTLINE(google-default-arguments)
ir::Expression *ETSParser::ParseDefaultPrimaryExpression(ExpressionParseFlags flags)
{
    auto startLoc = Lexer()->GetToken().Start();
    auto savedPos = Lexer()->Save();
    TypeAnnotationParsingOptions options = TypeAnnotationParsingOptions::POTENTIAL_CLASS_LITERAL |
                                           TypeAnnotationParsingOptions::IGNORE_FUNCTION_TYPE |
                                           TypeAnnotationParsingOptions::DISALLOW_UNION;
    ir::TypeNode *potentialType = ParseTypeAnnotation(&options);

    if (potentialType != nullptr) {
        if (potentialType->IsTSArrayType()) {
            return potentialType;
        }

        if (Lexer()->GetToken().Type() == lexer::TokenType::PUNCTUATOR_PERIOD) {
            Lexer()->NextToken();  // eat '.'
        }

        if (Lexer()->GetToken().Type() == lexer::TokenType::KEYW_CLASS || IsStructKeyword()) {
            Lexer()->NextToken();  // eat 'class' and 'struct'
            auto *classLiteral = AllocNode<ir::ETSClassLiteral>(potentialType);
            classLiteral->SetRange({startLoc, Lexer()->GetToken().End()});
            return classLiteral;
        }
    }

    Lexer()->Rewind(savedPos);

    Lexer()->NextToken();
    bool pretendArrow = Lexer()->GetToken().Type() == lexer::TokenType::PUNCTUATOR_ARROW;
    bool checkNextTokenOfTypeof = CheckNextTokenOfTypeof(Lexer()->GetToken());
    Lexer()->Rewind(savedPos);

    if (Lexer()->GetToken().KeywordType() == lexer::TokenType::KEYW_TYPEOF && checkNextTokenOfTypeof) {
        return ParseUnaryOrPrefixUpdateExpression();
    }

    if (Lexer()->GetToken().Type() == lexer::TokenType::LITERAL_IDENT) {
        if (pretendArrow) {
            return ParseArrowFunctionExpression();
        }
        return ParsePrimaryExpressionIdent(flags);
    }

    const auto tokenNow = Lexer()->GetToken();
    LogUnexpectedToken(tokenNow);
    Lexer()->NextToken();  // eat an unexpected token
    return AllocBrokenExpression(tokenNow.Loc());
}

ir::Expression *ETSParser::ParsePrimaryExpressionWithLiterals(ExpressionParseFlags flags)
{
    switch (Lexer()->GetToken().Type()) {
        case lexer::TokenType::LITERAL_TRUE:
        case lexer::TokenType::LITERAL_FALSE: {
            return ParseBooleanLiteral();
        }
        case lexer::TokenType::LITERAL_NULL: {
            return ParseNullLiteral();
        }
        case lexer::TokenType::KEYW_UNDEFINED: {
            return ParseUndefinedLiteral();
        }
        case lexer::TokenType::LITERAL_NUMBER: {
            return ParseNumberLiteral();
        }
        case lexer::TokenType::LITERAL_STRING: {
            return ParseStringLiteral();
        }
        case lexer::TokenType::LITERAL_CHAR: {
            return ParseCharLiteral();
        }
        default: {
            return ParseDefaultPrimaryExpression(flags);
        }
    }
}

// This function is used to handle the left parenthesis in the expression parsing.
ir::Expression *HandleLeftParanthesis(ETSParser *parser, ExpressionParseFlags flags)
{
    TrackRecursive trackRecursive(parser->recursiveCtx_);
    if (!trackRecursive) {
        parser->LogError(diagnostic::DEEP_NESTING);
        while (parser->Lexer()->GetToken().Type() != lexer::TokenType::EOS) {
            parser->Lexer()->NextToken();
        }
        return parser->AllocBrokenExpression(parser->Lexer()->GetToken().Loc());
    }
    return parser->ParseCoverParenthesizedExpressionAndArrowParameterList(flags);
}

// NOLINTNEXTLINE(google-default-arguments)
ir::Expression *ETSParser::ParsePrimaryExpression(ExpressionParseFlags flags)
{
    switch (Lexer()->GetToken().Type()) {
        case lexer::TokenType::PUNCTUATOR_LEFT_PARENTHESIS: {
            return HandleLeftParanthesis(this, flags);
        }
        case lexer::TokenType::KEYW_THIS: {
            return ParseThisExpression();
        }
        case lexer::TokenType::KEYW_SUPER: {
            return ParseSuperExpression();
        }
        case lexer::TokenType::KEYW_NEW: {
            return ParseNewExpression();
        }
        case lexer::TokenType::KEYW_ASYNC: {
            return ParseAsyncExpression();
        }
        case lexer::TokenType::KEYW_AWAIT: {
            return ParseAwaitExpression();
        }
        case lexer::TokenType::PUNCTUATOR_LEFT_SQUARE_BRACKET: {
            return ParseArrayExpression(CarryPatternFlags(flags));
        }
        case lexer::TokenType::PUNCTUATOR_LEFT_BRACE: {
            return ParseObjectExpression(CarryPatternFlags(flags));
        }
        case lexer::TokenType::PUNCTUATOR_BACK_TICK: {
            return ParseTemplateLiteral();
        }
        case lexer::TokenType::KEYW_TYPE: {
            LogError(diagnostic::TYPE_ALIAS_ONLY_TOP_LEVEL);
            const auto &rangeToken = Lexer()->GetToken().Loc();
            ParseTypeAliasDeclaration();  // Try to parse type alias and drop the result.
            return AllocBrokenExpression(rangeToken);
        }
        case lexer::TokenType::PUNCTUATOR_FORMAT: {
            return ParseExpressionFormatPlaceholder();
        }
        case lexer::TokenType::KEYW_TYPEOF: {
            return ParseUnaryOrPrefixUpdateExpression();
        }
        default: {
            return ParsePrimaryExpressionWithLiterals(flags);
        }
    }
}

bool IsPunctuartorSpecialCharacter(lexer::TokenType tokenType)
{
    switch (tokenType) {
        case lexer::TokenType::PUNCTUATOR_COLON:
        case lexer::TokenType::PUNCTUATOR_COMMA:
        case lexer::TokenType::PUNCTUATOR_RIGHT_SHIFT:
        case lexer::TokenType::PUNCTUATOR_UNSIGNED_RIGHT_SHIFT:
        case lexer::TokenType::PUNCTUATOR_LEFT_SQUARE_BRACKET:
        case lexer::TokenType::PUNCTUATOR_RIGHT_SQUARE_BRACKET:
        case lexer::TokenType::PUNCTUATOR_LESS_THAN:
        case lexer::TokenType::PUNCTUATOR_GREATER_THAN:
        case lexer::TokenType::PUNCTUATOR_BITWISE_OR:
            return true;
        default:
            return false;
    }
}

// This function was created to reduce the size of `EatArrowFunctionParams`.
bool TypedParser::IsValidTokenTypeOfArrowFunctionStart(lexer::TokenType tokenType)
{
    return (tokenType == lexer::TokenType::LITERAL_IDENT || IsPrimitiveType(tokenType) ||
            tokenType == lexer::TokenType::PUNCTUATOR_PERIOD_PERIOD_PERIOD || tokenType == lexer::TokenType::KEYW_THIS);
}

bool TypedParser::EatArrowFunctionParams(lexer::Lexer *lexer)
{
    ES2PANDA_ASSERT(lexer->GetToken().Type() == lexer::TokenType::PUNCTUATOR_LEFT_PARENTHESIS);
    lexer->NextToken();
    auto tokenType = lexer->GetToken().Type();

    size_t openBrackets = 1;
    bool expectIdentifier = true;
    while (tokenType != lexer::TokenType::EOS && openBrackets > 0) {
        lexer::NextTokenFlags flag = lexer::NextTokenFlags::NONE;
        switch (tokenType) {
            case lexer::TokenType::PUNCTUATOR_RIGHT_PARENTHESIS:
                --openBrackets;
                break;
            case lexer::TokenType::PUNCTUATOR_LEFT_PARENTHESIS:
                ++openBrackets;
                break;
            case lexer::TokenType::PUNCTUATOR_COMMA:
                expectIdentifier = true;
                break;
            // (DZ) need for correct processing of possible number literals
            case lexer::TokenType::PUNCTUATOR_MINUS:
                flag = lexer::NextTokenFlags::UNARY_MINUS;
                break;
            case lexer::TokenType::PUNCTUATOR_SEMI_COLON:
            case lexer::TokenType::PUNCTUATOR_BACK_TICK:
                return false;
            default:
                if (!expectIdentifier) {
                    break;
                }
                if (!IsValidTokenTypeOfArrowFunctionStart(tokenType)) {
                    return false;
                }
                expectIdentifier = false;
        }
        lexer->NextToken(flag);
        tokenType = lexer->GetToken().Type();
    }
    return true;
}

bool ETSParser::IsArrowFunctionExpressionStart()
{
    auto finalizer = [this, savedPos = Lexer()->Save()]([[maybe_unused]] void *ptr) { Lexer()->Rewind(savedPos); };
    std::unique_ptr<void, decltype(finalizer)> defer(&finalizer, finalizer);
    if (!EatArrowFunctionParams(Lexer())) {
        return false;
    }

    if (Lexer()->TryEatTokenType(lexer::TokenType::PUNCTUATOR_COLON)) {
        TypeAnnotationParsingOptions options = TypeAnnotationParsingOptions::RETURN_TYPE;
        if (ParseTypeAnnotation(&options) == nullptr) {
            return false;
        }
    }

    auto tokenType = Lexer()->GetToken().Type();
    while (tokenType != lexer::TokenType::EOS && tokenType != lexer::TokenType::PUNCTUATOR_ARROW) {
        if (lexer::Token::IsPunctuatorToken(tokenType) && !IsPunctuartorSpecialCharacter(tokenType)) {
            break;
        }
        Lexer()->NextToken();
        tokenType = Lexer()->GetToken().Type();
    }
    return Lexer()->GetToken().Type() == lexer::TokenType::PUNCTUATOR_ARROW;
}

ir::ArrowFunctionExpression *ETSParser::ParseArrowFunctionExpression()
{
    auto newStatus = ParserStatus::ARROW_FUNCTION | ParserStatus::ALLOW_RECEIVER;
    auto *func = ParseFunction(newStatus);
    auto *arrowFuncNode = AllocNode<ir::ArrowFunctionExpression>(func, Allocator());
    arrowFuncNode->SetRange(func->Range());
    return arrowFuncNode;
}

// NOLINTNEXTLINE(google-default-arguments)
ir::Expression *ETSParser::ParseCoverParenthesizedExpressionAndArrowParameterList(ExpressionParseFlags flags)
{
    ES2PANDA_ASSERT(Lexer()->GetToken().Type() == lexer::TokenType::PUNCTUATOR_LEFT_PARENTHESIS);
    if (IsArrowFunctionExpressionStart()) {
        return ParseArrowFunctionExpression();
    }

    lexer::SourcePosition start = Lexer()->GetToken().Start();
    Lexer()->NextToken();

    ExpressionParseFlags newFlags = ExpressionParseFlags::ACCEPT_COMMA;
    if ((flags & ExpressionParseFlags::INSTANCEOF) != 0) {
        newFlags |= ExpressionParseFlags::INSTANCEOF;
    };

    ir::Expression *expr = ParseExpression(newFlags);

    if (Lexer()->GetToken().Type() != lexer::TokenType::PUNCTUATOR_RIGHT_PARENTHESIS) {
        LogExpectedToken(lexer::TokenType::PUNCTUATOR_RIGHT_PARENTHESIS);
    }

    expr->SetGrouped();
    expr->SetRange({start, Lexer()->GetToken().End()});
    Lexer()->NextToken();

    return expr;
}

std::optional<ir::Expression *> ETSParser::GetPostPrimaryExpression(ir::Expression *returnExpression,
                                                                    lexer::SourcePosition startLoc,
                                                                    bool ignoreCallExpression,
                                                                    [[maybe_unused]] bool *isChainExpression)
{
    switch (Lexer()->GetToken().Type()) {
        case lexer::TokenType::PUNCTUATOR_QUESTION_DOT:
            if (*isChainExpression) {
                return std::nullopt;  // terminate current chain
            }
            *isChainExpression = true;
            Lexer()->NextToken();  // eat ?.

            if (Lexer()->GetToken().Type() == lexer::TokenType::PUNCTUATOR_LEFT_SQUARE_BRACKET) {
                return ParseElementAccess(returnExpression, true);
            }

            if (Lexer()->GetToken().Type() == lexer::TokenType::PUNCTUATOR_LEFT_PARENTHESIS) {
                return ParseCallExpression(returnExpression, true, false);
            }

            return ParsePropertyAccess(returnExpression, true);
        case lexer::TokenType::PUNCTUATOR_PERIOD:
            Lexer()->NextToken();  // eat period

            return ParsePropertyAccess(returnExpression);
        case lexer::TokenType::PUNCTUATOR_LEFT_SQUARE_BRACKET:
            return ParseElementAccess(returnExpression);
        case lexer::TokenType::PUNCTUATOR_LEFT_SHIFT:
        case lexer::TokenType::PUNCTUATOR_LESS_THAN:
            if (ParsePotentialGenericFunctionCall(returnExpression, &returnExpression, startLoc,
                                                  ignoreCallExpression)) {
                return std::nullopt;
            }

            return returnExpression;
        case lexer::TokenType::PUNCTUATOR_LEFT_PARENTHESIS:
            if (ignoreCallExpression) {
                return std::nullopt;
            }
            return ParseCallExpression(returnExpression, false, false);
        case lexer::TokenType::PUNCTUATOR_EXCLAMATION_MARK: {
            const bool shouldBreak = ParsePotentialNonNullExpression(&returnExpression, startLoc);
            if (shouldBreak) {
                return std::nullopt;
            }

            return returnExpression;
        }
        case lexer::TokenType::PUNCTUATOR_FORMAT:
        case lexer::TokenType::PUNCTUATOR_ARROW:
            LogUnexpectedToken(Lexer()->GetToken());
            [[fallthrough]];
        default:
            return std::nullopt;
    }
}

ir::Expression *ETSParser::ParsePostPrimaryExpression(ir::Expression *primaryExpr, lexer::SourcePosition startLoc,
                                                      bool ignoreCallExpression,
                                                      [[maybe_unused]] bool *isChainExpression)
{
    ir::Expression *returnExpression = primaryExpr;

    while (true) {
        auto expr = GetPostPrimaryExpression(returnExpression, startLoc, ignoreCallExpression, isChainExpression);
        if (expr.has_value()) {
            returnExpression = expr.value();
            continue;
        }

        break;
    }

    return returnExpression;
}

ir::Expression *ETSParser::ParsePotentialAsExpression(ir::Expression *primaryExpr)
{
    ES2PANDA_ASSERT(Lexer()->GetToken().Type() == lexer::TokenType::KEYW_AS);
    Lexer()->NextToken();

    TypeAnnotationParsingOptions options =
        TypeAnnotationParsingOptions::REPORT_ERROR | TypeAnnotationParsingOptions::ANNOTATION_NOT_ALLOW;
    ir::TypeNode *type = ParseTypeAnnotation(&options);
    if (type == nullptr) {
        // Error processing
        // Failed to parse type annotation for AsExpression
        return nullptr;
    }

    auto *asExpression = AllocNode<ir::TSAsExpression>(primaryExpr, type, false);
    asExpression->SetRange(primaryExpr->Range());
    return asExpression;
}

//  Extracted from 'ParseNewExpression()' to reduce function's size
void ETSParser::ParseArgumentsNewExpression(ArenaVector<ir::Expression *> &arguments, ir::TypeNode *typeReference)
{
    lexer::SourcePosition endLoc = typeReference->End();

    if (Lexer()->GetToken().Type() == lexer::TokenType::PUNCTUATOR_LEFT_PARENTHESIS) {
        Lexer()->NextToken();

        ParseList(
            lexer::TokenType::PUNCTUATOR_RIGHT_PARENTHESIS, lexer::NextTokenFlags::NONE,
            [this, &arguments]() {
                ir::Expression *argument =
                    Lexer()->GetToken().Type() == lexer::TokenType::PUNCTUATOR_PERIOD_PERIOD_PERIOD
                        ? ParseSpreadElement(ExpressionParseFlags::POTENTIALLY_IN_PATTERN)
                        : ParseExpression();

                if (argument == nullptr) {
                    return false;
                }
                arguments.push_back(argument);
                return true;
            },
            &endLoc, true);
    }
}

ir::Expression *ETSParser::ParseNewExpression()
{
    lexer::SourcePosition start = Lexer()->GetToken().Start();

    Lexer()->NextToken();  // eat new

    TypeAnnotationParsingOptions options =
        TypeAnnotationParsingOptions::REPORT_ERROR | TypeAnnotationParsingOptions::IGNORE_FUNCTION_TYPE |
        TypeAnnotationParsingOptions::ALLOW_WILDCARD | TypeAnnotationParsingOptions::POTENTIAL_NEW_ARRAY;
    auto typeReference = ParseTypeAnnotation(&options);
    ES2PANDA_ASSERT(typeReference != nullptr);

    if (Lexer()->GetToken().Type() == lexer::TokenType::PUNCTUATOR_LEFT_SQUARE_BRACKET) {
        Lexer()->NextToken();
        ir::Expression *dimension = ParseExpression();

        auto endLoc = Lexer()->GetToken().End();
        ExpectToken(lexer::TokenType::PUNCTUATOR_RIGHT_SQUARE_BRACKET);

        if (Lexer()->GetToken().Type() != lexer::TokenType::PUNCTUATOR_LEFT_SQUARE_BRACKET) {
            auto *arrInstance = AllocNode<ir::ETSNewArrayInstanceExpression>(typeReference, dimension);
            arrInstance->SetRange({start, endLoc});
            return arrInstance;
        }

        ArenaVector<ir::Expression *> dimensions(Allocator()->Adapter());
        dimensions.push_back(dimension);

        do {
            Lexer()->NextToken();
            dimensions.push_back(ParseExpression());

            endLoc = Lexer()->GetToken().End();
            ExpectToken(lexer::TokenType::PUNCTUATOR_RIGHT_SQUARE_BRACKET);
        } while (Lexer()->GetToken().Type() == lexer::TokenType::PUNCTUATOR_LEFT_SQUARE_BRACKET);

        auto *multiArray = AllocNode<ir::ETSNewMultiDimArrayInstanceExpression>(typeReference, std::move(dimensions));
        multiArray->SetRange({start, endLoc});
        return multiArray;
    }

    ArenaVector<ir::Expression *> arguments(Allocator()->Adapter());
    ParseArgumentsNewExpression(arguments, typeReference);

    auto *newExprNode = AllocNode<ir::ETSNewClassInstanceExpression>(typeReference, std::move(arguments));
    newExprNode->SetRange({start, Lexer()->GetToken().End()});

    return newExprNode;
}

ir::Expression *ETSParser::ParseAsyncExpression()
{
    Lexer()->NextToken();  // eat 'async'
    if (Lexer()->GetToken().Type() != lexer::TokenType::PUNCTUATOR_LEFT_PARENTHESIS ||
        !IsArrowFunctionExpressionStart()) {
        LogExpectedToken(lexer::TokenType::PUNCTUATOR_LEFT_PARENTHESIS);
    }

    auto newStatus = ParserStatus::NEED_RETURN_TYPE | ParserStatus::ARROW_FUNCTION | ParserStatus::ASYNC_FUNCTION;
    auto *func = ParseFunction(newStatus);
    if (func == nullptr) {  // Error processing.
        return nullptr;
    }
    auto *arrowFuncNode = AllocNode<ir::ArrowFunctionExpression>(func, Allocator());
    arrowFuncNode->SetRange(func->Range());
    return arrowFuncNode;
}

ir::Expression *ETSParser::ParseAwaitExpression()
{
    lexer::SourcePosition start = Lexer()->GetToken().Start();
    Lexer()->NextToken();
    ir::Expression *argument = ParseExpression();
    auto *awaitExpression = AllocNode<ir::AwaitExpression>(argument);
    awaitExpression->SetRange({start, Lexer()->GetToken().End()});
    return awaitExpression;
}

ir::ArrayExpression *ETSParser::ParseArrayExpression(ExpressionParseFlags flags)
{
    return ParserImpl::ParseArrayExpression(flags, false);
}

ir::Expression *ETSParser::ParsePotentialExpressionSequence(ir::Expression *expr, ExpressionParseFlags flags)
{
    if (Lexer()->GetToken().Type() == lexer::TokenType::PUNCTUATOR_COMMA &&
        (flags & ExpressionParseFlags::ACCEPT_COMMA) != 0 && (flags & ExpressionParseFlags::IN_FOR) != 0U) {
        return ParseSequenceExpression(expr, (flags & ExpressionParseFlags::ACCEPT_REST) != 0);
    }

    return expr;
}

bool ETSParser::ParsePotentialNonNullExpression(ir::Expression **expression, const lexer::SourcePosition startLoc)
{
    if (expression == nullptr || Lexer()->GetToken().NewLine()) {
        return true;
    }

    const auto nonNullExpr = AllocNode<ir::TSNonNullExpression>(*expression);
    nonNullExpr->SetRange({startLoc, Lexer()->GetToken().End()});

    *expression = nonNullExpr;

    Lexer()->NextToken();

    return false;
}

void ETSParser::ValidateInstanceOfExpression(ir::Expression *expr)
{
    ValidateGroupedExpression(expr);
    lexer::TokenType tokenType = Lexer()->GetToken().Type();
    if (tokenType == lexer::TokenType::PUNCTUATOR_LESS_THAN) {
        auto options = TypeAnnotationParsingOptions::NO_OPTS;

        // Run checks to validate type declarations
        // Should provide helpful messages with incorrect declarations like the following:
        // `instanceof A<String;`
        ParseTypeParameterDeclaration(&options);

        // Display error message even when type declaration is correct
        // `instanceof A<String>;`
        LogError(diagnostic::INVALID_RIGHT_INSTANCEOF);
    }
}

// NOLINTNEXTLINE(google-default-arguments)
ir::Expression *ETSParser::ParseExpression(ExpressionParseFlags flags)
{
    ArenaVector<ir::AnnotationUsage *> annotations {Allocator()->Adapter()};
    if (Lexer()->TryEatTokenType(lexer::TokenType::PUNCTUATOR_AT)) {
        annotations = ParseAnnotations(false);
    }
    auto savedPos = Lexer()->GetToken().Start();
    if (Lexer()->GetToken().Type() == lexer::TokenType::KEYW_YIELD &&
        (flags & ExpressionParseFlags::DISALLOW_YIELD) == 0U) {
        ir::YieldExpression *yieldExpr = ParseYieldExpression();

        return ParsePotentialExpressionSequence(yieldExpr, flags);
    }

    ir::Expression *unaryExpressionNode = ParseUnaryOrPrefixUpdateExpression(flags);
    if ((flags & ExpressionParseFlags::INSTANCEOF) != 0) {
        ValidateInstanceOfExpression(unaryExpressionNode);
    }

    ir::Expression *assignmentExpression = ParseAssignmentExpression(unaryExpressionNode, flags);
    ApplyAnnotationsToNode(assignmentExpression, std::move(annotations), savedPos);

    if (Lexer()->GetToken().NewLine()) {
        return assignmentExpression;
    }

    if (Lexer()->GetToken().Type() == lexer::TokenType::PUNCTUATOR_COMMA &&
        (flags & ExpressionParseFlags::ACCEPT_COMMA) != 0U && (flags & ExpressionParseFlags::IN_FOR) != 0U) {
        return ParseSequenceExpression(assignmentExpression, (flags & ExpressionParseFlags::ACCEPT_REST) != 0U);
    }

    return assignmentExpression;
}

}  // namespace ark::es2panda::parser<|MERGE_RESOLUTION|>--- conflicted
+++ resolved
@@ -158,15 +158,12 @@
     Lexer()->NextToken(tokenFlags);
 
     ir::Expression *argument = ResolveArgumentUnaryExpr(flags);
-<<<<<<< HEAD
-=======
     if (operatorType == lexer::TokenType::KEYW_AWAIT) {
         auto *awaitExpr = AllocNode<ir::AwaitExpression>(argument);
         awaitExpr->SetRange({start, argument->End()});
         return awaitExpr;
     }
 
->>>>>>> 58c46612
     if (argument == nullptr) {
         return nullptr;
     }
