/**
 * Copyright (c) 2021-2025 Huawei Device Co., Ltd.
 * Licensed under the Apache License, Version 2.0 (the "License");
 * you may not use this file except in compliance with the License.
 * You may obtain a copy of the License at
 *
 * http://www.apache.org/licenses/LICENSE-2.0
 *
 * Unless required by applicable law or agreed to in writing, software
 * distributed under the License is distributed on an "AS IS" BASIS,
 * WITHOUT WARRANTIES OR CONDITIONS OF ANY KIND, either express or implied.
 * See the License for the specific language governing permissions and
 * limitations under the License.
 */

#include "ETSparser.h"

#include "lexer/lexer.h"
#include "ir/expressions/literals/undefinedLiteral.h"
#include "ir/ets/etsTuple.h"

namespace ark::es2panda::parser {
class FunctionContext;

using namespace std::literals::string_literals;

static std::string GetArgumentsSourceView(lexer::Lexer *lexer, const util::StringView::Iterator &lexerPos)
{
    std::string value = lexer->SourceView(lexerPos.Index(), lexer->Save().Iterator().Index()).Mutf8();
    while (!value.empty() && value.back() == ' ') {
        value.pop_back();
    }

    if (!value.empty() && (value.back() == ')' || value.back() == ',')) {
        value.pop_back();
    }

    return value;
}

ir::Expression *ETSParser::ParseFunctionParameterExpression(ir::AnnotatedExpression *const paramIdent, bool isOptional)
{
    ir::ETSParameterExpression *paramExpression;
    ES2PANDA_ASSERT(paramIdent != nullptr);
    if (Lexer()->GetToken().Type() == lexer::TokenType::PUNCTUATOR_SUBSTITUTION) {
        auto const lexerPos = Lexer()->Save().Iterator();
        Lexer()->NextToken();  // eat '='

        if (paramIdent->IsRestElement()) {
            LogError(diagnostic::NO_DEFAULT_FOR_REST);
        }

        if ((GetContext().Status() & ParserStatus::ALLOW_DEFAULT_VALUE) != 0) {
            LogError(diagnostic::DEFAULT_ONLY_FOR_OPTIONAL);
        }

        if (isOptional) {
            LogError(diagnostic::DEFAULT_UNDEF_NOT_ALLOWED);
        }
        if (Lexer()->GetToken().Type() == lexer::TokenType::PUNCTUATOR_RIGHT_PARENTHESIS ||
            Lexer()->GetToken().Type() == lexer::TokenType::PUNCTUATOR_COMMA) {
            LogError(diagnostic::VALUE_IS_NOT_SET);
        }

        auto defaultValue = ParseExpression();
        if (!paramIdent->IsIdentifier()) {
            LogError(diagnostic::IDENTIFIER_EXPECTED);
            return nullptr;
        }

        paramExpression = AllocNode<ir::ETSParameterExpression>(paramIdent->AsIdentifier(), defaultValue, Allocator());
        ES2PANDA_ASSERT(paramExpression != nullptr);

        std::string value = GetArgumentsSourceView(Lexer(), lexerPos);
        paramExpression->SetLexerSaved(util::UString(value, Allocator()).View());
        paramExpression->SetRange({paramIdent->Start(), paramExpression->Initializer()->End()});
    } else if (paramIdent->IsIdentifier()) {
        paramExpression = AllocNode<ir::ETSParameterExpression>(paramIdent->AsIdentifier(), isOptional, Allocator());
        ES2PANDA_ASSERT(paramExpression != nullptr);
        paramExpression->SetRange({paramIdent->Start(), paramIdent->End()});
    } else {
        paramExpression = AllocNode<ir::ETSParameterExpression>(paramIdent->AsRestElement(), false, Allocator());
        ES2PANDA_ASSERT(paramExpression != nullptr);
        paramExpression->SetRange({paramIdent->Start(), paramIdent->End()});
    }
    return paramExpression;
}

ir::Expression *ETSParser::ResolveArgumentUnaryExpr(ExpressionParseFlags flags)
{
    switch (Lexer()->GetToken().Type()) {
        case lexer::TokenType::PUNCTUATOR_PLUS:
        case lexer::TokenType::PUNCTUATOR_MINUS:
        case lexer::TokenType::PUNCTUATOR_TILDE:
        case lexer::TokenType::PUNCTUATOR_EXCLAMATION_MARK:
        case lexer::TokenType::PUNCTUATOR_PLUS_PLUS:
        case lexer::TokenType::PUNCTUATOR_MINUS_MINUS:
        case lexer::TokenType::KEYW_TYPEOF: {
            return ParseUnaryOrPrefixUpdateExpression();
        }
        default: {
            return ParseLeftHandSideExpression(flags);
        }
    }
}

ir::Expression *ETSParser::CreateUnaryExpressionFromArgument(ir::Expression *argument, lexer::TokenType operatorType,
                                                             char32_t beginningChar)
{
    auto checkLiteral = [argument, beginningChar]() -> bool {
        ir::NumberLiteral *literal = nullptr;
        if (argument->IsNumberLiteral()) {
            literal = argument->AsNumberLiteral();
        } else if (argument->IsCallExpression() && argument->AsCallExpression()->Callee()->IsMemberExpression() &&
                   argument->AsCallExpression()->Callee()->AsMemberExpression()->Object()->IsNumberLiteral()) {
            literal = argument->AsCallExpression()->Callee()->AsMemberExpression()->Object()->AsNumberLiteral();
        }
        return literal != nullptr && ((beginningChar >= '0' && beginningChar <= '9') || (beginningChar == '.'));
    };

    ir::Expression *returnExpr = nullptr;
    if (lexer::Token::IsUpdateToken(operatorType)) {
        returnExpr = AllocNode<ir::UpdateExpression>(argument, operatorType, true);
    } else if (operatorType == lexer::TokenType::KEYW_TYPEOF) {
        returnExpr = AllocNode<ir::TypeofExpression>(argument);
    } else if (operatorType == lexer::TokenType::PUNCTUATOR_MINUS && checkLiteral()) {
        returnExpr = argument;
    } else {
        returnExpr = AllocNode<ir::UnaryExpression>(argument, operatorType);
    }

    return returnExpr;
}

static bool IsLeftHandSideExpression(lexer::TokenType &operatorType, lexer::NextTokenFlags &tokenFlags,
                                     lexer::TokenType keywordType)
{
    if (operatorType == lexer::TokenType::LITERAL_IDENT && keywordType == lexer::TokenType::KEYW_TYPEOF) {
        operatorType = lexer::TokenType::KEYW_TYPEOF;
    }

    switch (operatorType) {
        case lexer::TokenType::PUNCTUATOR_MINUS:
            tokenFlags = lexer::NextTokenFlags::UNARY_MINUS;
            [[fallthrough]];
        case lexer::TokenType::PUNCTUATOR_PLUS_PLUS:
        case lexer::TokenType::PUNCTUATOR_MINUS_MINUS:
        case lexer::TokenType::PUNCTUATOR_PLUS:
        case lexer::TokenType::PUNCTUATOR_TILDE:
        case lexer::TokenType::PUNCTUATOR_EXCLAMATION_MARK:
        case lexer::TokenType::KEYW_TYPEOF:
        case lexer::TokenType::KEYW_AWAIT:
            return false;
        default:
            return true;
    }
}

<<<<<<< HEAD
=======
ir::Expression *ETSParser::HandleDeepNesting()
{
    LogError(diagnostic::DEEP_NESTING);
    while (Lexer()->GetToken().Type() != lexer::TokenType::EOS) {
        Lexer()->NextToken();
    }
    return AllocBrokenExpression(Lexer()->GetToken().Start());
}

>>>>>>> 6d813986
// NOLINTNEXTLINE(google-default-arguments)
ir::Expression *ETSParser::ParseUnaryOrPrefixUpdateExpression(ExpressionParseFlags flags)
{
    TrackRecursive trackRecursive(RecursiveCtx());
    if (!trackRecursive) {
<<<<<<< HEAD
        LogError(diagnostic::DEEP_NESTING);
        while (Lexer()->GetToken().Type() != lexer::TokenType::EOS) {
            Lexer()->NextToken();
        }
        return AllocBrokenExpression(Lexer()->GetToken().Loc());
=======
        return HandleDeepNesting();
>>>>>>> 6d813986
    }
    auto tokenFlags = lexer::NextTokenFlags::NONE;
    lexer::TokenType operatorType = Lexer()->GetToken().Type();
    if (IsLeftHandSideExpression(operatorType, tokenFlags, Lexer()->GetToken().KeywordType())) {
        return ParseLeftHandSideExpression(flags);
    }

    char32_t beginningChar = Lexer()->Lookahead();
    auto start = Lexer()->GetToken().Start();
    Lexer()->NextToken(tokenFlags);

    ir::Expression *argument = ResolveArgumentUnaryExpr(flags);
    if (operatorType == lexer::TokenType::KEYW_AWAIT) {
        auto *awaitExpr = AllocNode<ir::AwaitExpression>(argument);
        ES2PANDA_ASSERT(awaitExpr != nullptr);
        awaitExpr->SetRange({start, argument->End()});
        return awaitExpr;
    }

    if (argument == nullptr) {
        return nullptr;
    }

    if (lexer::Token::IsUpdateToken(operatorType)) {
        if (!argument->IsIdentifier() && !argument->IsMemberExpression()) {
            LogError(diagnostic::INVALID_LEFT_IN_PREFIX);
        }
    }

    ir::Expression *returnExpr = CreateUnaryExpressionFromArgument(argument, operatorType, beginningChar);
    ES2PANDA_ASSERT(returnExpr != nullptr);
    returnExpr->SetRange({start, argument->End()});
    return returnExpr;
}

// NOLINTNEXTLINE(google-default-arguments)
ir::Expression *ETSParser::ParsePropertyDefinition(ExpressionParseFlags flags)
{
    ir::PropertyKind propertyKind = ir::PropertyKind::INIT;
    ParserStatus methodStatus = ParserStatus::NO_OPTS;

    const auto startPos = Lexer()->Save();
    Lexer()->NextToken(lexer::NextTokenFlags::KEYWORD_TO_IDENT);
    lexer::SourcePosition start = Lexer()->GetToken().Start();

    if (Lexer()->GetToken().Type() == lexer::TokenType::PUNCTUATOR_PERIOD_PERIOD_PERIOD) {
        return ParseSpreadElement(flags);
    }

    if (Lexer()->GetToken().Type() == lexer::TokenType::LITERAL_IDENT) {
        if (ParsePropertyModifiers(flags, &propertyKind, &methodStatus)) {
            return ParseShorthandProperty(&startPos);
        }
    } else if (Lexer()->GetToken().Type() == lexer::TokenType::PUNCTUATOR_MULTIPLY) {
        ParseGeneratorPropertyModifier(flags, &methodStatus);
    }

    bool isComputed = Lexer()->GetToken().Type() == lexer::TokenType::PUNCTUATOR_LEFT_SQUARE_BRACKET;
    ir::Expression *key = ParsePropertyKey(flags);

    ir::Expression *value = ParsePropertyValue(&propertyKind, &methodStatus, flags);
    ES2PANDA_ASSERT(value != nullptr);
    lexer::SourcePosition end = value->End();

    ir::Expression *returnProperty = nullptr;
    if (propertyKind == ir::PropertyKind::INIT) {
        returnProperty =
            AllocNode<ir::Property>(propertyKind, key, value, methodStatus != ParserStatus::NO_OPTS, isComputed);
        ES2PANDA_ASSERT(returnProperty != nullptr);
        returnProperty->SetRange({start, end});
    } else {
        returnProperty = AllocBrokenExpression(key->Start());
        LogError(diagnostic::OBJECT_PATTER_CONTAIN_METHODS, {}, returnProperty->Start());
    }

    return returnProperty;
}

bool CheckNextTokenOfTypeof(const lexer::Token &token)
{
    bool pretendTypeof = token.KeywordType() == lexer::TokenType::KEYW_TYPEOF;
    bool pretendIdent = token.IsLiteral();
    bool pretendOperator = token.IsUpdate();
    bool pretendUnary = token.IsUnary();
    bool pretendPuctuator = token.IsTsParamToken(token.Type());
    return (pretendTypeof || pretendIdent || pretendOperator || pretendUnary || pretendPuctuator);
}

ir::Expression *ETSParser::ParsePropertyKey([[maybe_unused]] ExpressionParseFlags flags)
{
    ir::Expression *key = nullptr;

    switch (Lexer()->GetToken().Type()) {
        case lexer::TokenType::LITERAL_IDENT: {
            const util::StringView &ident = Lexer()->GetToken().Ident();
            key = AllocNode<ir::Identifier>(ident, Allocator());
            ES2PANDA_ASSERT(key != nullptr);
            key->SetRange(Lexer()->GetToken().Loc());
            Lexer()->NextToken();
            return key;
        }
        case lexer::TokenType::LITERAL_STRING: {
            const util::StringView &string = Lexer()->GetToken().String();
            key = AllocNode<ir::StringLiteral>(string);
            ES2PANDA_ASSERT(key != nullptr);
            key->SetRange(Lexer()->GetToken().Loc());
            Lexer()->NextToken();
            return key;
        }
        case lexer::TokenType::LITERAL_NUMBER: {
            if ((Lexer()->GetToken().Flags() & lexer::TokenFlags::NUMBER_BIGINT) != 0) {
                key = AllocNode<ir::BigIntLiteral>(Lexer()->GetToken().BigInt());
            } else {
                key = AllocNode<ir::NumberLiteral>(Lexer()->GetToken().GetNumber());
            }
            ES2PANDA_ASSERT(key != nullptr);
            key->SetRange(Lexer()->GetToken().Loc());
            Lexer()->NextToken();
            return key;
        }
        default: {
            const auto &rangeToken = Lexer()->GetToken().Loc();
            LogError(diagnostic::UNEXPECTED_TOKEN);
            Lexer()->NextToken();
            return AllocBrokenExpression(rangeToken);
        }
    }
}

// NOLINTNEXTLINE(google-default-arguments)
ir::Expression *ETSParser::ParseDefaultPrimaryExpression(ExpressionParseFlags flags)
{
    auto startLoc = Lexer()->GetToken().Start();
    auto savedPos = Lexer()->Save();
    TypeAnnotationParsingOptions options = TypeAnnotationParsingOptions::POTENTIAL_CLASS_LITERAL |
                                           TypeAnnotationParsingOptions::IGNORE_FUNCTION_TYPE |
                                           TypeAnnotationParsingOptions::DISALLOW_UNION;
    ir::TypeNode *potentialType = ParseTypeAnnotation(&options);

    if (potentialType != nullptr) {
        if (potentialType->IsTSArrayType()) {
            return potentialType;
        }

        if (Lexer()->GetToken().Type() == lexer::TokenType::PUNCTUATOR_PERIOD) {
            Lexer()->NextToken();  // eat '.'
        }

        if ((Lexer()->GetToken().Type() == lexer::TokenType::KEYW_CLASS || IsStructKeyword()) &&
            potentialType->IsBrokenTypeNode()) {
            Lexer()->NextToken();  // eat 'class' and 'struct'
            auto *classLiteral = AllocNode<ir::ETSClassLiteral>(potentialType);
            ES2PANDA_ASSERT(classLiteral != nullptr);
            classLiteral->SetRange({startLoc, Lexer()->GetToken().End()});
            return classLiteral;
        }
    }

    Lexer()->Rewind(savedPos);

    Lexer()->NextToken();
    bool pretendArrow = Lexer()->GetToken().Type() == lexer::TokenType::PUNCTUATOR_ARROW;
    bool checkNextTokenOfTypeof = CheckNextTokenOfTypeof(Lexer()->GetToken());
    Lexer()->Rewind(savedPos);

    if (Lexer()->GetToken().KeywordType() == lexer::TokenType::KEYW_TYPEOF && checkNextTokenOfTypeof) {
        return ParseUnaryOrPrefixUpdateExpression();
    }

    if (Lexer()->GetToken().Type() == lexer::TokenType::LITERAL_IDENT) {
        if (pretendArrow) {
            return ParseArrowFunctionExpression();
        }
        return ParsePrimaryExpressionIdent(flags);
    }

    const auto tokenNow = Lexer()->GetToken();
    LogUnexpectedToken(tokenNow);
    Lexer()->NextToken();  // eat an unexpected token
    return AllocBrokenExpression(tokenNow.Loc());
}

ir::Expression *ETSParser::ParsePrimaryExpressionWithLiterals(ExpressionParseFlags flags)
{
    switch (Lexer()->GetToken().Type()) {
        case lexer::TokenType::LITERAL_TRUE:
        case lexer::TokenType::LITERAL_FALSE: {
            return ParseBooleanLiteral();
        }
        case lexer::TokenType::LITERAL_NULL: {
            return ParseNullLiteral();
        }
        case lexer::TokenType::KEYW_UNDEFINED: {
            return ParseUndefinedLiteral();
        }
        case lexer::TokenType::LITERAL_NUMBER: {
            return ParseNumberLiteral();
        }
        case lexer::TokenType::LITERAL_STRING: {
            return ParseStringLiteral();
        }
        case lexer::TokenType::LITERAL_CHAR: {
            return ParseCharLiteral();
        }
        default: {
            return ParseDefaultPrimaryExpression(flags);
        }
    }
}

// NOLINTNEXTLINE(google-default-arguments)
ir::Expression *ETSParser::ParsePrimaryExpression(ExpressionParseFlags flags)
{
    switch (Lexer()->GetToken().Type()) {
        case lexer::TokenType::PUNCTUATOR_LEFT_PARENTHESIS: {
            return ParseCoverParenthesizedExpressionAndArrowParameterList(flags);
        }
        case lexer::TokenType::KEYW_THIS: {
            return ParseThisExpression();
        }
        case lexer::TokenType::KEYW_SUPER: {
            return ParseSuperExpression();
        }
        case lexer::TokenType::KEYW_NEW: {
            return ParseNewExpression();
        }
        case lexer::TokenType::KEYW_ASYNC: {
            return ParseAsyncExpression();
        }
        case lexer::TokenType::KEYW_AWAIT: {
            return ParseAwaitExpression();
        }
        case lexer::TokenType::PUNCTUATOR_LEFT_SQUARE_BRACKET: {
            return ParseArrayExpression(CarryPatternFlags(flags));
        }
        case lexer::TokenType::PUNCTUATOR_LEFT_BRACE: {
            return ParseObjectExpression(CarryPatternFlags(flags));
        }
        case lexer::TokenType::PUNCTUATOR_BACK_TICK: {
            return ParseTemplateLiteral();
        }
        case lexer::TokenType::KEYW_TYPE: {
            LogError(diagnostic::TYPE_ALIAS_ONLY_TOP_LEVEL);
            ParseTypeAliasDeclaration();  // Try to parse type alias and drop the result.
            return AllocBrokenExpression(Lexer()->GetToken().Loc());
        }
        case lexer::TokenType::KEYW_FUNCTION: {
            LogError(diagnostic::FUNC_EXPR);
            ParseFunctionDeclaration(true, ir::ModifierFlags::NONE);
            return AllocBrokenExpression(Lexer()->GetToken().Loc());
        }
        case lexer::TokenType::KEYW_FUNCTION: {
            LogError(diagnostic::FUNC_EXPR);
            ParseFunctionDeclaration(true, ir::ModifierFlags::NONE);
            return AllocBrokenExpression(Lexer()->GetToken().Loc());
        }
        case lexer::TokenType::PUNCTUATOR_FORMAT: {
            return ParseExpressionFormatPlaceholder();
        }
        case lexer::TokenType::KEYW_TYPEOF: {
            return ParseUnaryOrPrefixUpdateExpression();
        }
        default: {
            return ParsePrimaryExpressionWithLiterals(flags);
        }
    }
}

bool IsPunctuartorSpecialCharacter(lexer::TokenType tokenType)
{
    switch (tokenType) {
        case lexer::TokenType::PUNCTUATOR_COLON:
        case lexer::TokenType::PUNCTUATOR_COMMA:
        case lexer::TokenType::PUNCTUATOR_RIGHT_SHIFT:
        case lexer::TokenType::PUNCTUATOR_UNSIGNED_RIGHT_SHIFT:
        case lexer::TokenType::PUNCTUATOR_LEFT_SQUARE_BRACKET:
        case lexer::TokenType::PUNCTUATOR_RIGHT_SQUARE_BRACKET:
        case lexer::TokenType::PUNCTUATOR_LESS_THAN:
        case lexer::TokenType::PUNCTUATOR_GREATER_THAN:
        case lexer::TokenType::PUNCTUATOR_BITWISE_OR:
            return true;
        default:
            return false;
    }
}

// This function was created to reduce the size of `EatArrowFunctionParams`.
bool TypedParser::IsValidTokenTypeOfArrowFunctionStart(lexer::TokenType tokenType)
{
    return (tokenType == lexer::TokenType::LITERAL_IDENT || IsPrimitiveType(tokenType) ||
            tokenType == lexer::TokenType::PUNCTUATOR_PERIOD_PERIOD_PERIOD || tokenType == lexer::TokenType::KEYW_THIS);
}

bool TypedParser::EatArrowFunctionParams(lexer::Lexer *lexer)
{
    ES2PANDA_ASSERT(lexer->GetToken().Type() == lexer::TokenType::PUNCTUATOR_LEFT_PARENTHESIS);
    lexer->NextToken();
    auto tokenType = lexer->GetToken().Type();

    size_t openBrackets = 1;
    bool expectIdentifier = true;
    while (tokenType != lexer::TokenType::EOS && openBrackets > 0) {
        lexer::NextTokenFlags flag = lexer::NextTokenFlags::NONE;
        switch (tokenType) {
            case lexer::TokenType::PUNCTUATOR_RIGHT_PARENTHESIS:
                --openBrackets;
                break;
            case lexer::TokenType::PUNCTUATOR_LEFT_PARENTHESIS:
                ++openBrackets;
                break;
            case lexer::TokenType::PUNCTUATOR_COMMA:
                expectIdentifier = true;
                break;
            // (DZ) need for correct processing of possible number literals
            case lexer::TokenType::PUNCTUATOR_MINUS:
                flag = lexer::NextTokenFlags::UNARY_MINUS;
                break;
            case lexer::TokenType::PUNCTUATOR_SEMI_COLON:
            case lexer::TokenType::PUNCTUATOR_BACK_TICK:
                return false;
            default:
                if (!expectIdentifier) {
                    break;
                }
                if (!IsValidTokenTypeOfArrowFunctionStart(tokenType)) {
                    return false;
                }
                expectIdentifier = false;
        }
        lexer->NextToken(flag);
        tokenType = lexer->GetToken().Type();
    }
    return true;
}

bool ETSParser::IsArrowFunctionExpressionStart()
{
    auto finalizer = [this, savedPos = Lexer()->Save()]([[maybe_unused]] void *ptr) { Lexer()->Rewind(savedPos); };
    std::unique_ptr<void, decltype(finalizer)> defer(&finalizer, finalizer);
    if (!EatArrowFunctionParams(Lexer())) {
        return false;
    }

    if (Lexer()->TryEatTokenType(lexer::TokenType::PUNCTUATOR_COLON)) {
        TypeAnnotationParsingOptions options = TypeAnnotationParsingOptions::RETURN_TYPE;
        if (ParseTypeAnnotation(&options) == nullptr) {
            return false;
        }
    }

    auto tokenType = Lexer()->GetToken().Type();
    while (tokenType != lexer::TokenType::EOS && tokenType != lexer::TokenType::PUNCTUATOR_ARROW) {
        if (lexer::Token::IsPunctuatorToken(tokenType) && !IsPunctuartorSpecialCharacter(tokenType)) {
            break;
        }
        Lexer()->NextToken();
        tokenType = Lexer()->GetToken().Type();
    }
    return Lexer()->GetToken().Type() == lexer::TokenType::PUNCTUATOR_ARROW;
}

ir::ArrowFunctionExpression *ETSParser::ParseArrowFunctionExpression()
{
    auto newStatus = ParserStatus::ARROW_FUNCTION | ParserStatus::ALLOW_RECEIVER;
    auto *func = ParseFunction(newStatus);
    auto *arrowFuncNode = AllocNode<ir::ArrowFunctionExpression>(func, Allocator());
    ES2PANDA_ASSERT(arrowFuncNode != nullptr);
    arrowFuncNode->SetRange(func->Range());
    return arrowFuncNode;
}

// NOLINTNEXTLINE(google-default-arguments)
ir::Expression *ETSParser::ParseCoverParenthesizedExpressionAndArrowParameterList(ExpressionParseFlags flags)
{
    ES2PANDA_ASSERT(Lexer()->GetToken().Type() == lexer::TokenType::PUNCTUATOR_LEFT_PARENTHESIS);
    if (IsArrowFunctionExpressionStart()) {
        return ParseArrowFunctionExpression();
    }

    lexer::SourcePosition start = Lexer()->GetToken().Start();
    Lexer()->NextToken();

    ExpressionParseFlags newFlags = ExpressionParseFlags::ACCEPT_COMMA;
    if ((flags & ExpressionParseFlags::INSTANCEOF) != 0) {
        newFlags |= ExpressionParseFlags::INSTANCEOF;
    };

    ir::Expression *expr = ParseExpression(newFlags);

    if (Lexer()->GetToken().Type() == lexer::TokenType::PUNCTUATOR_COMMA) {
        LogError(diagnostic::ERROR_ARKTS_NO_COMMA_OUTSIDE_LOOPS);
        auto sequenceExpression = ParseSequenceExpression(expr);
        Lexer()->NextToken();
        return AllocBrokenExpression(sequenceExpression->Range());
    }
    if (Lexer()->GetToken().Type() != lexer::TokenType::PUNCTUATOR_RIGHT_PARENTHESIS) {
        LogExpectedToken(lexer::TokenType::PUNCTUATOR_RIGHT_PARENTHESIS);
    }

    expr->SetGrouped();
    expr->SetRange({start, Lexer()->GetToken().End()});
    Lexer()->NextToken();

    return expr;
}

std::optional<ir::Expression *> ETSParser::GetPostPrimaryExpression(ir::Expression *returnExpression,
                                                                    lexer::SourcePosition startLoc,
                                                                    bool ignoreCallExpression,
                                                                    [[maybe_unused]] bool *isChainExpression)
{
    switch (Lexer()->GetToken().Type()) {
        case lexer::TokenType::PUNCTUATOR_QUESTION_DOT:
            if (*isChainExpression) {
                return std::nullopt;  // terminate current chain
            }
            *isChainExpression = true;
            Lexer()->NextToken();  // eat ?.

            if (Lexer()->GetToken().Type() == lexer::TokenType::PUNCTUATOR_LEFT_SQUARE_BRACKET) {
                return ParseElementAccess(returnExpression, true);
            }

            if (Lexer()->GetToken().Type() == lexer::TokenType::PUNCTUATOR_LEFT_PARENTHESIS) {
                return ParseCallExpression(returnExpression, true, false);
            }

            return ParsePropertyAccess(returnExpression, true);
        case lexer::TokenType::PUNCTUATOR_PERIOD:
            Lexer()->NextToken();  // eat period

            return ParsePropertyAccess(returnExpression);
        case lexer::TokenType::PUNCTUATOR_LEFT_SQUARE_BRACKET:
            return ParseElementAccess(returnExpression);
        case lexer::TokenType::PUNCTUATOR_LEFT_SHIFT:
        case lexer::TokenType::PUNCTUATOR_LESS_THAN:
            if (ParsePotentialGenericFunctionCall(returnExpression, &returnExpression, startLoc,
                                                  ignoreCallExpression)) {
                return std::nullopt;
            }

            return returnExpression;
        case lexer::TokenType::PUNCTUATOR_LEFT_PARENTHESIS:
            if (ignoreCallExpression) {
                return std::nullopt;
            }
            return ParseCallExpression(returnExpression, false, false);
        case lexer::TokenType::PUNCTUATOR_EXCLAMATION_MARK: {
            const bool shouldBreak = ParsePotentialNonNullExpression(&returnExpression, startLoc);
            if (shouldBreak) {
                return std::nullopt;
            }

            return returnExpression;
        }
        case lexer::TokenType::PUNCTUATOR_FORMAT:
        case lexer::TokenType::PUNCTUATOR_ARROW:
            LogUnexpectedToken(Lexer()->GetToken());
            [[fallthrough]];
        default:
            return std::nullopt;
    }
}

ir::Expression *ETSParser::ParsePostPrimaryExpression(ir::Expression *primaryExpr, lexer::SourcePosition startLoc,
                                                      bool ignoreCallExpression,
                                                      [[maybe_unused]] bool *isChainExpression)
{
    ir::Expression *returnExpression = primaryExpr;
    WhileLoopGuard guard;

    while (guard.ShouldContinue()) {
        auto expr = GetPostPrimaryExpression(returnExpression, startLoc, ignoreCallExpression, isChainExpression);
        if (expr.has_value()) {
            returnExpression = expr.value();
            continue;
        }

        break;
    }

    if (guard.IsLimitReached()) {
        return HandleDeepNesting();
    }

    return returnExpression;
}

ir::Expression *ETSParser::ParsePotentialAsExpression(ir::Expression *primaryExpr)
{
    ES2PANDA_ASSERT(Lexer()->GetToken().Type() == lexer::TokenType::KEYW_AS);
    Lexer()->NextToken();
    if (Lexer()->GetToken().Type() == lexer::TokenType::KEYW_CONST) {
        LogError(diagnostic::AS_CONST_USAGE);
        return nullptr;
    }
    TypeAnnotationParsingOptions options =
        TypeAnnotationParsingOptions::REPORT_ERROR | TypeAnnotationParsingOptions::ANNOTATION_NOT_ALLOW;
    ir::TypeNode *type = ParseTypeAnnotation(&options);
    if (type == nullptr) {
        // Error processing
        // Failed to parse type annotation for AsExpression
        return nullptr;
    }

    auto *asExpression = AllocNode<ir::TSAsExpression>(primaryExpr, type, false);
    ES2PANDA_ASSERT(asExpression != nullptr);
<<<<<<< HEAD
    asExpression->SetRange(primaryExpr->Range());
=======
    asExpression->SetStart(primaryExpr->Start());
    asExpression->SetEnd(type->End());
>>>>>>> 6d813986
    return asExpression;
}

//  Extracted from 'ParseNewExpression()' to reduce function's size
void ETSParser::ParseArgumentsNewExpression(ArenaVector<ir::Expression *> &arguments, ir::TypeNode *typeReference)
{
    lexer::SourcePosition endLoc = typeReference->End();

    if (Lexer()->GetToken().Type() == lexer::TokenType::PUNCTUATOR_LEFT_PARENTHESIS) {
        Lexer()->NextToken();

        ParseList(
            lexer::TokenType::PUNCTUATOR_RIGHT_PARENTHESIS, lexer::NextTokenFlags::NONE,
            [this, &arguments]() {
                ir::Expression *argument =
                    Lexer()->GetToken().Type() == lexer::TokenType::PUNCTUATOR_PERIOD_PERIOD_PERIOD
                        ? ParseSpreadElement(ExpressionParseFlags::POTENTIALLY_IN_PATTERN)
                        : ParseExpression();

                if (argument == nullptr) {
                    return false;
                }
                arguments.push_back(argument);
                return true;
            },
            &endLoc, true);
    }
}

ir::Expression *ETSParser::ParseNewExpression()
{
    lexer::SourcePosition start = Lexer()->GetToken().Start();

    Lexer()->NextToken();  // eat new

    TypeAnnotationParsingOptions options =
        TypeAnnotationParsingOptions::REPORT_ERROR | TypeAnnotationParsingOptions::IGNORE_FUNCTION_TYPE |
        TypeAnnotationParsingOptions::ALLOW_WILDCARD | TypeAnnotationParsingOptions::POTENTIAL_NEW_ARRAY;
    auto typeReference = ParseTypeAnnotation(&options);
    ES2PANDA_ASSERT(typeReference != nullptr);

    if (Lexer()->GetToken().Type() == lexer::TokenType::PUNCTUATOR_LEFT_SQUARE_BRACKET) {
        Lexer()->NextToken();
        ir::Expression *dimension = ParseExpression();

        auto endLoc = Lexer()->GetToken().End();
        ExpectToken(lexer::TokenType::PUNCTUATOR_RIGHT_SQUARE_BRACKET);

        if (Lexer()->GetToken().Type() != lexer::TokenType::PUNCTUATOR_LEFT_SQUARE_BRACKET) {
            auto *arrInstance = AllocNode<ir::ETSNewArrayInstanceExpression>(typeReference, dimension);
            arrInstance->SetRange({start, endLoc});
            return arrInstance;
        }

        ArenaVector<ir::Expression *> dimensions(Allocator()->Adapter());
        dimensions.push_back(dimension);

        do {
            Lexer()->NextToken();
            dimensions.push_back(ParseExpression());

            endLoc = Lexer()->GetToken().End();
            ExpectToken(lexer::TokenType::PUNCTUATOR_RIGHT_SQUARE_BRACKET);
        } while (Lexer()->GetToken().Type() == lexer::TokenType::PUNCTUATOR_LEFT_SQUARE_BRACKET);

        auto *multiArray = AllocNode<ir::ETSNewMultiDimArrayInstanceExpression>(typeReference, std::move(dimensions));
        ES2PANDA_ASSERT(multiArray != nullptr);
        multiArray->SetRange({start, endLoc});
        return multiArray;
    }

    ArenaVector<ir::Expression *> arguments(Allocator()->Adapter());
    ParseArgumentsNewExpression(arguments, typeReference);

    auto *newExprNode = AllocNode<ir::ETSNewClassInstanceExpression>(typeReference, std::move(arguments));
    ES2PANDA_ASSERT(newExprNode != nullptr);
    newExprNode->SetRange({start, Lexer()->GetToken().End()});

    return newExprNode;
}

ir::Expression *ETSParser::ParseAsyncExpression()
{
    Lexer()->NextToken();  // eat 'async'
    if (Lexer()->GetToken().Type() == lexer::TokenType::KEYW_FUNCTION) {
        LogError(diagnostic::FUNC_EXPR);
        ParseFunctionDeclaration(true, ir::ModifierFlags::NONE);
        return AllocBrokenExpression(Lexer()->GetToken().Loc());
    }
    if (Lexer()->GetToken().Type() != lexer::TokenType::PUNCTUATOR_LEFT_PARENTHESIS ||
        !IsArrowFunctionExpressionStart()) {
        LogExpectedToken(lexer::TokenType::PUNCTUATOR_LEFT_PARENTHESIS);
    }

    auto newStatus = ParserStatus::NEED_RETURN_TYPE | ParserStatus::ARROW_FUNCTION | ParserStatus::ASYNC_FUNCTION;
    auto *func = ParseFunction(newStatus);
    if (func == nullptr) {  // Error processing.
        return nullptr;
    }
    auto *arrowFuncNode = AllocNode<ir::ArrowFunctionExpression>(func, Allocator());
    ES2PANDA_ASSERT(arrowFuncNode != nullptr);
    arrowFuncNode->SetRange(func->Range());
    return arrowFuncNode;
}

ir::Expression *ETSParser::ParseAwaitExpression()
{
    lexer::SourcePosition start = Lexer()->GetToken().Start();
    Lexer()->NextToken();
    ir::Expression *argument = ParseExpression();
    auto *awaitExpression = AllocNode<ir::AwaitExpression>(argument);
    ES2PANDA_ASSERT(awaitExpression != nullptr);
    awaitExpression->SetRange({start, Lexer()->GetToken().End()});
    return awaitExpression;
}

ir::ArrayExpression *ETSParser::ParseArrayExpression(ExpressionParseFlags flags)
{
    return ParserImpl::ParseArrayExpression(flags, false);
}

ir::Expression *ETSParser::ParsePotentialExpressionSequence(ir::Expression *expr, ExpressionParseFlags flags)
{
    if (Lexer()->GetToken().Type() == lexer::TokenType::PUNCTUATOR_COMMA &&
        (flags & ExpressionParseFlags::ACCEPT_COMMA) != 0 && (flags & ExpressionParseFlags::IN_FOR) != 0U) {
        return ParseSequenceExpression(expr, (flags & ExpressionParseFlags::ACCEPT_REST) != 0);
    }

    return expr;
}

bool ETSParser::ParsePotentialNonNullExpression(ir::Expression **expression, const lexer::SourcePosition startLoc)
{
    if (expression == nullptr || Lexer()->GetToken().NewLine()) {
        return true;
    }

    const auto nonNullExpr = AllocNode<ir::TSNonNullExpression>(*expression);
    ES2PANDA_ASSERT(nonNullExpr != nullptr);
    nonNullExpr->SetRange({startLoc, Lexer()->GetToken().End()});

    *expression = nonNullExpr;

    Lexer()->NextToken();

    return false;
}

void ETSParser::ValidateInstanceOfExpression(ir::Expression *expr)
{
    ValidateGroupedExpression(expr);
    lexer::TokenType tokenType = Lexer()->GetToken().Type();
    if (tokenType == lexer::TokenType::PUNCTUATOR_LESS_THAN) {
        auto options = TypeAnnotationParsingOptions::NO_OPTS;

        // Run checks to validate type declarations
        // Should provide helpful messages with incorrect declarations like the following:
        // `instanceof A<String;`
        ParseTypeParameterDeclaration(&options);

        // Display error message even when type declaration is correct
        // `instanceof A<String>;`
        LogError(diagnostic::INVALID_RIGHT_INSTANCEOF);
    }
}

ir::Expression *ETSParser::ParseGenericLambdaOrTypeAssertion()
{
    ES2PANDA_ASSERT(Lexer()->GetToken().Type() == lexer::TokenType::PUNCTUATOR_LESS_THAN);
    const auto savedPosition = Lexer()->Save();
    const auto start = Lexer()->GetToken().Start();
    const auto arrowStart = DiagnosticEngine().Save();
    if (ir::Expression *expr = ParseGenericArrowFunction(); expr != nullptr) {
        LogError(diagnostic::GENERIC_LAMBDA_NOT_SUPPORTED, util::DiagnosticMessageParams {}, start);
        return AllocBrokenExpression(expr->Range());
    }
    const auto afterArrow = DiagnosticEngine().Save();
    Lexer()->Rewind(savedPosition);
    if (const ir::Expression *typeAssertion = ParseTypeAssertion(); typeAssertion != nullptr) {
        DiagnosticEngine().UndoRange(arrowStart, afterArrow);
        LogError(diagnostic::TS_TYPE_ASSERTION, util::DiagnosticMessageParams {}, start);
        ES2PANDA_ASSERT(DiagnosticEngine().IsAnyError());
        return AllocBrokenExpression(typeAssertion->Range());
    }
    DiagnosticEngine().Rollback(afterArrow);
    ES2PANDA_ASSERT(DiagnosticEngine().IsAnyError());
    return AllocBrokenExpression(lexer::SourceRange {start, Lexer()->GetToken().End()});
}

// NOLINTNEXTLINE(google-default-arguments)
ir::Expression *ETSParser::ParseExpression(ExpressionParseFlags flags)
{
    TrackRecursive trackRecursive(RecursiveCtx());
    if (!trackRecursive) {
<<<<<<< HEAD
        LogError(diagnostic::DEEP_NESTING);
        while (Lexer()->GetToken().Type() != lexer::TokenType::EOS) {
            Lexer()->NextToken();
        }
        return AllocBrokenExpression(Lexer()->GetToken().Loc());
=======
        return HandleDeepNesting();
>>>>>>> 6d813986
    }
    ArenaVector<ir::AnnotationUsage *> annotations {Allocator()->Adapter()};
    if (Lexer()->TryEatTokenType(lexer::TokenType::PUNCTUATOR_AT)) {
        annotations = ParseAnnotations(false);
    }
    const auto start = Lexer()->GetToken().Start();
    if (Lexer()->GetToken().Type() == lexer::TokenType::KEYW_YIELD &&
        (flags & ExpressionParseFlags::DISALLOW_YIELD) == 0U) {
        ir::YieldExpression *yieldExpr = ParseYieldExpression();

        return ParsePotentialExpressionSequence(yieldExpr, flags);
    }
    if (Lexer()->GetToken().Type() == lexer::TokenType::PUNCTUATOR_LESS_THAN) {
        return ParseGenericLambdaOrTypeAssertion();
    }

    ir::Expression *unaryExpressionNode = ParseUnaryOrPrefixUpdateExpression(flags);
    if ((flags & ExpressionParseFlags::INSTANCEOF) != 0) {
        ValidateInstanceOfExpression(unaryExpressionNode);
    }

    ir::Expression *assignmentExpression = ParseAssignmentExpression(unaryExpressionNode, flags);
    ApplyAnnotationsToNode(assignmentExpression, std::move(annotations), start);

    if (Lexer()->GetToken().NewLine()) {
        return assignmentExpression;
    }

    if (Lexer()->GetToken().Type() == lexer::TokenType::PUNCTUATOR_COMMA &&
        (flags & ExpressionParseFlags::ACCEPT_COMMA) != 0U && (flags & ExpressionParseFlags::IN_FOR) != 0U) {
        return ParseSequenceExpression(assignmentExpression, (flags & ExpressionParseFlags::ACCEPT_REST) != 0U);
    }

    return assignmentExpression;
}

}  // namespace ark::es2panda::parser<|MERGE_RESOLUTION|>--- conflicted
+++ resolved
@@ -156,8 +156,6 @@
     }
 }
 
-<<<<<<< HEAD
-=======
 ir::Expression *ETSParser::HandleDeepNesting()
 {
     LogError(diagnostic::DEEP_NESTING);
@@ -167,21 +165,12 @@
     return AllocBrokenExpression(Lexer()->GetToken().Start());
 }
 
->>>>>>> 6d813986
 // NOLINTNEXTLINE(google-default-arguments)
 ir::Expression *ETSParser::ParseUnaryOrPrefixUpdateExpression(ExpressionParseFlags flags)
 {
     TrackRecursive trackRecursive(RecursiveCtx());
     if (!trackRecursive) {
-<<<<<<< HEAD
-        LogError(diagnostic::DEEP_NESTING);
-        while (Lexer()->GetToken().Type() != lexer::TokenType::EOS) {
-            Lexer()->NextToken();
-        }
-        return AllocBrokenExpression(Lexer()->GetToken().Loc());
-=======
         return HandleDeepNesting();
->>>>>>> 6d813986
     }
     auto tokenFlags = lexer::NextTokenFlags::NONE;
     lexer::TokenType operatorType = Lexer()->GetToken().Type();
@@ -426,11 +415,6 @@
         case lexer::TokenType::KEYW_TYPE: {
             LogError(diagnostic::TYPE_ALIAS_ONLY_TOP_LEVEL);
             ParseTypeAliasDeclaration();  // Try to parse type alias and drop the result.
-            return AllocBrokenExpression(Lexer()->GetToken().Loc());
-        }
-        case lexer::TokenType::KEYW_FUNCTION: {
-            LogError(diagnostic::FUNC_EXPR);
-            ParseFunctionDeclaration(true, ir::ModifierFlags::NONE);
             return AllocBrokenExpression(Lexer()->GetToken().Loc());
         }
         case lexer::TokenType::KEYW_FUNCTION: {
@@ -689,12 +673,8 @@
 
     auto *asExpression = AllocNode<ir::TSAsExpression>(primaryExpr, type, false);
     ES2PANDA_ASSERT(asExpression != nullptr);
-<<<<<<< HEAD
-    asExpression->SetRange(primaryExpr->Range());
-=======
     asExpression->SetStart(primaryExpr->Start());
     asExpression->SetEnd(type->End());
->>>>>>> 6d813986
     return asExpression;
 }
 
@@ -889,15 +869,7 @@
 {
     TrackRecursive trackRecursive(RecursiveCtx());
     if (!trackRecursive) {
-<<<<<<< HEAD
-        LogError(diagnostic::DEEP_NESTING);
-        while (Lexer()->GetToken().Type() != lexer::TokenType::EOS) {
-            Lexer()->NextToken();
-        }
-        return AllocBrokenExpression(Lexer()->GetToken().Loc());
-=======
         return HandleDeepNesting();
->>>>>>> 6d813986
     }
     ArenaVector<ir::AnnotationUsage *> annotations {Allocator()->Adapter()};
     if (Lexer()->TryEatTokenType(lexer::TokenType::PUNCTUATOR_AT)) {
