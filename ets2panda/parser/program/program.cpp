--- conflicted
+++ resolved
@@ -36,9 +36,6 @@
       extension_(varbinder != nullptr ? varbinder->Extension() : ScriptExtension::INVALID),
       etsnolintCollection_(allocator_->Adapter()),
       cfg_(allocator_->New<compiler::CFG>(allocator_)),
-<<<<<<< HEAD
-      functionScopes_(allocator_->Adapter())
-=======
       functionScopes_(allocator_->Adapter()),
       varbinders_(allocator_->Adapter()),
       checkers_(allocator_->Adapter())
@@ -77,7 +74,6 @@
 }
 
 bool Program::IsGenAbcForExternal() const
->>>>>>> 6d813986
 {
     return compiler::GetPhaseManager()->Context()->config->options->GetCompilationMode() ==
                CompilationMode::GEN_ABC_FOR_EXTERNAL_SOURCE &&
@@ -105,28 +101,16 @@
 
 varbinder::ClassScope *Program::GlobalClassScope()
 {
-<<<<<<< HEAD
-    ES2PANDA_ASSERT(globalClass_ != nullptr);
-    ES2PANDA_ASSERT(globalClass_->Scope() != nullptr);
-    return globalClass_->Scope()->AsClassScope();
-=======
     ES2PANDA_ASSERT(GlobalClass() != nullptr);
     ES2PANDA_ASSERT(GlobalClass()->Scope() != nullptr);
     return GlobalClass()->Scope()->AsClassScope();
->>>>>>> 6d813986
 }
 
 const varbinder::ClassScope *Program::GlobalClassScope() const
 {
-<<<<<<< HEAD
-    ES2PANDA_ASSERT(globalClass_ != nullptr);
-    ES2PANDA_ASSERT(globalClass_->Scope() != nullptr);
-    return globalClass_->Scope()->AsClassScope();
-=======
     ES2PANDA_ASSERT(GlobalClass() != nullptr);
     ES2PANDA_ASSERT(GlobalClass()->Scope() != nullptr);
     return GlobalClass()->Scope()->AsClassScope();
->>>>>>> 6d813986
 }
 
 varbinder::GlobalScope *Program::GlobalScope()
@@ -199,7 +183,6 @@
     return (programFlags_ & flag) != 0U;
 }
 
-<<<<<<< HEAD
 void Program::ClearASTCheckedStatus()
 {
     programFlags_ &= ~ProgramFlags::AST_CHECKED;
@@ -208,16 +191,11 @@
 void Program::SetASTChecked()
 {
     programFlags_ |= ProgramFlags::AST_CHECKED;
-=======
-void Program::SetASTChecked()
-{
-    programFlags_ |= ProgramFlags::AST_CHECKED;
 }
 
 void Program::RemoveAstChecked()
 {
     programFlags_ &= ~ProgramFlags::AST_CHECKED;
->>>>>>> 6d813986
 }
 
 bool Program::IsASTChecked()
