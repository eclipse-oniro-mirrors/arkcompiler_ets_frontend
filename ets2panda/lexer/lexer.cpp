--- conflicted
+++ resolved
@@ -1552,10 +1552,6 @@
             break;
         }
         case LEX_CHAR_DOLLAR_SIGN:
-<<<<<<< HEAD
-        case LEX_CHAR_UPPERCASE_A:
-=======
->>>>>>> 494f8da8
         case LEX_CHAR_UPPERCASE_E:
         case LEX_CHAR_UPPERCASE_G:
         case LEX_CHAR_UPPERCASE_H:
@@ -1635,10 +1631,7 @@
         case LEX_CHAR_LOWERCASE_X:
         case LEX_CHAR_LOWERCASE_Y:
         case LEX_CHAR_LOWERCASE_Z:
-<<<<<<< HEAD
-=======
         case LEX_CHAR_UPPERCASE_A:
->>>>>>> 494f8da8
         case LEX_CHAR_UPPERCASE_B:
         case LEX_CHAR_UPPERCASE_C:
         case LEX_CHAR_UPPERCASE_D:
