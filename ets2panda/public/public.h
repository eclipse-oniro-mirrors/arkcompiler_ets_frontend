--- conflicted
+++ resolved
@@ -24,12 +24,7 @@
 
 #include "compiler/core/compileQueue.h"
 #include "parser/ETSparser.h"
-<<<<<<< HEAD
-#include "checker/checker.h"
-#include "checker/IsolatedDeclgenChecker.h"
-=======
 #include "checker/ETSchecker.h"
->>>>>>> 6d813986
 #include "compiler/core/emitter.h"
 
 namespace ark::es2panda::util {
@@ -65,11 +60,7 @@
 
 class TransitionMemory {
 public:
-<<<<<<< HEAD
-    explicit TransitionMemory(ArenaAllocator *allocator)
-=======
     explicit TransitionMemory(ThreadSafeArenaAllocator *allocator)
->>>>>>> 6d813986
         : permanentAllocator_(allocator), compiledPrograms_(allocator->Adapter())
     {
         compiledPrograms_ = {};
@@ -80,11 +71,7 @@
 
     ~TransitionMemory() = default;
 
-<<<<<<< HEAD
-    ArenaAllocator *PermanentAllocator() const
-=======
     ThreadSafeArenaAllocator *PermanentAllocator() const
->>>>>>> 6d813986
     {
         return permanentAllocator_.get();
     }
@@ -150,17 +137,11 @@
     }
 
 private:
-<<<<<<< HEAD
-    std::unique_ptr<ArenaAllocator> permanentAllocator_;
-=======
     std::unique_ptr<ThreadSafeArenaAllocator> permanentAllocator_;
->>>>>>> 6d813986
     ArenaVector<parser::Program *> compiledPrograms_;
     varbinder::VarBinder *varbinder_ {nullptr};
     checker::GlobalTypesHolder *globalTypes_ {nullptr};
     ComputedAbstracts *cachedComputedAbstracts_ {nullptr};
-<<<<<<< HEAD
-=======
 };
 
 struct GlobalContext {
@@ -168,7 +149,6 @@
     std::unordered_map<std::string, ExternalSource *> cachedExternalPrograms;
     ThreadSafeArenaAllocator *stdLibAllocator = nullptr;
     ExternalSource *stdLibAstCache = nullptr;
->>>>>>> 6d813986
 };
 
 struct Context {
@@ -188,38 +168,6 @@
         return util::NodeAllocator::ForceSetParent<T>(Allocator(), std::forward<Args>(args)...);
     }
 
-<<<<<<< HEAD
-    void MarkGenAbcForExternal(std::unordered_set<std::string> &genAbcList, public_lib::ExternalSource &extSources)
-    {
-        size_t genCount = 0;
-        std::unordered_set<std::string> genAbcListAbsolute;
-
-        for (auto &path : genAbcList) {
-            genAbcListAbsolute.insert(os::GetAbsolutePath(path));
-        }
-        for (auto &[_, extPrograms] : extSources) {
-            (void)_;
-            bool setFlag = false;
-            for (auto *prog : extPrograms) {
-                if (auto it = genAbcListAbsolute.find(prog->AbsoluteName().Mutf8()); it != genAbcListAbsolute.end()) {
-                    ++genCount;
-                    setFlag = true;
-                }
-            }
-            if (!setFlag) {
-                continue;
-            }
-            for (auto *prog : extPrograms) {
-                prog->SetGenAbcForExternalSources();
-            }
-        }
-
-        if (genCount != genAbcListAbsolute.size()) {
-            diagnosticEngine->LogFatalError(diagnostic::SIMULTANEOUSLY_MARK_FAILED.Message());
-        }
-    }
-
-=======
     checker::Checker *GetChecker() const;
 
     void PushChecker(checker::Checker *checker)
@@ -257,7 +205,6 @@
 
     void MarkGenAbcForExternal(std::unordered_set<std::string> &genAbcList, public_lib::ExternalSource &extSources);
 
->>>>>>> 6d813986
     ConfigImpl *config = nullptr;
     GlobalContext *globalContext = nullptr;
     std::string sourceFileName;
@@ -272,13 +219,6 @@
 
     parser::Program *parserProgram = nullptr;
     parser::ParserImpl *parser = nullptr;
-<<<<<<< HEAD
-    checker::Checker *checker = nullptr;
-    checker::IsolatedDeclgenChecker *isolatedDeclgenChecker = nullptr;
-
-    checker::SemanticAnalyzer *analyzer = nullptr;
-=======
->>>>>>> 6d813986
     compiler::Emitter *emitter = nullptr;
     pandasm::Program *program = nullptr;
     util::DiagnosticEngine *diagnosticEngine = nullptr;
@@ -290,11 +230,6 @@
     CompilingState compilingState {CompilingState::NONE_COMPILING};
     ExternalSources externalSources;
     TransitionMemory *transitionMemory {nullptr};
-<<<<<<< HEAD
-    std::vector<std::string> sourceFileNames;
-    std::map<util::StringView, parser::Program *> dupPrograms {};
-    // NOLINTEND(misc-non-private-member-variables-in-classes)
-=======
     bool isExternal = false;
     bool compiledByCapi = false;
     std::vector<std::string> sourceFileNames;
@@ -304,7 +239,6 @@
 private:
     std::vector<checker::Checker *> checkers_;
     std::vector<checker::SemanticAnalyzer *> analyzers_;
->>>>>>> 6d813986
 };
 
 }  // namespace ark::es2panda::public_lib
