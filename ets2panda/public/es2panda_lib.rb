--- conflicted
+++ resolved
@@ -1338,7 +1338,7 @@
   end
 
   def template_extends_classes
-    %w[Annotated Typed AnnotationAllowed JsDocAllowed]
+    %w[Annotated Typed AnnotationAllowed]
   end
 
   def primitive_types
@@ -1416,12 +1416,7 @@
       es2panda_Options
       es2panda_Path
       es2panda_OverloadInfo
-<<<<<<< HEAD
-      es2panda_JsDocRecord
-      es2panda_JsDocInfo
-=======
       Es2pandaLanguage
->>>>>>> 6d813986
     ]
   end
 
