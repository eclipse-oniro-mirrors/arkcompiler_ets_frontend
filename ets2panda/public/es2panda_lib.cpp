/*
 * Copyright (c) 2024-2025 Huawei Device Co., Ltd.
 * Licensed under the Apache License, Version 2.0 (the "License");
 * you may not use this file except in compliance with the License.
 * You may obtain a copy of the License at
 *
 * http://www.apache.org/licenses/LICENSE-2.0
 *
 * Unless required by applicable law or agreed to in writing, software
 * distributed under the License is distributed on an "AS IS" BASIS,
 * WITHOUT WARRANTIES OR CONDITIONS OF ANY KIND, either express or implied.
 * See the License for the specific language governing permissions and
 * limitations under the License.
 */

#include "es2panda_lib.h"
#include <cstddef>
#include <cstring>
#include <cstdint>

#include "util/diagnostic.h"
#include "varbinder/varbinder.h"
#include "varbinder/scope.h"
#include "public/public.h"
#include "generated/signatures.h"
#include "es2panda.h"
#include "varbinder/ETSBinder.h"
#include "checker/ETSAnalyzer.h"
#include "checker/ETSchecker.h"
#include "compiler/core/compileQueue.h"
#include "compiler/core/compilerImpl.h"
#include "compiler/core/ETSCompiler.h"
#include "compiler/core/ETSemitter.h"
#include "compiler/core/ETSGen.h"
#include "compiler/core/regSpiller.h"
#include "compiler/lowering/phase.h"
#include "ir/astNode.h"
#include "ir/expressions/arrowFunctionExpression.h"
#include "ir/ts/tsAsExpression.h"
#include "ir/expressions/assignmentExpression.h"
#include "ir/expressions/binaryExpression.h"
#include "ir/statements/blockStatement.h"
#include "ir/expressions/callExpression.h"
#include "ir/base/classProperty.h"
#include "ir/ets/etsFunctionType.h"
#include "ir/statements/ifStatement.h"
#include "ir/base/methodDefinition.h"
#include "ir/ets/etsNewClassInstanceExpression.h"
#include "ir/ets/etsNewArrayInstanceExpression.h"
#include "ir/ets/etsNewMultiDimArrayInstanceExpression.h"
#include "parser/ETSparser.h"
#include "parser/context/parserContext.h"
#include "parser/program/program.h"
#include "util/generateBin.h"
#include "util/options.h"
#include "compiler/lowering/util.h"
#include "generated/es2panda_lib/es2panda_lib_include.inc"
#include "declgen_ets2ts/declgenEts2Ts.h"

// NOLINTBEGIN

namespace ark::es2panda::public_lib {

struct TokenTypeToStr {
    lexer::TokenType token;
    char const *str;
};

__attribute__((unused)) lexer::TokenType StrToToken(TokenTypeToStr const *table, char const *str)
{
    // NOLINTNEXTLINE(cppcoreguidelines-pro-bounds-pointer-arithmetic)
    for (auto *tp = table; tp->str != nullptr; tp++) {
        if (strcmp(str, tp->str) == 0) {
            return tp->token;
        }
    }
    ES2PANDA_UNREACHABLE();
}

__attribute__((unused)) char const *TokenToStr(TokenTypeToStr const *table, lexer::TokenType token)
{
    // NOLINTNEXTLINE(cppcoreguidelines-pro-bounds-pointer-arithmetic)
    for (auto *tp = table; tp->str != nullptr; tp++) {
        if (tp->token == token) {
            return tp->str;
        }
    }
    ES2PANDA_UNREACHABLE();
}

char *StringViewToCString(ArenaAllocator *allocator, std::string_view const utf8)
{
    // NOLINTBEGIN(cppcoreguidelines-pro-bounds-pointer-arithmetic, readability-simplify-subscript-expr)
    if (!utf8.empty() && (utf8.back() == '\0')) {
        // Avoid superfluous allocation.
        return const_cast<char *>(utf8.data());
    }
    char *res = reinterpret_cast<char *>(allocator->Alloc(utf8.size() + 1));
    if (!utf8.empty()) {
        [[maybe_unused]] auto err = memmove_s(res, utf8.size() + 1, utf8.cbegin(), utf8.size());
        ES2PANDA_ASSERT(err == EOK);
    }
    res[utf8.size()] = '\0';
    return res;
    // NOLINTEND(cppcoreguidelines-pro-bounds-pointer-arithmetic, readability-simplify-subscript-expr)
}

__attribute__((unused)) char *StringViewToCString(ArenaAllocator *allocator, util::StringView const sv)
{
    return StringViewToCString(allocator, sv.Utf8());
}

__attribute__((unused)) char *StdStringToCString(ArenaAllocator *allocator, std::string str)
{
    // NOLINTBEGIN(cppcoreguidelines-pro-bounds-pointer-arithmetic, readability-simplify-subscript-expr)
    char *res = reinterpret_cast<char *>(allocator->Alloc(str.length() + 1));
    [[maybe_unused]] auto err = memcpy_s(res, str.length() + 1, str.c_str(), str.length() + 1);
    ES2PANDA_ASSERT(err == EOK);
    return res;
    // NOLINTEND(cppcoreguidelines-pro-bounds-pointer-arithmetic, readability-simplify-subscript-expr)
}

__attribute__((unused)) char *UStringToCString(ArenaAllocator *allocator, util::UString const sv)
{
    return StringViewToCString(allocator, sv.View());
}

__attribute__((unused)) es2panda_variantDoubleCharArrayBool EnumMemberResultToEs2pandaVariant(
    ArenaAllocator *allocator, varbinder::EnumMemberResult variant)
{
    // NOLINTBEGIN(cppcoreguidelines-pro-type-union-access)
    // NOLINTBEGIN(cppcoreguidelines-pro-bounds-pointer-arithmetic, readability-simplify-subscript-expr)
    es2panda_variantDoubleCharArrayBool es2panda_variant;
    es2panda_variant.index = static_cast<int>(variant.index());
    switch (es2panda_variant.index) {
        case es2panda_variantIndex::CAPI_DOUBLE:
            es2panda_variant.variant.d = std::get<double>(variant);
            break;
        case es2panda_variantIndex::CAPI_CHAR:
            es2panda_variant.variant.c = StringViewToCString(allocator, std::get<util::StringView>(variant));
            break;
        case es2panda_variantIndex::CAPI_BOOL:
            es2panda_variant.variant.b = std::get<bool>(variant);
            break;
        default:
            break;
    }
    return es2panda_variant;
    // NOLINTEND(cppcoreguidelines-pro-bounds-pointer-arithmetic, readability-simplify-subscript-expr)
    // NOLINTEND(cppcoreguidelines-pro-type-union-access)
}

__attribute__((unused)) es2panda_DynamicImportData *DynamicImportDataToE2pPtr(
    ArenaAllocator *allocator, const varbinder::DynamicImportData *dynamicImportData)
{
    auto import = reinterpret_cast<const es2panda_AstNode *>(dynamicImportData->import);
    auto specifier = reinterpret_cast<const es2panda_AstNode *>(dynamicImportData->specifier);
    auto variable = reinterpret_cast<es2panda_Variable *>(dynamicImportData->variable);
    auto es2pandaDynamicImportData = allocator->New<es2panda_DynamicImportData>();
    es2pandaDynamicImportData->import = import;
    es2pandaDynamicImportData->specifier = specifier;
    es2pandaDynamicImportData->variable = variable;
    return es2pandaDynamicImportData;
}

__attribute__((unused)) es2panda_DynamicImportData DynamicImportDataToE2p(
    const varbinder::DynamicImportData dynamicImportData)
{
    auto import = reinterpret_cast<const es2panda_AstNode *>(dynamicImportData.import);
    auto specifier = reinterpret_cast<const es2panda_AstNode *>(dynamicImportData.specifier);
    auto variable = reinterpret_cast<es2panda_Variable *>(dynamicImportData.variable);
    es2panda_DynamicImportData es2pandaDynamicImportData;
    es2pandaDynamicImportData.import = import;
    es2pandaDynamicImportData.specifier = specifier;
    es2pandaDynamicImportData.variable = variable;
    return es2pandaDynamicImportData;
}

__attribute__((unused)) es2panda_OverloadInfo *OverloadInfoToE2pPtr(ArenaAllocator *allocator,
                                                                    const ir::OverloadInfo *overloadInfo)
{
    auto es2pandaOverloadInfo = allocator->New<es2panda_OverloadInfo>();
    es2pandaOverloadInfo->minArg = overloadInfo->minArg;
    es2pandaOverloadInfo->maxArg = overloadInfo->maxArg;
    es2pandaOverloadInfo->needHelperOverload = overloadInfo->needHelperOverload;
    es2pandaOverloadInfo->isDeclare = overloadInfo->isDeclare;
    es2pandaOverloadInfo->hasRestVar = overloadInfo->hasRestVar;
    es2pandaOverloadInfo->returnVoid = overloadInfo->returnVoid;
    return es2pandaOverloadInfo;
}

__attribute__((unused)) es2panda_OverloadInfo OverloadInfoToE2p(const ir::OverloadInfo overloadInfo)
{
    es2panda_OverloadInfo es2pandaOverloadInfo;
    es2pandaOverloadInfo.minArg = overloadInfo.minArg;
    es2pandaOverloadInfo.maxArg = overloadInfo.maxArg;
    es2pandaOverloadInfo.needHelperOverload = overloadInfo.needHelperOverload;
    es2pandaOverloadInfo.isDeclare = overloadInfo.isDeclare;
    es2pandaOverloadInfo.hasRestVar = overloadInfo.hasRestVar;
    es2pandaOverloadInfo.returnVoid = overloadInfo.returnVoid;
    return es2pandaOverloadInfo;
}

__attribute__((unused)) ir::JsDocRecord JsDocRecordToE2p(const es2panda_JsDocRecord *jsDocRecord)
{
    return ir::JsDocRecord(jsDocRecord->name, jsDocRecord->param, jsDocRecord->comment);
}

__attribute__((unused)) es2panda_JsDocRecord *JsDocRecordFromE2p(ArenaAllocator *allocator,
                                                                 const ir::JsDocRecord &jsDocRecord)
{
    es2panda_JsDocRecord *res = allocator->New<es2panda_JsDocRecord>();
    res->name = StringViewToCString(allocator, jsDocRecord.name);
    res->param = StringViewToCString(allocator, jsDocRecord.param);
    res->comment = StringViewToCString(allocator, jsDocRecord.comment);
    return res;
}

__attribute__((unused)) es2panda_JsDocInfo *JsDocInfoFromE2p(ArenaAllocator *allocator, const ir::JsDocInfo &jsDocInfo)
{
    size_t jsDocInfoLen = jsDocInfo.size();
    es2panda_JsDocInfo *res = allocator->New<es2panda_JsDocInfo>();
    res->len = jsDocInfoLen;
    res->strings = allocator->New<char *[]>(jsDocInfoLen);
    res->jsDocRecords = allocator->New<es2panda_JsDocRecord *[]>(jsDocInfoLen);
    size_t i = 0;
    for (const auto &[key, value] : jsDocInfo) {
        res->strings[i] = StringViewToCString(allocator, key);
        res->jsDocRecords[i] = JsDocRecordFromE2p(allocator, value);
        ++i;
    };
    return res;
}

__attribute__((unused)) char const *ArenaStrdup(ArenaAllocator *allocator, char const *src)
{
    size_t len = strlen(src);
    char *res = reinterpret_cast<char *>(allocator->Alloc(len + 1));
    [[maybe_unused]] auto err = memmove_s(res, len + 1, src, len);
    ES2PANDA_ASSERT(err == EOK);

    // NOLINTNEXTLINE(cppcoreguidelines-pro-bounds-pointer-arithmetic)
    res[len] = '\0';
    return res;
}

extern "C" void MemInitialize()
{
    if (mem::MemConfig::IsInitialized()) {
        return;
    }
    mem::MemConfig::Initialize(0, 0, COMPILER_SIZE, 0, 0, 0);
    PoolManager::Initialize(PoolType::MMAP);
}

extern "C" void MemFinalize()
{
    PoolManager::Finalize();
    mem::MemConfig::Finalize();
}

extern "C" es2panda_Config *CreateConfig(int args, char const *const *argv)
{
    MemInitialize();
    auto diagnosticEngine = new util::DiagnosticEngine();
    auto *options = new util::Options(argv[0], *diagnosticEngine);
    if (!options->Parse(Span(argv, args))) {
        return nullptr;
    }
    ark::Logger::ComponentMask mask {};
    mask.set(ark::Logger::Component::ES2PANDA);
    ark::Logger::InitializeStdLogging(options->LogLevel(), mask);

    auto *res = new ConfigImpl;
    res->options = options;
    res->diagnosticEngine = diagnosticEngine;
    return reinterpret_cast<es2panda_Config *>(res);
}

extern "C" void DestroyConfig(es2panda_Config *config)
{
    auto *cfg = reinterpret_cast<ConfigImpl *>(config);
    if (cfg == nullptr) {
        return;
    }

    delete cfg->options;
    cfg->diagnosticEngine->FlushDiagnostic();
    delete cfg->diagnosticEngine;
    delete cfg;
}

extern "C" __attribute__((unused)) char const *GetAllErrorMessages(es2panda_Context *context)
{
    auto *ctx = reinterpret_cast<Context *>(context);
    ES2PANDA_ASSERT(ctx != nullptr);
    ES2PANDA_ASSERT(ctx->config != nullptr);
    ES2PANDA_ASSERT(ctx->allocator != nullptr);
    auto *cfg = reinterpret_cast<ConfigImpl *>(ctx->config);
    ES2PANDA_ASSERT(cfg != nullptr);
    ES2PANDA_ASSERT(cfg->diagnosticEngine != nullptr);
    auto allMessages = cfg->diagnosticEngine->PrintAndFlushErrorDiagnostic();
    size_t bufferSize = allMessages.length() + 1;
    char *cStringMessages = reinterpret_cast<char *>(ctx->allocator->Alloc(bufferSize));
    [[maybe_unused]] auto err = memcpy_s(cStringMessages, bufferSize, allMessages.c_str(), bufferSize);
    ES2PANDA_ASSERT(err == EOK);
    return cStringMessages;
}

extern "C" const es2panda_Options *ConfigGetOptions(es2panda_Config *config)
{
    auto options = reinterpret_cast<ConfigImpl *>(config)->options;
    return reinterpret_cast<const es2panda_Options *>(options);
}

static void CompileJob(public_lib::Context *context, varbinder::FunctionScope *scope,
                       compiler::ProgramElement *programElement)
{
    compiler::StaticRegSpiller regSpiller;
    ArenaAllocator allocator {SpaceType::SPACE_TYPE_COMPILER, nullptr, true};
    compiler::ETSCompiler astCompiler {};
    compiler::ETSGen cg {&allocator, &regSpiller, context, std::make_tuple(scope, programElement, &astCompiler)};
    compiler::ETSFunctionEmitter funcEmitter {&cg, programElement};
    funcEmitter.Generate();
}

<<<<<<< HEAD
static void InitializeContext(Context *res)
{
    res->phaseManager = new compiler::PhaseManager(ScriptExtension::ETS, res->allocator);
=======
static void GenerateStdLibCache(es2panda_Config *config, GlobalContext *globalContext, bool LspUsage);

extern "C" __attribute__((unused)) es2panda_GlobalContext *CreateGlobalContext(es2panda_Config *config,
                                                                               const char **externalFileList,
                                                                               size_t fileNum, bool LspUsage)
{
    auto *globalContext = new GlobalContext;
    for (size_t i = 0; i < fileNum; i++) {
        auto fileName = externalFileList[i];
        auto globalAllocator = new ThreadSafeArenaAllocator(SpaceType::SPACE_TYPE_COMPILER, nullptr, true);
        globalContext->cachedExternalPrograms.emplace(fileName, nullptr);
        globalContext->externalProgramAllocators.emplace(fileName, globalAllocator);
    }

    GenerateStdLibCache(config, globalContext, LspUsage);

    return reinterpret_cast<es2panda_GlobalContext *>(globalContext);
}

extern "C" __attribute__((unused)) void RemoveFileCache(es2panda_GlobalContext *globalContext, const char *fileName)
{
    auto globalCtx = reinterpret_cast<GlobalContext *>(globalContext);
    ES2PANDA_ASSERT(globalCtx->cachedExternalPrograms.count(fileName) == 1);
    globalCtx->cachedExternalPrograms.erase(fileName);
    delete globalCtx->externalProgramAllocators[fileName];
    globalCtx->externalProgramAllocators.erase(fileName);
}

extern "C" __attribute__((unused)) void AddFileCache(es2panda_GlobalContext *globalContext, const char *fileName)
{
    auto globalCtx = reinterpret_cast<GlobalContext *>(globalContext);
    ES2PANDA_ASSERT(globalCtx->cachedExternalPrograms.count(fileName) == 0);
    auto globalAllocator = new ThreadSafeArenaAllocator(SpaceType::SPACE_TYPE_COMPILER, nullptr, true);
    globalCtx->cachedExternalPrograms.emplace(fileName, nullptr);
    globalCtx->externalProgramAllocators.emplace(fileName, globalAllocator);
}

extern "C" __attribute__((unused)) void InvalidateFileCache(es2panda_GlobalContext *globalContext, const char *fileName)
{
    RemoveFileCache(globalContext, fileName);
    AddFileCache(globalContext, fileName);
}

static void InitializeContext(Context *res)
{
    res->phaseManager = new compiler::PhaseManager(res, ScriptExtension::ETS, res->allocator);
>>>>>>> 6d813986
    res->queue = new compiler::CompileQueue(res->config->options->GetThread());

    auto *varbinder = res->allocator->New<varbinder::ETSBinder>(res->allocator);
    res->parserProgram = res->allocator->New<parser::Program>(res->allocator, varbinder);
    res->parser = new parser::ETSParser(res->parserProgram, *res->config->options, *res->diagnosticEngine,
                                        parser::ParserStatus::NO_OPTS);
    res->parser->SetContext(res);

<<<<<<< HEAD
    res->checker = res->allocator->New<checker::ETSChecker>(*res->diagnosticEngine, res->allocator);
    res->analyzer = res->allocator->New<checker::ETSAnalyzer>(res->checker);
    res->checker->SetAnalyzer(res->analyzer);
=======
    res->PushChecker(res->allocator->New<checker::ETSChecker>(res->allocator, *res->diagnosticEngine, res->allocator));
    res->PushAnalyzer(res->allocator->New<checker::ETSAnalyzer>(res->GetChecker()));
    res->GetChecker()->SetAnalyzer(res->GetAnalyzer());
>>>>>>> 6d813986

    varbinder->SetProgram(res->parserProgram);
    varbinder->SetContext(res);
    res->codeGenCb = CompileJob;
    res->emitter = new compiler::ETSEmitter(res);
    res->program = nullptr;
    res->state = ES2PANDA_STATE_NEW;
}

static Context *InitContext(es2panda_Config *config)
{
    auto *cfg = reinterpret_cast<ConfigImpl *>(config);
    auto *res = new Context;
<<<<<<< HEAD

=======
    res->compiledByCapi = true;
>>>>>>> 6d813986
    if (cfg == nullptr) {
        res->errorMessage = "Config is nullptr.";
        res->state = ES2PANDA_STATE_ERROR;
        return res;
    }

    if (cfg->options->GetExtension() != ScriptExtension::ETS) {
        res->errorMessage = "Invalid extension. Plugin API supports only ETS.";
        res->state = ES2PANDA_STATE_ERROR;
        res->diagnosticEngine = cfg->diagnosticEngine;
        return res;
<<<<<<< HEAD
    }

    res->config = cfg;
    res->diagnosticEngine = cfg->diagnosticEngine;
    return res;
}

__attribute__((unused)) static es2panda_Context *CreateContext(es2panda_Config *config, std::string &&source,
                                                               const char *fileName)
{
    auto res = InitContext(config);
    if (res->state == ES2PANDA_STATE_ERROR) {
        return reinterpret_cast<es2panda_Context *>(res);
=======
>>>>>>> 6d813986
    }
    auto *cfg = reinterpret_cast<ConfigImpl *>(config);

<<<<<<< HEAD
    res->input = std::move(source);
    res->sourceFileName = fileName;
    res->sourceFile = new SourceFile(res->sourceFileName, res->input, cfg->options->IsModule());
    res->allocator = new ArenaAllocator(SpaceType::SPACE_TYPE_COMPILER, nullptr, true);
    res->queue = new compiler::CompileQueue(cfg->options->GetThread());

    auto *varbinder = res->allocator->New<varbinder::ETSBinder>(res->allocator);
    res->parserProgram = new parser::Program(res->allocator, varbinder);
    res->diagnosticEngine = cfg->diagnosticEngine;
    res->parser =
        new parser::ETSParser(res->parserProgram, *cfg->options, *cfg->diagnosticEngine, parser::ParserStatus::NO_OPTS);
    res->parser->SetContext(res);
    res->checker = new checker::ETSChecker(*res->diagnosticEngine);
    res->isolatedDeclgenChecker = new checker::IsolatedDeclgenChecker(*res->diagnosticEngine, *(res->parserProgram));
    res->analyzer = new checker::ETSAnalyzer(res->checker);
    res->checker->SetAnalyzer(res->analyzer);
=======
    res->config = cfg;
    res->diagnosticEngine = cfg->diagnosticEngine;
    return res;
}
>>>>>>> 6d813986

__attribute__((unused)) static es2panda_Context *CreateContext(es2panda_Config *config, std::string &&source,
                                                               const char *fileName,
                                                               es2panda_GlobalContext *globalContext, bool isExternal,
                                                               bool genStdLib)
{
    auto res = InitContext(config);
    if (res->state == ES2PANDA_STATE_ERROR) {
        return reinterpret_cast<es2panda_Context *>(res);
    }
    auto *cfg = reinterpret_cast<ConfigImpl *>(config);

    res->isExternal = isExternal;
    res->globalContext = reinterpret_cast<GlobalContext *>(globalContext);

    res->input = std::move(source);
    res->sourceFileName = fileName;
    res->sourceFile = new SourceFile(res->sourceFileName, res->input, cfg->options->IsModule());
    if (isExternal) {
        ir::EnableContextHistory();
        ES2PANDA_ASSERT(res->globalContext != nullptr);
        if (genStdLib) {
            ES2PANDA_ASSERT(res->globalContext->stdLibAllocator != nullptr);
            res->allocator = res->globalContext->stdLibAllocator;
        } else {
            ES2PANDA_ASSERT(res->globalContext->externalProgramAllocators.count(fileName) != 0);
            res->allocator =
                reinterpret_cast<ThreadSafeArenaAllocator *>(res->globalContext->externalProgramAllocators[fileName]);
        }
    } else {
        ir::DisableContextHistory();
        res->allocator = new ThreadSafeArenaAllocator(SpaceType::SPACE_TYPE_COMPILER, nullptr, true);
    }

    InitializeContext(res);
    return reinterpret_cast<es2panda_Context *>(res);
}

__attribute__((unused)) static std::stringstream ReadFile(char const *sourceFileName, Context *&res)
{
    std::ifstream inputStream;
    inputStream.open(sourceFileName);
    if (inputStream.fail()) {
        res = new Context;
        res->errorMessage = "Failed to open file: ";
        res->errorMessage.append(sourceFileName);
    }
    std::stringstream ss;
    ss << inputStream.rdbuf();
    if (inputStream.fail()) {
        res = new Context;
        res->errorMessage = "Failed to read file: ";
        res->errorMessage.append(sourceFileName);
    }
    return ss;
}

extern "C" __attribute__((unused)) es2panda_Context *CreateCacheContextFromFile(es2panda_Config *config,
                                                                                char const *sourceFileName,
                                                                                es2panda_GlobalContext *globalContext,
                                                                                bool isExternal)
{
    Context *res = nullptr;
    auto ss = ReadFile(sourceFileName, res);
    if (res != nullptr) {
        return reinterpret_cast<es2panda_Context *>(res);
    }
    return CreateContext(config, ss.str(), sourceFileName, globalContext, isExternal, false);
}

extern "C" __attribute__((unused)) es2panda_Context *CreateContextFromFile(es2panda_Config *config,
                                                                           char const *sourceFileName)
{
    Context *res = nullptr;
    auto ss = ReadFile(sourceFileName, res);
    if (res != nullptr) {
        return reinterpret_cast<es2panda_Context *>(res);
        ;
    }

    return CreateContext(config, ss.str(), sourceFileName, nullptr, false, false);
}

extern "C" __attribute__((unused)) es2panda_Context *CreateCacheContextFromString(es2panda_Config *config,
                                                                                  const char *source,
                                                                                  char const *fileName,
                                                                                  es2panda_GlobalContext *globalContext,
                                                                                  bool isExternal)
{
    return CreateContext(config, std::string(source), fileName, globalContext, isExternal, false);
}

extern "C" __attribute__((unused)) es2panda_Context *CreateContextFromMultiFile(es2panda_Config *config,
                                                                                char const *sourceFileNames)
{
    return CreateContext(config, "", sourceFileNames, nullptr, false, false);
}

extern "C" __attribute__((unused)) es2panda_Context *CreateContextFromMultiFile(es2panda_Config *config,
                                                                                char const *sourceFileNames)
{
    return CreateContext(config, "", sourceFileNames);
}

extern "C" __attribute__((unused)) es2panda_Context *CreateContextFromString(es2panda_Config *config,
                                                                             const char *source, char const *fileName)
{
    // NOTE: gogabr. avoid copying source.
    return CreateContext(config, std::string(source), fileName, nullptr, false, false);
}

extern __attribute__((unused)) es2panda_Context *CreateContextGenerateAbcForExternalSourceFiles(
    es2panda_Config *config, int fileNamesCount, char const *const *fileNames)
{
    auto res = InitContext(config);
    if (res->state == ES2PANDA_STATE_ERROR) {
        return reinterpret_cast<es2panda_Context *>(res);
    }
    auto *cfg = reinterpret_cast<ConfigImpl *>(config);

    ES2PANDA_ASSERT(cfg->options->IsSimultaneous());
    for (size_t i = 0; i < static_cast<size_t>(fileNamesCount); ++i) {
        const char *cName = *(fileNames + i);
        std::string fileName(cName);
        res->sourceFileNames.emplace_back(std::move(fileName));
    }

    res->input = "";
    res->sourceFileName = "";
    res->sourceFile = new SourceFile(res->sourceFileName, res->input, cfg->options->IsModule());
    ir::DisableContextHistory();
    res->allocator = new ThreadSafeArenaAllocator(SpaceType::SPACE_TYPE_COMPILER, nullptr, true);

    InitializeContext(res);
    return reinterpret_cast<es2panda_Context *>(res);
}

extern "C" __attribute__((unused)) es2panda_Context *CreateContextFromStringWithHistory(es2panda_Config *config,
                                                                                        const char *source,
                                                                                        char const *fileName)
{
    // NOTE: gogabr. avoid copying source.
    es2panda_Context *context = CreateContextFromString(config, source, fileName);
    ir::EnableContextHistory();
    return context;
}

extern __attribute__((unused)) es2panda_Context *CreateContextGenerateAbcForExternalSourceFiles(
    es2panda_Config *config, int fileNamesCount, char const *const *fileNames)
{
    auto res = InitContext(config);
    if (res->state == ES2PANDA_STATE_ERROR) {
        return reinterpret_cast<es2panda_Context *>(res);
    }
    auto *cfg = reinterpret_cast<ConfigImpl *>(config);

    ES2PANDA_ASSERT(cfg->options->IsSimultaneous());
    for (size_t i = 0; i < static_cast<size_t>(fileNamesCount); ++i) {
        const char *cName = *(fileNames + i);
        std::string fileName(cName);
        res->sourceFileNames.emplace_back(std::move(fileName));
    }

    res->input = "";
    res->sourceFileName = "";
    res->sourceFile = new SourceFile(res->sourceFileName, res->input, cfg->options->IsModule());
    res->allocator = new ArenaAllocator(SpaceType::SPACE_TYPE_COMPILER, nullptr, true);

    InitializeContext(res);
    return reinterpret_cast<es2panda_Context *>(res);
}

__attribute__((unused)) static Context *Parse(Context *ctx)
{
    if (ctx->state != ES2PANDA_STATE_NEW) {
        ctx->state = ES2PANDA_STATE_ERROR;
        ctx->errorMessage = "Bad state at entry to Parse, needed NEW";
        return ctx;
    }

<<<<<<< HEAD
    if (ctx->config->options->IsSimultaneous()) {
=======
    ctx->phaseManager->Reset();

    if (ctx->isExternal && ctx->allocator != ctx->globalContext->stdLibAllocator) {
        ctx->sourceFileNames.emplace_back(ctx->sourceFileName);
        parser::ETSParser::AddGenExtenralSourceToParseList(ctx);
    } else if (ctx->config->options->IsSimultaneous()) {
>>>>>>> 6d813986
        parser::ETSParser::AddGenExtenralSourceToParseList(ctx);
        std::unordered_set<std::string> sourceFileNamesSet(ctx->sourceFileNames.begin(), ctx->sourceFileNames.end());
        ctx->MarkGenAbcForExternal(sourceFileNamesSet, ctx->parserProgram->ExternalSources());
    } else {
        ctx->parser->ParseScript(*ctx->sourceFile,
                                 ctx->config->options->GetCompilationMode() == CompilationMode::GEN_STD_LIB);
    }
    ctx->state = ES2PANDA_STATE_PARSED;
<<<<<<< HEAD
=======
    ctx->phaseManager->SetCurrentPhaseIdToAfterParse();
>>>>>>> 6d813986
    return ctx;
}

__attribute__((unused)) static bool SetProgramGenAbc(Context *ctx, const char *path)
{
    util::StringView pathView(path);
    public_lib::Context *context = reinterpret_cast<public_lib::Context *>(ctx);
    for (auto &[_, extPrograms] : context->externalSources) {
        (void)_;
        for (auto *prog : extPrograms) {
            if (prog->AbsoluteName() == pathView) {
                prog->SetGenAbcForExternalSources();
                return true;
            }
        }
    }
    return false;
}

__attribute__((unused)) static Context *Bind(Context *ctx)
{
    if (ctx->state < ES2PANDA_STATE_PARSED) {
        ctx = Parse(ctx);
    }
    if (ctx->state == ES2PANDA_STATE_ERROR) {
        return ctx;
    }

    ES2PANDA_ASSERT(ctx->state == ES2PANDA_STATE_PARSED);
    while (auto phase = ctx->phaseManager->NextPhase()) {
        if (phase->Name() == "plugins-after-bind") {
            break;
        }
        phase->Apply(ctx, ctx->parserProgram);
    }
    ctx->state = ES2PANDA_STATE_BOUND;
    return ctx;
}

__attribute__((unused)) static Context *Check(Context *ctx)
{
    if (ctx->state < ES2PANDA_STATE_PARSED) {
        ctx = Parse(ctx);
    }

    if (ctx->state == ES2PANDA_STATE_ERROR) {
        return ctx;
    }

    ES2PANDA_ASSERT(ctx->state >= ES2PANDA_STATE_PARSED && ctx->state < ES2PANDA_STATE_CHECKED);
    while (auto phase = ctx->phaseManager->NextPhase()) {
        if (phase->Name() == "plugins-after-check") {
            break;
        }
        phase->Apply(ctx, ctx->parserProgram);
    }
    ctx->phaseManager->SetCurrentPhaseIdToAfterCheck();
    ctx->state = !ctx->diagnosticEngine->IsAnyError() ? ES2PANDA_STATE_CHECKED : ES2PANDA_STATE_ERROR;
    return ctx;
}

__attribute__((unused)) static void SaveCache(Context *ctx)
{
    if (ctx->allocator == ctx->globalContext->stdLibAllocator) {
        return;
    }
    ES2PANDA_ASSERT(ctx->globalContext != nullptr &&
                    ctx->globalContext->cachedExternalPrograms.count(ctx->sourceFileName) != 0);
    ctx->globalContext->cachedExternalPrograms[ctx->sourceFileName] = &(ctx->parserProgram->ExternalSources());

    // cycle dependencies
    for (auto &[_, extPrograms] : ctx->parserProgram->ExternalSources()) {
        for (auto extProgram : extPrograms) {
            auto absPath = std::string {extProgram->AbsoluteName()};
            auto &cacheMap = ctx->globalContext->cachedExternalPrograms;
            if (cacheMap.count(absPath) == 1 && cacheMap[absPath] == nullptr) {
                cacheMap[absPath] = &(ctx->parserProgram->ExternalSources());
            }
        }
    }
}

__attribute__((unused)) static Context *Lower(Context *ctx)
{
    if (ctx->state < ES2PANDA_STATE_CHECKED) {
        ctx = Check(ctx);
    }

    if (ctx->state == ES2PANDA_STATE_ERROR) {
        return ctx;
    }

    ES2PANDA_ASSERT(ctx->state == ES2PANDA_STATE_CHECKED);
    while (auto phase = ctx->phaseManager->NextPhase()) {
        phase->Apply(ctx, ctx->parserProgram);
    }
    ctx->state = !ctx->diagnosticEngine->IsAnyError() ? ES2PANDA_STATE_LOWERED : ES2PANDA_STATE_ERROR;

    for (auto &[_, extPrograms] : ctx->parserProgram->ExternalSources()) {
        for (auto &extProgram : extPrograms) {
            if (!extProgram->IsASTLowered()) {
                extProgram->MarkASTAsLowered();
            }
        }
    }
    if (ctx->isExternal) {
        SaveCache(ctx);
    }

    return ctx;
}

__attribute__((unused)) static Context *GenerateAsm(Context *ctx)
{
    if (ctx->state < ES2PANDA_STATE_LOWERED) {
        ctx = Lower(ctx);
    }

    if (ctx->state == ES2PANDA_STATE_ERROR) {
        return ctx;
    }

    ES2PANDA_ASSERT(ctx->state == ES2PANDA_STATE_LOWERED);

    auto *emitter = ctx->emitter;
    emitter->GenAnnotation();

    // Handle context literals.
    uint32_t index = 0;
    for (const auto &buff : ctx->contextLiterals) {
        emitter->AddLiteralBuffer(buff, index++);
    }

    emitter->LiteralBufferIndex() += ctx->contextLiterals.size();

    /* Main thread can also be used instead of idling */
    ctx->queue->Schedule(ctx);
    ctx->queue->Consume();
    ctx->queue->Wait([emitter](compiler::CompileJob *job) { emitter->AddProgramElement(job->GetProgramElement()); });
    ES2PANDA_ASSERT(ctx->program == nullptr);
    ctx->program = emitter->Finalize(ctx->config->options->IsDumpDebugInfo(), compiler::Signatures::ETS_GLOBAL);
    ctx->state = !ctx->diagnosticEngine->IsAnyError() ? ES2PANDA_STATE_ASM_GENERATED : ES2PANDA_STATE_ERROR;
    return ctx;
}

__attribute__((unused)) Context *GenerateBin(Context *ctx)
{
    if (ctx->state < ES2PANDA_STATE_ASM_GENERATED) {
        ctx = GenerateAsm(ctx);
    }

    if (ctx->state == ES2PANDA_STATE_ERROR) {
        return ctx;
    }

    ES2PANDA_ASSERT(ctx->state == ES2PANDA_STATE_ASM_GENERATED);

    ES2PANDA_ASSERT(ctx->program != nullptr);
    util::GenerateProgram(ctx->program, *ctx->config->options,
                          [ctx](const diagnostic::DiagnosticKind &kind, const util::DiagnosticMessageParams &params) {
                              ctx->diagnosticEngine->LogDiagnostic(kind, params);
                          });
    ctx->state = !ctx->diagnosticEngine->IsAnyError() ? ES2PANDA_STATE_BIN_GENERATED : ES2PANDA_STATE_ERROR;
    return ctx;
}

extern "C" __attribute__((unused)) es2panda_Context *ProceedToState(es2panda_Context *context,
                                                                    es2panda_ContextState state)
{
    auto *ctx = reinterpret_cast<Context *>(context);
    switch (state) {
        case ES2PANDA_STATE_NEW:
            break;
        case ES2PANDA_STATE_PARSED:
            ctx = Parse(ctx);
            break;
        case ES2PANDA_STATE_BOUND:
            ctx = Bind(ctx);
            break;
        case ES2PANDA_STATE_CHECKED:
            ctx = Check(ctx);
            break;
        case ES2PANDA_STATE_LOWERED:
            ctx = Lower(ctx);
            break;
        case ES2PANDA_STATE_ASM_GENERATED:
            ctx = GenerateAsm(ctx);
            break;
        case ES2PANDA_STATE_BIN_GENERATED:
            ctx = GenerateBin(ctx);
            break;
        default:
            ctx->errorMessage = "It does not make sense to request stage";
            ctx->state = ES2PANDA_STATE_ERROR;
            break;
    }

    return reinterpret_cast<es2panda_Context *>(ctx);
}

extern "C" __attribute__((unused)) void DestroyContext(es2panda_Context *context)
{
    auto *ctx = reinterpret_cast<Context *>(context);
    delete ctx->program;
    delete ctx->emitter;
    delete ctx->parser;
    delete ctx->queue;
    delete ctx->sourceFile;
    delete ctx->phaseManager;
    if (!ctx->isExternal) {
        delete ctx->allocator;
    }
    delete ctx;
}

extern "C" __attribute__((unused)) void DestroyGlobalContext(es2panda_GlobalContext *globalContext)
{
    auto *globalCtx = reinterpret_cast<GlobalContext *>(globalContext);
    for (auto [_, alloctor] : globalCtx->externalProgramAllocators) {
        delete alloctor;
    }

    delete globalCtx->stdLibAllocator;
    delete globalCtx;
}

extern "C" __attribute__((unused)) es2panda_ContextState ContextState(es2panda_Context *context)
{
    auto *s = reinterpret_cast<Context *>(context);
    return s->state;
}

extern "C" __attribute__((unused)) char const *ContextErrorMessage(es2panda_Context *context)
{
    auto *s = reinterpret_cast<Context *>(context);
    return s->errorMessage.c_str();
}

extern "C" __attribute__((unused)) es2panda_Program *ContextProgram(es2panda_Context *context)
{
    auto *ctx = reinterpret_cast<Context *>(context);
    return reinterpret_cast<es2panda_Program *>(ctx->parserProgram);
}

using ExternalSourceEntry = std::pair<char *, ArenaVector<parser::Program *> *>;

__attribute__((unused)) static es2panda_ExternalSource **ExternalSourcesToE2p(
    ArenaAllocator *allocator, const parser::Program::ExternalSource &externalSources, size_t *lenP)
{
    auto *vec = allocator->New<ArenaVector<ExternalSourceEntry *>>(allocator->Adapter());

    for (auto &[e_name, e_programs] : externalSources) {
        vec->push_back(allocator->New<ExternalSourceEntry>(StringViewToCString(allocator, e_name),
                                                           const_cast<ArenaVector<parser::Program *> *>(&e_programs)));
    }

    *lenP = vec->size();
    return reinterpret_cast<es2panda_ExternalSource **>(vec->data());
}

extern "C" __attribute__((unused)) char const *ExternalSourceName(es2panda_ExternalSource *eSource)
{
    auto *entry = reinterpret_cast<ExternalSourceEntry *>(eSource);
    return entry->first;
}

extern "C" __attribute__((unused)) es2panda_Program **ExternalSourcePrograms(es2panda_ExternalSource *eSource,
                                                                             size_t *lenP)
{
    auto *entry = reinterpret_cast<ExternalSourceEntry *>(eSource);
    *lenP = entry->second->size();
    return reinterpret_cast<es2panda_Program **>(entry->second->data());
}

extern "C" void AstNodeForEach(es2panda_AstNode *ast, void (*func)(es2panda_AstNode *, void *), void *arg)
{
    auto *node = reinterpret_cast<ir::AstNode *>(ast);
    func(ast, arg);
    node->IterateRecursively([=](ir::AstNode *child) { func(reinterpret_cast<es2panda_AstNode *>(child), arg); });
}

#define SET_NUMBER_LITERAL_IMPL(name, type)                                        \
    extern "C" bool NumberLiteralSet##name(es2panda_AstNode *node, type new_value) \
    {                                                                              \
        auto &n = reinterpret_cast<ir::NumberLiteral *>(node)->Number();           \
        if (!n.Is##name()) {                                                       \
            /* CC-OFFNXT(G.PRE.05) function gen */                                 \
            return false;                                                          \
        }                                                                          \
        n.SetValue<type>(std::move(new_value));                                    \
        /* CC-OFFNXT(G.PRE.05) The macro is used to generate a function. */        \
        return true;                                                               \
    }

SET_NUMBER_LITERAL_IMPL(Int, int32_t)
SET_NUMBER_LITERAL_IMPL(Long, int64_t)
SET_NUMBER_LITERAL_IMPL(Double, double)
SET_NUMBER_LITERAL_IMPL(Float, float)

#undef SET_NUMBER_LITERAL_IMPL

template <typename T>
es2panda_AstNode *CreateNumberLiteral(es2panda_Context *ctx, T value)
{
    auto number = ark::es2panda::lexer::Number(value);
    auto allocator = reinterpret_cast<Context *>(ctx)->allocator;
    auto node = allocator->New<ir::NumberLiteral>(number);
    return reinterpret_cast<es2panda_AstNode *>(node);
}

template <typename T>
es2panda_AstNode *UpdateNumberLiteral(es2panda_Context *ctx, es2panda_AstNode *original, T value)
{
    auto number = ark::es2panda::lexer::Number(value);
    auto allocator = reinterpret_cast<Context *>(ctx)->allocator;
    auto node = allocator->New<ir::NumberLiteral>(number);
    auto *e2pOriginal = reinterpret_cast<ir::AstNode *>(original);
    node->SetOriginalNode(e2pOriginal);
    node->SetParent(e2pOriginal->Parent());
    node->SetRange(e2pOriginal->Range());
    return reinterpret_cast<es2panda_AstNode *>(node);
}

extern "C" const char *NumberLiteralStrConst(es2panda_Context *context, es2panda_AstNode *classInstance)
{
    auto str = reinterpret_cast<const ir::NumberLiteral *>(classInstance)->Str();
    return StringViewToCString(reinterpret_cast<Context *>(context)->allocator, str);
}

extern "C" void *AllocMemory(es2panda_Context *context, size_t numberOfElements, size_t sizeOfElement)
{
    auto *allocator = reinterpret_cast<Context *>(context)->allocator;
    void *ptr = allocator->Alloc(numberOfElements * sizeOfElement);
    return ptr;
}

extern "C" es2panda_SourcePosition *CreateSourcePosition(es2panda_Context *context, size_t index, size_t line)
{
    auto *allocator = reinterpret_cast<Context *>(context)->allocator;
    return reinterpret_cast<es2panda_SourcePosition *>(
        allocator->New<lexer::SourcePosition>(index, line, reinterpret_cast<Context *>(context)->parserProgram));
}

extern "C" es2panda_SourceRange *CreateSourceRange(es2panda_Context *context, es2panda_SourcePosition *start,
                                                   es2panda_SourcePosition *end)
{
    auto *allocator = reinterpret_cast<Context *>(context)->allocator;
    auto startE2p = *(reinterpret_cast<lexer::SourcePosition *>(start));
    auto endE2p = *(reinterpret_cast<lexer::SourcePosition *>(end));
    return reinterpret_cast<es2panda_SourceRange *>(allocator->New<lexer::SourceRange>(startE2p, endE2p));
}

extern "C" const es2panda_DiagnosticKind *CreateDiagnosticKind(es2panda_Context *context, const char *dmessage,
                                                               es2panda_PluginDiagnosticType etype)
{
    auto ctx = reinterpret_cast<Context *>(context);
    auto id = ctx->config->diagnosticKindStorage.size() + 1;
    auto type = util::DiagnosticType::SUGGESTION;
    if (etype == ES2PANDA_PLUGIN_WARNING) {
        type = util::DiagnosticType::PLUGIN_WARNING;
    } else if (etype == ES2PANDA_PLUGIN_ERROR) {
        type = util::DiagnosticType::PLUGIN_ERROR;
    }
    ctx->config->diagnosticKindStorage.emplace_back(type, id, dmessage);
    return reinterpret_cast<const es2panda_DiagnosticKind *>(&ctx->config->diagnosticKindStorage.back());
}

extern "C" es2panda_DiagnosticInfo *CreateDiagnosticInfo(es2panda_Context *context, const es2panda_DiagnosticKind *kind,
<<<<<<< HEAD
                                                         const char **args, size_t argc)
=======
                                                         const char **args, size_t argc, es2panda_SourcePosition *pos)
>>>>>>> 6d813986
{
    auto *allocator = reinterpret_cast<Context *>(context)->allocator;
    auto diagnosticInfo = allocator->New<es2panda_DiagnosticInfo>();
    diagnosticInfo->kind = kind;
    diagnosticInfo->args = args;
    diagnosticInfo->argc = argc;
<<<<<<< HEAD
=======
    diagnosticInfo->pos = pos;
>>>>>>> 6d813986
    return diagnosticInfo;
}

extern "C" es2panda_SuggestionInfo *CreateSuggestionInfo(es2panda_Context *context, const es2panda_DiagnosticKind *kind,
<<<<<<< HEAD
                                                         const char **args, size_t argc, const char *substitutionCode)
=======
                                                         const char **args, size_t argc, const char *substitutionCode,
                                                         const char *title, es2panda_SourceRange *range)
>>>>>>> 6d813986
{
    auto *allocator = reinterpret_cast<Context *>(context)->allocator;
    auto suggestionInfo = allocator->New<es2panda_SuggestionInfo>();
    suggestionInfo->kind = kind;
    suggestionInfo->args = args;
    suggestionInfo->argc = argc;
    suggestionInfo->substitutionCode = substitutionCode;
<<<<<<< HEAD
=======
    suggestionInfo->title = title;
    suggestionInfo->range = range;
>>>>>>> 6d813986
    return suggestionInfo;
}

extern "C" void LogDiagnosticWithSuggestion(es2panda_Context *context, const es2panda_DiagnosticInfo *diagnosticInfo,
<<<<<<< HEAD
                                            const es2panda_SuggestionInfo *suggestionInfo, es2panda_SourceRange *range)
=======
                                            const es2panda_SuggestionInfo *suggestionInfo)
>>>>>>> 6d813986
{
    auto ctx = reinterpret_cast<Context *>(context);
    auto diagnostickind = reinterpret_cast<const diagnostic::DiagnosticKind *>(diagnosticInfo->kind);
    auto suggestionkind = reinterpret_cast<const diagnostic::DiagnosticKind *>(suggestionInfo->kind);
    util::DiagnosticMessageParams diagnosticParams;
    for (size_t i = 0; i < diagnosticInfo->argc; ++i) {
        diagnosticParams.push_back(diagnosticInfo->args[i]);
    }

    std::vector<std::string> suggestionParams;

    for (size_t i = 0; i < suggestionInfo->argc; ++i) {
        suggestionParams.push_back(suggestionInfo->args[i]);
    }

<<<<<<< HEAD
    auto *allocator = reinterpret_cast<Context *>(context)->allocator;
    auto E2pRange = reinterpret_cast<lexer::SourceRange *>(range);
    auto posE2p = allocator->New<lexer::SourcePosition>(E2pRange->start);
    auto suggestion = ctx->diagnosticEngine->CreateSuggestion(suggestionkind, suggestionParams,
                                                              suggestionInfo->substitutionCode, E2pRange);
=======
    auto E2pRange = reinterpret_cast<lexer::SourceRange *>(suggestionInfo->range);
    auto posE2p = reinterpret_cast<lexer::SourcePosition *>(diagnosticInfo->pos);
    auto suggestion = ctx->diagnosticEngine->CreateSuggestion(
        suggestionkind, suggestionParams, suggestionInfo->substitutionCode, suggestionInfo->title, E2pRange);
>>>>>>> 6d813986
    ctx->diagnosticEngine->LogDiagnostic(*diagnostickind, diagnosticParams, *posE2p, suggestion);
}

extern "C" void LogDiagnostic(es2panda_Context *context, const es2panda_DiagnosticKind *ekind, const char **args,
                              size_t argc, es2panda_SourcePosition *pos)
{
    auto ctx = reinterpret_cast<Context *>(context);
    auto kind = reinterpret_cast<const diagnostic::DiagnosticKind *>(ekind);
    util::DiagnosticMessageParams params;
    for (size_t i = 0; i < argc; ++i) {
        params.push_back(args[i]);
    }
    auto posE2p = reinterpret_cast<lexer::SourcePosition *>(pos);
    ctx->diagnosticEngine->LogDiagnostic(*kind, params, *posE2p);
}

const es2panda_DiagnosticStorage *GetDiagnostics(es2panda_Context *context, size_t etype)
{
    auto ctx = reinterpret_cast<Context *>(context);
    auto type = static_cast<util::DiagnosticType>(etype);
    return reinterpret_cast<const es2panda_DiagnosticStorage *>(&ctx->diagnosticEngine->GetDiagnosticStorage(type));
}

extern "C" const es2panda_DiagnosticStorage *GetSemanticErrors(es2panda_Context *context)
{
    return GetDiagnostics(context, util::DiagnosticType::SEMANTIC);
}

extern "C" const es2panda_DiagnosticStorage *GetSyntaxErrors(es2panda_Context *context)
{
    return GetDiagnostics(context, util::DiagnosticType::SYNTAX);
}

extern "C" const es2panda_DiagnosticStorage *GetPluginErrors(es2panda_Context *context)
{
    return GetDiagnostics(context, util::DiagnosticType::PLUGIN_ERROR);
}

extern "C" const es2panda_DiagnosticStorage *GetPluginWarnings(es2panda_Context *context)
{
    return GetDiagnostics(context, util::DiagnosticType::PLUGIN_WARNING);
}

extern "C" const es2panda_DiagnosticStorage *GetWarnings(es2panda_Context *context)
{
    return GetDiagnostics(context, util::DiagnosticType::WARNING);
}

extern "C" bool IsAnyError(es2panda_Context *context)
{
    return reinterpret_cast<Context *>(context)->diagnosticEngine->IsAnyError();
}

<<<<<<< HEAD
=======
extern "C" size_t SourcePositionCol([[maybe_unused]] es2panda_Context *context, es2panda_SourcePosition *position)
{
    static const size_t EMPTY = 1;
    auto es2pandaPosition = reinterpret_cast<lexer::SourcePosition *>(position);
    if (es2pandaPosition->Program() == nullptr) {
        return EMPTY;
    }
    return es2pandaPosition->ToLocation().col;
}

>>>>>>> 6d813986
extern "C" size_t SourcePositionIndex([[maybe_unused]] es2panda_Context *context, es2panda_SourcePosition *position)
{
    return reinterpret_cast<lexer::SourcePosition *>(position)->index;
}

extern "C" size_t SourcePositionLine([[maybe_unused]] es2panda_Context *context, es2panda_SourcePosition *position)
{
    return reinterpret_cast<lexer::SourcePosition *>(position)->line;
}

extern "C" es2panda_SourcePosition *SourceRangeStart([[maybe_unused]] es2panda_Context *context,
                                                     es2panda_SourceRange *range)
{
    auto *allocator = reinterpret_cast<Context *>(context)->allocator;
    auto E2pRange = reinterpret_cast<lexer::SourceRange *>(range);
    return reinterpret_cast<es2panda_SourcePosition *>(allocator->New<lexer::SourcePosition>(E2pRange->start));
}

extern "C" es2panda_SourcePosition *SourceRangeEnd([[maybe_unused]] es2panda_Context *context,
                                                   es2panda_SourceRange *range)
{
    auto *allocator = reinterpret_cast<Context *>(context)->allocator;
    auto E2pRange = reinterpret_cast<lexer::SourceRange *>(range);
    return reinterpret_cast<es2panda_SourcePosition *>(allocator->New<lexer::SourcePosition>(E2pRange->end));
}

extern "C" es2panda_Scope *AstNodeFindNearestScope([[maybe_unused]] es2panda_Context *ctx, es2panda_AstNode *node)
{
    auto E2pNode = reinterpret_cast<ir::AstNode *>(node);
    return reinterpret_cast<es2panda_Scope *>(compiler::NearestScope(E2pNode));
}

extern "C" es2panda_Scope *AstNodeRebind(es2panda_Context *ctx, es2panda_AstNode *node)
{
    auto E2pNode = reinterpret_cast<ir::AstNode *>(node);
    auto context = reinterpret_cast<Context *>(ctx);
    auto varbinder = context->parserProgram->VarBinder()->AsETSBinder();
    auto phaseManager = context->phaseManager;
    if (E2pNode->IsScriptFunction() ||
        E2pNode->FindChild([](ir::AstNode *n) { return n->IsScriptFunction(); }) != nullptr) {
        while (!E2pNode->IsProgram()) {
            E2pNode = E2pNode->Parent();
        }
    }
    return reinterpret_cast<es2panda_Scope *>(compiler::Rebind(phaseManager, varbinder, E2pNode));
}

extern "C" void AstNodeRecheck(es2panda_Context *ctx, es2panda_AstNode *node)
{
    auto E2pNode = reinterpret_cast<ir::AstNode *>(node);
    auto context = reinterpret_cast<Context *>(ctx);
    auto varbinder = context->parserProgram->VarBinder()->AsETSBinder();
    auto checker = context->GetChecker()->AsETSChecker();
    auto phaseManager = context->phaseManager;
    if (E2pNode->IsScriptFunction() ||
        E2pNode->FindChild([](ir::AstNode *n) { return n->IsScriptFunction(); }) != nullptr) {
        while (!E2pNode->IsProgram()) {
            E2pNode = E2pNode->Parent();
        }
    }
    compiler::Recheck(phaseManager, varbinder, checker, E2pNode);
    context->state = !context->diagnosticEngine->IsAnyError() ? ES2PANDA_STATE_CHECKED : ES2PANDA_STATE_ERROR;
    return;
}

#include "generated/es2panda_lib/es2panda_lib_impl.inc"

extern "C" Es2pandaEnum Es2pandaEnumFromString([[maybe_unused]] es2panda_Context *ctx, const char *str)
{
    return IrToE2pEnum(es2panda::util::gen::ast_verifier::FromString(str));
}

extern "C" char *Es2pandaEnumToString(es2panda_Context *ctx, Es2pandaEnum id)
{
    auto *allocator = reinterpret_cast<Context *>(ctx)->allocator;
    return StringViewToCString(allocator, es2panda::util::gen::ast_verifier::ToString(E2pToIrEnum(id)));
}

extern "C" es2panda_AstNode *DeclarationFromIdentifier([[maybe_unused]] es2panda_Context *ctx, es2panda_AstNode *node)
{
    auto E2pNode = reinterpret_cast<ir::Identifier *>(node);
    return reinterpret_cast<es2panda_AstNode *>(compiler::DeclarationFromIdentifier(E2pNode));
}

<<<<<<< HEAD
=======
extern "C" bool IsImportTypeKind([[maybe_unused]] es2panda_Context *context, es2panda_AstNode *node)
{
    auto E2pNode = reinterpret_cast<const ir::AstNode *>(node);
    if (E2pNode->IsETSImportDeclaration()) {
        return E2pNode->AsETSImportDeclaration()->IsTypeKind();
    }

    if (E2pNode->IsImportDeclaration()) {
        return E2pNode->AsETSImportDeclaration()->IsTypeKind();
    }

    auto ctx = reinterpret_cast<Context *>(context);
    auto id = ctx->config->diagnosticKindStorage.size() + 1;
    auto type = util::DiagnosticType::PLUGIN_WARNING;
    util::DiagnosticMessageParams params {};
    diagnostic::DiagnosticKind *kind = &ctx->config->diagnosticKindStorage.emplace_back(type, id, "Insert wrong node!");
    ctx->diagnosticEngine->LogDiagnostic(*kind, params, E2pNode->Start());
    return false;
}

extern "C" char *GetLicenseFromRootNode(es2panda_Context *ctx, es2panda_AstNode *node)
{
    auto E2pNode = reinterpret_cast<const ir::AstNode *>(node);
    auto *allocator = reinterpret_cast<Context *>(ctx)->allocator;
    return StringViewToCString(allocator, compiler::GetLicenseFromRootNode(E2pNode));
}

extern "C" char *JsdocStringFromDeclaration([[maybe_unused]] es2panda_Context *ctx, es2panda_AstNode *node)
{
    auto E2pNode = reinterpret_cast<const ir::AstNode *>(node);
    auto *allocator = reinterpret_cast<Context *>(ctx)->allocator;
    return StringViewToCString(allocator, compiler::JsdocStringFromDeclaration(E2pNode));
}

>>>>>>> 6d813986
extern "C" es2panda_AstNode *FirstDeclarationByNameFromNode([[maybe_unused]] es2panda_Context *ctx,
                                                            const es2panda_AstNode *node, const char *name)
{
    if (node == nullptr) {
        return nullptr;
    }

    util::StringView nameE2p {name};
    ir::AstNode *res = reinterpret_cast<const ir::AstNode *>(node)->FindChild([&nameE2p](const ir::AstNode *ast) {
        if (ast != nullptr && ast->IsMethodDefinition() && ast->AsMethodDefinition()->Key() != nullptr &&
            ast->AsMethodDefinition()->Key()->IsIdentifier() &&
            ast->AsMethodDefinition()->Key()->AsIdentifier()->Name() == nameE2p) {
            return true;
        }

        return false;
    });

    return reinterpret_cast<es2panda_AstNode *>(res);
}

extern "C" es2panda_AstNode *FirstDeclarationByNameFromProgram([[maybe_unused]] es2panda_Context *ctx,
                                                               const es2panda_Program *program, const char *name)
{
    if (program == nullptr) {
        return nullptr;
    }

    auto programE2p = reinterpret_cast<const parser::Program *>(program);
    es2panda_AstNode *res =
        FirstDeclarationByNameFromNode(ctx, reinterpret_cast<const es2panda_AstNode *>(programE2p->Ast()), name);
    if (res != nullptr) {
        return res;
    }

    for (const auto &ext_source : programE2p->DirectExternalSources()) {
        for (const auto *ext_program : ext_source.second) {
            if (ext_program != nullptr) {
                res = FirstDeclarationByNameFromNode(
                    ctx, reinterpret_cast<const es2panda_AstNode *>(ext_program->Ast()), name);
            }
            if (res != nullptr) {
                return res;
            }
        }
    }

    return nullptr;
}

static ArenaSet<ir::AstNode *> AllDeclarationsByNameFromNodeHelper(ArenaAllocator *const allocator,
                                                                   const ir::AstNode *node,
                                                                   const util::StringView &name)
{
    auto result = ArenaSet<ir::AstNode *> {allocator->Adapter()};

    if (node == nullptr) {
        return result;
    }

    node->IterateRecursively([&result, &name](ir::AstNode *ast) {
        if (ast != nullptr && ast->IsMethodDefinition() && ast->AsMethodDefinition()->Key() != nullptr &&
            ast->AsMethodDefinition()->Key()->IsIdentifier() &&
            ast->AsMethodDefinition()->Key()->AsIdentifier()->Name() == name) {
            result.insert(ast);
        }
    });

    return result;
}

extern "C" es2panda_AstNode **AllDeclarationsByNameFromNode([[maybe_unused]] es2panda_Context *ctx,
                                                            const es2panda_AstNode *node, const char *name,
                                                            size_t *declsLen)
{
    util::StringView nameE2p {name};
    auto nodeE2p = reinterpret_cast<const ir::AstNode *>(node);
    auto allocator = reinterpret_cast<Context *>(ctx)->allocator;
    auto result = AllDeclarationsByNameFromNodeHelper(allocator, nodeE2p, nameE2p);
    *declsLen = result.size();
    auto apiRes = allocator->New<es2panda_AstNode *[]>(*declsLen);
    size_t i = 0;
    for (auto elem : result) {
        auto toPush = reinterpret_cast<es2panda_AstNode *>(elem);
        apiRes[i++] = toPush;
    };
    return apiRes;
}

extern "C" es2panda_AstNode **AllDeclarationsByNameFromProgram([[maybe_unused]] es2panda_Context *ctx,
                                                               const es2panda_Program *program, const char *name,
                                                               size_t *declsLen)
{
    auto allocator = reinterpret_cast<Context *>(ctx)->allocator;
    if (program == nullptr) {
        *declsLen = 0;
        return allocator->New<es2panda_AstNode *[]>(0);
    }

    util::StringView nameE2p {name};
    auto programE2p = reinterpret_cast<const parser::Program *>(program);
    auto result = ArenaSet<ir::AstNode *> {allocator->Adapter()};

    ArenaSet<ir::AstNode *> res = AllDeclarationsByNameFromNodeHelper(allocator, programE2p->Ast(), nameE2p);
    result.insert(res.begin(), res.end());

    for (const auto &ext_source : programE2p->DirectExternalSources()) {
        for (const auto *ext_program : ext_source.second) {
            if (ext_program != nullptr) {
                res = AllDeclarationsByNameFromNodeHelper(allocator, ext_program->Ast(), nameE2p);
                result.insert(res.begin(), res.end());
            }
        }
    }

    *declsLen = result.size();
    auto apiRes = allocator->New<es2panda_AstNode *[]>(*declsLen);
    size_t i = 0;
    for (auto elem : result) {
        auto toPush = reinterpret_cast<es2panda_AstNode *>(elem);
        apiRes[i++] = toPush;
    };

    return apiRes;
}

extern "C" __attribute__((unused)) int GenerateTsDeclarationsFromContext(es2panda_Context *ctx,
                                                                         const char *outputDeclEts,
                                                                         const char *outputEts, bool exportAll,
<<<<<<< HEAD
                                                                         const char *recordFile)
=======
                                                                         bool isolated, const char *recordFile)
>>>>>>> 6d813986
{
    auto *ctxImpl = reinterpret_cast<Context *>(ctx);
    auto *checker = reinterpret_cast<ark::es2panda::checker::ETSChecker *>(ctxImpl->GetChecker());

    ark::es2panda::declgen_ets2ts::DeclgenOptions declgenOptions;
    declgenOptions.exportAll = exportAll;
    declgenOptions.outputDeclEts = outputDeclEts ? outputDeclEts : "";
    declgenOptions.outputEts = outputEts ? outputEts : "";
<<<<<<< HEAD
=======
    declgenOptions.isolated = isolated;
>>>>>>> 6d813986
    declgenOptions.recordFile = recordFile ? recordFile : "";

    return ark::es2panda::declgen_ets2ts::GenerateTsDeclarations(checker, ctxImpl->parserProgram, declgenOptions) ? 0
                                                                                                                  : 1;
}

<<<<<<< HEAD
// Will be removed after binary import support is fully implemented.
=======
// #28937 Will be removed after binary import support is fully implemented.
__attribute__((unused)) static std::string GetFileNameByPath(const std::string &path)
{
    auto lastSlash = path.find_last_of("/\\");
    std::string filename = (lastSlash == std::string::npos) ? path : path.substr(lastSlash + 1);

    auto lastDot = filename.find_last_of('.');
    if (lastDot != std::string::npos) {
        filename = filename.substr(0, lastDot);
    }

    lastDot = filename.find_last_of('.');
    if (lastDot != std::string::npos) {
        filename = filename.substr(0, lastDot);
    }

    return filename;
}

// #28937 Will be removed after binary import support is fully implemented.
__attribute__((unused)) static bool HandleMultiFileMode(Context *ctxImpl, const std::string &outputPath)
{
    std::string outputStem = GetFileNameByPath(outputPath);
    auto &externalSources = ctxImpl->parserProgram->DirectExternalSources();

    for (const auto &entry : externalSources) {
        for (auto *prog : entry.second) {
            if (prog == nullptr || !prog->IsGenAbcForExternal()) {
                continue;
            }

            if (prog->FileName().Mutf8() == outputStem) {
                compiler::HandleGenerateDecl(*prog, *ctxImpl->diagnosticEngine, outputPath);
                return !ctxImpl->diagnosticEngine->IsAnyError();
            }
        }
    }

    return false;
}

// #28937 Will be removed after binary import support is fully implemented.
>>>>>>> 6d813986
extern "C" __attribute__((unused)) int GenerateStaticDeclarationsFromContext(es2panda_Context *ctx,
                                                                             const char *outputPath)
{
    auto *ctxImpl = reinterpret_cast<Context *>(ctx);
    if (ctxImpl->state != ES2PANDA_STATE_CHECKED) {
        return 1;
    }
<<<<<<< HEAD
    compiler::HandleGenerateDecl(*ctxImpl->parserProgram, *ctxImpl->diagnosticEngine, outputPath, false);

=======

    // Multiple file mode
    if (ctxImpl->config->options->IsSimultaneous()) {
        bool success = HandleMultiFileMode(ctxImpl, outputPath);
        return success ? 0 : 1;
    }

    // Single file mode
    compiler::HandleGenerateDecl(*ctxImpl->parserProgram, *ctxImpl->diagnosticEngine, outputPath);
>>>>>>> 6d813986
    return ctxImpl->diagnosticEngine->IsAnyError() ? 1 : 0;
}

extern "C" void InsertETSImportDeclarationAndParse(es2panda_Context *context, es2panda_Program *program,
                                                   es2panda_AstNode *importDeclaration)
{
    auto *ctx = reinterpret_cast<Context *>(context);
    auto *parserProgram = reinterpret_cast<parser::Program *>(program);
    auto *importDeclE2p = reinterpret_cast<ir::ETSImportDeclaration *>(importDeclaration);
    importDeclE2p->AddAstNodeFlags(ir::AstNodeFlags::NOCLEANUP);
<<<<<<< HEAD
=======

    auto &stmt = parserProgram->Ast()->StatementsForUpdates();
    bool hasUseStatic = !stmt.empty() && stmt.front()->IsExpressionStatement();
    if (hasUseStatic) {
        auto *expansion = stmt.front()->AsExpressionStatement()->GetExpression();
        hasUseStatic = hasUseStatic && expansion->IsStringLiteral() &&
                       expansion->AsStringLiteral()->Str() == compiler::Signatures::STATIC_PROGRAM_FLAG;
    }
    size_t insertIndex = hasUseStatic ? 1 : 0;
>>>>>>> 6d813986

    stmt.insert(stmt.begin() + insertIndex, importDeclE2p);
    importDeclE2p->SetParent(parserProgram->Ast());

    ctx->parser->AsETSParser()->AddExternalSource(ctx->parser->AsETSParser()->ParseSources());

    for ([[maybe_unused]] auto *specific : importDeclE2p->Specifiers()) {
        ES2PANDA_ASSERT(specific->Parent() != nullptr);
    }
}

__attribute__((unused)) static void GenerateStdLibCache(es2panda_Config *config, GlobalContext *globalContext,
                                                        bool LspUsage)
{
    auto cfg = reinterpret_cast<ConfigImpl *>(config);
    globalContext->stdLibAllocator = new ThreadSafeArenaAllocator(SpaceType::SPACE_TYPE_COMPILER, nullptr, true);
    auto ctx = CreateContext(config, std::move(""), cfg->options->SourceFileName().c_str(),
                             reinterpret_cast<es2panda_GlobalContext *>(globalContext), true, true);
    ProceedToState(ctx, es2panda_ContextState::ES2PANDA_STATE_CHECKED);
    if (!LspUsage) {
        AstNodeRecheck(ctx,
                       reinterpret_cast<es2panda_AstNode *>(reinterpret_cast<Context *>(ctx)->parserProgram->Ast()));
        AstNodeRecheck(ctx,
                       reinterpret_cast<es2panda_AstNode *>(reinterpret_cast<Context *>(ctx)->parserProgram->Ast()));
    }
    ProceedToState(ctx, es2panda_ContextState::ES2PANDA_STATE_LOWERED);
    globalContext->stdLibAstCache = &(reinterpret_cast<Context *>(ctx)->parserProgram->ExternalSources());
    DestroyContext(ctx);
}

es2panda_Impl g_impl = {
    ES2PANDA_LIB_VERSION,

    MemInitialize,
    MemFinalize,
    CreateConfig,
    DestroyConfig,
    GetAllErrorMessages,
    ConfigGetOptions,
    CreateContextFromFile,
    CreateCacheContextFromFile,
    CreateContextFromString,
<<<<<<< HEAD
=======
    CreateContextFromStringWithHistory,
    CreateCacheContextFromString,
>>>>>>> 6d813986
    CreateContextGenerateAbcForExternalSourceFiles,
    ProceedToState,
    DestroyContext,
    CreateGlobalContext,
    DestroyGlobalContext,
    ContextState,
    ContextErrorMessage,
    ContextProgram,
    ExternalSourceName,
    ExternalSourcePrograms,
    AstNodeForEach,
    NumberLiteralSetInt,
    NumberLiteralSetLong,
    NumberLiteralSetDouble,
    NumberLiteralSetFloat,
    CreateNumberLiteral<int32_t>,
    UpdateNumberLiteral<int32_t>,
    CreateNumberLiteral<int64_t>,
    UpdateNumberLiteral<int64_t>,
    CreateNumberLiteral<double>,
    UpdateNumberLiteral<double>,
    CreateNumberLiteral<float>,
    UpdateNumberLiteral<float>,
    NumberLiteralStrConst,
    AllocMemory,
    CreateSourcePosition,
    CreateSourceRange,
    SourcePositionCol,
    SourcePositionIndex,
    SourcePositionLine,
    SourceRangeStart,
    SourceRangeEnd,
    CreateDiagnosticKind,
    CreateDiagnosticInfo,
    CreateSuggestionInfo,
    LogDiagnosticWithSuggestion,
    LogDiagnostic,
    GetSemanticErrors,
    GetSyntaxErrors,
    GetPluginErrors,
    GetWarnings,
    IsAnyError,
    AstNodeFindNearestScope,
    AstNodeRebind,
    AstNodeRecheck,
    Es2pandaEnumFromString,
    Es2pandaEnumToString,
    DeclarationFromIdentifier,
<<<<<<< HEAD
=======
    IsImportTypeKind,
    JsdocStringFromDeclaration,
    GetLicenseFromRootNode,
>>>>>>> 6d813986
    FirstDeclarationByNameFromNode,
    FirstDeclarationByNameFromProgram,
    AllDeclarationsByNameFromNode,
    AllDeclarationsByNameFromProgram,
    GenerateTsDeclarationsFromContext,
    InsertETSImportDeclarationAndParse,
    GenerateStaticDeclarationsFromContext,
<<<<<<< HEAD
=======
    InvalidateFileCache,
    RemoveFileCache,
    AddFileCache,
>>>>>>> 6d813986

#include "generated/es2panda_lib/es2panda_lib_list.inc"

};

}  // namespace ark::es2panda::public_lib

extern "C" es2panda_Impl const *es2panda_GetImpl(int version)
{
    if (version != ES2PANDA_LIB_VERSION) {
        return nullptr;
    }
    return &ark::es2panda::public_lib::g_impl;
}

// NOLINTEND<|MERGE_RESOLUTION|>--- conflicted
+++ resolved
@@ -201,37 +201,6 @@
     return es2pandaOverloadInfo;
 }
 
-__attribute__((unused)) ir::JsDocRecord JsDocRecordToE2p(const es2panda_JsDocRecord *jsDocRecord)
-{
-    return ir::JsDocRecord(jsDocRecord->name, jsDocRecord->param, jsDocRecord->comment);
-}
-
-__attribute__((unused)) es2panda_JsDocRecord *JsDocRecordFromE2p(ArenaAllocator *allocator,
-                                                                 const ir::JsDocRecord &jsDocRecord)
-{
-    es2panda_JsDocRecord *res = allocator->New<es2panda_JsDocRecord>();
-    res->name = StringViewToCString(allocator, jsDocRecord.name);
-    res->param = StringViewToCString(allocator, jsDocRecord.param);
-    res->comment = StringViewToCString(allocator, jsDocRecord.comment);
-    return res;
-}
-
-__attribute__((unused)) es2panda_JsDocInfo *JsDocInfoFromE2p(ArenaAllocator *allocator, const ir::JsDocInfo &jsDocInfo)
-{
-    size_t jsDocInfoLen = jsDocInfo.size();
-    es2panda_JsDocInfo *res = allocator->New<es2panda_JsDocInfo>();
-    res->len = jsDocInfoLen;
-    res->strings = allocator->New<char *[]>(jsDocInfoLen);
-    res->jsDocRecords = allocator->New<es2panda_JsDocRecord *[]>(jsDocInfoLen);
-    size_t i = 0;
-    for (const auto &[key, value] : jsDocInfo) {
-        res->strings[i] = StringViewToCString(allocator, key);
-        res->jsDocRecords[i] = JsDocRecordFromE2p(allocator, value);
-        ++i;
-    };
-    return res;
-}
-
 __attribute__((unused)) char const *ArenaStrdup(ArenaAllocator *allocator, char const *src)
 {
     size_t len = strlen(src);
@@ -324,11 +293,6 @@
     funcEmitter.Generate();
 }
 
-<<<<<<< HEAD
-static void InitializeContext(Context *res)
-{
-    res->phaseManager = new compiler::PhaseManager(ScriptExtension::ETS, res->allocator);
-=======
 static void GenerateStdLibCache(es2panda_Config *config, GlobalContext *globalContext, bool LspUsage);
 
 extern "C" __attribute__((unused)) es2panda_GlobalContext *CreateGlobalContext(es2panda_Config *config,
@@ -375,7 +339,6 @@
 static void InitializeContext(Context *res)
 {
     res->phaseManager = new compiler::PhaseManager(res, ScriptExtension::ETS, res->allocator);
->>>>>>> 6d813986
     res->queue = new compiler::CompileQueue(res->config->options->GetThread());
 
     auto *varbinder = res->allocator->New<varbinder::ETSBinder>(res->allocator);
@@ -384,15 +347,9 @@
                                         parser::ParserStatus::NO_OPTS);
     res->parser->SetContext(res);
 
-<<<<<<< HEAD
-    res->checker = res->allocator->New<checker::ETSChecker>(*res->diagnosticEngine, res->allocator);
-    res->analyzer = res->allocator->New<checker::ETSAnalyzer>(res->checker);
-    res->checker->SetAnalyzer(res->analyzer);
-=======
     res->PushChecker(res->allocator->New<checker::ETSChecker>(res->allocator, *res->diagnosticEngine, res->allocator));
     res->PushAnalyzer(res->allocator->New<checker::ETSAnalyzer>(res->GetChecker()));
     res->GetChecker()->SetAnalyzer(res->GetAnalyzer());
->>>>>>> 6d813986
 
     varbinder->SetProgram(res->parserProgram);
     varbinder->SetContext(res);
@@ -406,11 +363,7 @@
 {
     auto *cfg = reinterpret_cast<ConfigImpl *>(config);
     auto *res = new Context;
-<<<<<<< HEAD
-
-=======
     res->compiledByCapi = true;
->>>>>>> 6d813986
     if (cfg == nullptr) {
         res->errorMessage = "Config is nullptr.";
         res->state = ES2PANDA_STATE_ERROR;
@@ -422,48 +375,12 @@
         res->state = ES2PANDA_STATE_ERROR;
         res->diagnosticEngine = cfg->diagnosticEngine;
         return res;
-<<<<<<< HEAD
     }
 
     res->config = cfg;
     res->diagnosticEngine = cfg->diagnosticEngine;
     return res;
 }
-
-__attribute__((unused)) static es2panda_Context *CreateContext(es2panda_Config *config, std::string &&source,
-                                                               const char *fileName)
-{
-    auto res = InitContext(config);
-    if (res->state == ES2PANDA_STATE_ERROR) {
-        return reinterpret_cast<es2panda_Context *>(res);
-=======
->>>>>>> 6d813986
-    }
-    auto *cfg = reinterpret_cast<ConfigImpl *>(config);
-
-<<<<<<< HEAD
-    res->input = std::move(source);
-    res->sourceFileName = fileName;
-    res->sourceFile = new SourceFile(res->sourceFileName, res->input, cfg->options->IsModule());
-    res->allocator = new ArenaAllocator(SpaceType::SPACE_TYPE_COMPILER, nullptr, true);
-    res->queue = new compiler::CompileQueue(cfg->options->GetThread());
-
-    auto *varbinder = res->allocator->New<varbinder::ETSBinder>(res->allocator);
-    res->parserProgram = new parser::Program(res->allocator, varbinder);
-    res->diagnosticEngine = cfg->diagnosticEngine;
-    res->parser =
-        new parser::ETSParser(res->parserProgram, *cfg->options, *cfg->diagnosticEngine, parser::ParserStatus::NO_OPTS);
-    res->parser->SetContext(res);
-    res->checker = new checker::ETSChecker(*res->diagnosticEngine);
-    res->isolatedDeclgenChecker = new checker::IsolatedDeclgenChecker(*res->diagnosticEngine, *(res->parserProgram));
-    res->analyzer = new checker::ETSAnalyzer(res->checker);
-    res->checker->SetAnalyzer(res->analyzer);
-=======
-    res->config = cfg;
-    res->diagnosticEngine = cfg->diagnosticEngine;
-    return res;
-}
->>>>>>> 6d813986
 
 __attribute__((unused)) static es2panda_Context *CreateContext(es2panda_Config *config, std::string &&source,
                                                                const char *fileName,
@@ -562,12 +479,6 @@
     return CreateContext(config, "", sourceFileNames, nullptr, false, false);
 }
 
-extern "C" __attribute__((unused)) es2panda_Context *CreateContextFromMultiFile(es2panda_Config *config,
-                                                                                char const *sourceFileNames)
-{
-    return CreateContext(config, "", sourceFileNames);
-}
-
 extern "C" __attribute__((unused)) es2panda_Context *CreateContextFromString(es2panda_Config *config,
                                                                              const char *source, char const *fileName)
 {
@@ -611,31 +522,6 @@
     return context;
 }
 
-extern __attribute__((unused)) es2panda_Context *CreateContextGenerateAbcForExternalSourceFiles(
-    es2panda_Config *config, int fileNamesCount, char const *const *fileNames)
-{
-    auto res = InitContext(config);
-    if (res->state == ES2PANDA_STATE_ERROR) {
-        return reinterpret_cast<es2panda_Context *>(res);
-    }
-    auto *cfg = reinterpret_cast<ConfigImpl *>(config);
-
-    ES2PANDA_ASSERT(cfg->options->IsSimultaneous());
-    for (size_t i = 0; i < static_cast<size_t>(fileNamesCount); ++i) {
-        const char *cName = *(fileNames + i);
-        std::string fileName(cName);
-        res->sourceFileNames.emplace_back(std::move(fileName));
-    }
-
-    res->input = "";
-    res->sourceFileName = "";
-    res->sourceFile = new SourceFile(res->sourceFileName, res->input, cfg->options->IsModule());
-    res->allocator = new ArenaAllocator(SpaceType::SPACE_TYPE_COMPILER, nullptr, true);
-
-    InitializeContext(res);
-    return reinterpret_cast<es2panda_Context *>(res);
-}
-
 __attribute__((unused)) static Context *Parse(Context *ctx)
 {
     if (ctx->state != ES2PANDA_STATE_NEW) {
@@ -644,16 +530,12 @@
         return ctx;
     }
 
-<<<<<<< HEAD
-    if (ctx->config->options->IsSimultaneous()) {
-=======
     ctx->phaseManager->Reset();
 
     if (ctx->isExternal && ctx->allocator != ctx->globalContext->stdLibAllocator) {
         ctx->sourceFileNames.emplace_back(ctx->sourceFileName);
         parser::ETSParser::AddGenExtenralSourceToParseList(ctx);
     } else if (ctx->config->options->IsSimultaneous()) {
->>>>>>> 6d813986
         parser::ETSParser::AddGenExtenralSourceToParseList(ctx);
         std::unordered_set<std::string> sourceFileNamesSet(ctx->sourceFileNames.begin(), ctx->sourceFileNames.end());
         ctx->MarkGenAbcForExternal(sourceFileNamesSet, ctx->parserProgram->ExternalSources());
@@ -662,10 +544,7 @@
                                  ctx->config->options->GetCompilationMode() == CompilationMode::GEN_STD_LIB);
     }
     ctx->state = ES2PANDA_STATE_PARSED;
-<<<<<<< HEAD
-=======
     ctx->phaseManager->SetCurrentPhaseIdToAfterParse();
->>>>>>> 6d813986
     return ctx;
 }
 
@@ -1034,31 +913,20 @@
 }
 
 extern "C" es2panda_DiagnosticInfo *CreateDiagnosticInfo(es2panda_Context *context, const es2panda_DiagnosticKind *kind,
-<<<<<<< HEAD
-                                                         const char **args, size_t argc)
-=======
                                                          const char **args, size_t argc, es2panda_SourcePosition *pos)
->>>>>>> 6d813986
 {
     auto *allocator = reinterpret_cast<Context *>(context)->allocator;
     auto diagnosticInfo = allocator->New<es2panda_DiagnosticInfo>();
     diagnosticInfo->kind = kind;
     diagnosticInfo->args = args;
     diagnosticInfo->argc = argc;
-<<<<<<< HEAD
-=======
     diagnosticInfo->pos = pos;
->>>>>>> 6d813986
     return diagnosticInfo;
 }
 
 extern "C" es2panda_SuggestionInfo *CreateSuggestionInfo(es2panda_Context *context, const es2panda_DiagnosticKind *kind,
-<<<<<<< HEAD
-                                                         const char **args, size_t argc, const char *substitutionCode)
-=======
                                                          const char **args, size_t argc, const char *substitutionCode,
                                                          const char *title, es2panda_SourceRange *range)
->>>>>>> 6d813986
 {
     auto *allocator = reinterpret_cast<Context *>(context)->allocator;
     auto suggestionInfo = allocator->New<es2panda_SuggestionInfo>();
@@ -1066,20 +934,13 @@
     suggestionInfo->args = args;
     suggestionInfo->argc = argc;
     suggestionInfo->substitutionCode = substitutionCode;
-<<<<<<< HEAD
-=======
     suggestionInfo->title = title;
     suggestionInfo->range = range;
->>>>>>> 6d813986
     return suggestionInfo;
 }
 
 extern "C" void LogDiagnosticWithSuggestion(es2panda_Context *context, const es2panda_DiagnosticInfo *diagnosticInfo,
-<<<<<<< HEAD
-                                            const es2panda_SuggestionInfo *suggestionInfo, es2panda_SourceRange *range)
-=======
                                             const es2panda_SuggestionInfo *suggestionInfo)
->>>>>>> 6d813986
 {
     auto ctx = reinterpret_cast<Context *>(context);
     auto diagnostickind = reinterpret_cast<const diagnostic::DiagnosticKind *>(diagnosticInfo->kind);
@@ -1095,18 +956,10 @@
         suggestionParams.push_back(suggestionInfo->args[i]);
     }
 
-<<<<<<< HEAD
-    auto *allocator = reinterpret_cast<Context *>(context)->allocator;
-    auto E2pRange = reinterpret_cast<lexer::SourceRange *>(range);
-    auto posE2p = allocator->New<lexer::SourcePosition>(E2pRange->start);
-    auto suggestion = ctx->diagnosticEngine->CreateSuggestion(suggestionkind, suggestionParams,
-                                                              suggestionInfo->substitutionCode, E2pRange);
-=======
     auto E2pRange = reinterpret_cast<lexer::SourceRange *>(suggestionInfo->range);
     auto posE2p = reinterpret_cast<lexer::SourcePosition *>(diagnosticInfo->pos);
     auto suggestion = ctx->diagnosticEngine->CreateSuggestion(
         suggestionkind, suggestionParams, suggestionInfo->substitutionCode, suggestionInfo->title, E2pRange);
->>>>>>> 6d813986
     ctx->diagnosticEngine->LogDiagnostic(*diagnostickind, diagnosticParams, *posE2p, suggestion);
 }
 
@@ -1160,8 +1013,6 @@
     return reinterpret_cast<Context *>(context)->diagnosticEngine->IsAnyError();
 }
 
-<<<<<<< HEAD
-=======
 extern "C" size_t SourcePositionCol([[maybe_unused]] es2panda_Context *context, es2panda_SourcePosition *position)
 {
     static const size_t EMPTY = 1;
@@ -1172,7 +1023,6 @@
     return es2pandaPosition->ToLocation().col;
 }
 
->>>>>>> 6d813986
 extern "C" size_t SourcePositionIndex([[maybe_unused]] es2panda_Context *context, es2panda_SourcePosition *position)
 {
     return reinterpret_cast<lexer::SourcePosition *>(position)->index;
@@ -1257,8 +1107,6 @@
     return reinterpret_cast<es2panda_AstNode *>(compiler::DeclarationFromIdentifier(E2pNode));
 }
 
-<<<<<<< HEAD
-=======
 extern "C" bool IsImportTypeKind([[maybe_unused]] es2panda_Context *context, es2panda_AstNode *node)
 {
     auto E2pNode = reinterpret_cast<const ir::AstNode *>(node);
@@ -1293,7 +1141,6 @@
     return StringViewToCString(allocator, compiler::JsdocStringFromDeclaration(E2pNode));
 }
 
->>>>>>> 6d813986
 extern "C" es2panda_AstNode *FirstDeclarationByNameFromNode([[maybe_unused]] es2panda_Context *ctx,
                                                             const es2panda_AstNode *node, const char *name)
 {
@@ -1423,11 +1270,7 @@
 extern "C" __attribute__((unused)) int GenerateTsDeclarationsFromContext(es2panda_Context *ctx,
                                                                          const char *outputDeclEts,
                                                                          const char *outputEts, bool exportAll,
-<<<<<<< HEAD
-                                                                         const char *recordFile)
-=======
                                                                          bool isolated, const char *recordFile)
->>>>>>> 6d813986
 {
     auto *ctxImpl = reinterpret_cast<Context *>(ctx);
     auto *checker = reinterpret_cast<ark::es2panda::checker::ETSChecker *>(ctxImpl->GetChecker());
@@ -1436,19 +1279,13 @@
     declgenOptions.exportAll = exportAll;
     declgenOptions.outputDeclEts = outputDeclEts ? outputDeclEts : "";
     declgenOptions.outputEts = outputEts ? outputEts : "";
-<<<<<<< HEAD
-=======
     declgenOptions.isolated = isolated;
->>>>>>> 6d813986
     declgenOptions.recordFile = recordFile ? recordFile : "";
 
     return ark::es2panda::declgen_ets2ts::GenerateTsDeclarations(checker, ctxImpl->parserProgram, declgenOptions) ? 0
                                                                                                                   : 1;
 }
 
-<<<<<<< HEAD
-// Will be removed after binary import support is fully implemented.
-=======
 // #28937 Will be removed after binary import support is fully implemented.
 __attribute__((unused)) static std::string GetFileNameByPath(const std::string &path)
 {
@@ -1491,7 +1328,6 @@
 }
 
 // #28937 Will be removed after binary import support is fully implemented.
->>>>>>> 6d813986
 extern "C" __attribute__((unused)) int GenerateStaticDeclarationsFromContext(es2panda_Context *ctx,
                                                                              const char *outputPath)
 {
@@ -1499,10 +1335,6 @@
     if (ctxImpl->state != ES2PANDA_STATE_CHECKED) {
         return 1;
     }
-<<<<<<< HEAD
-    compiler::HandleGenerateDecl(*ctxImpl->parserProgram, *ctxImpl->diagnosticEngine, outputPath, false);
-
-=======
 
     // Multiple file mode
     if (ctxImpl->config->options->IsSimultaneous()) {
@@ -1512,7 +1344,6 @@
 
     // Single file mode
     compiler::HandleGenerateDecl(*ctxImpl->parserProgram, *ctxImpl->diagnosticEngine, outputPath);
->>>>>>> 6d813986
     return ctxImpl->diagnosticEngine->IsAnyError() ? 1 : 0;
 }
 
@@ -1523,8 +1354,6 @@
     auto *parserProgram = reinterpret_cast<parser::Program *>(program);
     auto *importDeclE2p = reinterpret_cast<ir::ETSImportDeclaration *>(importDeclaration);
     importDeclE2p->AddAstNodeFlags(ir::AstNodeFlags::NOCLEANUP);
-<<<<<<< HEAD
-=======
 
     auto &stmt = parserProgram->Ast()->StatementsForUpdates();
     bool hasUseStatic = !stmt.empty() && stmt.front()->IsExpressionStatement();
@@ -1534,7 +1363,6 @@
                        expansion->AsStringLiteral()->Str() == compiler::Signatures::STATIC_PROGRAM_FLAG;
     }
     size_t insertIndex = hasUseStatic ? 1 : 0;
->>>>>>> 6d813986
 
     stmt.insert(stmt.begin() + insertIndex, importDeclE2p);
     importDeclE2p->SetParent(parserProgram->Ast());
@@ -1577,11 +1405,8 @@
     CreateContextFromFile,
     CreateCacheContextFromFile,
     CreateContextFromString,
-<<<<<<< HEAD
-=======
     CreateContextFromStringWithHistory,
     CreateCacheContextFromString,
->>>>>>> 6d813986
     CreateContextGenerateAbcForExternalSourceFiles,
     ProceedToState,
     DestroyContext,
@@ -1630,12 +1455,9 @@
     Es2pandaEnumFromString,
     Es2pandaEnumToString,
     DeclarationFromIdentifier,
-<<<<<<< HEAD
-=======
     IsImportTypeKind,
     JsdocStringFromDeclaration,
     GetLicenseFromRootNode,
->>>>>>> 6d813986
     FirstDeclarationByNameFromNode,
     FirstDeclarationByNameFromProgram,
     AllDeclarationsByNameFromNode,
@@ -1643,12 +1465,9 @@
     GenerateTsDeclarationsFromContext,
     InsertETSImportDeclarationAndParse,
     GenerateStaticDeclarationsFromContext,
-<<<<<<< HEAD
-=======
     InvalidateFileCache,
     RemoveFileCache,
     AddFileCache,
->>>>>>> 6d813986
 
 #include "generated/es2panda_lib/es2panda_lib_list.inc"
 
