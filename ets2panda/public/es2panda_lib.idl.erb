--- conflicted
+++ resolved
@@ -169,10 +169,7 @@
 interface es2panda_Impl {
     es2panda_Config CreateConfig(i32 argc, sequence<String> argv);
     void DestroyConfig(es2panda_Config config);
-<<<<<<< HEAD
-=======
     String GetAllErrorMessages(es2panda_Context context);
->>>>>>> 494f8da8
     es2panda_Options ConfigGetOptions(es2panda_Config config);
 
     es2panda_Context CreateContextFromFile(es2panda_Config config, String source_file_name);
@@ -212,10 +209,7 @@
     void LogTypeError(es2panda_Context context, String errorMsg, es2panda_SourcePosition pos);
     void LogWarning(es2panda_Context context, String warnMsg, es2panda_SourcePosition pos);
     void LogSyntaxError(es2panda_Context context, String errorMsg, es2panda_SourcePosition pos);
-<<<<<<< HEAD
-=======
     boolean IsAnyError(es2panda_Context context);
->>>>>>> 494f8da8
     varbinder.Scope AstNodeFindNearestScope(es2panda_Context ctx, ir.AstNode node);
     varbinder.Scope AstNodeRebind(es2panda_Context ctx, ir.AstNode node);
     void AstNodeRecheck(es2panda_Context ctx, ir.AstNode node);
@@ -258,8 +252,6 @@
 % end
 
     String AstNodeName(ir.AstNode ast);
-<<<<<<< HEAD
-=======
 };
 
 
@@ -283,29 +275,6 @@
     boolean SetFloat(ir.AstNode node, f32 new_value);
 
     [get] String StrConst(es2panda_Context context);
->>>>>>> 494f8da8
-};
-
-};  // namespace ir
-
-
-namespace ir {
-
-[Entity=Class, c_type=es2panda_AstNode] interface NumberLiteral: Literal {
-    ir.AstNode Create(es2panda_Context ctx, i32 value);
-    ir.AstNode Create1(es2panda_Context ctx, i64 value);
-    ir.AstNode Create2(es2panda_Context ctx, f64 value);
-    ir.AstNode Create3(es2panda_Context ctx, f32 value);
-
-    ir.AstNode Update(es2panda_Context ctx, ir.AstNode original, i32 value);
-    ir.AstNode Update1(es2panda_Context ctx, ir.AstNode original, i64 value);
-    ir.AstNode Update2(es2panda_Context ctx, ir.AstNode original, f64 value);
-    ir.AstNode Update3(es2panda_Context ctx, ir.AstNode original, f32 value);
-
-    boolean SetInt(ir.AstNode node, i32 new_value);
-    boolean SetLong(ir.AstNode node, i64 new_value);
-    boolean SetDouble(ir.AstNode node, f64 new_value);
-    boolean SetFloat(ir.AstNode node, f32 new_value);
 };
 
 };  // namespace ir
