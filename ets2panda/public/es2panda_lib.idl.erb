--- conflicted
+++ resolved
@@ -131,27 +131,18 @@
     attribute sequence<String> args;
     attribute u32 argc;
     attribute String substitutionCode;
-<<<<<<< HEAD
-=======
     attribute String title;
     attribute es2panda_SourceRange range;
->>>>>>> 6d813986
 };
 
 interface es2panda_DiagnosticInfo {
     attribute es2panda_DiagnosticKind kind;
     attribute sequence<String> args;
     attribute u32 argc;
-<<<<<<< HEAD
-};
-
-dictionary es2panda_PluginDiagnosticType {
-=======
     attribute es2panda_SourcePosition pos;
 };
 
 dictionary es2panda_PluginDiagnosticType { 
->>>>>>> 6d813986
     i32 ES2PANDA_PLUGIN_WARNING = 0;
     i32 ES2PANDA_PLUGIN_ERROR = 1;
     i32 ES2PANDA_PLUGIN_SUGGESTION = 2;
@@ -187,11 +178,8 @@
     es2panda_Context CreateContextFromFile(es2panda_Config config, String source_file_name);
     es2panda_Context CreateCacheContextFromFile(es2panda_Config config, String source_file_name, es2panda_GlobalContext globalContext, boolean isExternal);
     es2panda_Context CreateContextFromString(es2panda_Config config, String source, String file_name);
-<<<<<<< HEAD
-=======
     es2panda_Context CreateContextFromStringWithHistory(es2panda_Config config, String source, String file_name);
     es2panda_Context CreateCacheContextFromString(es2panda_Config config, String source, String file_name, es2panda_GlobalContext globalContext, boolean isExternal);
->>>>>>> 6d813986
     es2panda_Context CreateContextGenerateAbcForExternalSourceFiles(es2panda_Config config, i32 fileNamesCount, sequence<String> fileNames);
     es2panda_Context ProceedToState(es2panda_Context context, es2panda_ContextState state);  // context is consumed
     void DestroyContext(es2panda_Context context);
@@ -217,20 +205,12 @@
     es2panda_SourcePosition SourceRangeStart(es2panda_Context context, es2panda_SourceRange range);
     es2panda_SourcePosition SourceRangeEnd(es2panda_Context context, es2panda_SourceRange range);
     es2panda_DiagnosticInfo CreateDiagnosticInfo(es2panda_Context context, es2panda_DiagnosticKind kind,
-<<<<<<< HEAD
-                                        sequence<String> args, u32 argc);
-    es2panda_SuggestionInfo CreateDiagnosticInfo(es2panda_Context context, es2panda_DiagnosticKind kind,
-                                        sequence<String> args, u32 argc, String substitutionCode);
-    void LogDiagnosticWithSuggestion(es2panda_Context context, es2panda_DiagnosticInfo diagnosticInfo,
-                                        es2panda_SuggestionInfo suggestionInfo, es2panda_SourceRange range);
-=======
                                         sequence<String> args, u32 argc, es2panda_SourcePosition position);
     es2panda_SuggestionInfo CreateSuggestionInfo(es2panda_Context context, es2panda_DiagnosticKind kind,
                                         sequence<String> args, u32 argc, String substitutionCode,
                                         String message, es2panda_SourceRange range);
     void LogDiagnosticWithSuggestion(es2panda_Context context, es2panda_DiagnosticInfo diagnosticInfo,
                                         es2panda_SuggestionInfo suggestionInfo);
->>>>>>> 6d813986
     void LogTypeError(es2panda_Context context, String errorMsg, es2panda_SourcePosition pos);
     void LogWarning(es2panda_Context context, String warnMsg, es2panda_SourcePosition pos);
     void LogSyntaxError(es2panda_Context context, String errorMsg, es2panda_SourcePosition pos);
@@ -251,12 +231,9 @@
     void InsertETSImportDeclarationAndParse(es2panda_Context context, es2panda_Program program,
                                             ETSImportDeclaration node);
     i32 GenerateStaticDeclarationsFromContext(es2panda_Context context, String outputPath);
-<<<<<<< HEAD
-=======
     void InvalidateFileCache(es2panda_GlobalContext globalContext, String fileName);
     void RemoveFileCache(es2panda_GlobalContext globalContext, String fileName);
     void AddFileCache(es2panda_GlobalContext globalContext, String fileName);
->>>>>>> 6d813986
 
 % Es2pandaLibApi::ast_nodes&.each do |ast_node|
 %   if ast_node != 'AstNode' && ast_node != 'TypeNode'
