/**
 * Copyright (c) 2024-2025 Huawei Device Co., Ltd.
 * Licensed under the Apache License, Version 2.0 (the "License");
 * you may not use this file except in compliance with the License.
 * You may obtain a copy of the License at
 *
 * http://www.apache.org/licenses/LICENSE-2.0
 *
 * Unless required by applicable law or agreed to in writing, software
 * distributed under the License is distributed on an "AS IS" BASIS,
 * WITHOUT WARRANTIES OR CONDITIONS OF ANY KIND, either express or implied.
 * See the License for the specific language governing permissions and
 * limitations under the License.
 */

// Autogenerated file -- DO NOT EDIT!

#ifndef ES2PANDA_PUBLIC_ES2PANDA_LIB
#define ES2PANDA_PUBLIC_ES2PANDA_LIB

// Switch off the linter for C header
// NOLINTBEGIN
//

#include <stdbool.h>
#include <stddef.h>
#include <stdint.h>
#include <uchar.h>

#ifdef __cplusplus
extern "C" {
#endif

#define ES2PANDA_LIB_VERSION 1

#ifndef CAPI_EXPORT
#ifdef PANDA_TARGET_WINDOWS
#define CAPI_EXPORT __declspec(dllexport)
#else
#define CAPI_EXPORT __attribute__((visibility("default")))
#endif
#endif

typedef struct es2panda_Config es2panda_Config;
typedef struct es2panda_Context es2panda_Context;

typedef struct es2panda_variantDoubleCharArrayBool {
    int index;
    union {
        double d;
        char *c;
        bool b;
    } variant;
} es2panda_variantDoubleCharArrayBool;

enum es2panda_variantIndex {
    CAPI_DOUBLE = 0,
    CAPI_CHAR = 1,
    CAPI_BOOL = 2,
};

typedef struct es2panda_Program es2panda_Program;
typedef struct es2panda_ExternalSource es2panda_ExternalSource;
typedef struct es2panda_ArkTsConfig es2panda_ArkTsConfig;
typedef struct es2panda_AstNode es2panda_AstNode;
typedef struct es2panda_FunctionSignature es2panda_FunctionSignature;
typedef struct es2panda_SourcePosition es2panda_SourcePosition;
typedef struct es2panda_SourceRange es2panda_SourceRange;
typedef struct es2panda_SrcDumper es2panda_SrcDumper;
typedef struct es2panda_AstDumper es2panda_AstDumper;
typedef struct es2panda_LabelPair es2panda_LabelPair;
typedef struct es2panda_ScriptFunctionData es2panda_ScriptFunctionData;
typedef struct es2panda_ImportSource es2panda_ImportSource;
typedef struct es2panda_Signature es2panda_Signature;
typedef struct es2panda_SignatureInfo es2panda_SignatureInfo;
typedef struct es2panda_CheckerContext es2panda_CheckerContext;
typedef struct es2panda_ResolveResult es2panda_ResolveResult;
typedef struct es2panda_ValidationInfo es2panda_ValidationInfo;
typedef struct es2panda_Type es2panda_Type;
typedef struct es2panda_TypeRelation es2panda_TypeRelation;
typedef struct es2panda_IndexInfo es2panda_IndexInfo;
typedef struct es2panda_GlobalTypesHolder es2panda_GlobalTypesHolder;
typedef struct es2panda_ObjectDescriptor es2panda_ObjectDescriptor;
typedef struct es2panda_Variable es2panda_Variable;
typedef struct es2panda_Scope es2panda_Scope;
typedef struct es2panda_ScopeFindResult es2panda_ScopeFindResult;
typedef struct es2panda_BindingProps es2panda_BindingProps;
typedef struct es2panda_Declaration es2panda_Declaration;
typedef struct es2panda_RecordTable es2panda_RecordTable;
typedef struct es2panda_BoundContext es2panda_BoundContext;
typedef struct es2panda_AstVisitor es2panda_AstVisitor;
typedef struct es2panda_AstVerifier es2panda_AstVerifier;
typedef struct es2panda_VerifierMessage es2panda_VerifierMessage;
typedef struct es2panda_CodeGen es2panda_CodeGen;
typedef struct es2panda_VReg es2panda_VReg;
typedef struct es2panda_IRNode es2panda_IRNode;
typedef struct es2panda_ErrorLogger es2panda_ErrorLogger;
typedef struct es2panda_VerificationContext es2panda_VerificationContext;
typedef struct es2panda_ImportPathManager es2panda_ImportPathManager;
typedef struct es2panda_DiagnosticKind es2panda_DiagnosticKind;
typedef struct es2panda_DiagnosticMessageParams es2panda_DiagnosticMessageParams;
typedef struct es2panda_DiagnosticStorage es2panda_DiagnosticStorage;
typedef struct es2panda_Path es2panda_Path;
typedef struct es2panda_Options es2panda_Options;
typedef void (*NodeTraverser)(es2panda_AstNode *);
typedef es2panda_AstNode *(*NodeTransformer)(es2panda_AstNode *);
typedef bool (*NodePredicate)(es2panda_AstNode *);
typedef es2panda_Variable *(*PropertyProcessor)(es2panda_Variable *, es2panda_Type *);
typedef void (*PropertyTraverser)(const es2panda_Variable *);
typedef void (*ClassBuilder)(es2panda_AstNode **nodes, size_t size);
typedef void (*MethodBuilder)(es2panda_AstNode **statements, size_t sizeStatements, es2panda_AstNode **expression,
                              size_t sizeExpression, es2panda_Type **type);
typedef void (*ClassInitializerBuilder)(es2panda_AstNode **statements, size_t sizeStatements,
                                        es2panda_AstNode **expression, size_t sizeExpression);

typedef struct es2panda_DynamicImportData {
    const es2panda_AstNode *import;
    const es2panda_AstNode *specifier;
    es2panda_Variable *variable;
} es2panda_DynamicImportData;

typedef struct es2panda_OverloadInfo {
    uint32_t minArg;
    size_t maxArg;
    bool needHelperOverload;
    bool isDeclare;
    bool hasRestVar;
    bool returnVoid;
} es2panda_OverloadInfo;

<<<<<<< HEAD
=======
typedef struct es2panda_JsDocRecord {
    char *name;
    char *param;
    char *comment;
} es2panda_JsDocRecord;

typedef struct es2panda_JsDocInfo {
    char **strings;
    es2panda_JsDocRecord **jsDocRecords;
    size_t len;
} es2panda_JsDocInfo;

>>>>>>> 58c46612
enum es2panda_ContextState {
    ES2PANDA_STATE_NEW,
    ES2PANDA_STATE_PARSED,
    ES2PANDA_STATE_BOUND,
    ES2PANDA_STATE_CHECKED,
    ES2PANDA_STATE_LOWERED,
    ES2PANDA_STATE_ASM_GENERATED,
    ES2PANDA_STATE_BIN_GENERATED,

    ES2PANDA_STATE_ERROR
};

typedef struct es2panda_SuggestionInfo {
    const es2panda_DiagnosticKind *kind;
    const char **args;
    size_t argc;
    const char *substitutionCode;
} es2panda_SuggestionInfo;

typedef struct es2panda_DiagnosticInfo {
    const es2panda_DiagnosticKind *kind;
    const char **args;
    size_t argc;
} es2panda_DiagnosticInfo;

enum es2panda_PluginDiagnosticType { ES2PANDA_PLUGIN_WARNING, ES2PANDA_PLUGIN_ERROR, ES2PANDA_PLUGIN_SUGGESTION };

typedef enum es2panda_PluginDiagnosticType es2panda_PluginDiagnosticType;
typedef enum es2panda_ContextState es2panda_ContextState;
// CC-OFFNXT(G.INC.08) project code style
#include "generated/es2panda_lib/es2panda_lib_enums.inc"

struct CAPI_EXPORT es2panda_Impl {
    int version;

    es2panda_Config *(*CreateConfig)(int argc, char const *const *argv);
    void (*DestroyConfig)(es2panda_Config *config);
<<<<<<< HEAD
=======
    char const *(*GetAllErrorMessages)(es2panda_Context *context);
>>>>>>> 58c46612
    const es2panda_Options *(*ConfigGetOptions)(es2panda_Config *config);

    es2panda_Context *(*CreateContextFromFile)(es2panda_Config *config, char const *source_file_name);
    es2panda_Context *(*CreateContextFromString)(es2panda_Config *config, const char *source, char const *file_name);
    es2panda_Context *(*ProceedToState)(es2panda_Context *context, es2panda_ContextState state);  // context is consumed
    void (*DestroyContext)(es2panda_Context *context);

    es2panda_ContextState (*ContextState)(es2panda_Context *context);
    char const *(*ContextErrorMessage)(es2panda_Context *context);

    es2panda_Program *(*ContextProgram)(es2panda_Context *context);
    char const *(*ExternalSourceName)(es2panda_ExternalSource *e_source);
    es2panda_Program **(*ExternalSourcePrograms)(es2panda_ExternalSource *e_source, size_t *len_p);
    void (*AstNodeForEach)(es2panda_AstNode *ast, void (*func)(es2panda_AstNode *, void *), void *arg);

#define NUMBER_LITERAL_SET_DECL(name, type) bool (*NumberLiteralSet##name)(es2panda_AstNode * node, type new_value)

    NUMBER_LITERAL_SET_DECL(Int, int32_t);
    NUMBER_LITERAL_SET_DECL(Long, int64_t);
    NUMBER_LITERAL_SET_DECL(Double, double);
    NUMBER_LITERAL_SET_DECL(Float, float);

#undef NUMBER_LITERAL_SET_DECL

#define CREATE_UPDATE_NUMBER_LITERAL_IMPL(num, type)                                   \
    es2panda_AstNode *(*CreateNumberLiteral##num)(es2panda_Context * ctx, type value); \
    es2panda_AstNode *(*UpdateNumberLiteral##num)(es2panda_Context * ctx, es2panda_AstNode * original, type value)

    CREATE_UPDATE_NUMBER_LITERAL_IMPL(, int32_t);
    CREATE_UPDATE_NUMBER_LITERAL_IMPL(1, int64_t);
    CREATE_UPDATE_NUMBER_LITERAL_IMPL(2, double);
    CREATE_UPDATE_NUMBER_LITERAL_IMPL(3, float);

#undef CREATE_UPDATE_NUMBER_LITERAL_IMPL
    const char *(*NumberLiteralStrConst)(es2panda_Context *context, es2panda_AstNode *classInstance);

    void *(*AllocMemory)(es2panda_Context *context, size_t numberOfElements, size_t sizeOfElement);
    es2panda_SourcePosition *(*CreateSourcePosition)(es2panda_Context *context, size_t index, size_t line);
    es2panda_SourceRange *(*CreateSourceRange)(es2panda_Context *context, es2panda_SourcePosition *start,
                                               es2panda_SourcePosition *end);
    size_t (*SourcePositionIndex)(es2panda_Context *context, es2panda_SourcePosition *position);
    size_t (*SourcePositionLine)(es2panda_Context *context, es2panda_SourcePosition *position);
    es2panda_SourcePosition *(*SourceRangeStart)(es2panda_Context *context, es2panda_SourceRange *range);
    es2panda_SourcePosition *(*SourceRangeEnd)(es2panda_Context *context, es2panda_SourceRange *range);
    const es2panda_DiagnosticKind *(*CreateDiagnosticKind)(es2panda_Context *context, const char *dmessage,
                                                           es2panda_PluginDiagnosticType etype);
    es2panda_DiagnosticInfo *(*CreateDiagnosticInfo)(es2panda_Context *context, const es2panda_DiagnosticKind *kind,
                                                     const char **args, size_t argc);
    es2panda_SuggestionInfo *(*CreateSuggestionInfo)(es2panda_Context *context, const es2panda_DiagnosticKind *kind,
                                                     const char **args, size_t argc, const char *substitutionCode);
    void (*LogDiagnosticWithSuggestion)(es2panda_Context *context, const es2panda_DiagnosticInfo *diagnosticInfo,
                                        const es2panda_SuggestionInfo *suggestionInfo, es2panda_SourceRange *range);
    void (*LogDiagnostic)(es2panda_Context *context, const es2panda_DiagnosticKind *kind, const char **args,
                          size_t argc, es2panda_SourcePosition *pos);
    const es2panda_DiagnosticStorage *(*GetSemanticErrors)(es2panda_Context *context);
    const es2panda_DiagnosticStorage *(*GetSyntaxErrors)(es2panda_Context *context);
    const es2panda_DiagnosticStorage *(*GetPluginErrors)(es2panda_Context *context);
    const es2panda_DiagnosticStorage *(*GetWarnings)(es2panda_Context *context);
    bool (*IsAnyError)(es2panda_Context *context);
    es2panda_Scope *(*AstNodeFindNearestScope)(es2panda_Context *ctx, es2panda_AstNode *node);
    es2panda_Scope *(*AstNodeRebind)(es2panda_Context *ctx, es2panda_AstNode *node);
    void (*AstNodeRecheck)(es2panda_Context *ctx, es2panda_AstNode *node);
    Es2pandaEnum (*Es2pandaEnumFromString)(es2panda_Context *ctx, const char *str);
    char *(*Es2pandaEnumToString)(es2panda_Context *ctx, Es2pandaEnum id);
    es2panda_AstNode *(*DeclarationFromIdentifier)(es2panda_Context *ctx, es2panda_AstNode *node);
    es2panda_AstNode *(*FirstDeclarationByNameFromNode)(es2panda_Context *ctx, const es2panda_AstNode *node,
                                                        const char *name);
    es2panda_AstNode *(*FirstDeclarationByNameFromProgram)(es2panda_Context *ctx, const es2panda_Program *program,
                                                           const char *name);
    es2panda_AstNode **(*AllDeclarationsByNameFromNode)(es2panda_Context *ctx, const es2panda_AstNode *node,
                                                        const char *name, size_t *declsLen);
    es2panda_AstNode **(*AllDeclarationsByNameFromProgram)(es2panda_Context *ctx, const es2panda_Program *program,
                                                           const char *name, size_t *declsLen);

    int (*GenerateTsDeclarationsFromContext)(es2panda_Context *context, const char *outputDeclEts,
                                             const char *outputEts, bool exportAll);
    void (*InsertETSImportDeclarationAndParse)(es2panda_Context *context, es2panda_Program *program,
                                               es2panda_AstNode *importDeclaration);
    int (*GenerateStaticDeclarationsFromContext)(es2panda_Context *context, const char *outputPath);

// CC-OFFNXT(G.INC.08) project code style
#include "generated/es2panda_lib/es2panda_lib_decl.inc"
};

CAPI_EXPORT struct es2panda_Impl const *es2panda_GetImpl(int version);

// NOLINTEND

#ifdef __cplusplus
}
#endif

#endif<|MERGE_RESOLUTION|>--- conflicted
+++ resolved
@@ -128,8 +128,6 @@
     bool returnVoid;
 } es2panda_OverloadInfo;
 
-<<<<<<< HEAD
-=======
 typedef struct es2panda_JsDocRecord {
     char *name;
     char *param;
@@ -142,7 +140,6 @@
     size_t len;
 } es2panda_JsDocInfo;
 
->>>>>>> 58c46612
 enum es2panda_ContextState {
     ES2PANDA_STATE_NEW,
     ES2PANDA_STATE_PARSED,
@@ -180,10 +177,7 @@
 
     es2panda_Config *(*CreateConfig)(int argc, char const *const *argv);
     void (*DestroyConfig)(es2panda_Config *config);
-<<<<<<< HEAD
-=======
     char const *(*GetAllErrorMessages)(es2panda_Context *context);
->>>>>>> 58c46612
     const es2panda_Options *(*ConfigGetOptions)(es2panda_Config *config);
 
     es2panda_Context *(*CreateContextFromFile)(es2panda_Config *config, char const *source_file_name);
