--- conflicted
+++ resolved
@@ -31,11 +31,7 @@
 #include "formatting/formatting.h"
 #include "code_fix_provider.h"
 #include "get_class_property_info.h"
-<<<<<<< HEAD
-#include "code_fixes/code_fix_types.h"
-=======
 #include "generated/code_fix_register.h"
->>>>>>> 6d813986
 
 namespace ark::es2panda::lsp {
 
@@ -543,12 +539,8 @@
     if (error->Type() == util::DiagnosticType::PLUGIN_ERROR || error->Type() == util::DiagnosticType::PLUGIN_WARNING) {
         return uiCode;
     }
-<<<<<<< HEAD
-    return 1;
-=======
     auto code = static_cast<const util::Diagnostic *>(error)->GetId();
     return static_cast<int>(error->Type()) * codefixes::DiagnosticCode::DIAGNOSTIC_CODE_MULTIPLIER + code;
->>>>>>> 6d813986
 }
 
 Diagnostic CreateDiagnosticForError(es2panda_Context *context, const util::DiagnosticBase &error)
@@ -827,8 +819,6 @@
     return CreateCombinedCodeActionsInfo(fixes);
 }
 
-<<<<<<< HEAD
-=======
 varbinder::Decl *FindDeclInGlobalScope(varbinder::Scope *scope, const util::StringView &name)
 {
     const auto *scopeIter = scope;
@@ -873,5 +863,4 @@
     return FindDeclInGlobalScope(scope, name);
 }
 
->>>>>>> 6d813986
 }  // namespace ark::es2panda::lsp