--- conflicted
+++ resolved
@@ -36,10 +36,7 @@
 #include "completions.h"
 #include "refactors/refactor_types.h"
 #include "applicable_refactors.h"
-<<<<<<< HEAD
-=======
 #include "rename.h"
->>>>>>> 6d813986
 #include "todo_comments.h"
 #include "types.h"
 #include "formatting/formatting_settings.h"
@@ -504,14 +501,8 @@
     ark::es2panda::lsp::CompletionEntryKind (*getAliasScriptElementKind)(es2panda_Context *context, size_t position);
     References (*getFileReferences)(char const *fileName, es2panda_Context *context, bool isPackageModule);
     DeclInfo (*getDeclInfo)(es2panda_Context *context, size_t position);
-<<<<<<< HEAD
-    std::vector<ark::es2panda::lsp::ClassHierarchyItemInfo> (*getClassHierarchiesImpl)(es2panda_Context *context,
-                                                                                       const char *fileName,
-                                                                                       size_t pos);
-=======
     std::vector<ark::es2panda::lsp::ClassHierarchyItemInfo> (*getClassHierarchiesImpl)(
         std::vector<es2panda_Context *> *contextList, const char *fileName, size_t pos);
->>>>>>> 6d813986
     bool (*getSafeDeleteInfo)(es2panda_Context *context, size_t position);
     References (*getReferencesAtPosition)(es2panda_Context *context, DeclInfo *declInfo);
     es2panda_AstNode *(*getPrecedingToken)(es2panda_Context *context, const size_t pos);
@@ -531,23 +522,15 @@
     std::vector<ark::es2panda::lsp::RenameLocation> (*findRenameLocations)(
         const std::vector<es2panda_Context *> &fileContexts, es2panda_Context *context, size_t position);
     std::vector<ark::es2panda::lsp::RenameLocation> (*findRenameLocationsWithCancellationToken)(
-<<<<<<< HEAD
-        ark::es2panda::lsp::CancellationToken *tkn, const std::vector<ark::es2panda::SourceFile> &files,
-        const ark::es2panda::SourceFile &file, size_t position);
-=======
         ark::es2panda::lsp::CancellationToken *tkn, const std::vector<es2panda_Context *> &fileContexts,
         es2panda_Context *context, size_t position);
->>>>>>> 6d813986
     std::vector<SafeDeleteLocation> (*FindSafeDeleteLocation)(es2panda_Context *ctx,
                                                               const std::tuple<std::string, std::string> *declInfo);
     std::vector<ark::es2panda::lsp::ReferencedNode> (*findReferences)(
         ark::es2panda::lsp::CancellationToken *tkn, const std::vector<ark::es2panda::SourceFile> &srcFiles,
         const ark::es2panda::SourceFile &srcFile, size_t position);
-<<<<<<< HEAD
-=======
     ark::es2panda::lsp::RenameInfoType (*getRenameInfo)(es2panda_Context *context, size_t position,
                                                         const char *pandaLibPath);
->>>>>>> 6d813986
     std::vector<FieldsInfo> (*getClassPropertyInfo)(es2panda_Context *context, size_t pos, bool shouldCollectInherited);
     DiagnosticReferences (*getSuggestionDiagnostics)(es2panda_Context *context);
     ark::es2panda::lsp::CompletionInfo (*getCompletionsAtPosition)(es2panda_Context *context, size_t position);
@@ -562,10 +545,7 @@
         ark::es2panda::lsp::CancellationToken *cancellationToken);
     InlayHintList (*provideInlayHints)(es2panda_Context *context, const TextSpan *span);
     SignatureHelpItems (*getSignatureHelpItems)(es2panda_Context *context, size_t position);
-<<<<<<< HEAD
-=======
     size_t (*getOffsetByColAndLine)(es2panda_Context *context, size_t line, size_t column);
->>>>>>> 6d813986
     std::vector<CodeFixActionInfo> (*getCodeFixesAtPosition)(es2panda_Context *context, size_t start_position,
                                                              size_t end_position, std::vector<int> &errorCodes,
                                                              CodeFixOptions &codeFixOptions);
