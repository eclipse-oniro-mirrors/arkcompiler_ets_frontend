/**
 * Copyright (c) 2025 Huawei Device Co., Ltd.
 * Licensed under the Apache License, Version 2.0 (the "License");
 * you may not use this file except in compliance with the License.
 * You may obtain a copy of the License at
 *
 * http://www.apache.org/licenses/LICENSE-2.0
 *
 * Unless required by applicable law or agreed to in writing, software
 * distributed under the License is distributed on an "AS IS" BASIS,
 * WITHOUT WARRANTIES OR CONDITIONS OF ANY KIND, either express or implied.
 * See the License for the specific language governing permissions and
 * limitations under the License.
 */

#ifndef ES2PANDA_LSP_INCLUDE_INTERNAL_API_H
#define ES2PANDA_LSP_INCLUDE_INTERNAL_API_H

#include <vector>
#include "api.h"
#include "checker/types/type.h"
#include "ir/astNode.h"
#include "public/es2panda_lib.h"

namespace ark::es2panda::lsp {

class Initializer {
public:
    Initializer();

    ~Initializer();

    ark::ArenaAllocator *Allocator()
    {
        return allocator_;
    }

    es2panda_Context *CreateContext(char const *fileName, es2panda_ContextState state, char const *fileSource = nullptr)
    {
        es2panda_Context *ctx = nullptr;
        if (fileSource != nullptr) {
            ctx = impl_->CreateContextFromString(cfg_, fileSource, fileName);
        } else {
            ctx = impl_->CreateContextFromFile(cfg_, fileName);
        }
        impl_->ProceedToState(ctx, state);
        return ctx;
    }

    void DestroyContext(es2panda_Context *context)
    {
        impl_->DestroyContext(context);
    }

    const es2panda_DiagnosticKind *CreateDiagnosticKind(es2panda_Context *context, const char *dmessage,
                                                        es2panda_PluginDiagnosticType etype)
    {
        return impl_->CreateDiagnosticKind(context, dmessage, etype);
    }

    es2panda_SuggestionInfo *CreateSuggestionInfo(es2panda_Context *context, const es2panda_DiagnosticKind *kind,
<<<<<<< HEAD
                                                  const char **args, size_t argc, const char *substitutionCode)
    {
        return impl_->CreateSuggestionInfo(context, kind, args, argc, substitutionCode);
    }

    es2panda_DiagnosticInfo *CreateDiagnosticInfo(es2panda_Context *context, const es2panda_DiagnosticKind *kind,
                                                  const char **args, size_t argc)
    {
        return impl_->CreateDiagnosticInfo(context, kind, args, argc);
=======
                                                  const char **args, size_t argc, const char *substitutionCode,
                                                  const char *title, es2panda_SourceRange *range)
    {
        return impl_->CreateSuggestionInfo(context, kind, args, argc, substitutionCode, title, range);
    }

    es2panda_DiagnosticInfo *CreateDiagnosticInfo(es2panda_Context *context, const es2panda_DiagnosticKind *kind,
                                                  const char **args, size_t argc, es2panda_SourcePosition *pos)
    {
        return impl_->CreateDiagnosticInfo(context, kind, args, argc, pos);
>>>>>>> 6d813986
    }

    es2panda_SourcePosition *CreateSourcePosition(es2panda_Context *context, size_t index, size_t line)
    {
        return impl_->CreateSourcePosition(context, index, line);
    }

    es2panda_SourceRange *CreateSourceRange(es2panda_Context *context, es2panda_SourcePosition *start,
                                            es2panda_SourcePosition *end)
    {
        return impl_->CreateSourceRange(context, start, end);
    }

    void LogDiagnosticWithSuggestion(es2panda_Context *context, const es2panda_DiagnosticInfo *diagnosticInfo,
<<<<<<< HEAD
                                     const es2panda_SuggestionInfo *suggestionInfo, es2panda_SourceRange *range)
    {
        return impl_->LogDiagnosticWithSuggestion(context, diagnosticInfo, suggestionInfo, range);
=======
                                     const es2panda_SuggestionInfo *suggestionInfo)
    {
        return impl_->LogDiagnosticWithSuggestion(context, diagnosticInfo, suggestionInfo);
>>>>>>> 6d813986
    }

    void LogDiagnostic(es2panda_Context *context, const es2panda_DiagnosticKind *ekind, const char **args, size_t argc,
                       es2panda_SourcePosition *pos)
    {
        return impl_->LogDiagnostic(context, ekind, args, argc, pos);
    }

    NO_COPY_SEMANTIC(Initializer);
    NO_MOVE_SEMANTIC(Initializer);

private:
    es2panda_Impl const *impl_;
    es2panda_Config *cfg_;
    ark::ArenaAllocator *allocator_;
};

ir::AstNode *GetTouchingToken(es2panda_Context *context, size_t pos, bool flagFindFirstMatch);
References GetFileReferencesImpl(es2panda_Context *referenceFileContext, char const *searchFileName,
                                 bool isPackageModule);
ir::AstNode *FindPrecedingToken(const size_t pos, const ir::AstNode *startNode, ArenaAllocator *allocator);
ir::AstNode *GetIdentifierFromSuper(ir::AstNode *super);
ir::AstNode *GetOriginalNode(ir::AstNode *astNode);
checker::VerifiedType GetTypeOfSymbolAtLocation(checker::ETSChecker *checker, ir::AstNode *astNode);
FileDiagnostic CreateDiagnosticForNode(es2panda_AstNode *node, Diagnostic diagnostic, es2panda_Context *context,
                                       const std::vector<std::string> &args = std::vector<std::string>());
std::string GetCurrentTokenValueImpl(es2panda_Context *context, size_t position);
void GetRangeOfEnclosingComment(es2panda_Context *context, size_t pos, CommentRange *result);
Diagnostic CreateDiagnosticForError(es2panda_Context *context, const util::DiagnosticBase &error);
Diagnostic CreateDiagnosticWithoutFile(const util::DiagnosticBase &error);
void GetGlobalDiagnostics(es2panda_Context *context, DiagnosticReferences &compilerOptionsDiagnostics);
void GetOptionDiagnostics(es2panda_Context *context, DiagnosticReferences &compilerOptionsDiagnostics);
size_t GetTokenPosOfNode(const ir::AstNode *astNode);
std::pair<ir::AstNode *, util::StringView> GetDefinitionAtPositionImpl(es2panda_Context *context, size_t pos);
DocumentHighlights GetDocumentHighlightsImpl(es2panda_Context *context, size_t position);

void GetReferenceLocationAtPositionImpl(FileNodeInfo fileNodeInfo, es2panda_Context *referenceFileContext,
                                        ReferenceLocationList *list);
void RemoveFromFiles(std::vector<std::string> &files, const std::vector<std::string> &autoGenerateFolders);
ir::AstNode *FindRightToken(const size_t pos, const ArenaVector<ir::AstNode *> &nodes);
std::string GetOwnerId(ir::AstNode *node);
std::string GetIdentifierName(ir::AstNode *node);
bool NodeHasTokens(const ir::AstNode *node);
void FindAllChild(const ir::AstNode *ast, const ir::NodePredicate &cb, ArenaVector<ir::AstNode *> &results);
ir::AstNode *FindAncestor(ir::AstNode *node, const ir::NodePredicate &cb);
std::vector<CodeFixActionInfo> GetCodeFixesAtPositionImpl(es2panda_Context *context, size_t startPosition,
                                                          size_t endPosition, std::vector<int> &errorCodes,
                                                          CodeFixOptions &codeFixOptions);
CombinedCodeActionsInfo GetCombinedCodeFixImpl(es2panda_Context *context, const std::string &fixId,
                                               CodeFixOptions &codeFixOptions);
ir::Identifier *GetIdentFromNewClassExprPart(const ir::Expression *value);
<<<<<<< HEAD
=======
varbinder::Decl *FindDeclInFunctionScope(varbinder::Scope *scope, const util::StringView &name);
varbinder::Decl *FindDeclInGlobalScope(varbinder::Scope *scope, const util::StringView &name);
varbinder::Decl *FindDeclInScopeWithFallback(varbinder::Scope *scope, const util::StringView &name);

>>>>>>> 6d813986
}  // namespace ark::es2panda::lsp

#endif<|MERGE_RESOLUTION|>--- conflicted
+++ resolved
@@ -59,17 +59,6 @@
     }
 
     es2panda_SuggestionInfo *CreateSuggestionInfo(es2panda_Context *context, const es2panda_DiagnosticKind *kind,
-<<<<<<< HEAD
-                                                  const char **args, size_t argc, const char *substitutionCode)
-    {
-        return impl_->CreateSuggestionInfo(context, kind, args, argc, substitutionCode);
-    }
-
-    es2panda_DiagnosticInfo *CreateDiagnosticInfo(es2panda_Context *context, const es2panda_DiagnosticKind *kind,
-                                                  const char **args, size_t argc)
-    {
-        return impl_->CreateDiagnosticInfo(context, kind, args, argc);
-=======
                                                   const char **args, size_t argc, const char *substitutionCode,
                                                   const char *title, es2panda_SourceRange *range)
     {
@@ -80,7 +69,6 @@
                                                   const char **args, size_t argc, es2panda_SourcePosition *pos)
     {
         return impl_->CreateDiagnosticInfo(context, kind, args, argc, pos);
->>>>>>> 6d813986
     }
 
     es2panda_SourcePosition *CreateSourcePosition(es2panda_Context *context, size_t index, size_t line)
@@ -95,15 +83,9 @@
     }
 
     void LogDiagnosticWithSuggestion(es2panda_Context *context, const es2panda_DiagnosticInfo *diagnosticInfo,
-<<<<<<< HEAD
-                                     const es2panda_SuggestionInfo *suggestionInfo, es2panda_SourceRange *range)
-    {
-        return impl_->LogDiagnosticWithSuggestion(context, diagnosticInfo, suggestionInfo, range);
-=======
                                      const es2panda_SuggestionInfo *suggestionInfo)
     {
         return impl_->LogDiagnosticWithSuggestion(context, diagnosticInfo, suggestionInfo);
->>>>>>> 6d813986
     }
 
     void LogDiagnostic(es2panda_Context *context, const es2panda_DiagnosticKind *ekind, const char **args, size_t argc,
@@ -155,13 +137,10 @@
 CombinedCodeActionsInfo GetCombinedCodeFixImpl(es2panda_Context *context, const std::string &fixId,
                                                CodeFixOptions &codeFixOptions);
 ir::Identifier *GetIdentFromNewClassExprPart(const ir::Expression *value);
-<<<<<<< HEAD
-=======
 varbinder::Decl *FindDeclInFunctionScope(varbinder::Scope *scope, const util::StringView &name);
 varbinder::Decl *FindDeclInGlobalScope(varbinder::Scope *scope, const util::StringView &name);
 varbinder::Decl *FindDeclInScopeWithFallback(varbinder::Scope *scope, const util::StringView &name);
 
->>>>>>> 6d813986
 }  // namespace ark::es2panda::lsp
 
 #endif