/**
 * Copyright (c) 2024-2025 Huawei Device Co., Ltd.
 * Licensed under the Apache License, Version 2.0 (the "License");
 * you may not use this file except in compliance with the License.
 * You may obtain a copy of the License at
 *
 * http://www.apache.org/licenses/LICENSE-2.0
 *
 * Unless required by applicable law or agreed to in writing, software
 * distributed under the License is distributed on an "AS IS" BASIS,
 * WITHOUT WARRANTIES OR CONDITIONS OF ANY KIND, either express or implied.
 * See the License for the specific language governing permissions and
 * limitations under the License.
 */

#include "lowering_test.h"
#include "compiler/lowering/ets/topLevelStmts/topLevelStmts.h"

namespace ark::es2panda {

TEST_F(LoweringTest, TestTopLevelStmtsSyntheticModuleGlobalClass)
{
    char const *text = R"(
        function foo() { } // foo is a member of *module* class
    )";

    CONTEXT(ES2PANDA_STATE_LOWERED, text)
    {
        const auto *const ast = GetAst();
        [[maybe_unused]] auto *classDef = ast->FindChild([](ir::AstNode *child) {
            return child->IsClassDefinition() &&
                   (child->AsClassDefinition()->InternalName().Mutf8() == "dummy.ETSGLOBAL");
        });
        ASSERT(classDef != nullptr);
        ASSERT(classDef->AsClassDefinition()->IsGlobalInitialized());
    }
}

TEST_F(LoweringTest, TestTopLevelStmtsSyntheticModuleClass)
{
    char const *text = R"(
        namespace X {
            export function bar() { } // bar is a member of another *module* class
        }
    )";

    CONTEXT(ES2PANDA_STATE_LOWERED, text)
    {
        const auto *const ast = GetAst();
        [[maybe_unused]] auto *classDef = ast->FindChild([](ir::AstNode *child) {
            return child->IsClassDefinition() && (child->AsClassDefinition()->InternalName().Mutf8() == "dummy.X");
<<<<<<< HEAD
        });
        ASSERT(classDef != nullptr);
        ASSERT(classDef->AsClassDefinition()->IsNamespaceTransformed());
    }
}

TEST_F(LoweringTest, TestTopLevelStmtsExportedClass)
{
    char const *text = R"(
        export class A {}
        class B {}
    )";

    CONTEXT(ES2PANDA_STATE_LOWERED, text)
    {
        const auto *const ast = GetAst();
        auto *classDef = ast->FindChild([](ir::AstNode *child) {
            return child->IsClassDefinition() && child->AsClassDefinition()->IsGlobalInitialized();
        });
        ASSERT_NE(classDef, nullptr);

        const auto &exportedClasses = classDef->AsClassDefinition()->ExportedClasses();
        ASSERT_EQ(exportedClasses.size(), 1);
        ASSERT_TRUE(exportedClasses[0]->IsExported());
        ASSERT_EQ(exportedClasses[0]->Definition()->InternalName().Mutf8(), "dummy.A");
    }
}

TEST_F(LoweringTest, TestTopLevelStmtsExportedNamespace)
{
    char const *text = R"(
        export namespace A {}
        namespace B {}
    )";

    CONTEXT(ES2PANDA_STATE_LOWERED, text)
    {
        const auto *const ast = GetAst();
        auto *classDef = ast->FindChild([](ir::AstNode *child) {
            return child->IsClassDefinition() && child->AsClassDefinition()->IsGlobalInitialized();
        });
        ASSERT_NE(classDef, nullptr);

        const auto &exportedClasses = classDef->AsClassDefinition()->ExportedClasses();
        ASSERT_EQ(exportedClasses.size(), 1);
        ASSERT_TRUE(exportedClasses[0]->IsExported());
        ASSERT_EQ(exportedClasses[0]->Definition()->InternalName().Mutf8(), "dummy.A");
    }
}

TEST_F(LoweringTest, TestTopLevelStmtsExportedNamespaceNested)
{
    char const *text = R"(
        export namespace A {
            export namespace B {}
            namespace C {}
            export class D {}
            class E {}
        }
    )";

    CONTEXT(ES2PANDA_STATE_LOWERED, text)
    {
        const auto *const ast = GetAst();
        auto *classDef = ast->FindChild([](ir::AstNode *child) {
            return child->IsClassDefinition() && child->AsClassDefinition()->IsNamespaceTransformed();
        });
        ASSERT(classDef != nullptr);

        const auto &exportedClasses = classDef->AsClassDefinition()->ExportedClasses();
        constexpr uint32_t EXPORTED_CLASSES_NUM = 2;
        ASSERT_EQ(exportedClasses.size(), EXPORTED_CLASSES_NUM);
        ASSERT_TRUE(exportedClasses[0]->IsExported());
        ASSERT_TRUE(exportedClasses[1]->IsExported());
        ASSERT_EQ(exportedClasses[0]->Definition()->InternalName().Mutf8(), "dummy.A.B");
        ASSERT_EQ(exportedClasses[1]->Definition()->InternalName().Mutf8(), "dummy.A.D");
=======
        });
        ASSERT(classDef != nullptr);
        ASSERT(classDef->AsClassDefinition()->IsNamespaceTransformed());
    }
}

TEST_F(LoweringTest, TestTopLevelStmtsExportedClass)
{
    char const *text = R"(
        export class A {}
        class B {}
    )";

    CONTEXT(ES2PANDA_STATE_LOWERED, text)
    {
        const auto *const ast = GetAst();
        auto *classDef = ast->FindChild([](ir::AstNode *child) {
            return child->IsClassDefinition() && child->AsClassDefinition()->IsGlobalInitialized();
        });
        ASSERT_NE(classDef, nullptr);

        const auto &exportedClasses = classDef->AsClassDefinition()->ExportedClasses();
        ASSERT_EQ(exportedClasses.size(), 1);
        ASSERT_TRUE(exportedClasses[0]->IsExported());
        ASSERT_EQ(exportedClasses[0]->Definition()->InternalName().Mutf8(), "dummy.A");
    }
}

TEST_F(LoweringTest, TestTopLevelStmtsExportedNamespace)
{
    char const *text = R"(
        export namespace A {}
        namespace B {}
    )";

    CONTEXT(ES2PANDA_STATE_LOWERED, text)
    {
        const auto *const ast = GetAst();
        auto *classDef = ast->FindChild([](ir::AstNode *child) {
            return child->IsClassDefinition() && child->AsClassDefinition()->IsGlobalInitialized();
        });
        ASSERT_NE(classDef, nullptr);

        const auto &exportedClasses = classDef->AsClassDefinition()->ExportedClasses();
        ASSERT_EQ(exportedClasses.size(), 1);
        ASSERT_TRUE(exportedClasses[0]->IsExported());
        ASSERT_EQ(exportedClasses[0]->Definition()->InternalName().Mutf8(), "dummy.A");
    }
}

TEST_F(LoweringTest, TestTopLevelStmtsExportedNamespaceNested)
{
    char const *text = R"(
        export namespace A {
            export namespace B {}
            namespace C {}
            export class D {}
            class E {}
        }
    )";

    CONTEXT(ES2PANDA_STATE_LOWERED, text)
    {
        const auto *const ast = GetAst();
        auto *classDef = ast->FindChild([](ir::AstNode *child) {
            return child->IsClassDefinition() && child->AsClassDefinition()->IsNamespaceTransformed();
        });
        ASSERT(classDef != nullptr);

        const auto &exportedClasses = classDef->AsClassDefinition()->ExportedClasses();
        constexpr uint32_t EXPORTED_CLASSES_NUM = 2;
        ASSERT_EQ(exportedClasses.size(), EXPORTED_CLASSES_NUM);
        ASSERT_TRUE(exportedClasses[0]->IsExported());
        ASSERT_TRUE(exportedClasses[1]->IsExported());
        ASSERT_EQ(exportedClasses[0]->Definition()->InternalName().Mutf8(), "dummy.A.B");
        ASSERT_EQ(exportedClasses[1]->Definition()->InternalName().Mutf8(), "dummy.A.D");
    }
}

TEST_F(LoweringTest, TestTopLevelStmtsExportedEnum)
{
    char const *text = R"(
        export let a = 10;
        export enum Color {
            Red = 1
        }
    )";

    CONTEXT(ES2PANDA_STATE_LOWERED, text)
    {
        const auto *const ast = GetAst();
        auto *classDef = ast->FindChild([](ir::AstNode *child) {
            return child->IsClassDefinition() && child->AsClassDefinition()->IsGlobalInitialized();
        });
        ASSERT(classDef != nullptr);

        const auto &exportedClasses = classDef->AsClassDefinition()->ExportedClasses();
        constexpr uint32_t EXPORTED_CLASSES_NUM = 2;
        ASSERT_EQ(exportedClasses.size(), EXPORTED_CLASSES_NUM);
        ASSERT_TRUE(exportedClasses[1]->IsExported());
        ASSERT_EQ(exportedClasses[0]->Definition()->InternalName().Mutf8(), "dummy.ETSGLOBAL");
        ASSERT_EQ(exportedClasses[1]->Definition()->InternalName().Mutf8(), "dummy.Color");
    }
}

TEST_F(LoweringTest, TestTrailingLambdaSourceRange)
{
    char const *text = R"(
        function foo(ff: ()=>void) {}
        function testfoo() {}
        foo() {
            testfoo()
        }
    )";

    CONTEXT(ES2PANDA_STATE_ASM_GENERATED, text)
    {
        const auto *const ast = GetAst();
        constexpr uint32_t EXPECTED_STARTLINE = 4;
        constexpr uint32_t EXPECTED_ENDLINE = 4;
        auto *callExpr = ast->FindChild([](ir::AstNode *child) {
            return child->IsCallExpression() && child->AsCallExpression()->Callee()->IsIdentifier() &&
                   child->AsCallExpression()->Callee()->AsIdentifier()->Name().Is("testfoo");
        });
        ASSERT(callExpr != nullptr);
        ASSERT_EQ(callExpr->Start().line, EXPECTED_STARTLINE);
        ASSERT_EQ(callExpr->End().line, EXPECTED_ENDLINE);
>>>>>>> 494f8da8
    }
}

}  // namespace ark::es2panda<|MERGE_RESOLUTION|>--- conflicted
+++ resolved
@@ -49,84 +49,6 @@
         const auto *const ast = GetAst();
         [[maybe_unused]] auto *classDef = ast->FindChild([](ir::AstNode *child) {
             return child->IsClassDefinition() && (child->AsClassDefinition()->InternalName().Mutf8() == "dummy.X");
-<<<<<<< HEAD
-        });
-        ASSERT(classDef != nullptr);
-        ASSERT(classDef->AsClassDefinition()->IsNamespaceTransformed());
-    }
-}
-
-TEST_F(LoweringTest, TestTopLevelStmtsExportedClass)
-{
-    char const *text = R"(
-        export class A {}
-        class B {}
-    )";
-
-    CONTEXT(ES2PANDA_STATE_LOWERED, text)
-    {
-        const auto *const ast = GetAst();
-        auto *classDef = ast->FindChild([](ir::AstNode *child) {
-            return child->IsClassDefinition() && child->AsClassDefinition()->IsGlobalInitialized();
-        });
-        ASSERT_NE(classDef, nullptr);
-
-        const auto &exportedClasses = classDef->AsClassDefinition()->ExportedClasses();
-        ASSERT_EQ(exportedClasses.size(), 1);
-        ASSERT_TRUE(exportedClasses[0]->IsExported());
-        ASSERT_EQ(exportedClasses[0]->Definition()->InternalName().Mutf8(), "dummy.A");
-    }
-}
-
-TEST_F(LoweringTest, TestTopLevelStmtsExportedNamespace)
-{
-    char const *text = R"(
-        export namespace A {}
-        namespace B {}
-    )";
-
-    CONTEXT(ES2PANDA_STATE_LOWERED, text)
-    {
-        const auto *const ast = GetAst();
-        auto *classDef = ast->FindChild([](ir::AstNode *child) {
-            return child->IsClassDefinition() && child->AsClassDefinition()->IsGlobalInitialized();
-        });
-        ASSERT_NE(classDef, nullptr);
-
-        const auto &exportedClasses = classDef->AsClassDefinition()->ExportedClasses();
-        ASSERT_EQ(exportedClasses.size(), 1);
-        ASSERT_TRUE(exportedClasses[0]->IsExported());
-        ASSERT_EQ(exportedClasses[0]->Definition()->InternalName().Mutf8(), "dummy.A");
-    }
-}
-
-TEST_F(LoweringTest, TestTopLevelStmtsExportedNamespaceNested)
-{
-    char const *text = R"(
-        export namespace A {
-            export namespace B {}
-            namespace C {}
-            export class D {}
-            class E {}
-        }
-    )";
-
-    CONTEXT(ES2PANDA_STATE_LOWERED, text)
-    {
-        const auto *const ast = GetAst();
-        auto *classDef = ast->FindChild([](ir::AstNode *child) {
-            return child->IsClassDefinition() && child->AsClassDefinition()->IsNamespaceTransformed();
-        });
-        ASSERT(classDef != nullptr);
-
-        const auto &exportedClasses = classDef->AsClassDefinition()->ExportedClasses();
-        constexpr uint32_t EXPORTED_CLASSES_NUM = 2;
-        ASSERT_EQ(exportedClasses.size(), EXPORTED_CLASSES_NUM);
-        ASSERT_TRUE(exportedClasses[0]->IsExported());
-        ASSERT_TRUE(exportedClasses[1]->IsExported());
-        ASSERT_EQ(exportedClasses[0]->Definition()->InternalName().Mutf8(), "dummy.A.B");
-        ASSERT_EQ(exportedClasses[1]->Definition()->InternalName().Mutf8(), "dummy.A.D");
-=======
         });
         ASSERT(classDef != nullptr);
         ASSERT(classDef->AsClassDefinition()->IsNamespaceTransformed());
@@ -254,7 +176,6 @@
         ASSERT(callExpr != nullptr);
         ASSERT_EQ(callExpr->Start().line, EXPECTED_STARTLINE);
         ASSERT_EQ(callExpr->End().line, EXPECTED_ENDLINE);
->>>>>>> 494f8da8
     }
 }
 
