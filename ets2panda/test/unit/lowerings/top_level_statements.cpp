--- conflicted
+++ resolved
@@ -154,8 +154,6 @@
     }
 }
 
-<<<<<<< HEAD
-=======
 TEST_F(LoweringTest, TestTrailingLambdaSourceRange)
 {
     char const *text = R"(
@@ -181,5 +179,4 @@
     }
 }
 
->>>>>>> 6d813986
 }  // namespace ark::es2panda