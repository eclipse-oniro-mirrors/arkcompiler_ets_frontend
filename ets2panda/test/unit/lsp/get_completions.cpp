/**
 * Copyright (c) 2025 Huawei Device Co., Ltd.
 * Licensed under the Apache License, Version 2.0 (the "License");
 * you may not use this file except in compliance with the License.
 * You may obtain a copy of the License at
 *
 * http://www.apache.org/licenses/LICENSE-2.0
 *
 * Unless required by applicable law or agreed to in writing, software
 * distributed under the License is distributed on an "AS IS" BASIS,
 * WITHOUT WARRANTIES OR CONDITIONS OF ANY KIND, either express or implied.
 * See the License for the specific language governing permissions and
 * limitations under the License.
 */

#include "lsp_api_test.h"
#include "lsp/include/completions.h"
#include "lsp/include/internal_api.h"

class LSPCompletionsTests : public LSPAPITests {};

using ark::es2panda::lsp::CompletionEntry;
using ark::es2panda::lsp::CompletionEntryKind;
using ark::es2panda::lsp::Initializer;
using ark::es2panda::lsp::sort_text::CLASS_MEMBER_SNIPPETS;
using ark::es2panda::lsp::sort_text::GLOBALS_OR_KEYWORDS;
using ark::es2panda::lsp::sort_text::MEMBER_DECLARED_BY_SPREAD_ASSIGNMENT;
using ark::es2panda::lsp::sort_text::SUGGESTED_CLASS_MEMBERS;

static void AssertCompletionsContainAndNotContainEntries(const std::vector<CompletionEntry> &entries,
                                                         const std::vector<CompletionEntry> &expectedEntries,
                                                         const std::vector<CompletionEntry> &unexpectedEntries)
{
    auto emptyCheck = expectedEntries.empty() && !entries.empty();
    ASSERT_FALSE(emptyCheck) << "Expected empty but the result is not. Actual account: " << entries.size();

    for (const auto &expectedEntry : expectedEntries) {
        bool found = false;
        for (const auto &entry : entries) {
            if (entry.GetName() == expectedEntry.GetName() &&
                entry.GetCompletionKind() == expectedEntry.GetCompletionKind()) {
                found = true;
                break;
            }
        }
        ASSERT_TRUE(found) << "Expected completion '" << expectedEntry.GetName() << "' not found";
    }

    for (const auto &unexpectedEntry : unexpectedEntries) {
        bool found = false;
        for (const auto &entry : entries) {
            if (entry.GetName() == unexpectedEntry.GetName() &&
                entry.GetCompletionKind() == unexpectedEntry.GetCompletionKind()) {
                found = true;
                break;
            }
        }
        ASSERT_FALSE(found) << "Unexpected completion '" << unexpectedEntry.GetName() << "' found";
    }
}

<<<<<<< HEAD
=======
namespace {

TEST_F(LSPCompletionsTests, getCompletionsAtPosition19)
{
    std::vector<std::string> files = {"getCompletionsAtPosition20.ets"};
    std::vector<std::string> texts = {R"delimiter(
deep
)delimiter"};
    auto filePaths = CreateTempFile(files, texts);

    int const expectedFileCount = 1;
    ASSERT_EQ(filePaths.size(), expectedFileCount);

    LSPAPI const *lspApi = GetImpl();
    size_t const offset = 5;
    Initializer initializer = Initializer();
    auto ctx = initializer.CreateContext(filePaths[0].c_str(), ES2PANDA_STATE_CHECKED);
    auto res = lspApi->getCompletionsAtPosition(ctx, offset);
    auto expectedEntries = std::vector<CompletionEntry> {
        CompletionEntry("deepcopy", ark::es2panda::lsp::CompletionEntryKind::METHOD, std::string(GLOBALS_OR_KEYWORDS))};
    AssertCompletionsContainAndNotContainEntries(res.GetEntries(), expectedEntries, {});
    initializer.DestroyContext(ctx);
}

TEST_F(LSPCompletionsTests, getCompletionsAtPosition18)
{
    std::vector<std::string> files = {"getCompletionsAtPosition19.ets"};
    std::vector<std::string> texts = {R"delimiter(
Readonl
)delimiter"};
    auto filePaths = CreateTempFile(files, texts);

    int const expectedFileCount = 1;
    ASSERT_EQ(filePaths.size(), expectedFileCount);

    LSPAPI const *lspApi = GetImpl();
    size_t const offset = 8;
    Initializer initializer = Initializer();
    auto ctx = initializer.CreateContext(filePaths[0].c_str(), ES2PANDA_STATE_CHECKED);
    auto res = lspApi->getCompletionsAtPosition(ctx, offset);
    auto expectedEntries = std::vector<CompletionEntry> {CompletionEntry(
        "ReadonlyArray", ark::es2panda::lsp::CompletionEntryKind::INTERFACE, std::string(GLOBALS_OR_KEYWORDS))};
    AssertCompletionsContainAndNotContainEntries(res.GetEntries(), expectedEntries, {});
    initializer.DestroyContext(ctx);
}

TEST_F(LSPCompletionsTests, getCompletionsAtPosition17)
{
    std::vector<std::string> files = {"getCompletionsAtPosition18.ets"};
    std::vector<std::string> texts = {R"delimiter(
con
)delimiter"};
    auto filePaths = CreateTempFile(files, texts);

    int const expectedFileCount = 1;
    ASSERT_EQ(filePaths.size(), expectedFileCount);

    LSPAPI const *lspApi = GetImpl();
    size_t const offset = 4;
    Initializer initializer = Initializer();
    auto ctx = initializer.CreateContext(filePaths[0].c_str(), ES2PANDA_STATE_CHECKED);
    auto res = lspApi->getCompletionsAtPosition(ctx, offset);
    auto expectedEntries = std::vector<CompletionEntry> {
        CompletionEntry("console", ark::es2panda::lsp::CompletionEntryKind::PROPERTY, std::string(GLOBALS_OR_KEYWORDS)),
        CompletionEntry("Console", ark::es2panda::lsp::CompletionEntryKind::CLASS, std::string(GLOBALS_OR_KEYWORDS)),
        CompletionEntry("ConcurrentHashMap", ark::es2panda::lsp::CompletionEntryKind::CLASS,
                        std::string(GLOBALS_OR_KEYWORDS))};
    AssertCompletionsContainAndNotContainEntries(res.GetEntries(), expectedEntries, {});
    initializer.DestroyContext(ctx);
}

TEST_F(LSPCompletionsTests, getCompletionsAtPosition16)
{
    std::vector<std::string> files = {"getCompletionsAtPosition17.ets"};
    std::vector<std::string> texts = {R"delimiter(
struct MyClass {
  property: string = '1'
  get() {
    return this._WILDCARD
  }
}
)delimiter"};
    auto filePaths = CreateTempFile(files, texts);

    int const expectedFileCount = 1;
    ASSERT_EQ(filePaths.size(), expectedFileCount);

    LSPAPI const *lspApi = GetImpl();
    size_t const offset = 78;  // after 'j._WILDCARD'
    Initializer initializer = Initializer();
    auto ctx = initializer.CreateContext(filePaths[0].c_str(), ES2PANDA_STATE_CHECKED);
    auto res = lspApi->getCompletionsAtPosition(ctx, offset);
    auto expectedEntries = std::vector<CompletionEntry> {
        CompletionEntry("property", ark::es2panda::lsp::CompletionEntryKind::PROPERTY,
                        std::string(SUGGESTED_CLASS_MEMBERS)),
        CompletionEntry("get", ark::es2panda::lsp::CompletionEntryKind::METHOD, std::string(CLASS_MEMBER_SNIPPETS))};
    AssertCompletionsContainAndNotContainEntries(res.GetEntries(), expectedEntries, {});
    initializer.DestroyContext(ctx);
}

>>>>>>> 58c46612
TEST_F(LSPCompletionsTests, getCompletionsAtPosition15)
{
    std::vector<std::string> files = {"getCompletionsAtPosition16.ets"};
    std::vector<std::string> texts = {R"delimiter(
export interface Method {
  get(value: number): this;
}
export interface CommonMethod {
  width(value: number): this;
  height(value: number): this;
}
export interface TextAttribute extends CommonMethod {
  font(value: number): this;
  fontColor(value: number): this;
}
export declare function Text(
  content?: string,
  value?: string
): TextAttribute
Text("Hello").font()._WILDCARD
)delimiter"};
    auto filePaths = CreateTempFile(files, texts);

    int const expectedFileCount = 1;
    ASSERT_EQ(filePaths.size(), expectedFileCount);

    LSPAPI const *lspApi = GetImpl();
    size_t const offset = 385;  // after 'j._WILDCARD'
    Initializer initializer = Initializer();
    auto ctx = initializer.CreateContext(filePaths[0].c_str(), ES2PANDA_STATE_CHECKED);
    auto res = lspApi->getCompletionsAtPosition(ctx, offset);
    auto expectedEntries = std::vector<CompletionEntry> {
        CompletionEntry("font", ark::es2panda::lsp::CompletionEntryKind::METHOD, std::string(CLASS_MEMBER_SNIPPETS)),
        CompletionEntry("fontColor", ark::es2panda::lsp::CompletionEntryKind::METHOD,
                        std::string(CLASS_MEMBER_SNIPPETS)),
        CompletionEntry("width", ark::es2panda::lsp::CompletionEntryKind::METHOD, std::string(CLASS_MEMBER_SNIPPETS)),
        CompletionEntry("height", ark::es2panda::lsp::CompletionEntryKind::METHOD, std::string(CLASS_MEMBER_SNIPPETS))};
    AssertCompletionsContainAndNotContainEntries(res.GetEntries(), expectedEntries, {});
    initializer.DestroyContext(ctx);
}

TEST_F(LSPCompletionsTests, getCompletionsAtPosition14)
{
    std::vector<std::string> files = {"getCompletionsAtPosition15.ets"};
    std::vector<std::string> texts = {R"delimiter(
export class MyClass0 {
  public property0: string = '0'
  public get0() {}
}
export class MyClass extends MyClass0 {
  public property: string = '1'
  public get() {}
}
export class MySonClass extends MyClass {
  public property2: string = '2'
}
let c = new MySonClass()
let p = c._WILDCARD
)delimiter"};
    auto filePaths = CreateTempFile(files, texts);

    int const expectedFileCount = 1;
    ASSERT_EQ(filePaths.size(), expectedFileCount);

    LSPAPI const *lspApi = GetImpl();
    size_t const offset = 292;  // after 'j._WILDCARD'
    Initializer initializer = Initializer();
    auto ctx = initializer.CreateContext(filePaths[0].c_str(), ES2PANDA_STATE_CHECKED);
    auto res = lspApi->getCompletionsAtPosition(ctx, offset);
    auto expectedEntries = std::vector<CompletionEntry> {
        CompletionEntry("property", ark::es2panda::lsp::CompletionEntryKind::PROPERTY,
                        std::string(SUGGESTED_CLASS_MEMBERS)),
        CompletionEntry("property", ark::es2panda::lsp::CompletionEntryKind::PROPERTY,
                        std::string(SUGGESTED_CLASS_MEMBERS)),
        CompletionEntry("property2", ark::es2panda::lsp::CompletionEntryKind::PROPERTY,
                        std::string(SUGGESTED_CLASS_MEMBERS)),
        CompletionEntry("get", ark::es2panda::lsp::CompletionEntryKind::METHOD, std::string(CLASS_MEMBER_SNIPPETS)),
        CompletionEntry("get0", ark::es2panda::lsp::CompletionEntryKind::METHOD, std::string(CLASS_MEMBER_SNIPPETS))};
    AssertCompletionsContainAndNotContainEntries(res.GetEntries(), expectedEntries, {});
    initializer.DestroyContext(ctx);
}

TEST_F(LSPCompletionsTests, getCompletionsAtPosition13)
{
    std::vector<std::string> files = {"getCompletionsAtPosition14.ets"};
    std::vector<std::string> texts = {R"delimiter(
export interface Method {
  get(value: number): this;
}
export interface CommonMethod {
  width(value: number): this;
  height(value: number): this;
}
export interface TextAttribute extends CommonMethod {
  font(value: number): this;
  fontColor(value: number): this;
}
export declare function Text(
  content?: string,
  value?: string
): TextAttribute
Text("Hello")._WILDCARD
)delimiter"};
    auto filePaths = CreateTempFile(files, texts);

    int const expectedFileCount = 1;
    ASSERT_EQ(filePaths.size(), expectedFileCount);

    LSPAPI const *lspApi = GetImpl();
    size_t const offset = 378;  // after 'j._WILDCARD'
    Initializer initializer = Initializer();
    auto ctx = initializer.CreateContext(filePaths[0].c_str(), ES2PANDA_STATE_CHECKED);
    auto res = lspApi->getCompletionsAtPosition(ctx, offset);
    auto expectedEntries = std::vector<CompletionEntry> {
        CompletionEntry("font", ark::es2panda::lsp::CompletionEntryKind::METHOD, std::string(CLASS_MEMBER_SNIPPETS)),
        CompletionEntry("fontColor", ark::es2panda::lsp::CompletionEntryKind::METHOD,
                        std::string(CLASS_MEMBER_SNIPPETS)),
        CompletionEntry("width", ark::es2panda::lsp::CompletionEntryKind::METHOD, std::string(CLASS_MEMBER_SNIPPETS)),
        CompletionEntry("height", ark::es2panda::lsp::CompletionEntryKind::METHOD, std::string(CLASS_MEMBER_SNIPPETS))};
    AssertCompletionsContainAndNotContainEntries(res.GetEntries(), expectedEntries, {});
    initializer.DestroyContext(ctx);
}

TEST_F(LSPCompletionsTests, getCompletionsAtPosition12)
{
    std::vector<std::string> files = {"getCompletionsAtPosition13.ets"};
    std::vector<std::string> texts = {R"delimiter(
class JSON {
  public static stringify(d: byte): String {
    return StringBuilder.toString(d)
  }
}
let j = new JSON()
let res = j._WILDCARD
)delimiter"};
    auto filePaths = CreateTempFile(files, texts);
    int const expectedFileCount = 1;
    ASSERT_EQ(filePaths.size(), expectedFileCount);

    LSPAPI const *lspApi = GetImpl();
    size_t const offset = 142;  // after 'j._WILDCARD'
    Initializer initializer = Initializer();
    auto ctx = initializer.CreateContext(filePaths[0].c_str(), ES2PANDA_STATE_CHECKED);
    auto res = lspApi->getCompletionsAtPosition(ctx, offset);
    auto expectedEntries = std::vector<CompletionEntry> {CompletionEntry(
        "stringify", ark::es2panda::lsp::CompletionEntryKind::METHOD, std::string(CLASS_MEMBER_SNIPPETS))};
    AssertCompletionsContainAndNotContainEntries(res.GetEntries(), expectedEntries, {});
    initializer.DestroyContext(ctx);
}

TEST_F(LSPCompletionsTests, getCompletionsAtPosition11)
{
    std::vector<std::string> files = {"getCompletionsAtPosition12.ets"};
    std::vector<std::string> texts = {R"delimiter(
interface Inner { key : string; }
let i: Inner
i.k
let a = 1;)delimiter"};
    auto filePaths = CreateTempFile(files, texts);
    int const expectedFileCount = 1;
    ASSERT_EQ(filePaths.size(), expectedFileCount);

    LSPAPI const *lspApi = GetImpl();
    size_t const offset = 51;  // after 'i.k'
    Initializer initializer = Initializer();
    auto ctx = initializer.CreateContext(filePaths[0].c_str(), ES2PANDA_STATE_CHECKED);
    auto res = lspApi->getCompletionsAtPosition(ctx, offset);
    auto expectedEntries = std::vector<CompletionEntry> {
        CompletionEntry("key", ark::es2panda::lsp::CompletionEntryKind::METHOD, std::string(CLASS_MEMBER_SNIPPETS))};
    AssertCompletionsContainAndNotContainEntries(res.GetEntries(), expectedEntries, {});
    initializer.DestroyContext(ctx);
}

TEST_F(LSPCompletionsTests, getCompletionsAtPosition10)
{
    std::vector<std::string> files = {"getCompletionsAtPosition11.ets"};
    std::vector<std::string> texts = {R"delimiter(
interface Inner { key : string; }
let i: Inner
i._WILDCARD
let a = 1;)delimiter"};
    auto filePaths = CreateTempFile(files, texts);
    int const expectedFileCount = 1;
    ASSERT_EQ(filePaths.size(), expectedFileCount);

    LSPAPI const *lspApi = GetImpl();
    size_t const offset = 59;  // after 'i._WILDCARD'
    Initializer initializer = Initializer();
    auto ctx = initializer.CreateContext(filePaths[0].c_str(), ES2PANDA_STATE_CHECKED);
    auto res = lspApi->getCompletionsAtPosition(ctx, offset);
    auto expectedEntries = std::vector<CompletionEntry> {
        CompletionEntry("key", ark::es2panda::lsp::CompletionEntryKind::METHOD, std::string(CLASS_MEMBER_SNIPPETS))};
    AssertCompletionsContainAndNotContainEntries(res.GetEntries(), expectedEntries, {});
    initializer.DestroyContext(ctx);
}

TEST_F(LSPCompletionsTests, getCompletionsAtPosition7)
{
    std::vector<std::string> files = {"getCompletionsAtPosition10.ets"};
    std::vector<std::string> texts = {R"delimiter(
class MyClass {
  public myProp: number = 0;
  public prop: number = 0;
}
let obj = new MyClass();
let p = obj._WILDCARD
let a = 1;)delimiter"};
    auto filePaths = CreateTempFile(files, texts);
    int const expectedFileCount = 1;
    ASSERT_EQ(filePaths.size(), expectedFileCount);

    LSPAPI const *lspApi = GetImpl();
    size_t const offset = 121;  // after 'obj._WILDCARD' in 'let p = obj._WILDCARD'
    Initializer initializer = Initializer();
    auto ctx = initializer.CreateContext(filePaths[0].c_str(), ES2PANDA_STATE_CHECKED);
    auto res = lspApi->getCompletionsAtPosition(ctx, offset);
    auto expectedEntries =
        std::vector<CompletionEntry> {CompletionEntry("myProp", ark::es2panda::lsp::CompletionEntryKind::PROPERTY,
                                                      std::string(SUGGESTED_CLASS_MEMBERS)),
                                      CompletionEntry("prop", ark::es2panda::lsp::CompletionEntryKind::PROPERTY,
                                                      std::string(SUGGESTED_CLASS_MEMBERS))};
    AssertCompletionsContainAndNotContainEntries(res.GetEntries(), expectedEntries, {});
    initializer.DestroyContext(ctx);
}

TEST_F(LSPCompletionsTests, getCompletionsAtPosition8)
{
    std::vector<std::string> files = {"getCompletionsAtPosition11.ets"};
    std::vector<std::string> texts = {R"delimiter(
enum Color {
  Red = "red",
  Blue = "blue"
}
let myColor: Color = Color._WILDCARD)delimiter"};
    auto filePaths = CreateTempFile(files, texts);
    int const expectedFileCount = 1;
    ASSERT_EQ(filePaths.size(), expectedFileCount);

    LSPAPI const *lspApi = GetImpl();
    size_t const offset = 83;  // after 'Color._WILDCARD'
    Initializer initializer = Initializer();
    auto ctx = initializer.CreateContext(filePaths[0].c_str(), ES2PANDA_STATE_CHECKED);
    auto res = lspApi->getCompletionsAtPosition(ctx, offset);
    auto expectedEntries = std::vector<CompletionEntry> {
        CompletionEntry("Red", CompletionEntryKind::ENUM_MEMBER, std::string(MEMBER_DECLARED_BY_SPREAD_ASSIGNMENT)),
        CompletionEntry("Blue", CompletionEntryKind::ENUM_MEMBER, std::string(MEMBER_DECLARED_BY_SPREAD_ASSIGNMENT))};
    AssertCompletionsContainAndNotContainEntries(res.GetEntries(), expectedEntries, {});
    initializer.DestroyContext(ctx);
}

TEST_F(LSPCompletionsTests, MemberCompletionsForClassTest9)
{
    std::vector<std::string> files = {"getCompletionsAtPosition12.ets"};
    std::vector<std::string> texts = {R"delimiter(
namespace space {
  export class classInSpace {
    public  c: number = 2;
  }
}
let numOfSpace: space._WILDCARD)delimiter"};
    auto filePaths = CreateTempFile(files, texts);
    int const expectedFileCount = 1;
    ASSERT_EQ(filePaths.size(), expectedFileCount);
    Initializer initializer = Initializer();
    auto ctx = initializer.CreateContext(filePaths[0].c_str(), ES2PANDA_STATE_CHECKED);
    LSPAPI const *lspApi = GetImpl();
    const size_t offset = 113;
    auto res = lspApi->getCompletionsAtPosition(ctx, offset);
    auto entries = res.GetEntries();
    std::string propertyName1 = "classInSpace";
    ASSERT_TRUE(entries.size() == 1);
    CompletionEntry entry1 =
        CompletionEntry(propertyName1, CompletionEntryKind::CLASS,
                        std::string(ark::es2panda::lsp::sort_text::MEMBER_DECLARED_BY_SPREAD_ASSIGNMENT));
    initializer.DestroyContext(ctx);
    ASSERT_EQ(entry1, entries[0]);
}

TEST_F(LSPCompletionsTests, getCompletionsAtPosition6)
{
    std::vector<std::string> files = {"getCompletionsAtPosition9.ets"};
    std::vector<std::string> texts = {R"delimiter(
let a: num
)delimiter"};
    auto filePaths = CreateTempFile(files, texts);
    int const expectedFileCount = 1;
    ASSERT_EQ(filePaths.size(), expectedFileCount);

    LSPAPI const *lspApi = GetImpl();
    size_t const offset = 11;  // after 'n' in 'let a = n'
    Initializer initializer = Initializer();
    auto ctx = initializer.CreateContext(filePaths[0].c_str(), ES2PANDA_STATE_CHECKED);
    auto res = lspApi->getCompletionsAtPosition(ctx, offset);
    auto expectedEntries = std::vector<CompletionEntry> {
        CompletionEntry("number", ark::es2panda::lsp::CompletionEntryKind::KEYWORD, std::string(GLOBALS_OR_KEYWORDS))};
    AssertCompletionsContainAndNotContainEntries(res.GetEntries(), expectedEntries, {});
    initializer.DestroyContext(ctx);
}

TEST_F(LSPCompletionsTests, getCompletionsAtPosition5)
{
    std::vector<std::string> files = {"getCompletionsAtPosition8.ets"};
    std::vector<std::string> texts = {R"delimiter(
class
)delimiter"};
    auto filePaths = CreateTempFile(files, texts);
    int const expectedFileCount = 1;
    ASSERT_EQ(filePaths.size(), expectedFileCount);

    LSPAPI const *lspApi = GetImpl();
    size_t const offset = 6;  // after 'ss' in 'class'
    Initializer initializer = Initializer();
    auto ctx = initializer.CreateContext(filePaths[0].c_str(), ES2PANDA_STATE_CHECKED);
    auto res = lspApi->getCompletionsAtPosition(ctx, offset);
    auto expectedEntries = std::vector<CompletionEntry> {};
    AssertCompletionsContainAndNotContainEntries(res.GetEntries(), expectedEntries, {});
    initializer.DestroyContext(ctx);
}

TEST_F(LSPCompletionsTests, getCompletionsAtPosition0)
{
    std::vector<std::string> files = {"getCompletionsAtPosition7.ets"};
    std::vector<std::string> texts = {R"delimiter(
function num1() {
    return 1;
}

function num2() {
    return 2;
}

console.log(1);

let a = n
)delimiter"};
    auto filePaths = CreateTempFile(files, texts);
    int const expectedFileCount = 1;
    ASSERT_EQ(filePaths.size(), expectedFileCount);

    LSPAPI const *lspApi = GetImpl();
    size_t const offset = 97;  // after 'n' in 'let a = n'
    Initializer initializer = Initializer();
    auto ctx = initializer.CreateContext(filePaths[0].c_str(), ES2PANDA_STATE_CHECKED);
    auto res = lspApi->getCompletionsAtPosition(ctx, offset);
    auto expectedEntries = std::vector<CompletionEntry> {
        CompletionEntry("num1", ark::es2panda::lsp::CompletionEntryKind::FUNCTION, std::string(GLOBALS_OR_KEYWORDS)),
        CompletionEntry("num2", ark::es2panda::lsp::CompletionEntryKind::FUNCTION, std::string(GLOBALS_OR_KEYWORDS)),
    };
    AssertCompletionsContainAndNotContainEntries(res.GetEntries(), expectedEntries, {});
    initializer.DestroyContext(ctx);
}

TEST_F(LSPCompletionsTests, getCompletionsAtPosition1)
{
    std::vector<std::string> files = {"getCompletionsAtPosition1.ets"};
    std::vector<std::string> texts = {R"delimiter(
function num1() {
    return 1;
}

function num2() {
    return 2;
}

let a = n
)delimiter"};
    auto filePaths = CreateTempFile(files, texts);
    int const expectedFileCount = 1;
    ASSERT_EQ(filePaths.size(), expectedFileCount);
    Initializer initializer = Initializer();
    auto ctx = initializer.CreateContext(filePaths[0].c_str(), ES2PANDA_STATE_CHECKED);
    LSPAPI const *lspApi = GetImpl();
    size_t const offset = 80;  // after 'n' in 'let a = n'
    auto res = lspApi->getCompletionsAtPosition(ctx, offset);
    auto expectedEntries = std::vector<CompletionEntry> {
        CompletionEntry("num1", ark::es2panda::lsp::CompletionEntryKind::FUNCTION, std::string(GLOBALS_OR_KEYWORDS)),
        CompletionEntry("num2", ark::es2panda::lsp::CompletionEntryKind::FUNCTION, std::string(GLOBALS_OR_KEYWORDS)),
    };
    initializer.DestroyContext(ctx);
    AssertCompletionsContainAndNotContainEntries(res.GetEntries(), expectedEntries, {});
}

TEST_F(LSPCompletionsTests, getCompletionsAtPosition2)
{
    std::vector<std::string> files = {"getCompletionsAtPosition2.ets"};
    std::vector<std::string> texts = {R"delimiter(
let aaa = 123;
const abb = 333;

function axx() {
    return 444;
}

function foo() {
    let bbb = 222;
    let ccc = bbb + a
    return bbb + ccc;
}
)delimiter"};
    auto filePaths = CreateTempFile(files, texts);
    int const expectedFileCount = 1;
    ASSERT_EQ(filePaths.size(), expectedFileCount);
    Initializer initializer = Initializer();
    auto ctx = initializer.CreateContext(filePaths[0].c_str(), ES2PANDA_STATE_CHECKED);
    LSPAPI const *lspApi = GetImpl();
    size_t const offset = 127;  // after 'a' in 'let ccc = bbb + a'
    auto res = lspApi->getCompletionsAtPosition(ctx, offset);
    auto expectedEntries = std::vector<CompletionEntry> {
        CompletionEntry("aaa", ark::es2panda::lsp::CompletionEntryKind::VARIABLE, std::string(GLOBALS_OR_KEYWORDS)),
        CompletionEntry("abb", ark::es2panda::lsp::CompletionEntryKind::CONSTANT, std::string(GLOBALS_OR_KEYWORDS)),
        CompletionEntry("axx", ark::es2panda::lsp::CompletionEntryKind::FUNCTION, std::string(GLOBALS_OR_KEYWORDS)),
    };
    initializer.DestroyContext(ctx);
    AssertCompletionsContainAndNotContainEntries(res.GetEntries(), expectedEntries, {});
}

TEST_F(LSPCompletionsTests, getCompletionsAtPosition3)
{
    std::vector<std::string> files = {"getCompletionsAtPosition3.ets"};
    std::vector<std::string> texts = {R"delimiter(
class Foo {
    bar: number = 1;
}

let foo = new Foo();
foo.bar = 2;
let baa = 3;
let bbb = 4;

function bxx() {
    return 5;
}

function fxx() {
    let bcc = 6;
    let axx = b
}
)delimiter"};
    auto filePaths = CreateTempFile(files, texts);
    int const expectedFileCount = 1;
    ASSERT_EQ(filePaths.size(), expectedFileCount);
    Initializer initializer = Initializer();
    auto ctx = initializer.CreateContext(filePaths[0].c_str(), ES2PANDA_STATE_CHECKED);
    LSPAPI const *lspApi = GetImpl();
    size_t const offset = 181;  // after 'b' in 'let axx = b'
    auto res = lspApi->getCompletionsAtPosition(ctx, offset);
    auto expectedEntries = std::vector<CompletionEntry> {
        CompletionEntry("baa", ark::es2panda::lsp::CompletionEntryKind::VARIABLE, std::string(GLOBALS_OR_KEYWORDS)),
        CompletionEntry("bbb", ark::es2panda::lsp::CompletionEntryKind::VARIABLE, std::string(GLOBALS_OR_KEYWORDS)),
        CompletionEntry("bcc", ark::es2panda::lsp::CompletionEntryKind::VARIABLE, std::string(GLOBALS_OR_KEYWORDS)),
        CompletionEntry("bxx", ark::es2panda::lsp::CompletionEntryKind::FUNCTION, std::string(GLOBALS_OR_KEYWORDS)),
    };
    auto unexpectedEntries = std::vector<CompletionEntry> {
        CompletionEntry("bar", ark::es2panda::lsp::CompletionEntryKind::VARIABLE, std::string(GLOBALS_OR_KEYWORDS)),
    };
    initializer.DestroyContext(ctx);
    AssertCompletionsContainAndNotContainEntries(res.GetEntries(), expectedEntries, unexpectedEntries);
}

TEST_F(LSPCompletionsTests, getCompletionsAtPosition4)
{
    std::vector<std::string> files = {"getCompletionsAtPosition4.ets"};
    std::vector<std::string> texts = {R"delimiter(
class Foo {
    bar: number = 1;
}

let foo = new Foo();
foo.bar = 2;
let baa = 3;
let bbb = 4;

function bxx() {
    let bcc = 6;
    return 5;
}
let axx = b
)delimiter"};
    auto filePaths = CreateTempFile(files, texts);
    int const expectedFileCount = 1;
    ASSERT_EQ(filePaths.size(), expectedFileCount);
    Initializer initializer = Initializer();
    auto ctx = initializer.CreateContext(filePaths[0].c_str(), ES2PANDA_STATE_CHECKED);
    LSPAPI const *lspApi = GetImpl();
    size_t const offset = 159;  // after 'b' in 'let axx = b'
    auto res = lspApi->getCompletionsAtPosition(ctx, offset);
    auto expectedEntries = std::vector<CompletionEntry> {
        CompletionEntry("baa", ark::es2panda::lsp::CompletionEntryKind::VARIABLE, std::string(GLOBALS_OR_KEYWORDS)),
        CompletionEntry("bbb", ark::es2panda::lsp::CompletionEntryKind::VARIABLE, std::string(GLOBALS_OR_KEYWORDS)),
        CompletionEntry("bxx", ark::es2panda::lsp::CompletionEntryKind::FUNCTION, std::string(GLOBALS_OR_KEYWORDS)),
    };
    auto unexpectedEntries = std::vector<CompletionEntry> {
        CompletionEntry("bar", ark::es2panda::lsp::CompletionEntryKind::PROPERTY, std::string(GLOBALS_OR_KEYWORDS)),
        CompletionEntry("bcc", ark::es2panda::lsp::CompletionEntryKind::VARIABLE, std::string(GLOBALS_OR_KEYWORDS)),
    };
    initializer.DestroyContext(ctx);
    AssertCompletionsContainAndNotContainEntries(res.GetEntries(), expectedEntries, unexpectedEntries);
}

TEST_F(LSPCompletionsTests, MemberCompletionsForClassTest1)
{
    std::vector<std::string> files = {"getCompletionsAtPosition5.ets"};
    std::vector<std::string> texts = {R"delimiter(
class MyClass1 {
  public myProp: number = 0;
  public prop: number = 1;
}
let obj1 = new MyClass1()
let prop = obj1.yp)delimiter"};
    auto filePaths = CreateTempFile(files, texts);
    int const expectedFileCount = 1;
    ASSERT_EQ(filePaths.size(), expectedFileCount);
    Initializer initializer = Initializer();
    auto ctx = initializer.CreateContext(filePaths[0].c_str(), ES2PANDA_STATE_CHECKED);
    LSPAPI const *lspApi = GetImpl();
    const size_t offset = 120;
    auto res = lspApi->getCompletionsAtPosition(ctx, offset);
    auto entries = res.GetEntries();
    ASSERT_TRUE(entries.size() == 1);

    std::string propertyName1 = "myProp";
    CompletionEntry entry1 = CompletionEntry(propertyName1, CompletionEntryKind::PROPERTY,
                                             std::string(ark::es2panda::lsp::sort_text::SUGGESTED_CLASS_MEMBERS));
    initializer.DestroyContext(ctx);
    ASSERT_EQ(entry1, entries[0]);
}

TEST_F(LSPCompletionsTests, MemberCompletionsForClassTest2)
{
    std::vector<std::string> files = {"getCompletionsAtPosition6.ets"};
    std::vector<std::string> texts = {R"delimiter(
namespace space {
  export class classInSpace {
    public  c: number = 2;
  }
}
let numOfSpace: space.classi)delimiter"};
    auto filePaths = CreateTempFile(files, texts);
    int const expectedFileCount = 1;
    ASSERT_EQ(filePaths.size(), expectedFileCount);
    Initializer initializer = Initializer();
    auto ctx = initializer.CreateContext(filePaths[0].c_str(), ES2PANDA_STATE_CHECKED);
    LSPAPI const *lspApi = GetImpl();
    const size_t offset = 110;
    auto res = lspApi->getCompletionsAtPosition(ctx, offset);
    auto entries = res.GetEntries();
    std::string propertyName1 = "classInSpace";
    ASSERT_TRUE(entries.size() == 1);
    CompletionEntry entry1 =
        CompletionEntry(propertyName1, CompletionEntryKind::CLASS,
                        std::string(ark::es2panda::lsp::sort_text::MEMBER_DECLARED_BY_SPREAD_ASSIGNMENT));
    initializer.DestroyContext(ctx);
    ASSERT_EQ(entry1, entries[0]);
}

TEST_F(LSPCompletionsTests, MemberCompletionsForClassTest4)
{
    std::vector<std::string> files = {"getCompletionsAtPosition6.ets"};
    std::vector<std::string> texts = {R"delimiter(
enum Color {
  Red = "red",
  Blue = "blue"
}
let myColor: Color = Color.R)delimiter"};
    auto filePaths = CreateTempFile(files, texts);
    int const expectedFileCount = 1;
    ASSERT_EQ(filePaths.size(), expectedFileCount);
    Initializer initializer = Initializer();
    auto ctx = initializer.CreateContext(filePaths[0].c_str(), ES2PANDA_STATE_CHECKED);
    LSPAPI const *lspApi = GetImpl();
    const size_t offset = 75;
    auto res = lspApi->getCompletionsAtPosition(ctx, offset);
    auto entries = res.GetEntries();
    ASSERT_TRUE(entries.size() == 1);

    std::string propertyName1 = "Red";
    CompletionEntry entry1 =
        CompletionEntry(propertyName1, CompletionEntryKind::ENUM_MEMBER,
                        std::string(ark::es2panda::lsp::sort_text::MEMBER_DECLARED_BY_SPREAD_ASSIGNMENT));
    initializer.DestroyContext(ctx);
    ASSERT_EQ(entry1, entries[0]);
}

}  // namespace<|MERGE_RESOLUTION|>--- conflicted
+++ resolved
@@ -59,8 +59,6 @@
     }
 }
 
-<<<<<<< HEAD
-=======
 namespace {
 
 TEST_F(LSPCompletionsTests, getCompletionsAtPosition19)
@@ -161,7 +159,6 @@
     initializer.DestroyContext(ctx);
 }
 
->>>>>>> 58c46612
 TEST_F(LSPCompletionsTests, getCompletionsAtPosition15)
 {
     std::vector<std::string> files = {"getCompletionsAtPosition16.ets"};
