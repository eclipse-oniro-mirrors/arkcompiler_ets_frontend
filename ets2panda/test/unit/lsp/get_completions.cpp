--- conflicted
+++ resolved
@@ -59,7 +59,106 @@
     }
 }
 
-<<<<<<< HEAD
+namespace {
+
+TEST_F(LSPCompletionsTests, getCompletionsAtPosition19)
+{
+    std::vector<std::string> files = {"getCompletionsAtPosition20.ets"};
+    std::vector<std::string> texts = {R"delimiter(
+deep
+)delimiter"};
+    auto filePaths = CreateTempFile(files, texts);
+
+    int const expectedFileCount = 1;
+    ASSERT_EQ(filePaths.size(), expectedFileCount);
+
+    LSPAPI const *lspApi = GetImpl();
+    size_t const offset = 5;
+    Initializer initializer = Initializer();
+    auto ctx = initializer.CreateContext(filePaths[0].c_str(), ES2PANDA_STATE_CHECKED);
+    auto res = lspApi->getCompletionsAtPosition(ctx, offset);
+    auto expectedEntries = std::vector<CompletionEntry> {
+        CompletionEntry("deepcopy", ark::es2panda::lsp::CompletionEntryKind::METHOD, std::string(GLOBALS_OR_KEYWORDS))};
+    AssertCompletionsContainAndNotContainEntries(res.GetEntries(), expectedEntries, {});
+    initializer.DestroyContext(ctx);
+}
+
+TEST_F(LSPCompletionsTests, getCompletionsAtPosition18)
+{
+    std::vector<std::string> files = {"getCompletionsAtPosition19.ets"};
+    std::vector<std::string> texts = {R"delimiter(
+Readonl
+)delimiter"};
+    auto filePaths = CreateTempFile(files, texts);
+
+    int const expectedFileCount = 1;
+    ASSERT_EQ(filePaths.size(), expectedFileCount);
+
+    LSPAPI const *lspApi = GetImpl();
+    size_t const offset = 8;
+    Initializer initializer = Initializer();
+    auto ctx = initializer.CreateContext(filePaths[0].c_str(), ES2PANDA_STATE_CHECKED);
+    auto res = lspApi->getCompletionsAtPosition(ctx, offset);
+    auto expectedEntries = std::vector<CompletionEntry> {CompletionEntry(
+        "ReadonlyArray", ark::es2panda::lsp::CompletionEntryKind::INTERFACE, std::string(GLOBALS_OR_KEYWORDS))};
+    AssertCompletionsContainAndNotContainEntries(res.GetEntries(), expectedEntries, {});
+    initializer.DestroyContext(ctx);
+}
+
+TEST_F(LSPCompletionsTests, getCompletionsAtPosition17)
+{
+    std::vector<std::string> files = {"getCompletionsAtPosition18.ets"};
+    std::vector<std::string> texts = {R"delimiter(
+con
+)delimiter"};
+    auto filePaths = CreateTempFile(files, texts);
+
+    int const expectedFileCount = 1;
+    ASSERT_EQ(filePaths.size(), expectedFileCount);
+
+    LSPAPI const *lspApi = GetImpl();
+    size_t const offset = 4;
+    Initializer initializer = Initializer();
+    auto ctx = initializer.CreateContext(filePaths[0].c_str(), ES2PANDA_STATE_CHECKED);
+    auto res = lspApi->getCompletionsAtPosition(ctx, offset);
+    auto expectedEntries = std::vector<CompletionEntry> {
+        CompletionEntry("console", ark::es2panda::lsp::CompletionEntryKind::PROPERTY, std::string(GLOBALS_OR_KEYWORDS)),
+        CompletionEntry("Console", ark::es2panda::lsp::CompletionEntryKind::CLASS, std::string(GLOBALS_OR_KEYWORDS)),
+        CompletionEntry("ConcurrentHashMap", ark::es2panda::lsp::CompletionEntryKind::CLASS,
+                        std::string(GLOBALS_OR_KEYWORDS))};
+    AssertCompletionsContainAndNotContainEntries(res.GetEntries(), expectedEntries, {});
+    initializer.DestroyContext(ctx);
+}
+
+TEST_F(LSPCompletionsTests, getCompletionsAtPosition16)
+{
+    std::vector<std::string> files = {"getCompletionsAtPosition17.ets"};
+    std::vector<std::string> texts = {R"delimiter(
+struct MyClass {
+  property: string = '1'
+  get() {
+    return this._WILDCARD
+  }
+}
+)delimiter"};
+    auto filePaths = CreateTempFile(files, texts);
+
+    int const expectedFileCount = 1;
+    ASSERT_EQ(filePaths.size(), expectedFileCount);
+
+    LSPAPI const *lspApi = GetImpl();
+    size_t const offset = 78;  // after 'j._WILDCARD'
+    Initializer initializer = Initializer();
+    auto ctx = initializer.CreateContext(filePaths[0].c_str(), ES2PANDA_STATE_CHECKED);
+    auto res = lspApi->getCompletionsAtPosition(ctx, offset);
+    auto expectedEntries = std::vector<CompletionEntry> {
+        CompletionEntry("property", ark::es2panda::lsp::CompletionEntryKind::PROPERTY,
+                        std::string(SUGGESTED_CLASS_MEMBERS)),
+        CompletionEntry("get", ark::es2panda::lsp::CompletionEntryKind::METHOD, std::string(CLASS_MEMBER_SNIPPETS))};
+    AssertCompletionsContainAndNotContainEntries(res.GetEntries(), expectedEntries, {});
+    initializer.DestroyContext(ctx);
+}
+
 TEST_F(LSPCompletionsTests, getCompletionsAtPosition15)
 {
     std::vector<std::string> files = {"getCompletionsAtPosition16.ets"};
@@ -310,414 +409,4 @@
     initializer.DestroyContext(ctx);
 }
 
-TEST_F(LSPCompletionsTests, MemberCompletionsForClassTest9)
-{
-    std::vector<std::string> files = {"getCompletionsAtPosition12.ets"};
-    std::vector<std::string> texts = {R"delimiter(
-namespace space {
-  export class classInSpace {
-    public  c: number = 2;
-  }
-}
-let numOfSpace: space._WILDCARD)delimiter"};
-    auto filePaths = CreateTempFile(files, texts);
-    int const expectedFileCount = 1;
-    ASSERT_EQ(filePaths.size(), expectedFileCount);
-    Initializer initializer = Initializer();
-    auto ctx = initializer.CreateContext(filePaths[0].c_str(), ES2PANDA_STATE_CHECKED);
-    LSPAPI const *lspApi = GetImpl();
-    const size_t offset = 113;
-    auto res = lspApi->getCompletionsAtPosition(ctx, offset);
-    auto entries = res.GetEntries();
-    std::string propertyName1 = "classInSpace";
-    ASSERT_TRUE(entries.size() == 1);
-    CompletionEntry entry1 =
-        CompletionEntry(propertyName1, CompletionEntryKind::CLASS,
-                        std::string(ark::es2panda::lsp::sort_text::MEMBER_DECLARED_BY_SPREAD_ASSIGNMENT));
-    initializer.DestroyContext(ctx);
-    ASSERT_EQ(entry1, entries[0]);
-}
-
-TEST_F(LSPCompletionsTests, getCompletionsAtPosition6)
-{
-    std::vector<std::string> files = {"getCompletionsAtPosition9.ets"};
-=======
-namespace {
-
-TEST_F(LSPCompletionsTests, getCompletionsAtPosition19)
-{
-    std::vector<std::string> files = {"getCompletionsAtPosition20.ets"};
->>>>>>> 494f8da8
-    std::vector<std::string> texts = {R"delimiter(
-deep
-)delimiter"};
-    auto filePaths = CreateTempFile(files, texts);
-
-    int const expectedFileCount = 1;
-    ASSERT_EQ(filePaths.size(), expectedFileCount);
-
-    LSPAPI const *lspApi = GetImpl();
-    size_t const offset = 5;
-    Initializer initializer = Initializer();
-    auto ctx = initializer.CreateContext(filePaths[0].c_str(), ES2PANDA_STATE_CHECKED);
-    auto res = lspApi->getCompletionsAtPosition(ctx, offset);
-    auto expectedEntries = std::vector<CompletionEntry> {
-        CompletionEntry("deepcopy", ark::es2panda::lsp::CompletionEntryKind::METHOD, std::string(GLOBALS_OR_KEYWORDS))};
-    AssertCompletionsContainAndNotContainEntries(res.GetEntries(), expectedEntries, {});
-    initializer.DestroyContext(ctx);
-}
-
-TEST_F(LSPCompletionsTests, getCompletionsAtPosition18)
-{
-<<<<<<< HEAD
-    std::vector<std::string> files = {"getCompletionsAtPosition8.ets"};
-=======
-    std::vector<std::string> files = {"getCompletionsAtPosition19.ets"};
->>>>>>> 494f8da8
-    std::vector<std::string> texts = {R"delimiter(
-Readonl
-)delimiter"};
-    auto filePaths = CreateTempFile(files, texts);
-
-    int const expectedFileCount = 1;
-    ASSERT_EQ(filePaths.size(), expectedFileCount);
-
-    LSPAPI const *lspApi = GetImpl();
-<<<<<<< HEAD
-    size_t const offset = 6;  // after 'ss' in 'class'
-=======
-    size_t const offset = 8;
->>>>>>> 494f8da8
-    Initializer initializer = Initializer();
-    auto ctx = initializer.CreateContext(filePaths[0].c_str(), ES2PANDA_STATE_CHECKED);
-    auto res = lspApi->getCompletionsAtPosition(ctx, offset);
-    auto expectedEntries = std::vector<CompletionEntry> {CompletionEntry(
-        "ReadonlyArray", ark::es2panda::lsp::CompletionEntryKind::INTERFACE, std::string(GLOBALS_OR_KEYWORDS))};
-    AssertCompletionsContainAndNotContainEntries(res.GetEntries(), expectedEntries, {});
-    initializer.DestroyContext(ctx);
-}
-
-TEST_F(LSPCompletionsTests, getCompletionsAtPosition17)
-{
-<<<<<<< HEAD
-    std::vector<std::string> files = {"getCompletionsAtPosition7.ets"};
-=======
-    std::vector<std::string> files = {"getCompletionsAtPosition18.ets"};
->>>>>>> 494f8da8
-    std::vector<std::string> texts = {R"delimiter(
-con
-)delimiter"};
-    auto filePaths = CreateTempFile(files, texts);
-
-    int const expectedFileCount = 1;
-    ASSERT_EQ(filePaths.size(), expectedFileCount);
-
-    LSPAPI const *lspApi = GetImpl();
-    size_t const offset = 4;
-    Initializer initializer = Initializer();
-    auto ctx = initializer.CreateContext(filePaths[0].c_str(), ES2PANDA_STATE_CHECKED);
-    auto res = lspApi->getCompletionsAtPosition(ctx, offset);
-    auto expectedEntries = std::vector<CompletionEntry> {
-        CompletionEntry("console", ark::es2panda::lsp::CompletionEntryKind::PROPERTY, std::string(GLOBALS_OR_KEYWORDS)),
-        CompletionEntry("Console", ark::es2panda::lsp::CompletionEntryKind::CLASS, std::string(GLOBALS_OR_KEYWORDS)),
-        CompletionEntry("ConcurrentHashMap", ark::es2panda::lsp::CompletionEntryKind::CLASS,
-                        std::string(GLOBALS_OR_KEYWORDS))};
-    AssertCompletionsContainAndNotContainEntries(res.GetEntries(), expectedEntries, {});
-    initializer.DestroyContext(ctx);
-}
-
-TEST_F(LSPCompletionsTests, getCompletionsAtPosition16)
-{
-    std::vector<std::string> files = {"getCompletionsAtPosition17.ets"};
-    std::vector<std::string> texts = {R"delimiter(
-struct MyClass {
-  property: string = '1'
-  get() {
-    return this._WILDCARD
-  }
-}
-)delimiter"};
-    auto filePaths = CreateTempFile(files, texts);
-
-    int const expectedFileCount = 1;
-    ASSERT_EQ(filePaths.size(), expectedFileCount);
-
-    LSPAPI const *lspApi = GetImpl();
-    size_t const offset = 78;  // after 'j._WILDCARD'
-    Initializer initializer = Initializer();
-    auto ctx = initializer.CreateContext(filePaths[0].c_str(), ES2PANDA_STATE_CHECKED);
-    auto res = lspApi->getCompletionsAtPosition(ctx, offset);
-    auto expectedEntries = std::vector<CompletionEntry> {
-        CompletionEntry("property", ark::es2panda::lsp::CompletionEntryKind::PROPERTY,
-                        std::string(SUGGESTED_CLASS_MEMBERS)),
-        CompletionEntry("get", ark::es2panda::lsp::CompletionEntryKind::METHOD, std::string(CLASS_MEMBER_SNIPPETS))};
-    AssertCompletionsContainAndNotContainEntries(res.GetEntries(), expectedEntries, {});
-    initializer.DestroyContext(ctx);
-}
-
-TEST_F(LSPCompletionsTests, getCompletionsAtPosition15)
-{
-    std::vector<std::string> files = {"getCompletionsAtPosition16.ets"};
-    std::vector<std::string> texts = {R"delimiter(
-export interface Method {
-  get(value: number): this;
-}
-export interface CommonMethod {
-  width(value: number): this;
-  height(value: number): this;
-}
-export interface TextAttribute extends CommonMethod {
-  font(value: number): this;
-  fontColor(value: number): this;
-}
-export declare function Text(
-  content?: string,
-  value?: string
-): TextAttribute
-Text("Hello").font()._WILDCARD
-)delimiter"};
-    auto filePaths = CreateTempFile(files, texts);
-
-    int const expectedFileCount = 1;
-    ASSERT_EQ(filePaths.size(), expectedFileCount);
-
-    LSPAPI const *lspApi = GetImpl();
-    size_t const offset = 385;  // after 'j._WILDCARD'
-    Initializer initializer = Initializer();
-    auto ctx = initializer.CreateContext(filePaths[0].c_str(), ES2PANDA_STATE_CHECKED);
-    auto res = lspApi->getCompletionsAtPosition(ctx, offset);
-    auto expectedEntries = std::vector<CompletionEntry> {
-        CompletionEntry("font", ark::es2panda::lsp::CompletionEntryKind::METHOD, std::string(CLASS_MEMBER_SNIPPETS)),
-        CompletionEntry("fontColor", ark::es2panda::lsp::CompletionEntryKind::METHOD,
-                        std::string(CLASS_MEMBER_SNIPPETS)),
-        CompletionEntry("width", ark::es2panda::lsp::CompletionEntryKind::METHOD, std::string(CLASS_MEMBER_SNIPPETS)),
-        CompletionEntry("height", ark::es2panda::lsp::CompletionEntryKind::METHOD, std::string(CLASS_MEMBER_SNIPPETS))};
-    AssertCompletionsContainAndNotContainEntries(res.GetEntries(), expectedEntries, {});
-    initializer.DestroyContext(ctx);
-}
-
-TEST_F(LSPCompletionsTests, getCompletionsAtPosition14)
-{
-    std::vector<std::string> files = {"getCompletionsAtPosition15.ets"};
-    std::vector<std::string> texts = {R"delimiter(
-export class MyClass0 {
-  public property0: string = '0'
-  public get0() {}
-}
-export class MyClass extends MyClass0 {
-  public property: string = '1'
-  public get() {}
-}
-export class MySonClass extends MyClass {
-  public property2: string = '2'
-}
-let c = new MySonClass()
-let p = c._WILDCARD
-)delimiter"};
-    auto filePaths = CreateTempFile(files, texts);
-
-    int const expectedFileCount = 1;
-    ASSERT_EQ(filePaths.size(), expectedFileCount);
-
-    LSPAPI const *lspApi = GetImpl();
-    size_t const offset = 292;  // after 'j._WILDCARD'
-    Initializer initializer = Initializer();
-    auto ctx = initializer.CreateContext(filePaths[0].c_str(), ES2PANDA_STATE_CHECKED);
-    auto res = lspApi->getCompletionsAtPosition(ctx, offset);
-    auto expectedEntries = std::vector<CompletionEntry> {
-        CompletionEntry("property", ark::es2panda::lsp::CompletionEntryKind::PROPERTY,
-                        std::string(SUGGESTED_CLASS_MEMBERS)),
-        CompletionEntry("property", ark::es2panda::lsp::CompletionEntryKind::PROPERTY,
-                        std::string(SUGGESTED_CLASS_MEMBERS)),
-        CompletionEntry("property2", ark::es2panda::lsp::CompletionEntryKind::PROPERTY,
-                        std::string(SUGGESTED_CLASS_MEMBERS)),
-        CompletionEntry("get", ark::es2panda::lsp::CompletionEntryKind::METHOD, std::string(CLASS_MEMBER_SNIPPETS)),
-        CompletionEntry("get0", ark::es2panda::lsp::CompletionEntryKind::METHOD, std::string(CLASS_MEMBER_SNIPPETS))};
-    AssertCompletionsContainAndNotContainEntries(res.GetEntries(), expectedEntries, {});
-    initializer.DestroyContext(ctx);
-}
-
-TEST_F(LSPCompletionsTests, getCompletionsAtPosition13)
-{
-    std::vector<std::string> files = {"getCompletionsAtPosition14.ets"};
-    std::vector<std::string> texts = {R"delimiter(
-export interface Method {
-  get(value: number): this;
-}
-export interface CommonMethod {
-  width(value: number): this;
-  height(value: number): this;
-}
-export interface TextAttribute extends CommonMethod {
-  font(value: number): this;
-  fontColor(value: number): this;
-}
-export declare function Text(
-  content?: string,
-  value?: string
-): TextAttribute
-Text("Hello")._WILDCARD
-)delimiter"};
-    auto filePaths = CreateTempFile(files, texts);
-
-    int const expectedFileCount = 1;
-    ASSERT_EQ(filePaths.size(), expectedFileCount);
-
-    LSPAPI const *lspApi = GetImpl();
-    size_t const offset = 378;  // after 'j._WILDCARD'
-    Initializer initializer = Initializer();
-    auto ctx = initializer.CreateContext(filePaths[0].c_str(), ES2PANDA_STATE_CHECKED);
-    auto res = lspApi->getCompletionsAtPosition(ctx, offset);
-    auto expectedEntries = std::vector<CompletionEntry> {
-        CompletionEntry("font", ark::es2panda::lsp::CompletionEntryKind::METHOD, std::string(CLASS_MEMBER_SNIPPETS)),
-        CompletionEntry("fontColor", ark::es2panda::lsp::CompletionEntryKind::METHOD,
-                        std::string(CLASS_MEMBER_SNIPPETS)),
-        CompletionEntry("width", ark::es2panda::lsp::CompletionEntryKind::METHOD, std::string(CLASS_MEMBER_SNIPPETS)),
-        CompletionEntry("height", ark::es2panda::lsp::CompletionEntryKind::METHOD, std::string(CLASS_MEMBER_SNIPPETS))};
-    AssertCompletionsContainAndNotContainEntries(res.GetEntries(), expectedEntries, {});
-    initializer.DestroyContext(ctx);
-}
-
-TEST_F(LSPCompletionsTests, getCompletionsAtPosition12)
-{
-    std::vector<std::string> files = {"getCompletionsAtPosition13.ets"};
-    std::vector<std::string> texts = {R"delimiter(
-class JSON {
-  public static stringify(d: byte): String {
-    return StringBuilder.toString(d)
-  }
-}
-let j = new JSON()
-let res = j._WILDCARD
-)delimiter"};
-    auto filePaths = CreateTempFile(files, texts);
-    int const expectedFileCount = 1;
-    ASSERT_EQ(filePaths.size(), expectedFileCount);
-
-    LSPAPI const *lspApi = GetImpl();
-    size_t const offset = 142;  // after 'j._WILDCARD'
-    Initializer initializer = Initializer();
-    auto ctx = initializer.CreateContext(filePaths[0].c_str(), ES2PANDA_STATE_CHECKED);
-    auto res = lspApi->getCompletionsAtPosition(ctx, offset);
-    auto expectedEntries = std::vector<CompletionEntry> {CompletionEntry(
-        "stringify", ark::es2panda::lsp::CompletionEntryKind::METHOD, std::string(CLASS_MEMBER_SNIPPETS))};
-    AssertCompletionsContainAndNotContainEntries(res.GetEntries(), expectedEntries, {});
-    initializer.DestroyContext(ctx);
-}
-
-TEST_F(LSPCompletionsTests, getCompletionsAtPosition11)
-{
-    std::vector<std::string> files = {"getCompletionsAtPosition12.ets"};
-    std::vector<std::string> texts = {R"delimiter(
-interface Inner { key : string; }
-let i: Inner
-i.k
-let a = 1;)delimiter"};
-    auto filePaths = CreateTempFile(files, texts);
-    int const expectedFileCount = 1;
-    ASSERT_EQ(filePaths.size(), expectedFileCount);
-
-    LSPAPI const *lspApi = GetImpl();
-    size_t const offset = 51;  // after 'i.k'
-    Initializer initializer = Initializer();
-    auto ctx = initializer.CreateContext(filePaths[0].c_str(), ES2PANDA_STATE_CHECKED);
-    auto res = lspApi->getCompletionsAtPosition(ctx, offset);
-    auto expectedEntries = std::vector<CompletionEntry> {
-        CompletionEntry("key", ark::es2panda::lsp::CompletionEntryKind::METHOD, std::string(CLASS_MEMBER_SNIPPETS))};
-    AssertCompletionsContainAndNotContainEntries(res.GetEntries(), expectedEntries, {});
-    initializer.DestroyContext(ctx);
-}
-
-TEST_F(LSPCompletionsTests, getCompletionsAtPosition10)
-{
-    std::vector<std::string> files = {"getCompletionsAtPosition11.ets"};
-    std::vector<std::string> texts = {R"delimiter(
-interface Inner { key : string; }
-let i: Inner
-i._WILDCARD
-let a = 1;)delimiter"};
-    auto filePaths = CreateTempFile(files, texts);
-    int const expectedFileCount = 1;
-    ASSERT_EQ(filePaths.size(), expectedFileCount);
-
-    LSPAPI const *lspApi = GetImpl();
-    size_t const offset = 59;  // after 'i._WILDCARD'
-    Initializer initializer = Initializer();
-    auto ctx = initializer.CreateContext(filePaths[0].c_str(), ES2PANDA_STATE_CHECKED);
-<<<<<<< HEAD
-    LSPAPI const *lspApi = GetImpl();
-    const size_t offset = 120;
-=======
->>>>>>> 494f8da8
-    auto res = lspApi->getCompletionsAtPosition(ctx, offset);
-    auto expectedEntries = std::vector<CompletionEntry> {
-        CompletionEntry("key", ark::es2panda::lsp::CompletionEntryKind::METHOD, std::string(CLASS_MEMBER_SNIPPETS))};
-    AssertCompletionsContainAndNotContainEntries(res.GetEntries(), expectedEntries, {});
-    initializer.DestroyContext(ctx);
-}
-
-TEST_F(LSPCompletionsTests, getCompletionsAtPosition7)
-{
-    std::vector<std::string> files = {"getCompletionsAtPosition10.ets"};
-    std::vector<std::string> texts = {R"delimiter(
-class MyClass {
-  public myProp: number = 0;
-  public prop: number = 0;
-}
-let obj = new MyClass();
-let p = obj._WILDCARD
-let a = 1;)delimiter"};
-    auto filePaths = CreateTempFile(files, texts);
-    int const expectedFileCount = 1;
-    ASSERT_EQ(filePaths.size(), expectedFileCount);
-
-    LSPAPI const *lspApi = GetImpl();
-    size_t const offset = 121;  // after 'obj._WILDCARD' in 'let p = obj._WILDCARD'
-    Initializer initializer = Initializer();
-    auto ctx = initializer.CreateContext(filePaths[0].c_str(), ES2PANDA_STATE_CHECKED);
-<<<<<<< HEAD
-    LSPAPI const *lspApi = GetImpl();
-    const size_t offset = 110;
-=======
->>>>>>> 494f8da8
-    auto res = lspApi->getCompletionsAtPosition(ctx, offset);
-    auto expectedEntries =
-        std::vector<CompletionEntry> {CompletionEntry("myProp", ark::es2panda::lsp::CompletionEntryKind::PROPERTY,
-                                                      std::string(SUGGESTED_CLASS_MEMBERS)),
-                                      CompletionEntry("prop", ark::es2panda::lsp::CompletionEntryKind::PROPERTY,
-                                                      std::string(SUGGESTED_CLASS_MEMBERS))};
-    AssertCompletionsContainAndNotContainEntries(res.GetEntries(), expectedEntries, {});
-    initializer.DestroyContext(ctx);
-}
-
-TEST_F(LSPCompletionsTests, getCompletionsAtPosition8)
-{
-    std::vector<std::string> files = {"getCompletionsAtPosition11.ets"};
-    std::vector<std::string> texts = {R"delimiter(
-enum Color {
-  Red = "red",
-  Blue = "blue"
-}
-let myColor: Color = Color._WILDCARD)delimiter"};
-    auto filePaths = CreateTempFile(files, texts);
-    int const expectedFileCount = 1;
-    ASSERT_EQ(filePaths.size(), expectedFileCount);
-
-    LSPAPI const *lspApi = GetImpl();
-    size_t const offset = 83;  // after 'Color._WILDCARD'
-    Initializer initializer = Initializer();
-    auto ctx = initializer.CreateContext(filePaths[0].c_str(), ES2PANDA_STATE_CHECKED);
-<<<<<<< HEAD
-    LSPAPI const *lspApi = GetImpl();
-    const size_t offset = 75;
-=======
->>>>>>> 494f8da8
-    auto res = lspApi->getCompletionsAtPosition(ctx, offset);
-    auto expectedEntries = std::vector<CompletionEntry> {
-        CompletionEntry("Red", CompletionEntryKind::ENUM_MEMBER, std::string(MEMBER_DECLARED_BY_SPREAD_ASSIGNMENT)),
-        CompletionEntry("Blue", CompletionEntryKind::ENUM_MEMBER, std::string(MEMBER_DECLARED_BY_SPREAD_ASSIGNMENT))};
-    AssertCompletionsContainAndNotContainEntries(res.GetEntries(), expectedEntries, {});
-    initializer.DestroyContext(ctx);
-}
-
 }  // namespace