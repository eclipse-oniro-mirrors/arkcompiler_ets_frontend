--- conflicted
+++ resolved
@@ -91,13 +91,10 @@
     quick_info_test_1.cpp
 )
 
-<<<<<<< HEAD
-=======
 ets2panda_add_gtest(lsp_quick_info_api_test_api CPP_SOURCES
     quick_info_api_test.cpp
 )
 
->>>>>>> 6d813986
 ets2panda_add_gtest(lsp_api_completions_entry_details_test CPP_SOURCES
     get_completions_entry_details.cpp
 )
@@ -143,8 +140,6 @@
     class_hierarchy_test.cpp
 )
 
-<<<<<<< HEAD
-=======
 ets2panda_add_gtest(lsp_api_test_class_hierarchy2 CPP_SOURCES
     class_hierarchy2_test.cpp
 )
@@ -157,7 +152,6 @@
     class_hierarchy4_test.cpp
 )
 
->>>>>>> 6d813986
 ets2panda_add_gtest(lsp_api_test_find_safe_delete_location CPP_SOURCES
     find_safe_delete_location_test.cpp
 )
@@ -190,24 +184,14 @@
     get_completions.cpp
 )
 
-<<<<<<< HEAD
+ets2panda_add_gtest(lsp_api_completions_test_1 CPP_SOURCES
+    get_completions_1.cpp
+)
+
 ets2panda_add_gtest(lsp_api_ui_suggest_test CPP_SOURCES
     code_fix/ui_plugin_suggest.cpp
 )
 
-=======
->>>>>>> 6d813986
-ets2panda_add_gtest(lsp_api_completions_test_1 CPP_SOURCES
-    get_completions_1.cpp
-)
-
-<<<<<<< HEAD
-=======
-ets2panda_add_gtest(lsp_api_ui_suggest_test CPP_SOURCES
-    code_fix/ui_plugin_suggest.cpp
-)
-
->>>>>>> 6d813986
 ets2panda_add_gtest(lsp_api_test_get_class_hierarchy_info CPP_SOURCES
     class_hierarchy_info_test.cpp
 )
@@ -240,13 +224,10 @@
     find_rename_locations_test.cpp
 )
 
-<<<<<<< HEAD
-=======
 ets2panda_add_gtest(lsp_api_test_fix_expected_comma CPP_SOURCES
     fix_expected_comma_test.cpp
  )
 
->>>>>>> 6d813986
 ets2panda_add_gtest(lsp_api_test_change_tracker CPP_SOURCES
     change_tracker_test.cpp
 )
@@ -283,23 +264,14 @@
     navigate_to_test.cpp
 )
 
-<<<<<<< HEAD
-ets2panda_add_gtest(lsp_api_test_navigate_to_1 CPP_SOURCES
-    navigate_to_test_1.cpp
-=======
 ets2panda_add_gtest(lsp_api_test_offset CPP_SOURCES
     get_offset_by_col_and_line.cpp
->>>>>>> 6d813986
 )
 
 ets2panda_add_gtest(lsp_api_test_code_fix_registration CPP_SOURCES
     code_fix_registration_test.cpp
 )
 
-<<<<<<< HEAD
-ets2panda_add_gtest(lsp_api_test_get_name_or_dotted_name_span CPP_SOURCES
-    get_name_or_dotted_name_span_test.cpp
-=======
 ets2panda_add_gtest(lsp_api_test_fix_return_type_in_async_func CPP_SOURCES
     fix_return_type_in_async_function_test.cpp
 )
@@ -326,5 +298,4 @@
 
 ets2panda_add_gtest(lsp_api_add_missing_new_operator CPP_SOURCES
     add_missing_new_operator_test.cpp
->>>>>>> 6d813986
 )