--- conflicted
+++ resolved
@@ -26,11 +26,7 @@
 
 static es2panda_Impl *impl = nullptr;
 
-<<<<<<< HEAD
-static auto source = std::string("function main() { \nlet a = 5;\n assertEQ(a, 5);\n  }");
-=======
 static auto source = std::string("function main() { \nlet a = 5;\n arktest.assertEQ(a, 5);\n  }");
->>>>>>> 494f8da8
 constexpr int NUM_OF_CHANGE_IDENTIFIERS = 2;
 
 static es2panda_AstNode *mainScriptFunc = nullptr;
@@ -82,10 +78,7 @@
     }
     std::cout << impl->AstNodeDumpEtsSrcConst(context, Ast) << std::endl;
     impl->AstNodeRecheck(context, Ast);
-<<<<<<< HEAD
-=======
     CheckForErrors("RECHECK", context);
->>>>>>> 494f8da8
     return true;
 }
 
