--- conflicted
+++ resolved
@@ -108,11 +108,6 @@
             return "NEW";
         case ES2PANDA_STATE_PARSED:
             return "PARSE";
-<<<<<<< HEAD
-        case ES2PANDA_STATE_SCOPE_INITED:
-            return "SCOPE_INITED";
-=======
->>>>>>> 494f8da8
         case ES2PANDA_STATE_BOUND:
             return "BOUND";
         case ES2PANDA_STATE_CHECKED:
@@ -135,11 +130,6 @@
     switch (state) {
         case ES2PANDA_STATE_NEW:
             return false;
-<<<<<<< HEAD
-        case ES2PANDA_STATE_SCOPE_INITED:
-            return false;
-=======
->>>>>>> 494f8da8
         case ES2PANDA_STATE_ERROR:
             return false;
         default:
@@ -147,18 +137,11 @@
     }
 }
 
-<<<<<<< HEAD
-static void DestroyTest(es2panda_Context *context, es2panda_Config *config)
-{
-    g_implPtr->DestroyContext(context);
-    g_implPtr->DestroyConfig(config);
-=======
 static int DestroyTest(es2panda_Context *context, es2panda_Config *config, const int exitCode)
 {
     g_implPtr->DestroyContext(context);
     g_implPtr->DestroyConfig(config);
     return exitCode;
->>>>>>> 494f8da8
 }
 
 int RunAllStagesWithTestFunction(ProccedToStatePluginTestData &data)
@@ -187,12 +170,7 @@
 
     for (auto [testStage, _] : data.testFunctions) {
         if (!IsAllowedStage(testStage)) {
-<<<<<<< HEAD
-            DestroyTest(context, config);
-            return TEST_ERROR_CODE;
-=======
             return DestroyTest(context, config, TEST_ERROR_CODE);
->>>>>>> 494f8da8
         }
     }
 
@@ -205,20 +183,6 @@
         CheckForErrors(GetPhaseName(state), context);
         for (const auto &testFunc : data.testFunctions[state]) {
             if (!testFunc(context)) {
-<<<<<<< HEAD
-                DestroyTest(context, config);
-                return TEST_ERROR_CODE;
-            }
-        }
-    }
-
-    if (g_implPtr->ContextState(context) == ES2PANDA_STATE_ERROR) {
-        DestroyTest(context, config);
-        return PROCEED_ERROR_CODE;
-    }
-    DestroyTest(context, config);
-    return 0;
-=======
                 return DestroyTest(context, config, TEST_ERROR_CODE);
             }
         }
@@ -229,7 +193,6 @@
 
     int result = g_implPtr->ContextState(context) == ES2PANDA_STATE_ERROR ? PROCEED_ERROR_CODE : 0;
     return DestroyTest(context, config, result);
->>>>>>> 494f8da8
 }
 
 int Test(es2panda_Context *context, es2panda_Impl *impl, int stage,
