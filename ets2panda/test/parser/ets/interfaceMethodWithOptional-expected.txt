{
  "type": "Program",
  "statements": [
    {
      "type": "TSInterfaceDeclaration",
      "body": {
        "type": "TSInterfaceBody",
        "body": [
          {
            "type": "MethodDefinition",
            "key": {
              "type": "Identifier",
              "name": "foo",
              "decorators": [],
              "loc": {
                "start": {
                  "line": 17,
                  "column": 3,
                  "program": "interfaceMethodWithOptional.ets"
                },
                "end": {
                  "line": 17,
                  "column": 6,
                  "program": "interfaceMethodWithOptional.ets"
                }
              }
            },
            "kind": "method",
            "accessibility": "public",
            "static": false,
            "optional": false,
            "computed": false,
            "value": {
              "type": "FunctionExpression",
              "function": {
                "type": "ScriptFunction",
                "id": {
                  "type": "Identifier",
                  "name": "foo",
                  "decorators": [],
                  "loc": {
                    "start": {
                      "line": 17,
                      "column": 3,
                      "program": "interfaceMethodWithOptional.ets"
                    },
                    "end": {
                      "line": 17,
                      "column": 6,
                      "program": "interfaceMethodWithOptional.ets"
                    }
                  }
                },
                "generator": false,
                "async": false,
                "expression": false,
                "params": [
                  {
                    "type": "ETSParameterExpression",
                    "name": {
                      "type": "Identifier",
                      "name": "a",
                      "typeAnnotation": {
                        "type": "ETSTypeReference",
                        "part": {
                          "type": "ETSTypeReferencePart",
                          "name": {
                            "type": "Identifier",
                            "name": "Number",
                            "decorators": [],
                            "loc": {
                              "start": {
                                "line": 17,
                                "column": 11,
                                "program": "interfaceMethodWithOptional.ets"
                              },
                              "end": {
                                "line": 17,
                                "column": 17,
                                "program": "interfaceMethodWithOptional.ets"
                              }
                            }
                          },
                          "loc": {
                            "start": {
                              "line": 17,
                              "column": 11,
                              "program": "interfaceMethodWithOptional.ets"
                            },
                            "end": {
                              "line": 17,
                              "column": 17,
                              "program": "interfaceMethodWithOptional.ets"
                            }
                          }
                        },
                        "loc": {
                          "start": {
                            "line": 17,
                            "column": 11,
                            "program": "interfaceMethodWithOptional.ets"
                          },
                          "end": {
                            "line": 17,
                            "column": 17,
                            "program": "interfaceMethodWithOptional.ets"
                          }
                        }
                      },
                      "decorators": [],
                      "loc": {
                        "start": {
                          "line": 17,
                          "column": 7,
                          "program": "interfaceMethodWithOptional.ets"
                        },
                        "end": {
                          "line": 17,
                          "column": 17,
                          "program": "interfaceMethodWithOptional.ets"
                        }
                      }
                    },
                    "loc": {
                      "start": {
                        "line": 17,
                        "column": 7,
                        "program": "interfaceMethodWithOptional.ets"
                      },
                      "end": {
                        "line": 17,
                        "column": 17,
                        "program": "interfaceMethodWithOptional.ets"
                      }
                    }
                  }
                ],
                "body": {
                  "type": "BlockStatement",
                  "statements": [],
                  "loc": {
                    "start": {
                      "line": 17,
                      "column": 18,
                      "program": "interfaceMethodWithOptional.ets"
                    },
                    "end": {
                      "line": 17,
                      "column": 20,
                      "program": "interfaceMethodWithOptional.ets"
                    }
                  }
                },
                "annotations": [
                  {
                    "expr_": {
                      "type": "ETSTypeReference",
                      "part": {
                        "type": "ETSTypeReferencePart",
                        "name": {
                          "type": "TSQualifiedName",
                          "left": {
                            "type": "Identifier",
                            "name": "functions",
                            "decorators": [],
                            "loc": {
                              "start": {
                                "line": 17,
<<<<<<< HEAD
                                "column": 6,
=======
                                "column": 3,
>>>>>>> 6d813986
                                "program": "interfaceMethodWithOptional.ets"
                              },
                              "end": {
                                "line": 17,
                                "column": 20,
                                "program": "interfaceMethodWithOptional.ets"
                              }
                            }
                          },
                          "right": {
                            "type": "Identifier",
                            "name": "OptionalParametersAnnotation",
                            "decorators": [],
                            "loc": {
                              "start": {
                                "line": 17,
<<<<<<< HEAD
                                "column": 6,
=======
                                "column": 3,
>>>>>>> 6d813986
                                "program": "interfaceMethodWithOptional.ets"
                              },
                              "end": {
                                "line": 17,
                                "column": 20,
                                "program": "interfaceMethodWithOptional.ets"
                              }
                            }
                          },
                          "loc": {
                            "start": {
                              "line": 17,
<<<<<<< HEAD
                              "column": 6,
=======
                              "column": 3,
>>>>>>> 6d813986
                              "program": "interfaceMethodWithOptional.ets"
                            },
                            "end": {
                              "line": 17,
                              "column": 20,
                              "program": "interfaceMethodWithOptional.ets"
                            }
                          }
                        },
                        "loc": {
                          "start": {
                            "line": 17,
<<<<<<< HEAD
                            "column": 6,
=======
                            "column": 3,
>>>>>>> 6d813986
                            "program": "interfaceMethodWithOptional.ets"
                          },
                          "end": {
                            "line": 17,
                            "column": 20,
                            "program": "interfaceMethodWithOptional.ets"
                          }
                        }
                      },
                      "loc": {
                        "start": {
                          "line": 17,
<<<<<<< HEAD
                          "column": 6,
=======
                          "column": 3,
>>>>>>> 6d813986
                          "program": "interfaceMethodWithOptional.ets"
                        },
                        "end": {
                          "line": 17,
                          "column": 20,
                          "program": "interfaceMethodWithOptional.ets"
                        }
                      }
                    },
                    "properties": [
                      {
                        "type": "ClassProperty",
                        "key": {
                          "type": "Identifier",
                          "name": "minArgCount",
                          "decorators": [],
                          "loc": {
                            "start": {
                              "line": 17,
<<<<<<< HEAD
                              "column": 6,
=======
                              "column": 3,
>>>>>>> 6d813986
                              "program": "interfaceMethodWithOptional.ets"
                            },
                            "end": {
                              "line": 17,
                              "column": 20,
                              "program": "interfaceMethodWithOptional.ets"
                            }
                          }
                        },
                        "value": {
                          "type": "NumberLiteral",
                          "value": 0,
                          "loc": {
                            "start": {
                              "line": 17,
<<<<<<< HEAD
                              "column": 6,
=======
                              "column": 3,
>>>>>>> 6d813986
                              "program": "interfaceMethodWithOptional.ets"
                            },
                            "end": {
                              "line": 17,
                              "column": 20,
                              "program": "interfaceMethodWithOptional.ets"
                            }
                          }
                        },
                        "static": false,
                        "readonly": false,
                        "declare": false,
                        "optional": false,
                        "computed": false,
                        "definite": false,
                        "decorators": [],
                        "loc": {
                          "start": {
                            "line": 17,
<<<<<<< HEAD
                            "column": 6,
=======
                            "column": 3,
>>>>>>> 6d813986
                            "program": "interfaceMethodWithOptional.ets"
                          },
                          "end": {
                            "line": 17,
                            "column": 20,
                            "program": "interfaceMethodWithOptional.ets"
                          }
                        }
                      }
                    ],
                    "loc": {
                      "start": {
                        "line": 17,
<<<<<<< HEAD
                        "column": 6,
=======
                        "column": 3,
>>>>>>> 6d813986
                        "program": "interfaceMethodWithOptional.ets"
                      },
                      "end": {
                        "line": 17,
                        "column": 20,
                        "program": "interfaceMethodWithOptional.ets"
                      }
                    }
                  }
                ],
                "loc": {
                  "start": {
                    "line": 17,
                    "column": 3,
                    "program": "interfaceMethodWithOptional.ets"
                  },
                  "end": {
                    "line": 17,
                    "column": 20,
                    "program": "interfaceMethodWithOptional.ets"
                  }
                }
              },
              "loc": {
                "start": {
                  "line": 17,
                  "column": 3,
                  "program": "interfaceMethodWithOptional.ets"
                },
                "end": {
                  "line": 17,
                  "column": 20,
                  "program": "interfaceMethodWithOptional.ets"
                }
              }
            },
            "overloads": [],
            "decorators": [],
            "loc": {
              "start": {
                "line": 17,
                "column": 3,
                "program": "interfaceMethodWithOptional.ets"
              },
              "end": {
                "line": 17,
                "column": 20,
                "program": "interfaceMethodWithOptional.ets"
              }
            }
          }
        ],
        "loc": {
          "start": {
            "line": 16,
            "column": 13,
            "program": "interfaceMethodWithOptional.ets"
          },
          "end": {
            "line": 18,
            "column": 2,
            "program": "interfaceMethodWithOptional.ets"
          }
        }
      },
      "id": {
        "type": "Identifier",
        "name": "A",
        "decorators": [],
        "loc": {
          "start": {
            "line": 16,
            "column": 11,
            "program": "interfaceMethodWithOptional.ets"
          },
          "end": {
            "line": 16,
            "column": 12,
            "program": "interfaceMethodWithOptional.ets"
          }
        }
      },
      "extends": [],
      "loc": {
        "start": {
          "line": 16,
          "column": 1,
          "program": "interfaceMethodWithOptional.ets"
        },
        "end": {
          "line": 18,
          "column": 2,
          "program": "interfaceMethodWithOptional.ets"
        }
      }
    },
    {
      "type": "ClassDeclaration",
      "definition": {
        "id": {
          "type": "Identifier",
          "name": "ETSGLOBAL",
          "decorators": [],
          "loc": {
            "start": {
              "line": 1,
              "column": 1,
              "program": "interfaceMethodWithOptional.ets"
            },
            "end": {
              "line": 1,
              "column": 1,
              "program": "interfaceMethodWithOptional.ets"
            }
          }
        },
        "superClass": null,
        "implements": [],
        "body": [
          {
            "type": "MethodDefinition",
            "key": {
              "type": "Identifier",
              "name": "main",
              "decorators": [],
              "loc": {
                "start": {
                  "line": 1,
                  "column": 1,
                  "program": null
                },
                "end": {
                  "line": 1,
                  "column": 1,
                  "program": null
                }
              }
            },
            "kind": "method",
            "accessibility": "public",
            "static": true,
            "optional": false,
            "computed": false,
            "value": {
              "type": "FunctionExpression",
              "function": {
                "type": "ScriptFunction",
                "id": {
                  "type": "Identifier",
                  "name": "main",
                  "decorators": [],
                  "loc": {
                    "start": {
                      "line": 1,
                      "column": 1,
                      "program": null
                    },
                    "end": {
                      "line": 1,
                      "column": 1,
                      "program": null
                    }
                  }
                },
                "generator": false,
                "async": false,
                "expression": false,
                "params": [],
                "body": {
                  "type": "BlockStatement",
                  "statements": [],
                  "loc": {
                    "start": {
                      "line": 1,
                      "column": 1,
                      "program": "interfaceMethodWithOptional.ets"
                    },
                    "end": {
                      "line": 1,
                      "column": 1,
                      "program": "interfaceMethodWithOptional.ets"
                    }
                  }
                },
                "loc": {
                  "start": {
                    "line": 1,
                    "column": 1,
                    "program": "interfaceMethodWithOptional.ets"
                  },
                  "end": {
                    "line": 1,
                    "column": 1,
                    "program": "interfaceMethodWithOptional.ets"
                  }
                }
              },
              "loc": {
                "start": {
                  "line": 1,
                  "column": 1,
                  "program": "interfaceMethodWithOptional.ets"
                },
                "end": {
                  "line": 1,
                  "column": 1,
                  "program": "interfaceMethodWithOptional.ets"
                }
              }
            },
            "overloads": [],
            "decorators": [],
            "loc": {
              "start": {
                "line": 1,
                "column": 1,
                "program": "interfaceMethodWithOptional.ets"
              },
              "end": {
                "line": 1,
                "column": 1,
                "program": "interfaceMethodWithOptional.ets"
              }
            }
          }
        ],
        "loc": {
          "start": {
            "line": 1,
            "column": 1,
            "program": "interfaceMethodWithOptional.ets"
          },
          "end": {
            "line": 1,
            "column": 1,
            "program": "interfaceMethodWithOptional.ets"
          }
        }
      },
      "loc": {
        "start": {
          "line": 1,
          "column": 1,
          "program": "interfaceMethodWithOptional.ets"
        },
        "end": {
          "line": 1,
          "column": 1,
          "program": "interfaceMethodWithOptional.ets"
        }
      }
    }
  ],
  "loc": {
    "start": {
      "line": 1,
      "column": 1,
      "program": "interfaceMethodWithOptional.ets"
    },
    "end": {
      "line": 19,
      "column": 1,
      "program": "interfaceMethodWithOptional.ets"
    }
  }
}<|MERGE_RESOLUTION|>--- conflicted
+++ resolved
@@ -166,11 +166,7 @@
                             "loc": {
                               "start": {
                                 "line": 17,
-<<<<<<< HEAD
-                                "column": 6,
-=======
                                 "column": 3,
->>>>>>> 6d813986
                                 "program": "interfaceMethodWithOptional.ets"
                               },
                               "end": {
@@ -187,11 +183,7 @@
                             "loc": {
                               "start": {
                                 "line": 17,
-<<<<<<< HEAD
-                                "column": 6,
-=======
                                 "column": 3,
->>>>>>> 6d813986
                                 "program": "interfaceMethodWithOptional.ets"
                               },
                               "end": {
@@ -204,11 +196,7 @@
                           "loc": {
                             "start": {
                               "line": 17,
-<<<<<<< HEAD
-                              "column": 6,
-=======
                               "column": 3,
->>>>>>> 6d813986
                               "program": "interfaceMethodWithOptional.ets"
                             },
                             "end": {
@@ -221,11 +209,7 @@
                         "loc": {
                           "start": {
                             "line": 17,
-<<<<<<< HEAD
-                            "column": 6,
-=======
                             "column": 3,
->>>>>>> 6d813986
                             "program": "interfaceMethodWithOptional.ets"
                           },
                           "end": {
@@ -238,11 +222,7 @@
                       "loc": {
                         "start": {
                           "line": 17,
-<<<<<<< HEAD
-                          "column": 6,
-=======
                           "column": 3,
->>>>>>> 6d813986
                           "program": "interfaceMethodWithOptional.ets"
                         },
                         "end": {
@@ -262,11 +242,7 @@
                           "loc": {
                             "start": {
                               "line": 17,
-<<<<<<< HEAD
-                              "column": 6,
-=======
                               "column": 3,
->>>>>>> 6d813986
                               "program": "interfaceMethodWithOptional.ets"
                             },
                             "end": {
@@ -282,11 +258,7 @@
                           "loc": {
                             "start": {
                               "line": 17,
-<<<<<<< HEAD
-                              "column": 6,
-=======
                               "column": 3,
->>>>>>> 6d813986
                               "program": "interfaceMethodWithOptional.ets"
                             },
                             "end": {
@@ -306,11 +278,7 @@
                         "loc": {
                           "start": {
                             "line": 17,
-<<<<<<< HEAD
-                            "column": 6,
-=======
                             "column": 3,
->>>>>>> 6d813986
                             "program": "interfaceMethodWithOptional.ets"
                           },
                           "end": {
@@ -324,11 +292,7 @@
                     "loc": {
                       "start": {
                         "line": 17,
-<<<<<<< HEAD
-                        "column": 6,
-=======
                         "column": 3,
->>>>>>> 6d813986
                         "program": "interfaceMethodWithOptional.ets"
                       },
                       "end": {
