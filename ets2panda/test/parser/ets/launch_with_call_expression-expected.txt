{
  "type": "Program",
  "statements": [
    {
      "type": "ClassDeclaration",
      "definition": {
        "id": {
          "type": "Identifier",
          "name": "C",
          "decorators": [],
          "loc": {
            "start": {
              "line": 16,
              "column": 7,
              "program": "launch_with_call_expression.ets"
            },
            "end": {
              "line": 16,
              "column": 8,
              "program": "launch_with_call_expression.ets"
            }
          }
        },
        "superClass": null,
        "implements": [],
        "body": [
          {
            "type": "MethodDefinition",
            "key": {
              "type": "Identifier",
              "name": "foo",
              "decorators": [],
              "loc": {
                "start": {
                  "line": 17,
                  "column": 12,
                  "program": "launch_with_call_expression.ets"
                },
                "end": {
                  "line": 17,
                  "column": 15,
                  "program": "launch_with_call_expression.ets"
                }
              }
            },
            "kind": "method",
            "accessibility": "public",
            "static": true,
            "optional": false,
            "computed": false,
            "value": {
              "type": "FunctionExpression",
              "function": {
                "type": "ScriptFunction",
                "id": {
                  "type": "Identifier",
                  "name": "foo",
                  "decorators": [],
                  "loc": {
                    "start": {
                      "line": 17,
                      "column": 12,
                      "program": "launch_with_call_expression.ets"
                    },
                    "end": {
                      "line": 17,
                      "column": 15,
                      "program": "launch_with_call_expression.ets"
                    }
                  }
                },
                "generator": false,
                "async": false,
                "expression": false,
                "params": [],
                "body": {
                  "type": "BlockStatement",
                  "statements": [],
                  "loc": {
                    "start": {
                      "line": 17,
                      "column": 18,
                      "program": "launch_with_call_expression.ets"
                    },
                    "end": {
                      "line": 18,
                      "column": 6,
                      "program": "launch_with_call_expression.ets"
                    }
                  }
                },
                "loc": {
                  "start": {
                    "line": 17,
                    "column": 16,
                    "program": "launch_with_call_expression.ets"
                  },
                  "end": {
                    "line": 18,
                    "column": 6,
                    "program": "launch_with_call_expression.ets"
                  }
                }
              },
              "loc": {
                "start": {
                  "line": 17,
                  "column": 16,
                  "program": "launch_with_call_expression.ets"
                },
                "end": {
                  "line": 18,
                  "column": 6,
                  "program": "launch_with_call_expression.ets"
                }
              }
            },
            "overloads": [],
            "decorators": [],
            "loc": {
              "start": {
                "line": 17,
                "column": 12,
                "program": "launch_with_call_expression.ets"
              },
              "end": {
                "line": 18,
                "column": 6,
                "program": "launch_with_call_expression.ets"
              }
            }
          },
          {
            "type": "MethodDefinition",
            "key": {
              "type": "Identifier",
              "name": "constructor",
              "decorators": [],
              "loc": {
                "start": {
                  "line": 16,
                  "column": 10,
                  "program": "launch_with_call_expression.ets"
                },
                "end": {
                  "line": 16,
                  "column": 10,
                  "program": "launch_with_call_expression.ets"
                }
              }
            },
            "kind": "constructor",
            "static": false,
            "optional": false,
            "computed": false,
            "value": {
              "type": "FunctionExpression",
              "function": {
                "type": "ScriptFunction",
                "id": {
                  "type": "Identifier",
                  "name": "constructor",
                  "decorators": [],
                  "loc": {
                    "start": {
                      "line": 16,
                      "column": 10,
                      "program": "launch_with_call_expression.ets"
                    },
                    "end": {
                      "line": 16,
                      "column": 10,
                      "program": "launch_with_call_expression.ets"
                    }
                  }
                },
                "generator": false,
                "async": false,
                "expression": false,
                "params": [],
                "body": {
                  "type": "BlockStatement",
                  "statements": [],
                  "loc": {
                    "start": {
                      "line": 16,
                      "column": 10,
                      "program": "launch_with_call_expression.ets"
                    },
                    "end": {
                      "line": 16,
                      "column": 10,
                      "program": "launch_with_call_expression.ets"
                    }
                  }
                },
                "loc": {
                  "start": {
                    "line": 16,
                    "column": 10,
                    "program": "launch_with_call_expression.ets"
                  },
                  "end": {
                    "line": 16,
                    "column": 10,
                    "program": "launch_with_call_expression.ets"
                  }
                }
              },
              "loc": {
                "start": {
                  "line": 16,
                  "column": 10,
                  "program": "launch_with_call_expression.ets"
                },
                "end": {
                  "line": 16,
                  "column": 10,
                  "program": "launch_with_call_expression.ets"
                }
              }
            },
            "overloads": [],
            "decorators": [],
            "loc": {
              "start": {
                "line": 1,
                "column": 1,
                "program": null
              },
              "end": {
                "line": 1,
                "column": 1,
                "program": null
              }
            }
          }
        ],
        "loc": {
          "start": {
            "line": 16,
            "column": 9,
            "program": "launch_with_call_expression.ets"
          },
          "end": {
            "line": 21,
            "column": 4,
            "program": "launch_with_call_expression.ets"
          }
        }
      },
      "loc": {
        "start": {
          "line": 16,
          "column": 1,
          "program": "launch_with_call_expression.ets"
        },
        "end": {
          "line": 21,
          "column": 4,
          "program": "launch_with_call_expression.ets"
        }
      }
    },
    {
      "type": "ClassDeclaration",
      "definition": {
        "id": {
          "type": "Identifier",
          "name": "ETSGLOBAL",
          "decorators": [],
          "loc": {
            "start": {
              "line": 1,
              "column": 1,
              "program": "launch_with_call_expression.ets"
            },
            "end": {
              "line": 1,
              "column": 1,
              "program": "launch_with_call_expression.ets"
            }
          }
        },
        "superClass": null,
        "implements": [],
        "body": [
          {
            "type": "MethodDefinition",
            "key": {
              "type": "Identifier",
              "name": "main",
              "decorators": [],
              "loc": {
                "start": {
                  "line": 1,
                  "column": 1,
                  "program": null
                },
                "end": {
                  "line": 1,
                  "column": 1,
                  "program": null
                }
              }
            },
            "kind": "method",
            "accessibility": "public",
            "static": true,
            "optional": false,
            "computed": false,
            "value": {
              "type": "FunctionExpression",
              "function": {
                "type": "ScriptFunction",
                "id": {
                  "type": "Identifier",
                  "name": "main",
                  "decorators": [],
                  "loc": {
                    "start": {
                      "line": 1,
                      "column": 1,
                      "program": null
                    },
                    "end": {
                      "line": 1,
                      "column": 1,
                      "program": null
                    }
                  }
                },
                "generator": false,
                "async": false,
                "expression": false,
                "params": [],
                "body": {
                  "type": "BlockStatement",
                  "statements": [],
                  "loc": {
                    "start": {
                      "line": 1,
                      "column": 1,
<<<<<<< HEAD
                      "program": null
                    },
                    "end": {
                      "line": 1,
                      "column": 1,
                      "program": null
                    }
                  }
                },
                "loc": {
                  "start": {
                    "line": 1,
                    "column": 1,
                    "program": null
                  },
                  "end": {
                    "line": 1,
                    "column": 1,
                    "program": null
                  }
                }
              },
              "loc": {
                "start": {
                  "line": 1,
                  "column": 1,
                  "program": null
                },
                "end": {
                  "line": 1,
                  "column": 1,
                  "program": null
                }
              }
            },
            "overloads": [],
            "decorators": [],
            "loc": {
              "start": {
                "line": 1,
                "column": 1,
                "program": "launch_with_call_expression.ets"
              },
              "end": {
                "line": 1,
                "column": 1,
                "program": "launch_with_call_expression.ets"
              }
            }
          },
          {
            "type": "MethodDefinition",
            "key": {
              "type": "Identifier",
              "name": "_$init$_",
              "decorators": [],
              "loc": {
                "start": {
                  "line": 1,
                  "column": 1,
                  "program": null
                },
                "end": {
                  "line": 1,
                  "column": 1,
                  "program": null
                }
              }
            },
            "kind": "method",
            "accessibility": "public",
            "static": true,
            "optional": false,
            "computed": false,
            "value": {
              "type": "FunctionExpression",
              "function": {
                "type": "ScriptFunction",
                "id": {
                  "type": "Identifier",
                  "name": "_$init$_",
                  "decorators": [],
                  "loc": {
                    "start": {
                      "line": 1,
                      "column": 1,
                      "program": null
                    },
                    "end": {
                      "line": 1,
                      "column": 1,
                      "program": null
                    }
                  }
                },
                "generator": false,
                "async": false,
                "expression": false,
                "params": [],
                "body": {
                  "type": "BlockStatement",
                  "statements": [
                    {
                      "type": "ExpressionStatement",
                      "expression": {
                        "type": "AssignmentExpression",
                        "operator": "=",
                        "left": {
                          "type": "Identifier",
                          "name": "res",
                          "decorators": [],
                          "loc": {
                            "start": {
                              "line": 21,
                              "column": 5,
                              "program": "launch_with_call_expression.ets"
                            },
                            "end": {
                              "line": 21,
                              "column": 8,
                              "program": "launch_with_call_expression.ets"
                            }
                          }
                        },
                        "right": {
                          "type": "CallExpression",
                          "callee": {
                            "type": "Identifier",
                            "name": "launch",
                            "decorators": [],
                            "loc": {
                              "start": {
                                "line": 21,
                                "column": 11,
                                "program": "launch_with_call_expression.ets"
                              },
                              "end": {
                                "line": 21,
                                "column": 17,
                                "program": "launch_with_call_expression.ets"
                              }
                            }
                          },
                          "arguments": [
                            {
                              "type": "MemberExpression",
                              "object": {
                                "type": "Identifier",
                                "name": "C",
                                "decorators": [],
                                "loc": {
                                  "start": {
                                    "line": 21,
                                    "column": 36,
                                    "program": "launch_with_call_expression.ets"
                                  },
                                  "end": {
                                    "line": 21,
                                    "column": 37,
                                    "program": "launch_with_call_expression.ets"
                                  }
                                }
                              },
                              "property": {
                                "type": "Identifier",
                                "name": "foo",
                                "decorators": [],
                                "loc": {
                                  "start": {
                                    "line": 21,
                                    "column": 38,
                                    "program": "launch_with_call_expression.ets"
                                  },
                                  "end": {
                                    "line": 21,
                                    "column": 41,
                                    "program": "launch_with_call_expression.ets"
                                  }
                                }
                              },
                              "computed": false,
                              "optional": false,
                              "loc": {
                                "start": {
                                  "line": 21,
                                  "column": 36,
                                  "program": "launch_with_call_expression.ets"
                                },
                                "end": {
                                  "line": 21,
                                  "column": 41,
                                  "program": "launch_with_call_expression.ets"
                                }
                              }
                            }
                          ],
                          "optional": false,
                          "typeParameters": {
                            "type": "TSTypeParameterInstantiation",
                            "params": [
                              {
                                "type": "ETSPrimitiveType",
                                "loc": {
                                  "start": {
                                    "line": 21,
                                    "column": 18,
                                    "program": "launch_with_call_expression.ets"
                                  },
                                  "end": {
                                    "line": 21,
                                    "column": 22,
                                    "program": "launch_with_call_expression.ets"
                                  }
                                }
                              },
                              {
                                "type": "ETSFunctionType",
                                "params": [],
                                "returnType": {
                                  "type": "ETSPrimitiveType",
                                  "loc": {
                                    "start": {
                                      "line": 21,
                                      "column": 30,
                                      "program": "launch_with_call_expression.ets"
                                    },
                                    "end": {
                                      "line": 21,
                                      "column": 34,
                                      "program": "launch_with_call_expression.ets"
                                    }
                                  }
                                },
                                "loc": {
                                  "start": {
                                    "line": 21,
                                    "column": 24,
                                    "program": "launch_with_call_expression.ets"
                                  },
                                  "end": {
                                    "line": 21,
                                    "column": 34,
                                    "program": "launch_with_call_expression.ets"
                                  }
                                }
                              }
                            ],
                            "loc": {
                              "start": {
                                "line": 21,
                                "column": 17,
                                "program": "launch_with_call_expression.ets"
                              },
                              "end": {
                                "line": 21,
                                "column": 35,
                                "program": "launch_with_call_expression.ets"
                              }
                            }
                          },
                          "loc": {
                            "start": {
                              "line": 21,
                              "column": 11,
                              "program": "launch_with_call_expression.ets"
                            },
                            "end": {
                              "line": 21,
                              "column": 42,
                              "program": "launch_with_call_expression.ets"
                            }
                          }
                        },
                        "loc": {
                          "start": {
                            "line": 21,
                            "column": 5,
                            "program": "launch_with_call_expression.ets"
                          },
                          "end": {
                            "line": 21,
                            "column": 42,
                            "program": "launch_with_call_expression.ets"
                          }
                        }
                      },
                      "loc": {
                        "start": {
                          "line": 21,
                          "column": 5,
                          "program": "launch_with_call_expression.ets"
                        },
                        "end": {
                          "line": 21,
                          "column": 42,
                          "program": "launch_with_call_expression.ets"
                        }
                      }
                    }
                  ],
                  "loc": {
                    "start": {
                      "line": 1,
                      "column": 1,
                      "program": null
=======
                      "program": "launch_with_call_expression.ets"
>>>>>>> 6d813986
                    },
                    "end": {
                      "line": 1,
                      "column": 1,
                      "program": "launch_with_call_expression.ets"
                    }
                  }
                },
                "loc": {
                  "start": {
                    "line": 1,
                    "column": 1,
                    "program": "launch_with_call_expression.ets"
                  },
                  "end": {
                    "line": 1,
                    "column": 1,
                    "program": "launch_with_call_expression.ets"
                  }
                }
              },
              "loc": {
                "start": {
                  "line": 1,
                  "column": 1,
                  "program": "launch_with_call_expression.ets"
                },
                "end": {
                  "line": 1,
                  "column": 1,
                  "program": "launch_with_call_expression.ets"
                }
              }
            },
            "overloads": [],
            "decorators": [],
            "loc": {
              "start": {
                "line": 1,
                "column": 1,
                "program": "launch_with_call_expression.ets"
              },
              "end": {
                "line": 1,
                "column": 1,
                "program": "launch_with_call_expression.ets"
              }
            }
          },
          {
            "type": "ClassProperty",
            "key": {
              "type": "Identifier",
              "name": "res",
              "decorators": [],
              "loc": {
                "start": {
                  "line": 21,
                  "column": 5,
                  "program": "launch_with_call_expression.ets"
                },
                "end": {
                  "line": 21,
                  "column": 8,
                  "program": "launch_with_call_expression.ets"
                }
              }
            },
            "value": {
              "type": "CallExpression",
              "callee": {
                "type": "Identifier",
                "name": "launch",
                "decorators": [],
                "loc": {
                  "start": {
                    "line": 21,
                    "column": 11,
                    "program": "launch_with_call_expression.ets"
                  },
                  "end": {
                    "line": 21,
                    "column": 17,
                    "program": "launch_with_call_expression.ets"
                  }
                }
              },
              "arguments": [
                {
                  "type": "MemberExpression",
                  "object": {
                    "type": "Identifier",
                    "name": "C",
                    "decorators": [],
                    "loc": {
                      "start": {
                        "line": 21,
                        "column": 36,
                        "program": "launch_with_call_expression.ets"
                      },
                      "end": {
                        "line": 21,
                        "column": 37,
                        "program": "launch_with_call_expression.ets"
                      }
                    }
                  },
                  "property": {
                    "type": "Identifier",
                    "name": "foo",
                    "decorators": [],
                    "loc": {
                      "start": {
                        "line": 21,
                        "column": 38,
                        "program": "launch_with_call_expression.ets"
                      },
                      "end": {
                        "line": 21,
                        "column": 41,
                        "program": "launch_with_call_expression.ets"
                      }
                    }
                  },
                  "computed": false,
                  "optional": false,
                  "loc": {
                    "start": {
                      "line": 21,
                      "column": 36,
                      "program": "launch_with_call_expression.ets"
                    },
                    "end": {
                      "line": 21,
                      "column": 41,
                      "program": "launch_with_call_expression.ets"
                    }
                  }
                }
              ],
              "optional": false,
              "typeParameters": {
                "type": "TSTypeParameterInstantiation",
                "params": [
                  {
                    "type": "ETSPrimitiveType",
                    "loc": {
                      "start": {
                        "line": 21,
                        "column": 18,
                        "program": "launch_with_call_expression.ets"
                      },
                      "end": {
                        "line": 21,
                        "column": 22,
                        "program": "launch_with_call_expression.ets"
                      }
                    }
                  },
                  {
                    "type": "ETSFunctionType",
                    "params": [],
                    "returnType": {
                      "type": "ETSPrimitiveType",
                      "loc": {
                        "start": {
                          "line": 21,
                          "column": 30,
                          "program": "launch_with_call_expression.ets"
                        },
                        "end": {
                          "line": 21,
                          "column": 34,
                          "program": "launch_with_call_expression.ets"
                        }
                      }
                    },
                    "loc": {
                      "start": {
<<<<<<< HEAD
                        "line": 1,
                        "column": 1,
                        "program": null
                      },
                      "end": {
                        "line": 1,
                        "column": 1,
                        "program": null
=======
                        "line": 21,
                        "column": 24,
                        "program": "launch_with_call_expression.ets"
                      },
                      "end": {
                        "line": 21,
                        "column": 34,
                        "program": "launch_with_call_expression.ets"
>>>>>>> 6d813986
                      }
                    }
                  }
                ],
                "loc": {
                  "start": {
                    "line": 21,
                    "column": 17,
                    "program": "launch_with_call_expression.ets"
                  },
                  "end": {
                    "line": 21,
                    "column": 35,
                    "program": "launch_with_call_expression.ets"
                  }
                }
              },
              "loc": {
                "start": {
                  "line": 21,
                  "column": 11,
                  "program": "launch_with_call_expression.ets"
                },
                "end": {
                  "line": 21,
                  "column": 42,
                  "program": "launch_with_call_expression.ets"
                }
              }
            },
            "accessibility": "public",
            "static": true,
            "readonly": false,
            "declare": false,
            "optional": false,
            "computed": false,
            "definite": false,
            "decorators": [],
            "loc": {
              "start": {
                "line": 21,
                "column": 5,
                "program": "launch_with_call_expression.ets"
              },
              "end": {
                "line": 21,
                "column": 42,
                "program": "launch_with_call_expression.ets"
              }
            }
          }
        ],
        "loc": {
          "start": {
            "line": 1,
            "column": 1,
            "program": "launch_with_call_expression.ets"
          },
          "end": {
            "line": 1,
            "column": 1,
            "program": "launch_with_call_expression.ets"
          }
        }
      },
      "loc": {
        "start": {
          "line": 1,
          "column": 1,
          "program": "launch_with_call_expression.ets"
        },
        "end": {
          "line": 1,
          "column": 1,
          "program": "launch_with_call_expression.ets"
        }
      }
    }
  ],
  "loc": {
    "start": {
      "line": 1,
      "column": 1,
      "program": "launch_with_call_expression.ets"
    },
    "end": {
      "line": 22,
      "column": 1,
      "program": "launch_with_call_expression.ets"
    }
  }
}<|MERGE_RESOLUTION|>--- conflicted
+++ resolved
@@ -341,315 +341,7 @@
                     "start": {
                       "line": 1,
                       "column": 1,
-<<<<<<< HEAD
-                      "program": null
-                    },
-                    "end": {
-                      "line": 1,
-                      "column": 1,
-                      "program": null
-                    }
-                  }
-                },
-                "loc": {
-                  "start": {
-                    "line": 1,
-                    "column": 1,
-                    "program": null
-                  },
-                  "end": {
-                    "line": 1,
-                    "column": 1,
-                    "program": null
-                  }
-                }
-              },
-              "loc": {
-                "start": {
-                  "line": 1,
-                  "column": 1,
-                  "program": null
-                },
-                "end": {
-                  "line": 1,
-                  "column": 1,
-                  "program": null
-                }
-              }
-            },
-            "overloads": [],
-            "decorators": [],
-            "loc": {
-              "start": {
-                "line": 1,
-                "column": 1,
-                "program": "launch_with_call_expression.ets"
-              },
-              "end": {
-                "line": 1,
-                "column": 1,
-                "program": "launch_with_call_expression.ets"
-              }
-            }
-          },
-          {
-            "type": "MethodDefinition",
-            "key": {
-              "type": "Identifier",
-              "name": "_$init$_",
-              "decorators": [],
-              "loc": {
-                "start": {
-                  "line": 1,
-                  "column": 1,
-                  "program": null
-                },
-                "end": {
-                  "line": 1,
-                  "column": 1,
-                  "program": null
-                }
-              }
-            },
-            "kind": "method",
-            "accessibility": "public",
-            "static": true,
-            "optional": false,
-            "computed": false,
-            "value": {
-              "type": "FunctionExpression",
-              "function": {
-                "type": "ScriptFunction",
-                "id": {
-                  "type": "Identifier",
-                  "name": "_$init$_",
-                  "decorators": [],
-                  "loc": {
-                    "start": {
-                      "line": 1,
-                      "column": 1,
-                      "program": null
-                    },
-                    "end": {
-                      "line": 1,
-                      "column": 1,
-                      "program": null
-                    }
-                  }
-                },
-                "generator": false,
-                "async": false,
-                "expression": false,
-                "params": [],
-                "body": {
-                  "type": "BlockStatement",
-                  "statements": [
-                    {
-                      "type": "ExpressionStatement",
-                      "expression": {
-                        "type": "AssignmentExpression",
-                        "operator": "=",
-                        "left": {
-                          "type": "Identifier",
-                          "name": "res",
-                          "decorators": [],
-                          "loc": {
-                            "start": {
-                              "line": 21,
-                              "column": 5,
-                              "program": "launch_with_call_expression.ets"
-                            },
-                            "end": {
-                              "line": 21,
-                              "column": 8,
-                              "program": "launch_with_call_expression.ets"
-                            }
-                          }
-                        },
-                        "right": {
-                          "type": "CallExpression",
-                          "callee": {
-                            "type": "Identifier",
-                            "name": "launch",
-                            "decorators": [],
-                            "loc": {
-                              "start": {
-                                "line": 21,
-                                "column": 11,
-                                "program": "launch_with_call_expression.ets"
-                              },
-                              "end": {
-                                "line": 21,
-                                "column": 17,
-                                "program": "launch_with_call_expression.ets"
-                              }
-                            }
-                          },
-                          "arguments": [
-                            {
-                              "type": "MemberExpression",
-                              "object": {
-                                "type": "Identifier",
-                                "name": "C",
-                                "decorators": [],
-                                "loc": {
-                                  "start": {
-                                    "line": 21,
-                                    "column": 36,
-                                    "program": "launch_with_call_expression.ets"
-                                  },
-                                  "end": {
-                                    "line": 21,
-                                    "column": 37,
-                                    "program": "launch_with_call_expression.ets"
-                                  }
-                                }
-                              },
-                              "property": {
-                                "type": "Identifier",
-                                "name": "foo",
-                                "decorators": [],
-                                "loc": {
-                                  "start": {
-                                    "line": 21,
-                                    "column": 38,
-                                    "program": "launch_with_call_expression.ets"
-                                  },
-                                  "end": {
-                                    "line": 21,
-                                    "column": 41,
-                                    "program": "launch_with_call_expression.ets"
-                                  }
-                                }
-                              },
-                              "computed": false,
-                              "optional": false,
-                              "loc": {
-                                "start": {
-                                  "line": 21,
-                                  "column": 36,
-                                  "program": "launch_with_call_expression.ets"
-                                },
-                                "end": {
-                                  "line": 21,
-                                  "column": 41,
-                                  "program": "launch_with_call_expression.ets"
-                                }
-                              }
-                            }
-                          ],
-                          "optional": false,
-                          "typeParameters": {
-                            "type": "TSTypeParameterInstantiation",
-                            "params": [
-                              {
-                                "type": "ETSPrimitiveType",
-                                "loc": {
-                                  "start": {
-                                    "line": 21,
-                                    "column": 18,
-                                    "program": "launch_with_call_expression.ets"
-                                  },
-                                  "end": {
-                                    "line": 21,
-                                    "column": 22,
-                                    "program": "launch_with_call_expression.ets"
-                                  }
-                                }
-                              },
-                              {
-                                "type": "ETSFunctionType",
-                                "params": [],
-                                "returnType": {
-                                  "type": "ETSPrimitiveType",
-                                  "loc": {
-                                    "start": {
-                                      "line": 21,
-                                      "column": 30,
-                                      "program": "launch_with_call_expression.ets"
-                                    },
-                                    "end": {
-                                      "line": 21,
-                                      "column": 34,
-                                      "program": "launch_with_call_expression.ets"
-                                    }
-                                  }
-                                },
-                                "loc": {
-                                  "start": {
-                                    "line": 21,
-                                    "column": 24,
-                                    "program": "launch_with_call_expression.ets"
-                                  },
-                                  "end": {
-                                    "line": 21,
-                                    "column": 34,
-                                    "program": "launch_with_call_expression.ets"
-                                  }
-                                }
-                              }
-                            ],
-                            "loc": {
-                              "start": {
-                                "line": 21,
-                                "column": 17,
-                                "program": "launch_with_call_expression.ets"
-                              },
-                              "end": {
-                                "line": 21,
-                                "column": 35,
-                                "program": "launch_with_call_expression.ets"
-                              }
-                            }
-                          },
-                          "loc": {
-                            "start": {
-                              "line": 21,
-                              "column": 11,
-                              "program": "launch_with_call_expression.ets"
-                            },
-                            "end": {
-                              "line": 21,
-                              "column": 42,
-                              "program": "launch_with_call_expression.ets"
-                            }
-                          }
-                        },
-                        "loc": {
-                          "start": {
-                            "line": 21,
-                            "column": 5,
-                            "program": "launch_with_call_expression.ets"
-                          },
-                          "end": {
-                            "line": 21,
-                            "column": 42,
-                            "program": "launch_with_call_expression.ets"
-                          }
-                        }
-                      },
-                      "loc": {
-                        "start": {
-                          "line": 21,
-                          "column": 5,
-                          "program": "launch_with_call_expression.ets"
-                        },
-                        "end": {
-                          "line": 21,
-                          "column": 42,
-                          "program": "launch_with_call_expression.ets"
-                        }
-                      }
-                    }
-                  ],
-                  "loc": {
-                    "start": {
-                      "line": 1,
-                      "column": 1,
-                      "program": null
-=======
-                      "program": "launch_with_call_expression.ets"
->>>>>>> 6d813986
+                      "program": "launch_with_call_expression.ets"
                     },
                     "end": {
                       "line": 1,
@@ -829,25 +521,14 @@
                     },
                     "loc": {
                       "start": {
-<<<<<<< HEAD
-                        "line": 1,
-                        "column": 1,
-                        "program": null
+                        "line": 21,
+                        "column": 24,
+                        "program": "launch_with_call_expression.ets"
                       },
                       "end": {
-                        "line": 1,
-                        "column": 1,
-                        "program": null
-=======
-                        "line": 21,
-                        "column": 24,
-                        "program": "launch_with_call_expression.ets"
-                      },
-                      "end": {
                         "line": 21,
                         "column": 34,
                         "program": "launch_with_call_expression.ets"
->>>>>>> 6d813986
                       }
                     }
                   }
