--- conflicted
+++ resolved
@@ -415,11 +415,7 @@
                                   },
                                   "end": {
                                     "line": 22,
-<<<<<<< HEAD
-                                    "column": 23,
-=======
                                     "column": 21,
->>>>>>> 6d813986
                                     "program": "launch_function_returning_void.ets"
                                   }
                                 }
@@ -432,11 +428,7 @@
                                 },
                                 "end": {
                                   "line": 22,
-<<<<<<< HEAD
-                                  "column": 23,
-=======
                                   "column": 21,
->>>>>>> 6d813986
                                   "program": "launch_function_returning_void.ets"
                                 }
                               }
