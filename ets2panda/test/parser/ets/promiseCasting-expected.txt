{
  "type": "Program",
  "statements": [
    {
      "type": "ImportDeclaration",
      "source": {
        "type": "StringLiteral",
        "value": "std/concurrency",
        "loc": {
          "start": {
            "line": 16,
            "column": 22,
            "program": "promiseCasting.ets"
          },
          "end": {
            "line": 16,
            "column": 39,
            "program": "promiseCasting.ets"
          }
        }
      },
      "specifiers": [
        {
          "type": "ImportSpecifier",
          "local": {
            "type": "Identifier",
            "name": "launch",
            "decorators": [],
            "loc": {
              "start": {
                "line": 16,
                "column": 9,
                "program": "promiseCasting.ets"
              },
              "end": {
                "line": 16,
                "column": 15,
                "program": "promiseCasting.ets"
              }
            }
          },
          "imported": {
            "type": "Identifier",
            "name": "launch",
            "decorators": [],
            "loc": {
              "start": {
                "line": 16,
                "column": 9,
                "program": "promiseCasting.ets"
              },
              "end": {
                "line": 16,
                "column": 15,
                "program": "promiseCasting.ets"
              }
            }
          },
          "loc": {
            "start": {
              "line": 16,
              "column": 9,
              "program": "promiseCasting.ets"
            },
            "end": {
              "line": 16,
              "column": 15,
              "program": "promiseCasting.ets"
            }
          }
        }
      ],
      "loc": {
        "start": {
          "line": 16,
          "column": 1,
          "program": "promiseCasting.ets"
        },
<<<<<<< HEAD
=======
        "end": {
          "line": 16,
          "column": 39,
          "program": "promiseCasting.ets"
        }
      }
    },
    {
      "type": "ImportDeclaration",
      "source": {
        "type": "StringLiteral",
        "value": "std/core",
        "loc": {
          "start": {
            "line": 17,
            "column": 19,
            "program": "promiseCasting.ets"
          },
          "end": {
            "line": 17,
            "column": 29,
            "program": "promiseCasting.ets"
          }
        }
      },
      "specifiers": [
        {
          "type": "ImportSpecifier",
          "local": {
            "type": "Identifier",
            "name": "Job",
            "decorators": [],
            "loc": {
              "start": {
                "line": 17,
                "column": 9,
                "program": "promiseCasting.ets"
              },
              "end": {
                "line": 17,
                "column": 12,
                "program": "promiseCasting.ets"
              }
            }
          },
          "imported": {
            "type": "Identifier",
            "name": "Job",
            "decorators": [],
            "loc": {
              "start": {
                "line": 17,
                "column": 9,
                "program": "promiseCasting.ets"
              },
              "end": {
                "line": 17,
                "column": 12,
                "program": "promiseCasting.ets"
              }
            }
          },
          "loc": {
            "start": {
              "line": 17,
              "column": 9,
              "program": "promiseCasting.ets"
            },
            "end": {
              "line": 17,
              "column": 12,
              "program": "promiseCasting.ets"
            }
          }
        }
      ],
      "loc": {
        "start": {
          "line": 17,
          "column": 1,
          "program": "promiseCasting.ets"
        },
        "end": {
          "line": 17,
          "column": 29,
          "program": "promiseCasting.ets"
        }
      }
    },
    {
      "type": "TSTypeAliasDeclaration",
      "id": {
        "type": "Identifier",
        "name": "Cb",
        "decorators": [],
        "loc": {
          "start": {
            "line": 19,
            "column": 6,
            "program": "promiseCasting.ets"
          },
          "end": {
            "line": 19,
            "column": 8,
            "program": "promiseCasting.ets"
          }
        }
      },
      "typeAnnotation": {
        "type": "ETSFunctionType",
        "params": [
          {
            "type": "ETSParameterExpression",
            "name": {
              "type": "Identifier",
              "name": "p",
              "typeAnnotation": {
                "type": "ETSPrimitiveType",
                "loc": {
                  "start": {
                    "line": 19,
                    "column": 15,
                    "program": "promiseCasting.ets"
                  },
                  "end": {
                    "line": 19,
                    "column": 18,
                    "program": "promiseCasting.ets"
                  }
                }
              },
              "decorators": [],
              "loc": {
                "start": {
                  "line": 19,
                  "column": 12,
                  "program": "promiseCasting.ets"
                },
                "end": {
                  "line": 19,
                  "column": 18,
                  "program": "promiseCasting.ets"
                }
              }
            },
            "loc": {
              "start": {
                "line": 19,
                "column": 12,
                "program": "promiseCasting.ets"
              },
              "end": {
                "line": 19,
                "column": 18,
                "program": "promiseCasting.ets"
              }
            }
          }
        ],
        "returnType": {
          "type": "ETSPrimitiveType",
          "loc": {
            "start": {
              "line": 19,
              "column": 23,
              "program": "promiseCasting.ets"
            },
            "end": {
              "line": 19,
              "column": 26,
              "program": "promiseCasting.ets"
            }
          }
        },
        "loc": {
          "start": {
            "line": 19,
            "column": 11,
            "program": "promiseCasting.ets"
          },
          "end": {
            "line": 19,
            "column": 26,
            "program": "promiseCasting.ets"
          }
        }
      },
      "loc": {
        "start": {
          "line": 19,
          "column": 1,
          "program": "promiseCasting.ets"
        },
        "end": {
          "line": 19,
          "column": 27,
          "program": "promiseCasting.ets"
        }
      }
    },
    {
      "type": "ClassDeclaration",
      "definition": {
        "id": {
          "type": "Identifier",
          "name": "ETSGLOBAL",
          "decorators": [],
          "loc": {
            "start": {
              "line": 1,
              "column": 1,
              "program": "promiseCasting.ets"
            },
            "end": {
              "line": 1,
              "column": 1,
              "program": "promiseCasting.ets"
            }
          }
        },
>>>>>>> 58c46612
        "superClass": null,
        "implements": [],
        "body": [
          {
            "type": "MethodDefinition",
            "key": {
              "type": "Identifier",
              "name": "_$init$_",
              "decorators": [],
              "loc": {
                "start": {
                  "line": 1,
                  "column": 1,
                  "program": null
                },
                "end": {
                  "line": 1,
                  "column": 1,
                  "program": null
                }
              }
            },
            "kind": "method",
            "accessibility": "public",
            "static": true,
            "optional": false,
            "computed": false,
            "value": {
              "type": "FunctionExpression",
              "function": {
                "type": "ScriptFunction",
                "id": {
                  "type": "Identifier",
                  "name": "_$init$_",
                  "decorators": [],
                  "loc": {
                    "start": {
                      "line": 1,
                      "column": 1,
                      "program": null
                    },
                    "end": {
                      "line": 1,
                      "column": 1,
                      "program": null
                    }
                  }
                },
                "generator": false,
                "async": false,
                "expression": false,
                "params": [],
                "body": {
                  "type": "BlockStatement",
                  "statements": [
                    {
                      "type": "ExpressionStatement",
                      "expression": {
                        "type": "AssignmentExpression",
                        "operator": "=",
                        "left": {
                          "type": "Identifier",
                          "name": "fs",
                          "decorators": [],
                          "loc": {
                            "start": {
                              "line": 21,
                              "column": 5,
                              "program": "promiseCasting.ets"
                            },
                            "end": {
                              "line": 21,
                              "column": 7,
                              "program": "promiseCasting.ets"
                            }
                          }
                        },
                        "right": {
                          "type": "ArrayExpression",
                          "elements": [],
                          "loc": {
                            "start": {
                              "line": 21,
                              "column": 16,
                              "program": "promiseCasting.ets"
                            },
                            "end": {
                              "line": 21,
                              "column": 18,
                              "program": "promiseCasting.ets"
                            }
                          }
                        },
                        "loc": {
                          "start": {
                            "line": 21,
                            "column": 5,
                            "program": "promiseCasting.ets"
                          },
                          "end": {
                            "line": 21,
                            "column": 18,
                            "program": "promiseCasting.ets"
                          }
                        }
                      },
                      "loc": {
                        "start": {
                          "line": 21,
                          "column": 5,
                          "program": "promiseCasting.ets"
                        },
                        "end": {
                          "line": 21,
                          "column": 18,
                          "program": "promiseCasting.ets"
                        }
                      }
                    }
                  ],
                  "loc": {
                    "start": {
                      "line": 1,
                      "column": 1,
                      "program": null
                    },
                    "end": {
                      "line": 1,
                      "column": 1,
                      "program": null
                    }
                  }
                },
                "loc": {
                  "start": {
                    "line": 1,
                    "column": 1,
                    "program": null
                  },
                  "end": {
                    "line": 1,
                    "column": 1,
                    "program": null
                  }
                }
              },
              "loc": {
                "start": {
                  "line": 1,
                  "column": 1,
                  "program": null
                },
                "end": {
                  "line": 1,
                  "column": 1,
                  "program": null
                }
              }
            },
            "overloads": [],
            "decorators": [],
            "loc": {
              "start": {
                "line": 1,
                "column": 1,
                "program": "promiseCasting.ets"
              },
              "end": {
                "line": 1,
                "column": 1,
                "program": "promiseCasting.ets"
              }
            }
          },
          {
            "type": "ClassProperty",
            "key": {
              "type": "Identifier",
              "name": "fs",
              "decorators": [],
              "loc": {
                "start": {
                  "line": 21,
                  "column": 5,
                  "program": "promiseCasting.ets"
                },
                "end": {
                  "line": 21,
                  "column": 7,
                  "program": "promiseCasting.ets"
                }
              }
            },
            "accessibility": "public",
            "static": true,
            "readonly": false,
            "declare": false,
            "optional": false,
            "computed": false,
            "typeAnnotation": {
              "type": "ETSTypeReference",
              "part": {
                "type": "ETSTypeReferencePart",
                "name": {
                  "type": "Identifier",
                  "name": "Array",
                  "decorators": [],
                  "loc": {
                    "start": {
                      "line": 1,
                      "column": 1,
                      "program": "promiseCasting.ets"
                    },
                    "end": {
                      "line": 1,
                      "column": 3,
                      "program": "promiseCasting.ets"
                    }
                  }
                },
                "typeParams": {
                  "type": "TSTypeParameterInstantiation",
                  "params": [
                    {
                      "type": "ETSTypeReference",
                      "part": {
                        "type": "ETSTypeReferencePart",
                        "name": {
                          "type": "Identifier",
                          "name": "Cb",
                          "decorators": [],
                          "loc": {
                            "start": {
                              "line": 1,
                              "column": 3,
                              "program": "promiseCasting.ets"
                            },
                            "end": {
                              "line": 1,
                              "column": 3,
                              "program": "promiseCasting.ets"
                            }
                          }
                        },
                        "loc": {
                          "start": {
                            "line": 1,
                            "column": 3,
                            "program": "promiseCasting.ets"
                          },
                          "end": {
                            "line": 1,
                            "column": 3,
                            "program": "promiseCasting.ets"
                          }
                        }
                      },
                      "loc": {
                        "start": {
                          "line": 1,
                          "column": 3,
                          "program": "promiseCasting.ets"
                        },
                        "end": {
                          "line": 1,
                          "column": 3,
                          "program": "promiseCasting.ets"
                        }
                      }
                    }
                  ],
                  "loc": {
                    "start": {
                      "line": 1,
                      "column": 3,
                      "program": "promiseCasting.ets"
                    },
                    "end": {
                      "line": 1,
                      "column": 3,
                      "program": "promiseCasting.ets"
                    }
                  }
                },
                "loc": {
                  "start": {
                    "line": 1,
                    "column": 1,
                    "program": "promiseCasting.ets"
                  },
                  "end": {
                    "line": 1,
                    "column": 3,
                    "program": "promiseCasting.ets"
                  }
                }
              },
              "loc": {
                "start": {
                  "line": 21,
                  "column": 11,
                  "program": "promiseCasting.ets"
                },
                "end": {
                  "line": 21,
                  "column": 13,
                  "program": "promiseCasting.ets"
                }
              }
            },
            "definite": false,
            "decorators": [],
            "loc": {
              "start": {
                "line": 21,
                "column": 5,
                "program": "promiseCasting.ets"
              },
              "end": {
                "line": 21,
                "column": 18,
                "program": "promiseCasting.ets"
              }
            }
          },
          {
            "type": "MethodDefinition",
            "key": {
              "type": "Identifier",
              "name": "foo",
              "decorators": [],
              "loc": {
                "start": {
                  "line": 23,
                  "column": 10,
                  "program": "promiseCasting.ets"
                },
                "end": {
                  "line": 23,
                  "column": 13,
                  "program": "promiseCasting.ets"
                }
              }
            },
            "kind": "method",
            "accessibility": "public",
            "static": true,
            "optional": false,
            "computed": false,
            "value": {
              "type": "FunctionExpression",
              "function": {
                "type": "ScriptFunction",
                "id": {
                  "type": "Identifier",
                  "name": "foo",
                  "decorators": [],
                  "loc": {
                    "start": {
                      "line": 23,
                      "column": 10,
                      "program": "promiseCasting.ets"
                    },
                    "end": {
                      "line": 23,
                      "column": 13,
                      "program": "promiseCasting.ets"
                    }
                  }
                },
                "generator": false,
                "async": false,
                "expression": false,
                "params": [
                  {
                    "type": "ETSParameterExpression",
                    "name": {
                      "type": "Identifier",
                      "name": "i",
                      "typeAnnotation": {
                        "type": "ETSPrimitiveType",
                        "loc": {
                          "start": {
                            "line": 23,
                            "column": 17,
                            "program": "promiseCasting.ets"
                          },
                          "end": {
                            "line": 23,
                            "column": 20,
                            "program": "promiseCasting.ets"
                          }
                        }
                      },
                      "decorators": [],
                      "loc": {
                        "start": {
                          "line": 23,
                          "column": 14,
                          "program": "promiseCasting.ets"
                        },
                        "end": {
                          "line": 23,
                          "column": 20,
                          "program": "promiseCasting.ets"
                        }
                      }
                    },
                    "loc": {
                      "start": {
                        "line": 23,
                        "column": 14,
                        "program": "promiseCasting.ets"
                      },
                      "end": {
                        "line": 23,
                        "column": 20,
                        "program": "promiseCasting.ets"
                      }
                    }
                  }
                ],
                "returnType": {
                  "type": "ETSTypeReference",
                  "part": {
                    "type": "ETSTypeReferencePart",
                    "name": {
                      "type": "Identifier",
                      "name": "Cb",
                      "decorators": [],
                      "loc": {
                        "start": {
                          "line": 23,
                          "column": 23,
                          "program": "promiseCasting.ets"
                        },
                        "end": {
                          "line": 23,
                          "column": 25,
                          "program": "promiseCasting.ets"
                        }
                      }
                    },
                    "loc": {
                      "start": {
                        "line": 23,
                        "column": 23,
                        "program": "promiseCasting.ets"
                      },
                      "end": {
                        "line": 23,
                        "column": 27,
                        "program": "promiseCasting.ets"
                      }
                    }
                  },
                  "loc": {
                    "start": {
                      "line": 23,
                      "column": 23,
                      "program": "promiseCasting.ets"
                    },
                    "end": {
                      "line": 23,
                      "column": 27,
                      "program": "promiseCasting.ets"
                    }
                  }
                },
                "body": {
                  "type": "BlockStatement",
                  "statements": [
                    {
                      "type": "ReturnStatement",
                      "argument": {
                        "type": "MemberExpression",
                        "object": {
                          "type": "Identifier",
                          "name": "fs",
                          "decorators": [],
                          "loc": {
                            "start": {
                              "line": 24,
                              "column": 12,
                              "program": "promiseCasting.ets"
                            },
                            "end": {
                              "line": 24,
                              "column": 14,
                              "program": "promiseCasting.ets"
                            }
                          }
                        },
                        "property": {
                          "type": "Identifier",
                          "name": "i",
                          "decorators": [],
                          "loc": {
                            "start": {
                              "line": 24,
                              "column": 15,
                              "program": "promiseCasting.ets"
                            },
                            "end": {
                              "line": 24,
                              "column": 16,
                              "program": "promiseCasting.ets"
                            }
                          }
                        },
                        "computed": true,
                        "optional": false,
                        "loc": {
                          "start": {
                            "line": 24,
                            "column": 12,
                            "program": "promiseCasting.ets"
                          },
                          "end": {
                            "line": 24,
                            "column": 17,
                            "program": "promiseCasting.ets"
                          }
                        }
                      },
                      "loc": {
                        "start": {
                          "line": 24,
                          "column": 5,
                          "program": "promiseCasting.ets"
                        },
                        "end": {
                          "line": 24,
                          "column": 17,
                          "program": "promiseCasting.ets"
                        }
                      }
                    }
                  ],
                  "loc": {
                    "start": {
                      "line": 23,
                      "column": 26,
                      "program": "promiseCasting.ets"
                    },
                    "end": {
                      "line": 25,
                      "column": 2,
                      "program": "promiseCasting.ets"
                    }
                  }
                },
                "loc": {
                  "start": {
                    "line": 23,
                    "column": 10,
                    "program": "promiseCasting.ets"
                  },
                  "end": {
                    "line": 25,
                    "column": 2,
                    "program": "promiseCasting.ets"
                  }
                }
              },
              "loc": {
                "start": {
                  "line": 23,
                  "column": 10,
                  "program": "promiseCasting.ets"
                },
                "end": {
                  "line": 25,
                  "column": 2,
                  "program": "promiseCasting.ets"
                }
              }
            },
            "overloads": [],
            "decorators": [],
            "loc": {
              "start": {
                "line": 23,
                "column": 1,
                "program": "promiseCasting.ets"
              },
              "end": {
                "line": 25,
                "column": 2,
                "program": "promiseCasting.ets"
              }
            }
          },
          {
            "type": "MethodDefinition",
            "key": {
              "type": "Identifier",
              "name": "main",
              "decorators": [],
              "loc": {
                "start": {
                  "line": 27,
                  "column": 10,
                  "program": "promiseCasting.ets"
                },
                "end": {
                  "line": 27,
                  "column": 14,
                  "program": "promiseCasting.ets"
                }
              }
            },
            "kind": "method",
            "accessibility": "public",
            "static": true,
            "optional": false,
            "computed": false,
            "value": {
              "type": "FunctionExpression",
              "function": {
                "type": "ScriptFunction",
                "id": {
                  "type": "Identifier",
                  "name": "main",
                  "decorators": [],
                  "loc": {
                    "start": {
                      "line": 27,
                      "column": 10,
                      "program": "promiseCasting.ets"
                    },
                    "end": {
                      "line": 27,
                      "column": 14,
                      "program": "promiseCasting.ets"
                    }
                  }
                },
                "generator": false,
                "async": false,
                "expression": false,
                "params": [],
                "body": {
                  "type": "BlockStatement",
                  "statements": [
                    {
                      "type": "ExpressionStatement",
                      "expression": {
                        "type": "AssignmentExpression",
                        "operator": "=",
                        "left": {
                          "type": "Identifier",
                          "name": "fs",
                          "decorators": [],
                          "loc": {
                            "start": {
                              "line": 28,
                              "column": 5,
                              "program": "promiseCasting.ets"
                            },
                            "end": {
                              "line": 28,
                              "column": 7,
                              "program": "promiseCasting.ets"
                            }
                          }
                        },
                        "right": {
                          "type": "ArrayExpression",
                          "elements": [
                            {
                              "type": "ArrowFunctionExpression",
                              "function": {
                                "type": "ScriptFunction",
                                "id": null,
                                "generator": false,
                                "async": false,
                                "expression": true,
                                "params": [
                                  {
                                    "type": "ETSParameterExpression",
                                    "name": {
                                      "type": "Identifier",
                                      "name": "p",
                                      "typeAnnotation": {
                                        "type": "ETSPrimitiveType",
                                        "loc": {
                                          "start": {
                                            "line": 29,
                                            "column": 13,
                                            "program": "promiseCasting.ets"
                                          },
                                          "end": {
                                            "line": 29,
                                            "column": 16,
                                            "program": "promiseCasting.ets"
                                          }
                                        }
                                      },
                                      "decorators": [],
                                      "loc": {
                                        "start": {
                                          "line": 29,
                                          "column": 10,
                                          "program": "promiseCasting.ets"
                                        },
                                        "end": {
                                          "line": 29,
                                          "column": 16,
                                          "program": "promiseCasting.ets"
                                        }
                                      }
                                    },
                                    "loc": {
                                      "start": {
                                        "line": 29,
                                        "column": 10,
                                        "program": "promiseCasting.ets"
                                      },
                                      "end": {
                                        "line": 29,
                                        "column": 16,
                                        "program": "promiseCasting.ets"
                                      }
                                    }
                                  }
                                ],
                                "returnType": {
                                  "type": "ETSPrimitiveType",
                                  "loc": {
                                    "start": {
                                      "line": 29,
                                      "column": 19,
                                      "program": "promiseCasting.ets"
                                    },
                                    "end": {
                                      "line": 29,
                                      "column": 22,
                                      "program": "promiseCasting.ets"
                                    }
                                  }
                                },
                                "body": {
                                  "type": "BlockStatement",
                                  "statements": [
                                    {
                                      "type": "ReturnStatement",
                                      "argument": {
                                        "type": "BinaryExpression",
                                        "operator": "+",
                                        "left": {
                                          "type": "Identifier",
                                          "name": "p",
                                          "decorators": [],
                                          "loc": {
                                            "start": {
                                              "line": 29,
                                              "column": 26,
                                              "program": "promiseCasting.ets"
                                            },
                                            "end": {
                                              "line": 29,
                                              "column": 27,
                                              "program": "promiseCasting.ets"
                                            }
                                          }
                                        },
                                        "right": {
                                          "type": "NumberLiteral",
                                          "value": 1,
                                          "loc": {
                                            "start": {
                                              "line": 29,
                                              "column": 30,
                                              "program": "promiseCasting.ets"
                                            },
                                            "end": {
                                              "line": 29,
                                              "column": 31,
                                              "program": "promiseCasting.ets"
                                            }
                                          }
                                        },
                                        "loc": {
                                          "start": {
                                            "line": 29,
                                            "column": 26,
                                            "program": "promiseCasting.ets"
                                          },
                                          "end": {
                                            "line": 29,
                                            "column": 31,
                                            "program": "promiseCasting.ets"
                                          }
                                        }
                                      },
                                      "loc": {
                                        "start": {
                                          "line": 1,
                                          "column": 1,
                                          "program": null
                                        },
                                        "end": {
                                          "line": 1,
                                          "column": 1,
                                          "program": null
                                        }
                                      }
                                    }
                                  ],
                                  "loc": {
                                    "start": {
                                      "line": 1,
                                      "column": 1,
                                      "program": null
                                    },
                                    "end": {
                                      "line": 1,
                                      "column": 1,
                                      "program": null
                                    }
                                  }
                                },
                                "loc": {
                                  "start": {
                                    "line": 29,
                                    "column": 9,
                                    "program": "promiseCasting.ets"
                                  },
                                  "end": {
                                    "line": 29,
                                    "column": 31,
                                    "program": "promiseCasting.ets"
                                  }
                                }
                              },
                              "loc": {
                                "start": {
                                  "line": 29,
                                  "column": 9,
                                  "program": "promiseCasting.ets"
                                },
                                "end": {
                                  "line": 29,
                                  "column": 31,
                                  "program": "promiseCasting.ets"
                                }
                              }
                            },
                            {
                              "type": "ArrowFunctionExpression",
                              "function": {
                                "type": "ScriptFunction",
                                "id": null,
                                "generator": false,
                                "async": false,
                                "expression": true,
                                "params": [
                                  {
                                    "type": "ETSParameterExpression",
                                    "name": {
                                      "type": "Identifier",
                                      "name": "p",
                                      "typeAnnotation": {
                                        "type": "ETSPrimitiveType",
                                        "loc": {
                                          "start": {
                                            "line": 30,
                                            "column": 13,
                                            "program": "promiseCasting.ets"
                                          },
                                          "end": {
                                            "line": 30,
                                            "column": 16,
                                            "program": "promiseCasting.ets"
                                          }
                                        }
                                      },
                                      "decorators": [],
                                      "loc": {
                                        "start": {
                                          "line": 30,
                                          "column": 10,
                                          "program": "promiseCasting.ets"
                                        },
                                        "end": {
                                          "line": 30,
                                          "column": 16,
                                          "program": "promiseCasting.ets"
                                        }
                                      }
                                    },
                                    "loc": {
                                      "start": {
                                        "line": 30,
                                        "column": 10,
                                        "program": "promiseCasting.ets"
                                      },
                                      "end": {
                                        "line": 30,
                                        "column": 16,
                                        "program": "promiseCasting.ets"
                                      }
                                    }
                                  }
                                ],
                                "returnType": {
                                  "type": "ETSPrimitiveType",
                                  "loc": {
                                    "start": {
                                      "line": 30,
                                      "column": 19,
                                      "program": "promiseCasting.ets"
                                    },
                                    "end": {
                                      "line": 30,
                                      "column": 22,
                                      "program": "promiseCasting.ets"
                                    }
                                  }
                                },
                                "body": {
                                  "type": "BlockStatement",
                                  "statements": [
                                    {
                                      "type": "ReturnStatement",
                                      "argument": {
                                        "type": "BinaryExpression",
                                        "operator": "+",
                                        "left": {
                                          "type": "Identifier",
                                          "name": "p",
                                          "decorators": [],
                                          "loc": {
                                            "start": {
                                              "line": 30,
                                              "column": 26,
                                              "program": "promiseCasting.ets"
                                            },
                                            "end": {
                                              "line": 30,
                                              "column": 27,
                                              "program": "promiseCasting.ets"
                                            }
                                          }
                                        },
                                        "right": {
                                          "type": "NumberLiteral",
                                          "value": 2,
                                          "loc": {
                                            "start": {
                                              "line": 30,
                                              "column": 30,
                                              "program": "promiseCasting.ets"
                                            },
                                            "end": {
                                              "line": 30,
                                              "column": 31,
                                              "program": "promiseCasting.ets"
                                            }
                                          }
                                        },
                                        "loc": {
                                          "start": {
                                            "line": 30,
                                            "column": 26,
                                            "program": "promiseCasting.ets"
                                          },
                                          "end": {
                                            "line": 30,
                                            "column": 31,
                                            "program": "promiseCasting.ets"
                                          }
                                        }
                                      },
                                      "loc": {
                                        "start": {
                                          "line": 1,
                                          "column": 1,
                                          "program": null
                                        },
                                        "end": {
                                          "line": 1,
                                          "column": 1,
                                          "program": null
                                        }
                                      }
                                    }
                                  ],
                                  "loc": {
                                    "start": {
                                      "line": 1,
                                      "column": 1,
                                      "program": null
                                    },
                                    "end": {
                                      "line": 1,
                                      "column": 1,
                                      "program": null
                                    }
                                  }
                                },
                                "loc": {
                                  "start": {
                                    "line": 30,
                                    "column": 9,
                                    "program": "promiseCasting.ets"
                                  },
                                  "end": {
                                    "line": 30,
                                    "column": 31,
                                    "program": "promiseCasting.ets"
                                  }
                                }
                              },
                              "loc": {
                                "start": {
                                  "line": 30,
                                  "column": 9,
                                  "program": "promiseCasting.ets"
                                },
                                "end": {
                                  "line": 30,
                                  "column": 31,
                                  "program": "promiseCasting.ets"
                                }
                              }
                            },
                            {
                              "type": "ArrowFunctionExpression",
                              "function": {
                                "type": "ScriptFunction",
                                "id": null,
                                "generator": false,
                                "async": false,
                                "expression": true,
                                "params": [
                                  {
                                    "type": "ETSParameterExpression",
                                    "name": {
                                      "type": "Identifier",
                                      "name": "p",
                                      "typeAnnotation": {
                                        "type": "ETSPrimitiveType",
                                        "loc": {
                                          "start": {
                                            "line": 31,
                                            "column": 13,
                                            "program": "promiseCasting.ets"
                                          },
                                          "end": {
                                            "line": 31,
                                            "column": 16,
                                            "program": "promiseCasting.ets"
                                          }
                                        }
                                      },
                                      "decorators": [],
                                      "loc": {
                                        "start": {
                                          "line": 31,
                                          "column": 10,
                                          "program": "promiseCasting.ets"
                                        },
                                        "end": {
                                          "line": 31,
                                          "column": 16,
                                          "program": "promiseCasting.ets"
                                        }
                                      }
                                    },
                                    "loc": {
                                      "start": {
                                        "line": 31,
                                        "column": 10,
                                        "program": "promiseCasting.ets"
                                      },
                                      "end": {
                                        "line": 31,
                                        "column": 16,
                                        "program": "promiseCasting.ets"
                                      }
                                    }
                                  }
                                ],
                                "returnType": {
                                  "type": "ETSPrimitiveType",
                                  "loc": {
                                    "start": {
                                      "line": 31,
                                      "column": 19,
                                      "program": "promiseCasting.ets"
                                    },
                                    "end": {
                                      "line": 31,
                                      "column": 22,
                                      "program": "promiseCasting.ets"
                                    }
                                  }
                                },
                                "body": {
                                  "type": "BlockStatement",
                                  "statements": [
                                    {
                                      "type": "ReturnStatement",
                                      "argument": {
                                        "type": "BinaryExpression",
                                        "operator": "+",
                                        "left": {
                                          "type": "Identifier",
                                          "name": "p",
                                          "decorators": [],
                                          "loc": {
                                            "start": {
                                              "line": 31,
                                              "column": 26,
                                              "program": "promiseCasting.ets"
                                            },
                                            "end": {
                                              "line": 31,
                                              "column": 27,
                                              "program": "promiseCasting.ets"
                                            }
                                          }
                                        },
                                        "right": {
                                          "type": "NumberLiteral",
                                          "value": 3,
                                          "loc": {
                                            "start": {
                                              "line": 31,
                                              "column": 30,
                                              "program": "promiseCasting.ets"
                                            },
                                            "end": {
                                              "line": 31,
                                              "column": 31,
                                              "program": "promiseCasting.ets"
                                            }
                                          }
                                        },
                                        "loc": {
                                          "start": {
                                            "line": 31,
                                            "column": 26,
                                            "program": "promiseCasting.ets"
                                          },
                                          "end": {
                                            "line": 31,
                                            "column": 31,
                                            "program": "promiseCasting.ets"
                                          }
                                        }
                                      },
                                      "loc": {
                                        "start": {
                                          "line": 1,
                                          "column": 1,
                                          "program": null
                                        },
                                        "end": {
                                          "line": 1,
                                          "column": 1,
                                          "program": null
                                        }
                                      }
                                    }
                                  ],
                                  "loc": {
                                    "start": {
                                      "line": 1,
                                      "column": 1,
                                      "program": null
                                    },
                                    "end": {
                                      "line": 1,
                                      "column": 1,
                                      "program": null
                                    }
                                  }
                                },
                                "loc": {
                                  "start": {
                                    "line": 31,
                                    "column": 9,
                                    "program": "promiseCasting.ets"
                                  },
                                  "end": {
                                    "line": 31,
                                    "column": 31,
                                    "program": "promiseCasting.ets"
                                  }
                                }
                              },
                              "loc": {
                                "start": {
                                  "line": 31,
                                  "column": 9,
                                  "program": "promiseCasting.ets"
                                },
                                "end": {
                                  "line": 31,
                                  "column": 31,
                                  "program": "promiseCasting.ets"
                                }
                              }
                            },
                            {
                              "type": "ArrowFunctionExpression",
                              "function": {
                                "type": "ScriptFunction",
                                "id": null,
                                "generator": false,
                                "async": false,
                                "expression": true,
                                "params": [
                                  {
                                    "type": "ETSParameterExpression",
                                    "name": {
                                      "type": "Identifier",
                                      "name": "p",
                                      "typeAnnotation": {
                                        "type": "ETSPrimitiveType",
                                        "loc": {
                                          "start": {
                                            "line": 32,
                                            "column": 13,
                                            "program": "promiseCasting.ets"
                                          },
                                          "end": {
                                            "line": 32,
                                            "column": 16,
                                            "program": "promiseCasting.ets"
                                          }
                                        }
                                      },
                                      "decorators": [],
                                      "loc": {
                                        "start": {
                                          "line": 32,
                                          "column": 10,
                                          "program": "promiseCasting.ets"
                                        },
                                        "end": {
                                          "line": 32,
                                          "column": 16,
                                          "program": "promiseCasting.ets"
                                        }
                                      }
                                    },
                                    "loc": {
                                      "start": {
                                        "line": 32,
                                        "column": 10,
                                        "program": "promiseCasting.ets"
                                      },
                                      "end": {
                                        "line": 32,
                                        "column": 16,
                                        "program": "promiseCasting.ets"
                                      }
                                    }
                                  }
                                ],
                                "returnType": {
                                  "type": "ETSPrimitiveType",
                                  "loc": {
                                    "start": {
                                      "line": 32,
                                      "column": 19,
                                      "program": "promiseCasting.ets"
                                    },
                                    "end": {
                                      "line": 32,
                                      "column": 22,
                                      "program": "promiseCasting.ets"
                                    }
                                  }
                                },
                                "body": {
                                  "type": "BlockStatement",
                                  "statements": [
                                    {
                                      "type": "ReturnStatement",
                                      "argument": {
                                        "type": "BinaryExpression",
                                        "operator": "+",
                                        "left": {
                                          "type": "Identifier",
                                          "name": "p",
                                          "decorators": [],
                                          "loc": {
                                            "start": {
                                              "line": 32,
                                              "column": 26,
                                              "program": "promiseCasting.ets"
                                            },
                                            "end": {
                                              "line": 32,
                                              "column": 27,
                                              "program": "promiseCasting.ets"
                                            }
                                          }
                                        },
                                        "right": {
                                          "type": "NumberLiteral",
                                          "value": 4,
                                          "loc": {
                                            "start": {
                                              "line": 32,
                                              "column": 30,
                                              "program": "promiseCasting.ets"
                                            },
                                            "end": {
                                              "line": 32,
                                              "column": 31,
                                              "program": "promiseCasting.ets"
                                            }
                                          }
                                        },
                                        "loc": {
                                          "start": {
                                            "line": 32,
                                            "column": 26,
                                            "program": "promiseCasting.ets"
                                          },
                                          "end": {
                                            "line": 32,
                                            "column": 31,
                                            "program": "promiseCasting.ets"
                                          }
                                        }
                                      },
                                      "loc": {
                                        "start": {
                                          "line": 1,
                                          "column": 1,
                                          "program": null
                                        },
                                        "end": {
                                          "line": 1,
                                          "column": 1,
                                          "program": null
                                        }
                                      }
                                    }
                                  ],
                                  "loc": {
                                    "start": {
                                      "line": 1,
                                      "column": 1,
                                      "program": null
                                    },
                                    "end": {
                                      "line": 1,
                                      "column": 1,
                                      "program": null
                                    }
                                  }
                                },
                                "loc": {
                                  "start": {
                                    "line": 32,
                                    "column": 9,
                                    "program": "promiseCasting.ets"
                                  },
                                  "end": {
                                    "line": 32,
                                    "column": 31,
                                    "program": "promiseCasting.ets"
                                  }
                                }
                              },
                              "loc": {
                                "start": {
                                  "line": 32,
                                  "column": 9,
                                  "program": "promiseCasting.ets"
                                },
                                "end": {
                                  "line": 32,
                                  "column": 31,
                                  "program": "promiseCasting.ets"
                                }
                              }
                            },
                            {
                              "type": "ArrowFunctionExpression",
                              "function": {
                                "type": "ScriptFunction",
                                "id": null,
                                "generator": false,
                                "async": false,
                                "expression": true,
                                "params": [
                                  {
                                    "type": "ETSParameterExpression",
                                    "name": {
                                      "type": "Identifier",
                                      "name": "p",
                                      "typeAnnotation": {
                                        "type": "ETSPrimitiveType",
                                        "loc": {
                                          "start": {
                                            "line": 33,
                                            "column": 13,
                                            "program": "promiseCasting.ets"
                                          },
                                          "end": {
                                            "line": 33,
                                            "column": 16,
                                            "program": "promiseCasting.ets"
                                          }
                                        }
                                      },
                                      "decorators": [],
                                      "loc": {
                                        "start": {
                                          "line": 33,
                                          "column": 10,
                                          "program": "promiseCasting.ets"
                                        },
                                        "end": {
                                          "line": 33,
                                          "column": 16,
                                          "program": "promiseCasting.ets"
                                        }
                                      }
                                    },
                                    "loc": {
                                      "start": {
                                        "line": 33,
                                        "column": 10,
                                        "program": "promiseCasting.ets"
                                      },
                                      "end": {
                                        "line": 33,
                                        "column": 16,
                                        "program": "promiseCasting.ets"
                                      }
                                    }
                                  }
                                ],
                                "returnType": {
                                  "type": "ETSPrimitiveType",
                                  "loc": {
                                    "start": {
                                      "line": 33,
                                      "column": 19,
                                      "program": "promiseCasting.ets"
                                    },
                                    "end": {
                                      "line": 33,
                                      "column": 22,
                                      "program": "promiseCasting.ets"
                                    }
                                  }
                                },
                                "body": {
                                  "type": "BlockStatement",
                                  "statements": [
                                    {
                                      "type": "ReturnStatement",
                                      "argument": {
                                        "type": "BinaryExpression",
                                        "operator": "+",
                                        "left": {
                                          "type": "Identifier",
                                          "name": "p",
                                          "decorators": [],
                                          "loc": {
                                            "start": {
                                              "line": 33,
                                              "column": 26,
                                              "program": "promiseCasting.ets"
                                            },
                                            "end": {
                                              "line": 33,
                                              "column": 27,
                                              "program": "promiseCasting.ets"
                                            }
                                          }
                                        },
                                        "right": {
                                          "type": "NumberLiteral",
                                          "value": 5,
                                          "loc": {
                                            "start": {
                                              "line": 33,
                                              "column": 30,
                                              "program": "promiseCasting.ets"
                                            },
                                            "end": {
                                              "line": 33,
                                              "column": 31,
                                              "program": "promiseCasting.ets"
                                            }
                                          }
                                        },
                                        "loc": {
                                          "start": {
                                            "line": 33,
                                            "column": 26,
                                            "program": "promiseCasting.ets"
                                          },
                                          "end": {
                                            "line": 33,
                                            "column": 31,
                                            "program": "promiseCasting.ets"
                                          }
                                        }
                                      },
                                      "loc": {
                                        "start": {
                                          "line": 1,
                                          "column": 1,
                                          "program": null
                                        },
                                        "end": {
                                          "line": 1,
                                          "column": 1,
                                          "program": null
                                        }
                                      }
                                    }
                                  ],
                                  "loc": {
                                    "start": {
                                      "line": 1,
                                      "column": 1,
                                      "program": null
                                    },
                                    "end": {
                                      "line": 1,
                                      "column": 1,
                                      "program": null
                                    }
                                  }
                                },
                                "loc": {
                                  "start": {
                                    "line": 33,
                                    "column": 9,
                                    "program": "promiseCasting.ets"
                                  },
                                  "end": {
                                    "line": 33,
                                    "column": 31,
                                    "program": "promiseCasting.ets"
                                  }
                                }
                              },
                              "loc": {
                                "start": {
                                  "line": 33,
                                  "column": 9,
                                  "program": "promiseCasting.ets"
                                },
                                "end": {
                                  "line": 33,
                                  "column": 31,
                                  "program": "promiseCasting.ets"
                                }
                              }
                            },
                            {
                              "type": "ArrowFunctionExpression",
                              "function": {
                                "type": "ScriptFunction",
                                "id": null,
                                "generator": false,
                                "async": false,
                                "expression": true,
                                "params": [
                                  {
                                    "type": "ETSParameterExpression",
                                    "name": {
                                      "type": "Identifier",
                                      "name": "p",
                                      "typeAnnotation": {
                                        "type": "ETSPrimitiveType",
                                        "loc": {
                                          "start": {
                                            "line": 34,
                                            "column": 13,
                                            "program": "promiseCasting.ets"
                                          },
                                          "end": {
                                            "line": 34,
                                            "column": 16,
                                            "program": "promiseCasting.ets"
                                          }
                                        }
                                      },
                                      "decorators": [],
                                      "loc": {
                                        "start": {
                                          "line": 34,
                                          "column": 10,
                                          "program": "promiseCasting.ets"
                                        },
                                        "end": {
                                          "line": 34,
                                          "column": 16,
                                          "program": "promiseCasting.ets"
                                        }
                                      }
                                    },
                                    "loc": {
                                      "start": {
                                        "line": 34,
                                        "column": 10,
                                        "program": "promiseCasting.ets"
                                      },
                                      "end": {
                                        "line": 34,
                                        "column": 16,
                                        "program": "promiseCasting.ets"
                                      }
                                    }
                                  }
                                ],
                                "returnType": {
                                  "type": "ETSPrimitiveType",
                                  "loc": {
                                    "start": {
                                      "line": 34,
                                      "column": 19,
                                      "program": "promiseCasting.ets"
                                    },
                                    "end": {
                                      "line": 34,
                                      "column": 22,
                                      "program": "promiseCasting.ets"
                                    }
                                  }
                                },
                                "body": {
                                  "type": "BlockStatement",
                                  "statements": [
                                    {
                                      "type": "ReturnStatement",
                                      "argument": {
                                        "type": "BinaryExpression",
                                        "operator": "+",
                                        "left": {
                                          "type": "Identifier",
                                          "name": "p",
                                          "decorators": [],
                                          "loc": {
                                            "start": {
                                              "line": 34,
                                              "column": 26,
                                              "program": "promiseCasting.ets"
                                            },
                                            "end": {
                                              "line": 34,
                                              "column": 27,
                                              "program": "promiseCasting.ets"
                                            }
                                          }
                                        },
                                        "right": {
                                          "type": "NumberLiteral",
                                          "value": 6,
                                          "loc": {
                                            "start": {
                                              "line": 34,
                                              "column": 30,
                                              "program": "promiseCasting.ets"
                                            },
                                            "end": {
                                              "line": 34,
                                              "column": 31,
                                              "program": "promiseCasting.ets"
                                            }
                                          }
                                        },
                                        "loc": {
                                          "start": {
                                            "line": 34,
                                            "column": 26,
                                            "program": "promiseCasting.ets"
                                          },
                                          "end": {
                                            "line": 34,
                                            "column": 31,
                                            "program": "promiseCasting.ets"
                                          }
                                        }
                                      },
                                      "loc": {
                                        "start": {
                                          "line": 1,
                                          "column": 1,
                                          "program": null
                                        },
                                        "end": {
                                          "line": 1,
                                          "column": 1,
                                          "program": null
                                        }
                                      }
                                    }
                                  ],
                                  "loc": {
                                    "start": {
                                      "line": 1,
                                      "column": 1,
                                      "program": null
                                    },
                                    "end": {
                                      "line": 1,
                                      "column": 1,
                                      "program": null
                                    }
                                  }
                                },
                                "loc": {
                                  "start": {
                                    "line": 34,
                                    "column": 9,
                                    "program": "promiseCasting.ets"
                                  },
                                  "end": {
                                    "line": 34,
                                    "column": 31,
                                    "program": "promiseCasting.ets"
                                  }
                                }
                              },
                              "loc": {
                                "start": {
                                  "line": 34,
                                  "column": 9,
                                  "program": "promiseCasting.ets"
                                },
                                "end": {
                                  "line": 34,
                                  "column": 31,
                                  "program": "promiseCasting.ets"
                                }
                              }
                            },
                            {
                              "type": "ArrowFunctionExpression",
                              "function": {
                                "type": "ScriptFunction",
                                "id": null,
                                "generator": false,
                                "async": false,
                                "expression": true,
                                "params": [
                                  {
                                    "type": "ETSParameterExpression",
                                    "name": {
                                      "type": "Identifier",
                                      "name": "p",
                                      "typeAnnotation": {
                                        "type": "ETSPrimitiveType",
                                        "loc": {
                                          "start": {
                                            "line": 35,
                                            "column": 13,
                                            "program": "promiseCasting.ets"
                                          },
                                          "end": {
                                            "line": 35,
                                            "column": 16,
                                            "program": "promiseCasting.ets"
                                          }
                                        }
                                      },
                                      "decorators": [],
                                      "loc": {
                                        "start": {
                                          "line": 35,
                                          "column": 10,
                                          "program": "promiseCasting.ets"
                                        },
                                        "end": {
                                          "line": 35,
                                          "column": 16,
                                          "program": "promiseCasting.ets"
                                        }
                                      }
                                    },
                                    "loc": {
                                      "start": {
                                        "line": 35,
                                        "column": 10,
                                        "program": "promiseCasting.ets"
                                      },
                                      "end": {
                                        "line": 35,
                                        "column": 16,
                                        "program": "promiseCasting.ets"
                                      }
                                    }
                                  }
                                ],
                                "returnType": {
                                  "type": "ETSPrimitiveType",
                                  "loc": {
                                    "start": {
                                      "line": 35,
                                      "column": 19,
                                      "program": "promiseCasting.ets"
                                    },
                                    "end": {
                                      "line": 35,
                                      "column": 22,
                                      "program": "promiseCasting.ets"
                                    }
                                  }
                                },
                                "body": {
                                  "type": "BlockStatement",
                                  "statements": [
                                    {
                                      "type": "ReturnStatement",
                                      "argument": {
                                        "type": "BinaryExpression",
                                        "operator": "+",
                                        "left": {
                                          "type": "Identifier",
                                          "name": "p",
                                          "decorators": [],
                                          "loc": {
                                            "start": {
                                              "line": 35,
                                              "column": 26,
                                              "program": "promiseCasting.ets"
                                            },
                                            "end": {
                                              "line": 35,
                                              "column": 27,
                                              "program": "promiseCasting.ets"
                                            }
                                          }
                                        },
                                        "right": {
                                          "type": "NumberLiteral",
                                          "value": 7,
                                          "loc": {
                                            "start": {
                                              "line": 35,
                                              "column": 30,
                                              "program": "promiseCasting.ets"
                                            },
                                            "end": {
                                              "line": 35,
                                              "column": 31,
                                              "program": "promiseCasting.ets"
                                            }
                                          }
                                        },
                                        "loc": {
                                          "start": {
                                            "line": 35,
                                            "column": 26,
                                            "program": "promiseCasting.ets"
                                          },
                                          "end": {
                                            "line": 35,
                                            "column": 31,
                                            "program": "promiseCasting.ets"
                                          }
                                        }
                                      },
                                      "loc": {
                                        "start": {
                                          "line": 1,
                                          "column": 1,
                                          "program": null
                                        },
                                        "end": {
                                          "line": 1,
                                          "column": 1,
                                          "program": null
                                        }
                                      }
                                    }
                                  ],
                                  "loc": {
                                    "start": {
                                      "line": 1,
                                      "column": 1,
                                      "program": null
                                    },
                                    "end": {
                                      "line": 1,
                                      "column": 1,
                                      "program": null
                                    }
                                  }
                                },
                                "loc": {
                                  "start": {
                                    "line": 35,
                                    "column": 9,
                                    "program": "promiseCasting.ets"
                                  },
                                  "end": {
                                    "line": 35,
                                    "column": 31,
                                    "program": "promiseCasting.ets"
                                  }
                                }
                              },
                              "loc": {
                                "start": {
                                  "line": 35,
                                  "column": 9,
                                  "program": "promiseCasting.ets"
                                },
                                "end": {
                                  "line": 35,
                                  "column": 31,
                                  "program": "promiseCasting.ets"
                                }
                              }
                            },
                            {
                              "type": "ArrowFunctionExpression",
                              "function": {
                                "type": "ScriptFunction",
                                "id": null,
                                "generator": false,
                                "async": false,
                                "expression": true,
                                "params": [
                                  {
                                    "type": "ETSParameterExpression",
                                    "name": {
                                      "type": "Identifier",
                                      "name": "p",
                                      "typeAnnotation": {
                                        "type": "ETSPrimitiveType",
                                        "loc": {
                                          "start": {
                                            "line": 36,
                                            "column": 13,
                                            "program": "promiseCasting.ets"
                                          },
                                          "end": {
                                            "line": 36,
                                            "column": 16,
                                            "program": "promiseCasting.ets"
                                          }
                                        }
                                      },
                                      "decorators": [],
                                      "loc": {
                                        "start": {
                                          "line": 36,
                                          "column": 10,
                                          "program": "promiseCasting.ets"
                                        },
                                        "end": {
                                          "line": 36,
                                          "column": 16,
                                          "program": "promiseCasting.ets"
                                        }
                                      }
                                    },
                                    "loc": {
                                      "start": {
                                        "line": 36,
                                        "column": 10,
                                        "program": "promiseCasting.ets"
                                      },
                                      "end": {
                                        "line": 36,
                                        "column": 16,
                                        "program": "promiseCasting.ets"
                                      }
                                    }
                                  }
                                ],
                                "returnType": {
                                  "type": "ETSPrimitiveType",
                                  "loc": {
                                    "start": {
                                      "line": 36,
                                      "column": 19,
                                      "program": "promiseCasting.ets"
                                    },
                                    "end": {
                                      "line": 36,
                                      "column": 22,
                                      "program": "promiseCasting.ets"
                                    }
                                  }
                                },
                                "body": {
                                  "type": "BlockStatement",
                                  "statements": [
                                    {
                                      "type": "ReturnStatement",
                                      "argument": {
                                        "type": "BinaryExpression",
                                        "operator": "+",
                                        "left": {
                                          "type": "Identifier",
                                          "name": "p",
                                          "decorators": [],
                                          "loc": {
                                            "start": {
                                              "line": 36,
                                              "column": 26,
                                              "program": "promiseCasting.ets"
                                            },
                                            "end": {
                                              "line": 36,
                                              "column": 27,
                                              "program": "promiseCasting.ets"
                                            }
                                          }
                                        },
                                        "right": {
                                          "type": "NumberLiteral",
                                          "value": 8,
                                          "loc": {
                                            "start": {
                                              "line": 36,
                                              "column": 30,
                                              "program": "promiseCasting.ets"
                                            },
                                            "end": {
                                              "line": 36,
                                              "column": 31,
                                              "program": "promiseCasting.ets"
                                            }
                                          }
                                        },
                                        "loc": {
                                          "start": {
                                            "line": 36,
                                            "column": 26,
                                            "program": "promiseCasting.ets"
                                          },
                                          "end": {
                                            "line": 36,
                                            "column": 31,
                                            "program": "promiseCasting.ets"
                                          }
                                        }
                                      },
                                      "loc": {
                                        "start": {
                                          "line": 1,
                                          "column": 1,
                                          "program": null
                                        },
                                        "end": {
                                          "line": 1,
                                          "column": 1,
                                          "program": null
                                        }
                                      }
                                    }
                                  ],
                                  "loc": {
                                    "start": {
                                      "line": 1,
                                      "column": 1,
                                      "program": null
                                    },
                                    "end": {
                                      "line": 1,
                                      "column": 1,
                                      "program": null
                                    }
                                  }
                                },
                                "loc": {
                                  "start": {
                                    "line": 36,
                                    "column": 9,
                                    "program": "promiseCasting.ets"
                                  },
                                  "end": {
                                    "line": 36,
                                    "column": 31,
                                    "program": "promiseCasting.ets"
                                  }
                                }
                              },
                              "loc": {
                                "start": {
                                  "line": 36,
                                  "column": 9,
                                  "program": "promiseCasting.ets"
                                },
                                "end": {
                                  "line": 36,
                                  "column": 31,
                                  "program": "promiseCasting.ets"
                                }
                              }
                            },
                            {
                              "type": "ArrowFunctionExpression",
                              "function": {
                                "type": "ScriptFunction",
                                "id": null,
                                "generator": false,
                                "async": false,
                                "expression": true,
                                "params": [
                                  {
                                    "type": "ETSParameterExpression",
                                    "name": {
                                      "type": "Identifier",
                                      "name": "p",
                                      "typeAnnotation": {
                                        "type": "ETSPrimitiveType",
                                        "loc": {
                                          "start": {
                                            "line": 37,
                                            "column": 13,
                                            "program": "promiseCasting.ets"
                                          },
                                          "end": {
                                            "line": 37,
                                            "column": 16,
                                            "program": "promiseCasting.ets"
                                          }
                                        }
                                      },
                                      "decorators": [],
                                      "loc": {
                                        "start": {
                                          "line": 37,
                                          "column": 10,
                                          "program": "promiseCasting.ets"
                                        },
                                        "end": {
                                          "line": 37,
                                          "column": 16,
                                          "program": "promiseCasting.ets"
                                        }
                                      }
                                    },
                                    "loc": {
                                      "start": {
                                        "line": 37,
                                        "column": 10,
                                        "program": "promiseCasting.ets"
                                      },
                                      "end": {
                                        "line": 37,
                                        "column": 16,
                                        "program": "promiseCasting.ets"
                                      }
                                    }
                                  }
                                ],
                                "returnType": {
                                  "type": "ETSPrimitiveType",
                                  "loc": {
                                    "start": {
                                      "line": 37,
                                      "column": 19,
                                      "program": "promiseCasting.ets"
                                    },
                                    "end": {
                                      "line": 37,
                                      "column": 22,
                                      "program": "promiseCasting.ets"
                                    }
                                  }
                                },
                                "body": {
                                  "type": "BlockStatement",
                                  "statements": [
                                    {
                                      "type": "ReturnStatement",
                                      "argument": {
                                        "type": "BinaryExpression",
                                        "operator": "+",
                                        "left": {
                                          "type": "Identifier",
                                          "name": "p",
                                          "decorators": [],
                                          "loc": {
                                            "start": {
                                              "line": 37,
                                              "column": 26,
                                              "program": "promiseCasting.ets"
                                            },
                                            "end": {
                                              "line": 37,
                                              "column": 27,
                                              "program": "promiseCasting.ets"
                                            }
                                          }
                                        },
                                        "right": {
                                          "type": "NumberLiteral",
                                          "value": 9,
                                          "loc": {
                                            "start": {
                                              "line": 37,
                                              "column": 30,
                                              "program": "promiseCasting.ets"
                                            },
                                            "end": {
                                              "line": 37,
                                              "column": 31,
                                              "program": "promiseCasting.ets"
                                            }
                                          }
                                        },
                                        "loc": {
                                          "start": {
                                            "line": 37,
                                            "column": 26,
                                            "program": "promiseCasting.ets"
                                          },
                                          "end": {
                                            "line": 37,
                                            "column": 31,
                                            "program": "promiseCasting.ets"
                                          }
                                        }
                                      },
                                      "loc": {
                                        "start": {
                                          "line": 1,
                                          "column": 1,
                                          "program": null
                                        },
                                        "end": {
                                          "line": 1,
                                          "column": 1,
                                          "program": null
                                        }
                                      }
                                    }
                                  ],
                                  "loc": {
                                    "start": {
                                      "line": 1,
                                      "column": 1,
                                      "program": null
                                    },
                                    "end": {
                                      "line": 1,
                                      "column": 1,
                                      "program": null
                                    }
                                  }
                                },
                                "loc": {
                                  "start": {
                                    "line": 37,
                                    "column": 9,
                                    "program": "promiseCasting.ets"
                                  },
                                  "end": {
                                    "line": 37,
                                    "column": 31,
                                    "program": "promiseCasting.ets"
                                  }
                                }
                              },
                              "loc": {
                                "start": {
                                  "line": 37,
                                  "column": 9,
                                  "program": "promiseCasting.ets"
                                },
                                "end": {
                                  "line": 37,
                                  "column": 31,
                                  "program": "promiseCasting.ets"
                                }
                              }
                            },
                            {
                              "type": "ArrowFunctionExpression",
                              "function": {
                                "type": "ScriptFunction",
                                "id": null,
                                "generator": false,
                                "async": false,
                                "expression": true,
                                "params": [
                                  {
                                    "type": "ETSParameterExpression",
                                    "name": {
                                      "type": "Identifier",
                                      "name": "p",
                                      "typeAnnotation": {
                                        "type": "ETSPrimitiveType",
                                        "loc": {
                                          "start": {
                                            "line": 38,
                                            "column": 13,
                                            "program": "promiseCasting.ets"
                                          },
                                          "end": {
                                            "line": 38,
                                            "column": 16,
                                            "program": "promiseCasting.ets"
                                          }
                                        }
                                      },
                                      "decorators": [],
                                      "loc": {
                                        "start": {
                                          "line": 38,
                                          "column": 10,
                                          "program": "promiseCasting.ets"
                                        },
                                        "end": {
                                          "line": 38,
                                          "column": 16,
                                          "program": "promiseCasting.ets"
                                        }
                                      }
                                    },
                                    "loc": {
                                      "start": {
                                        "line": 38,
                                        "column": 10,
                                        "program": "promiseCasting.ets"
                                      },
                                      "end": {
                                        "line": 38,
                                        "column": 16,
                                        "program": "promiseCasting.ets"
                                      }
                                    }
                                  }
                                ],
                                "returnType": {
                                  "type": "ETSPrimitiveType",
                                  "loc": {
                                    "start": {
                                      "line": 38,
                                      "column": 19,
                                      "program": "promiseCasting.ets"
                                    },
                                    "end": {
                                      "line": 38,
                                      "column": 22,
                                      "program": "promiseCasting.ets"
                                    }
                                  }
                                },
                                "body": {
                                  "type": "BlockStatement",
                                  "statements": [
                                    {
                                      "type": "ReturnStatement",
                                      "argument": {
                                        "type": "BinaryExpression",
                                        "operator": "+",
                                        "left": {
                                          "type": "Identifier",
                                          "name": "p",
                                          "decorators": [],
                                          "loc": {
                                            "start": {
                                              "line": 38,
                                              "column": 26,
                                              "program": "promiseCasting.ets"
                                            },
                                            "end": {
                                              "line": 38,
                                              "column": 27,
                                              "program": "promiseCasting.ets"
                                            }
                                          }
                                        },
                                        "right": {
                                          "type": "NumberLiteral",
                                          "value": 0,
                                          "loc": {
                                            "start": {
                                              "line": 38,
                                              "column": 30,
                                              "program": "promiseCasting.ets"
                                            },
                                            "end": {
                                              "line": 38,
                                              "column": 31,
                                              "program": "promiseCasting.ets"
                                            }
                                          }
                                        },
                                        "loc": {
                                          "start": {
                                            "line": 38,
                                            "column": 26,
                                            "program": "promiseCasting.ets"
                                          },
                                          "end": {
                                            "line": 38,
                                            "column": 31,
                                            "program": "promiseCasting.ets"
                                          }
                                        }
                                      },
                                      "loc": {
                                        "start": {
                                          "line": 1,
                                          "column": 1,
                                          "program": null
                                        },
                                        "end": {
                                          "line": 1,
                                          "column": 1,
                                          "program": null
                                        }
                                      }
                                    }
                                  ],
                                  "loc": {
                                    "start": {
                                      "line": 1,
                                      "column": 1,
                                      "program": null
                                    },
                                    "end": {
                                      "line": 1,
                                      "column": 1,
                                      "program": null
                                    }
                                  }
                                },
                                "loc": {
                                  "start": {
                                    "line": 38,
                                    "column": 9,
                                    "program": "promiseCasting.ets"
                                  },
                                  "end": {
                                    "line": 38,
                                    "column": 31,
                                    "program": "promiseCasting.ets"
                                  }
                                }
                              },
                              "loc": {
                                "start": {
                                  "line": 38,
                                  "column": 9,
                                  "program": "promiseCasting.ets"
                                },
                                "end": {
                                  "line": 38,
                                  "column": 31,
                                  "program": "promiseCasting.ets"
                                }
                              }
                            }
                          ],
                          "loc": {
                            "start": {
                              "line": 28,
                              "column": 10,
                              "program": "promiseCasting.ets"
                            },
                            "end": {
                              "line": 39,
                              "column": 6,
                              "program": "promiseCasting.ets"
                            }
                          }
                        },
                        "loc": {
                          "start": {
                            "line": 28,
                            "column": 5,
                            "program": "promiseCasting.ets"
                          },
                          "end": {
                            "line": 39,
                            "column": 6,
                            "program": "promiseCasting.ets"
                          }
                        }
                      },
                      "loc": {
                        "start": {
                          "line": 28,
                          "column": 5,
                          "program": "promiseCasting.ets"
                        },
                        "end": {
                          "line": 39,
                          "column": 6,
                          "program": "promiseCasting.ets"
                        }
                      }
                    },
                    {
                      "type": "VariableDeclaration",
                      "declarations": [
                        {
                          "type": "VariableDeclarator",
                          "id": {
                            "type": "Identifier",
                            "name": "ps",
                            "typeAnnotation": {
                              "type": "ETSTypeReference",
                              "part": {
                                "type": "ETSTypeReferencePart",
                                "name": {
                                  "type": "Identifier",
                                  "name": "Array",
                                  "decorators": [],
                                  "loc": {
                                    "start": {
                                      "line": 1,
                                      "column": 1,
                                      "program": "promiseCasting.ets"
                                    },
                                    "end": {
                                      "line": 1,
                                      "column": 3,
                                      "program": "promiseCasting.ets"
                                    }
                                  }
                                },
                                "typeParams": {
                                  "type": "TSTypeParameterInstantiation",
                                  "params": [
                                    {
                                      "type": "ETSTypeReference",
                                      "part": {
                                        "type": "ETSTypeReferencePart",
                                        "name": {
                                          "type": "Identifier",
                                          "name": "Object",
                                          "decorators": [],
                                          "loc": {
                                            "start": {
                                              "line": 1,
                                              "column": 3,
                                              "program": "promiseCasting.ets"
                                            },
                                            "end": {
                                              "line": 1,
                                              "column": 3,
                                              "program": "promiseCasting.ets"
                                            }
                                          }
                                        },
                                        "loc": {
                                          "start": {
                                            "line": 1,
                                            "column": 3,
                                            "program": "promiseCasting.ets"
                                          },
                                          "end": {
                                            "line": 1,
                                            "column": 3,
                                            "program": "promiseCasting.ets"
                                          }
                                        }
                                      },
                                      "loc": {
                                        "start": {
                                          "line": 1,
                                          "column": 3,
                                          "program": "promiseCasting.ets"
                                        },
                                        "end": {
                                          "line": 1,
                                          "column": 3,
                                          "program": "promiseCasting.ets"
                                        }
                                      }
                                    }
                                  ],
                                  "loc": {
                                    "start": {
                                      "line": 1,
                                      "column": 3,
                                      "program": "promiseCasting.ets"
                                    },
                                    "end": {
                                      "line": 1,
                                      "column": 3,
                                      "program": "promiseCasting.ets"
                                    }
                                  }
                                },
                                "loc": {
                                  "start": {
                                    "line": 1,
                                    "column": 1,
                                    "program": "promiseCasting.ets"
                                  },
                                  "end": {
                                    "line": 1,
                                    "column": 3,
                                    "program": "promiseCasting.ets"
                                  }
                                }
                              },
                              "loc": {
                                "start": {
                                  "line": 42,
                                  "column": 19,
                                  "program": "promiseCasting.ets"
                                },
                                "end": {
                                  "line": 42,
                                  "column": 21,
                                  "program": "promiseCasting.ets"
                                }
                              }
                            },
                            "decorators": [],
                            "loc": {
                              "start": {
                                "line": 42,
                                "column": 9,
                                "program": "promiseCasting.ets"
                              },
                              "end": {
                                "line": 42,
                                "column": 11,
                                "program": "promiseCasting.ets"
                              }
                            }
                          },
                          "init": {
                            "type": "ETSNewArrayInstanceExpression",
                            "typeReference": {
                              "type": "ETSTypeReference",
                              "part": {
                                "type": "ETSTypeReferencePart",
                                "name": {
                                  "type": "Identifier",
                                  "name": "Object",
                                  "decorators": [],
                                  "loc": {
                                    "start": {
                                      "line": 42,
                                      "column": 28,
                                      "program": "promiseCasting.ets"
                                    },
                                    "end": {
                                      "line": 42,
                                      "column": 34,
                                      "program": "promiseCasting.ets"
                                    }
                                  }
                                },
                                "loc": {
                                  "start": {
                                    "line": 42,
                                    "column": 28,
                                    "program": "promiseCasting.ets"
                                  },
                                  "end": {
                                    "line": 42,
                                    "column": 35,
                                    "program": "promiseCasting.ets"
                                  }
                                }
                              },
                              "loc": {
                                "start": {
                                  "line": 42,
                                  "column": 28,
                                  "program": "promiseCasting.ets"
                                },
                                "end": {
                                  "line": 42,
                                  "column": 35,
                                  "program": "promiseCasting.ets"
                                }
                              }
                            },
                            "dimension": {
                              "type": "NumberLiteral",
                              "value": 10,
                              "loc": {
                                "start": {
                                  "line": 42,
                                  "column": 35,
                                  "program": "promiseCasting.ets"
                                },
                                "end": {
                                  "line": 42,
                                  "column": 37,
                                  "program": "promiseCasting.ets"
                                }
                              }
                            },
                            "loc": {
                              "start": {
                                "line": 42,
                                "column": 24,
                                "program": "promiseCasting.ets"
                              },
                              "end": {
                                "line": 42,
                                "column": 38,
                                "program": "promiseCasting.ets"
                              }
                            }
                          },
                          "loc": {
                            "start": {
                              "line": 42,
                              "column": 9,
                              "program": "promiseCasting.ets"
                            },
                            "end": {
                              "line": 42,
                              "column": 38,
                              "program": "promiseCasting.ets"
                            }
                          }
                        }
                      ],
                      "kind": "let",
                      "loc": {
                        "start": {
                          "line": 42,
                          "column": 5,
                          "program": "promiseCasting.ets"
                        },
                        "end": {
                          "line": 42,
                          "column": 38,
                          "program": "promiseCasting.ets"
                        }
                      }
                    },
                    {
                      "type": "ForUpdateStatement",
                      "init": {
                        "type": "VariableDeclaration",
                        "declarations": [
                          {
                            "type": "VariableDeclarator",
                            "id": {
                              "type": "Identifier",
                              "name": "i",
                              "decorators": [],
                              "loc": {
                                "start": {
                                  "line": 43,
                                  "column": 14,
                                  "program": "promiseCasting.ets"
                                },
                                "end": {
                                  "line": 43,
                                  "column": 15,
                                  "program": "promiseCasting.ets"
                                }
                              }
                            },
                            "init": {
                              "type": "NumberLiteral",
                              "value": 0,
                              "loc": {
                                "start": {
                                  "line": 43,
                                  "column": 18,
                                  "program": "promiseCasting.ets"
                                },
                                "end": {
                                  "line": 43,
                                  "column": 19,
                                  "program": "promiseCasting.ets"
                                }
                              }
                            },
                            "loc": {
                              "start": {
                                "line": 43,
                                "column": 14,
                                "program": "promiseCasting.ets"
                              },
                              "end": {
                                "line": 43,
                                "column": 19,
                                "program": "promiseCasting.ets"
                              }
                            }
                          }
                        ],
                        "kind": "let",
                        "loc": {
                          "start": {
                            "line": 43,
                            "column": 10,
                            "program": "promiseCasting.ets"
                          },
                          "end": {
                            "line": 43,
                            "column": 19,
                            "program": "promiseCasting.ets"
                          }
                        }
                      },
                      "test": {
                        "type": "BinaryExpression",
                        "operator": "<",
                        "left": {
                          "type": "Identifier",
                          "name": "i",
                          "decorators": [],
                          "loc": {
                            "start": {
                              "line": 43,
                              "column": 21,
                              "program": "promiseCasting.ets"
                            },
                            "end": {
                              "line": 43,
                              "column": 22,
                              "program": "promiseCasting.ets"
                            }
                          }
                        },
                        "right": {
                          "type": "NumberLiteral",
                          "value": 10,
                          "loc": {
                            "start": {
                              "line": 43,
                              "column": 25,
                              "program": "promiseCasting.ets"
                            },
                            "end": {
                              "line": 43,
                              "column": 27,
                              "program": "promiseCasting.ets"
                            }
                          }
                        },
                        "loc": {
                          "start": {
                            "line": 43,
                            "column": 21,
                            "program": "promiseCasting.ets"
                          },
                          "end": {
                            "line": 43,
                            "column": 27,
                            "program": "promiseCasting.ets"
                          }
                        }
                      },
                      "update": {
                        "type": "UpdateExpression",
                        "operator": "++",
                        "prefix": false,
                        "argument": {
                          "type": "Identifier",
                          "name": "i",
                          "decorators": [],
                          "loc": {
                            "start": {
                              "line": 43,
                              "column": 29,
                              "program": "promiseCasting.ets"
                            },
                            "end": {
                              "line": 43,
                              "column": 30,
                              "program": "promiseCasting.ets"
                            }
                          }
                        },
                        "loc": {
                          "start": {
                            "line": 43,
                            "column": 29,
                            "program": "promiseCasting.ets"
                          },
                          "end": {
                            "line": 43,
                            "column": 32,
                            "program": "promiseCasting.ets"
                          }
                        }
                      },
                      "body": {
                        "type": "BlockStatement",
                        "statements": [
                          {
                            "type": "ExpressionStatement",
                            "expression": {
                              "type": "AssignmentExpression",
                              "operator": "=",
                              "left": {
                                "type": "MemberExpression",
                                "object": {
                                  "type": "Identifier",
                                  "name": "ps",
                                  "decorators": [],
                                  "loc": {
                                    "start": {
                                      "line": 44,
                                      "column": 9,
                                      "program": "promiseCasting.ets"
                                    },
                                    "end": {
                                      "line": 44,
                                      "column": 11,
                                      "program": "promiseCasting.ets"
                                    }
                                  }
                                },
                                "property": {
                                  "type": "Identifier",
                                  "name": "i",
                                  "decorators": [],
                                  "loc": {
                                    "start": {
                                      "line": 44,
                                      "column": 12,
                                      "program": "promiseCasting.ets"
                                    },
                                    "end": {
                                      "line": 44,
                                      "column": 13,
                                      "program": "promiseCasting.ets"
                                    }
                                  }
                                },
                                "computed": true,
                                "optional": false,
                                "loc": {
                                  "start": {
                                    "line": 44,
                                    "column": 9,
                                    "program": "promiseCasting.ets"
                                  },
                                  "end": {
                                    "line": 44,
                                    "column": 14,
                                    "program": "promiseCasting.ets"
                                  }
                                }
                              },
                              "right": {
                                "type": "CallExpression",
                                "callee": {
                                  "type": "Identifier",
                                  "name": "launch",
                                  "decorators": [],
                                  "loc": {
                                    "start": {
                                      "line": 44,
                                      "column": 17,
                                      "program": "promiseCasting.ets"
                                    },
                                    "end": {
                                      "line": 44,
                                      "column": 23,
                                      "program": "promiseCasting.ets"
                                    }
                                  }
                                },
                                "arguments": [
                                  {
                                    "type": "Identifier",
                                    "name": "foo",
                                    "decorators": [],
                                    "loc": {
                                      "start": {
                                        "line": 44,
                                        "column": 44,
                                        "program": "promiseCasting.ets"
                                      },
                                      "end": {
                                        "line": 44,
                                        "column": 47,
                                        "program": "promiseCasting.ets"
                                      }
                                    }
                                  },
                                  {
                                    "type": "Identifier",
                                    "name": "i",
                                    "decorators": [],
                                    "loc": {
                                      "start": {
                                        "line": 44,
                                        "column": 49,
                                        "program": "promiseCasting.ets"
                                      },
                                      "end": {
                                        "line": 44,
                                        "column": 50,
                                        "program": "promiseCasting.ets"
                                      }
                                    }
                                  }
                                ],
                                "optional": false,
                                "typeParameters": {
                                  "type": "TSTypeParameterInstantiation",
                                  "params": [
                                    {
                                      "type": "ETSTypeReference",
                                      "part": {
                                        "type": "ETSTypeReferencePart",
                                        "name": {
                                          "type": "Identifier",
                                          "name": "Cb",
                                          "decorators": [],
                                          "loc": {
                                            "start": {
                                              "line": 44,
                                              "column": 24,
                                              "program": "promiseCasting.ets"
                                            },
                                            "end": {
                                              "line": 44,
                                              "column": 26,
                                              "program": "promiseCasting.ets"
                                            }
                                          }
                                        },
                                        "loc": {
                                          "start": {
                                            "line": 44,
                                            "column": 24,
                                            "program": "promiseCasting.ets"
                                          },
                                          "end": {
                                            "line": 44,
                                            "column": 27,
                                            "program": "promiseCasting.ets"
                                          }
                                        }
                                      },
                                      "loc": {
                                        "start": {
                                          "line": 44,
                                          "column": 24,
                                          "program": "promiseCasting.ets"
                                        },
                                        "end": {
                                          "line": 44,
                                          "column": 27,
                                          "program": "promiseCasting.ets"
                                        }
                                      }
                                    },
                                    {
                                      "type": "ETSFunctionType",
                                      "params": [
                                        {
                                          "type": "ETSParameterExpression",
                                          "name": {
                                            "type": "Identifier",
                                            "name": "i",
                                            "typeAnnotation": {
                                              "type": "ETSPrimitiveType",
                                              "loc": {
                                                "start": {
                                                  "line": 44,
                                                  "column": 32,
                                                  "program": "promiseCasting.ets"
                                                },
                                                "end": {
                                                  "line": 44,
                                                  "column": 35,
                                                  "program": "promiseCasting.ets"
                                                }
                                              }
                                            },
                                            "decorators": [],
                                            "loc": {
                                              "start": {
                                                "line": 44,
                                                "column": 29,
                                                "program": "promiseCasting.ets"
                                              },
                                              "end": {
                                                "line": 44,
                                                "column": 35,
                                                "program": "promiseCasting.ets"
                                              }
                                            }
                                          },
                                          "loc": {
                                            "start": {
                                              "line": 44,
                                              "column": 29,
                                              "program": "promiseCasting.ets"
                                            },
                                            "end": {
                                              "line": 44,
                                              "column": 35,
                                              "program": "promiseCasting.ets"
                                            }
                                          }
                                        }
                                      ],
                                      "returnType": {
                                        "type": "ETSTypeReference",
                                        "part": {
                                          "type": "ETSTypeReferencePart",
                                          "name": {
                                            "type": "Identifier",
                                            "name": "Cb",
                                            "decorators": [],
                                            "loc": {
                                              "start": {
                                                "line": 44,
                                                "column": 40,
                                                "program": "promiseCasting.ets"
                                              },
                                              "end": {
                                                "line": 44,
                                                "column": 42,
                                                "program": "promiseCasting.ets"
                                              }
                                            }
                                          },
                                          "loc": {
                                            "start": {
                                              "line": 44,
                                              "column": 40,
                                              "program": "promiseCasting.ets"
                                            },
                                            "end": {
                                              "line": 44,
                                              "column": 43,
                                              "program": "promiseCasting.ets"
                                            }
                                          }
                                        },
                                        "loc": {
                                          "start": {
                                            "line": 44,
                                            "column": 40,
                                            "program": "promiseCasting.ets"
                                          },
                                          "end": {
                                            "line": 44,
                                            "column": 43,
                                            "program": "promiseCasting.ets"
                                          }
                                        }
                                      },
                                      "loc": {
                                        "start": {
                                          "line": 44,
                                          "column": 28,
                                          "program": "promiseCasting.ets"
                                        },
                                        "end": {
                                          "line": 44,
                                          "column": 43,
                                          "program": "promiseCasting.ets"
                                        }
                                      }
                                    }
                                  ],
                                  "loc": {
                                    "start": {
                                      "line": 44,
                                      "column": 23,
                                      "program": "promiseCasting.ets"
                                    },
                                    "end": {
                                      "line": 44,
                                      "column": 43,
                                      "program": "promiseCasting.ets"
                                    }
                                  }
                                },
                                "loc": {
                                  "start": {
                                    "line": 44,
                                    "column": 17,
                                    "program": "promiseCasting.ets"
                                  },
                                  "end": {
                                    "line": 44,
                                    "column": 51,
                                    "program": "promiseCasting.ets"
                                  }
                                }
                              },
                              "loc": {
                                "start": {
                                  "line": 44,
                                  "column": 9,
                                  "program": "promiseCasting.ets"
                                },
                                "end": {
                                  "line": 44,
                                  "column": 51,
                                  "program": "promiseCasting.ets"
                                }
                              }
                            },
                            "loc": {
                              "start": {
                                "line": 44,
                                "column": 9,
                                "program": "promiseCasting.ets"
                              },
                              "end": {
                                "line": 44,
                                "column": 51,
                                "program": "promiseCasting.ets"
                              }
                            }
                          }
                        ],
                        "loc": {
                          "start": {
                            "line": 43,
                            "column": 34,
                            "program": "promiseCasting.ets"
                          },
                          "end": {
                            "line": 45,
                            "column": 6,
                            "program": "promiseCasting.ets"
                          }
                        }
                      },
                      "loc": {
                        "start": {
                          "line": 43,
                          "column": 5,
                          "program": "promiseCasting.ets"
                        },
                        "end": {
                          "line": 45,
                          "column": 6,
                          "program": "promiseCasting.ets"
                        }
                      }
                    },
                    {
                      "type": "VariableDeclaration",
                      "declarations": [
                        {
                          "type": "VariableDeclarator",
                          "id": {
                            "type": "Identifier",
                            "name": "cnt",
                            "decorators": [],
                            "loc": {
                              "start": {
                                "line": 47,
                                "column": 9,
                                "program": "promiseCasting.ets"
                              },
                              "end": {
                                "line": 47,
                                "column": 12,
                                "program": "promiseCasting.ets"
                              }
                            }
                          },
                          "init": {
                            "type": "NumberLiteral",
                            "value": 0,
                            "loc": {
                              "start": {
                                "line": 47,
                                "column": 15,
                                "program": "promiseCasting.ets"
                              },
                              "end": {
                                "line": 47,
                                "column": 16,
                                "program": "promiseCasting.ets"
                              }
                            }
                          },
                          "loc": {
                            "start": {
                              "line": 47,
                              "column": 9,
                              "program": "promiseCasting.ets"
                            },
                            "end": {
                              "line": 47,
                              "column": 16,
                              "program": "promiseCasting.ets"
                            }
                          }
                        }
                      ],
                      "kind": "let",
                      "loc": {
                        "start": {
                          "line": 47,
                          "column": 5,
                          "program": "promiseCasting.ets"
                        },
                        "end": {
                          "line": 47,
                          "column": 16,
                          "program": "promiseCasting.ets"
                        }
                      }
                    },
                    {
                      "type": "ForUpdateStatement",
                      "init": {
                        "type": "VariableDeclaration",
                        "declarations": [
                          {
                            "type": "VariableDeclarator",
                            "id": {
                              "type": "Identifier",
                              "name": "i",
                              "decorators": [],
                              "loc": {
                                "start": {
                                  "line": 48,
                                  "column": 14,
                                  "program": "promiseCasting.ets"
                                },
                                "end": {
                                  "line": 48,
                                  "column": 15,
                                  "program": "promiseCasting.ets"
                                }
                              }
                            },
                            "init": {
                              "type": "NumberLiteral",
                              "value": 9,
                              "loc": {
                                "start": {
                                  "line": 48,
                                  "column": 18,
                                  "program": "promiseCasting.ets"
                                },
                                "end": {
                                  "line": 48,
                                  "column": 19,
                                  "program": "promiseCasting.ets"
                                }
                              }
                            },
                            "loc": {
                              "start": {
                                "line": 48,
                                "column": 14,
                                "program": "promiseCasting.ets"
                              },
                              "end": {
                                "line": 48,
                                "column": 19,
                                "program": "promiseCasting.ets"
                              }
                            }
                          }
                        ],
                        "kind": "let",
                        "loc": {
                          "start": {
                            "line": 48,
                            "column": 10,
                            "program": "promiseCasting.ets"
                          },
                          "end": {
                            "line": 48,
                            "column": 19,
                            "program": "promiseCasting.ets"
                          }
                        }
                      },
                      "test": {
                        "type": "BinaryExpression",
                        "operator": ">=",
                        "left": {
                          "type": "Identifier",
                          "name": "i",
                          "decorators": [],
                          "loc": {
                            "start": {
                              "line": 48,
                              "column": 21,
                              "program": "promiseCasting.ets"
                            },
                            "end": {
                              "line": 48,
                              "column": 22,
                              "program": "promiseCasting.ets"
                            }
                          }
                        },
                        "right": {
                          "type": "NumberLiteral",
                          "value": 0,
                          "loc": {
                            "start": {
                              "line": 48,
                              "column": 26,
                              "program": "promiseCasting.ets"
                            },
                            "end": {
                              "line": 48,
                              "column": 27,
                              "program": "promiseCasting.ets"
                            }
                          }
                        },
                        "loc": {
                          "start": {
                            "line": 48,
                            "column": 21,
                            "program": "promiseCasting.ets"
                          },
                          "end": {
                            "line": 48,
                            "column": 27,
                            "program": "promiseCasting.ets"
                          }
                        }
                      },
                      "update": {
                        "type": "UpdateExpression",
                        "operator": "--",
                        "prefix": false,
                        "argument": {
                          "type": "Identifier",
                          "name": "i",
                          "decorators": [],
                          "loc": {
                            "start": {
                              "line": 48,
                              "column": 29,
                              "program": "promiseCasting.ets"
                            },
                            "end": {
                              "line": 48,
                              "column": 30,
                              "program": "promiseCasting.ets"
                            }
                          }
                        },
                        "loc": {
                          "start": {
                            "line": 48,
                            "column": 29,
                            "program": "promiseCasting.ets"
                          },
                          "end": {
                            "line": 48,
                            "column": 32,
                            "program": "promiseCasting.ets"
                          }
                        }
                      },
                      "body": {
                        "type": "BlockStatement",
                        "statements": [
                          {
                            "type": "ExpressionStatement",
                            "expression": {
                              "type": "AssignmentExpression",
                              "operator": "+=",
                              "left": {
                                "type": "Identifier",
                                "name": "cnt",
                                "decorators": [],
                                "loc": {
                                  "start": {
                                    "line": 49,
                                    "column": 9,
                                    "program": "promiseCasting.ets"
                                  },
                                  "end": {
                                    "line": 49,
                                    "column": 12,
                                    "program": "promiseCasting.ets"
                                  }
                                }
                              },
                              "right": {
                                "type": "CallExpression",
                                "callee": {
                                  "type": "CallExpression",
                                  "callee": {
                                    "type": "MemberExpression",
                                    "object": {
                                      "type": "TSAsExpression",
                                      "expression": {
                                        "type": "MemberExpression",
                                        "object": {
                                          "type": "Identifier",
                                          "name": "ps",
                                          "decorators": [],
                                          "loc": {
                                            "start": {
                                              "line": 49,
                                              "column": 18,
                                              "program": "promiseCasting.ets"
                                            },
                                            "end": {
                                              "line": 49,
                                              "column": 20,
                                              "program": "promiseCasting.ets"
                                            }
                                          }
                                        },
                                        "property": {
                                          "type": "Identifier",
                                          "name": "i",
                                          "decorators": [],
                                          "loc": {
                                            "start": {
                                              "line": 49,
                                              "column": 21,
                                              "program": "promiseCasting.ets"
                                            },
                                            "end": {
                                              "line": 49,
                                              "column": 22,
                                              "program": "promiseCasting.ets"
                                            }
                                          }
                                        },
                                        "computed": true,
                                        "optional": false,
                                        "loc": {
                                          "start": {
                                            "line": 49,
                                            "column": 18,
                                            "program": "promiseCasting.ets"
                                          },
                                          "end": {
                                            "line": 49,
                                            "column": 23,
                                            "program": "promiseCasting.ets"
                                          }
                                        }
                                      },
                                      "typeAnnotation": {
                                        "type": "ETSTypeReference",
                                        "part": {
                                          "type": "ETSTypeReferencePart",
                                          "name": {
                                            "type": "Identifier",
                                            "name": "Job",
                                            "decorators": [],
                                            "loc": {
                                              "start": {
                                                "line": 49,
                                                "column": 27,
                                                "program": "promiseCasting.ets"
                                              },
                                              "end": {
                                                "line": 49,
                                                "column": 30,
                                                "program": "promiseCasting.ets"
                                              }
                                            }
                                          },
                                          "typeParams": {
                                            "type": "TSTypeParameterInstantiation",
                                            "params": [
                                              {
                                                "type": "ETSTypeReference",
                                                "part": {
                                                  "type": "ETSTypeReferencePart",
                                                  "name": {
                                                    "type": "Identifier",
                                                    "name": "Cb",
                                                    "decorators": [],
                                                    "loc": {
                                                      "start": {
                                                        "line": 49,
                                                        "column": 31,
                                                        "program": "promiseCasting.ets"
                                                      },
                                                      "end": {
                                                        "line": 49,
                                                        "column": 33,
                                                        "program": "promiseCasting.ets"
                                                      }
                                                    }
                                                  },
                                                  "loc": {
                                                    "start": {
                                                      "line": 49,
                                                      "column": 31,
                                                      "program": "promiseCasting.ets"
                                                    },
                                                    "end": {
                                                      "line": 49,
                                                      "column": 34,
                                                      "program": "promiseCasting.ets"
                                                    }
                                                  }
                                                },
                                                "loc": {
                                                  "start": {
                                                    "line": 49,
                                                    "column": 31,
                                                    "program": "promiseCasting.ets"
                                                  },
                                                  "end": {
                                                    "line": 49,
                                                    "column": 34,
                                                    "program": "promiseCasting.ets"
                                                  }
                                                }
                                              }
                                            ],
                                            "loc": {
                                              "start": {
                                                "line": 49,
                                                "column": 30,
                                                "program": "promiseCasting.ets"
                                              },
                                              "end": {
                                                "line": 49,
                                                "column": 34,
                                                "program": "promiseCasting.ets"
                                              }
                                            }
                                          },
                                          "loc": {
                                            "start": {
                                              "line": 49,
                                              "column": 27,
                                              "program": "promiseCasting.ets"
                                            },
                                            "end": {
                                              "line": 49,
                                              "column": 35,
                                              "program": "promiseCasting.ets"
                                            }
                                          }
                                        },
                                        "loc": {
                                          "start": {
                                            "line": 49,
                                            "column": 27,
                                            "program": "promiseCasting.ets"
                                          },
                                          "end": {
                                            "line": 49,
                                            "column": 35,
                                            "program": "promiseCasting.ets"
                                          }
                                        }
                                      },
                                      "loc": {
                                        "start": {
                                          "line": 49,
                                          "column": 17,
                                          "program": "promiseCasting.ets"
                                        },
                                        "end": {
                                          "line": 49,
                                          "column": 35,
                                          "program": "promiseCasting.ets"
                                        }
                                      }
                                    },
                                    "property": {
                                      "type": "Identifier",
                                      "name": "Await",
                                      "decorators": [],
                                      "loc": {
                                        "start": {
                                          "line": 49,
                                          "column": 36,
                                          "program": "promiseCasting.ets"
                                        },
                                        "end": {
                                          "line": 49,
                                          "column": 41,
                                          "program": "promiseCasting.ets"
                                        }
                                      }
                                    },
                                    "computed": false,
                                    "optional": false,
                                    "loc": {
                                      "start": {
                                        "line": 49,
                                        "column": 17,
                                        "program": "promiseCasting.ets"
                                      },
                                      "end": {
                                        "line": 49,
                                        "column": 41,
                                        "program": "promiseCasting.ets"
                                      }
                                    }
                                  },
                                  "arguments": [],
                                  "optional": false,
                                  "loc": {
                                    "start": {
                                      "line": 49,
                                      "column": 16,
                                      "program": "promiseCasting.ets"
                                    },
                                    "end": {
                                      "line": 49,
                                      "column": 44,
                                      "program": "promiseCasting.ets"
                                    }
                                  }
                                },
                                "arguments": [
                                  {
                                    "type": "Identifier",
                                    "name": "i",
                                    "decorators": [],
                                    "loc": {
                                      "start": {
                                        "line": 49,
                                        "column": 45,
                                        "program": "promiseCasting.ets"
                                      },
                                      "end": {
                                        "line": 49,
                                        "column": 46,
                                        "program": "promiseCasting.ets"
                                      }
                                    }
                                  }
                                ],
                                "optional": false,
                                "loc": {
                                  "start": {
                                    "line": 49,
                                    "column": 16,
                                    "program": "promiseCasting.ets"
                                  },
                                  "end": {
                                    "line": 49,
                                    "column": 47,
                                    "program": "promiseCasting.ets"
                                  }
                                }
                              },
                              "loc": {
                                "start": {
                                  "line": 49,
                                  "column": 9,
                                  "program": "promiseCasting.ets"
                                },
                                "end": {
                                  "line": 49,
                                  "column": 47,
                                  "program": "promiseCasting.ets"
                                }
                              }
                            },
                            "loc": {
                              "start": {
                                "line": 49,
                                "column": 9,
                                "program": "promiseCasting.ets"
                              },
                              "end": {
                                "line": 49,
                                "column": 47,
                                "program": "promiseCasting.ets"
                              }
                            }
                          }
                        ],
                        "loc": {
                          "start": {
                            "line": 48,
                            "column": 34,
                            "program": "promiseCasting.ets"
                          },
                          "end": {
                            "line": 50,
                            "column": 6,
                            "program": "promiseCasting.ets"
                          }
                        }
                      },
                      "loc": {
                        "start": {
                          "line": 48,
                          "column": 5,
                          "program": "promiseCasting.ets"
                        },
                        "end": {
                          "line": 50,
                          "column": 6,
                          "program": "promiseCasting.ets"
                        }
                      }
                    },
                    {
                      "type": "ExpressionStatement",
                      "expression": {
                        "type": "CallExpression",
                        "callee": {
                          "type": "Identifier",
                          "name": "assertEQ",
                          "decorators": [],
                          "loc": {
                            "start": {
                              "line": 51,
                              "column": 5,
                              "program": "promiseCasting.ets"
                            },
                            "end": {
                              "line": 51,
                              "column": 13,
                              "program": "promiseCasting.ets"
                            }
                          }
                        },
                        "arguments": [
                          {
                            "type": "Identifier",
                            "name": "cnt",
                            "decorators": [],
                            "loc": {
                              "start": {
                                "line": 51,
                                "column": 14,
                                "program": "promiseCasting.ets"
                              },
                              "end": {
                                "line": 51,
                                "column": 17,
                                "program": "promiseCasting.ets"
                              }
                            }
                          },
                          {
                            "type": "NumberLiteral",
                            "value": 90,
                            "loc": {
                              "start": {
                                "line": 51,
                                "column": 19,
                                "program": "promiseCasting.ets"
                              },
                              "end": {
                                "line": 51,
                                "column": 21,
                                "program": "promiseCasting.ets"
                              }
                            }
                          }
                        ],
                        "optional": false,
                        "loc": {
                          "start": {
                            "line": 51,
                            "column": 5,
                            "program": "promiseCasting.ets"
                          },
                          "end": {
                            "line": 51,
                            "column": 22,
                            "program": "promiseCasting.ets"
                          }
                        }
                      },
                      "loc": {
                        "start": {
                          "line": 51,
                          "column": 5,
                          "program": "promiseCasting.ets"
                        },
                        "end": {
                          "line": 51,
                          "column": 23,
                          "program": "promiseCasting.ets"
                        }
                      }
                    }
                  ],
                  "loc": {
                    "start": {
                      "line": 27,
                      "column": 17,
                      "program": "promiseCasting.ets"
                    },
                    "end": {
                      "line": 52,
                      "column": 2,
                      "program": "promiseCasting.ets"
                    }
                  }
                },
                "loc": {
                  "start": {
                    "line": 27,
                    "column": 10,
                    "program": "promiseCasting.ets"
                  },
                  "end": {
                    "line": 52,
                    "column": 2,
                    "program": "promiseCasting.ets"
                  }
                }
              },
              "loc": {
                "start": {
                  "line": 27,
                  "column": 10,
                  "program": "promiseCasting.ets"
                },
                "end": {
                  "line": 52,
                  "column": 2,
                  "program": "promiseCasting.ets"
                }
              }
            },
            "overloads": [],
            "decorators": [],
            "loc": {
              "start": {
                "line": 27,
                "column": 1,
                "program": "promiseCasting.ets"
              },
              "end": {
                "line": 52,
                "column": 2,
                "program": "promiseCasting.ets"
              }
            }
          }
        ],
        "loc": {
          "start": {
            "line": 1,
            "column": 1,
            "program": "promiseCasting.ets"
          },
          "end": {
            "line": 1,
            "column": 1,
            "program": "promiseCasting.ets"
          }
        }
      },
      "loc": {
        "start": {
          "line": 1,
          "column": 1,
          "program": "promiseCasting.ets"
        },
        "end": {
          "line": 1,
          "column": 1,
          "program": "promiseCasting.ets"
        }
      }
    }
  ],
  "loc": {
    "start": {
      "line": 1,
      "column": 1,
      "program": "promiseCasting.ets"
    },
    "end": {
      "line": 53,
      "column": 1,
      "program": "promiseCasting.ets"
    }
  }
}<|MERGE_RESOLUTION|>--- conflicted
+++ resolved
@@ -76,8 +76,6 @@
           "column": 1,
           "program": "promiseCasting.ets"
         },
-<<<<<<< HEAD
-=======
         "end": {
           "line": 16,
           "column": 39,
@@ -298,7 +296,6 @@
             }
           }
         },
->>>>>>> 58c46612
         "superClass": null,
         "implements": [],
         "body": [
