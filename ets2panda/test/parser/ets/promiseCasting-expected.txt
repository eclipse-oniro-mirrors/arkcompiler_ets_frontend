{
  "type": "Program",
  "statements": [
    {
      "type": "ImportDeclaration",
      "source": {
        "type": "StringLiteral",
        "value": "std/concurrency",
        "loc": {
          "start": {
            "line": 16,
            "column": 22,
            "program": "promiseCasting.ets"
          },
          "end": {
            "line": 16,
            "column": 39,
            "program": "promiseCasting.ets"
          }
        }
      },
      "specifiers": [
        {
          "type": "ImportSpecifier",
          "local": {
            "type": "Identifier",
            "name": "launch",
            "decorators": [],
            "loc": {
              "start": {
                "line": 16,
                "column": 9,
                "program": "promiseCasting.ets"
              },
              "end": {
                "line": 16,
                "column": 15,
                "program": "promiseCasting.ets"
              }
            }
          },
          "imported": {
            "type": "Identifier",
            "name": "launch",
            "decorators": [],
            "loc": {
              "start": {
                "line": 16,
                "column": 9,
                "program": "promiseCasting.ets"
              },
              "end": {
                "line": 16,
                "column": 15,
                "program": "promiseCasting.ets"
              }
            }
          },
<<<<<<< HEAD
          "loc": {
            "start": {
              "line": 16,
              "column": 9,
              "program": "promiseCasting.ets"
            },
            "end": {
              "line": 16,
              "column": 15,
              "program": "promiseCasting.ets"
            }
          }
        }
      ],
      "loc": {
        "start": {
          "line": 16,
          "column": 1,
          "program": "promiseCasting.ets"
        },
        "end": {
          "line": 16,
          "column": 39,
          "program": "promiseCasting.ets"
        }
      }
    },
    {
      "type": "ImportDeclaration",
      "source": {
        "type": "StringLiteral",
        "value": "std/core",
        "loc": {
          "start": {
            "line": 17,
            "column": 19,
            "program": "promiseCasting.ets"
          },
          "end": {
            "line": 17,
            "column": 29,
            "program": "promiseCasting.ets"
          }
        }
      },
      "specifiers": [
        {
          "type": "ImportSpecifier",
          "local": {
            "type": "Identifier",
            "name": "Job",
            "decorators": [],
            "loc": {
              "start": {
                "line": 17,
                "column": 9,
                "program": "promiseCasting.ets"
              },
              "end": {
                "line": 17,
                "column": 12,
                "program": "promiseCasting.ets"
              }
            }
          },
          "imported": {
            "type": "Identifier",
            "name": "Job",
            "decorators": [],
            "loc": {
              "start": {
                "line": 17,
                "column": 9,
                "program": "promiseCasting.ets"
              },
              "end": {
                "line": 17,
                "column": 12,
                "program": "promiseCasting.ets"
              }
            }
          },
          "loc": {
            "start": {
              "line": 17,
              "column": 9,
              "program": "promiseCasting.ets"
            },
            "end": {
              "line": 17,
              "column": 12,
              "program": "promiseCasting.ets"
            }
          }
        }
      ],
      "loc": {
        "start": {
          "line": 17,
          "column": 1,
          "program": "promiseCasting.ets"
        },
        "end": {
          "line": 17,
          "column": 29,
          "program": "promiseCasting.ets"
        }
      }
    },
    {
      "type": "TSTypeAliasDeclaration",
      "id": {
        "type": "Identifier",
        "name": "Cb",
        "decorators": [],
        "loc": {
          "start": {
            "line": 19,
            "column": 6,
            "program": "promiseCasting.ets"
          },
          "end": {
            "line": 19,
            "column": 8,
            "program": "promiseCasting.ets"
          }
        }
      },
      "typeAnnotation": {
        "type": "ETSFunctionType",
        "params": [
          {
            "type": "ETSParameterExpression",
            "name": {
              "type": "Identifier",
              "name": "p",
              "typeAnnotation": {
                "type": "ETSPrimitiveType",
                "loc": {
                  "start": {
                    "line": 19,
                    "column": 15,
                    "program": "promiseCasting.ets"
                  },
                  "end": {
                    "line": 19,
                    "column": 18,
                    "program": "promiseCasting.ets"
                  }
                }
              },
              "decorators": [],
              "loc": {
                "start": {
                  "line": 19,
                  "column": 12,
                  "program": "promiseCasting.ets"
                },
                "end": {
                  "line": 19,
                  "column": 18,
                  "program": "promiseCasting.ets"
                }
              }
            },
            "loc": {
              "start": {
                "line": 19,
                "column": 12,
                "program": "promiseCasting.ets"
              },
              "end": {
                "line": 19,
                "column": 18,
                "program": "promiseCasting.ets"
              }
            }
          }
        ],
        "returnType": {
          "type": "ETSPrimitiveType",
          "loc": {
            "start": {
              "line": 19,
              "column": 23,
              "program": "promiseCasting.ets"
            },
            "end": {
              "line": 19,
              "column": 26,
              "program": "promiseCasting.ets"
            }
          }
        },
        "loc": {
          "start": {
            "line": 19,
            "column": 11,
            "program": "promiseCasting.ets"
          },
          "end": {
            "line": 19,
            "column": 26,
            "program": "promiseCasting.ets"
          }
        }
      },
      "loc": {
        "start": {
          "line": 19,
          "column": 1,
          "program": "promiseCasting.ets"
        },
        "end": {
          "line": 19,
          "column": 27,
          "program": "promiseCasting.ets"
        }
      }
    },
    {
      "type": "ClassDeclaration",
      "definition": {
        "id": {
          "type": "Identifier",
          "name": "ETSGLOBAL",
          "decorators": [],
=======
>>>>>>> 6d813986
          "loc": {
            "start": {
              "line": 16,
              "column": 9,
              "program": "promiseCasting.ets"
            },
            "end": {
              "line": 16,
              "column": 15,
              "program": "promiseCasting.ets"
            }
          }
        }
      ],
      "loc": {
        "start": {
          "line": 16,
          "column": 1,
          "program": "promiseCasting.ets"
        },
        "end": {
          "line": 16,
          "column": 39,
          "program": "promiseCasting.ets"
        }
      }
    },
    {
      "type": "ImportDeclaration",
      "source": {
        "type": "StringLiteral",
        "value": "std/core",
        "loc": {
          "start": {
            "line": 17,
            "column": 19,
            "program": "promiseCasting.ets"
          },
          "end": {
            "line": 17,
            "column": 29,
            "program": "promiseCasting.ets"
          }
        }
      },
      "specifiers": [
        {
          "type": "ImportSpecifier",
          "local": {
            "type": "Identifier",
            "name": "Job",
            "decorators": [],
            "loc": {
              "start": {
                "line": 17,
                "column": 9,
                "program": "promiseCasting.ets"
              },
              "end": {
                "line": 17,
                "column": 12,
                "program": "promiseCasting.ets"
              }
            }
          },
          "imported": {
            "type": "Identifier",
            "name": "Job",
            "decorators": [],
            "loc": {
              "start": {
                "line": 17,
                "column": 9,
                "program": "promiseCasting.ets"
              },
              "end": {
                "line": 17,
                "column": 12,
                "program": "promiseCasting.ets"
              }
            }
          },
          "loc": {
            "start": {
              "line": 17,
              "column": 9,
              "program": "promiseCasting.ets"
            },
<<<<<<< HEAD
            "kind": "method",
            "accessibility": "public",
            "static": true,
            "optional": false,
            "computed": false,
            "value": {
              "type": "FunctionExpression",
              "function": {
                "type": "ScriptFunction",
                "id": {
                  "type": "Identifier",
                  "name": "_$init$_",
                  "decorators": [],
                  "loc": {
                    "start": {
                      "line": 1,
                      "column": 1,
                      "program": null
                    },
                    "end": {
                      "line": 1,
                      "column": 1,
                      "program": null
                    }
                  }
                },
                "generator": false,
                "async": false,
                "expression": false,
                "params": [],
                "body": {
                  "type": "BlockStatement",
                  "statements": [
                    {
                      "type": "ExpressionStatement",
                      "expression": {
                        "type": "AssignmentExpression",
                        "operator": "=",
                        "left": {
                          "type": "Identifier",
                          "name": "fs",
                          "decorators": [],
                          "loc": {
                            "start": {
                              "line": 21,
                              "column": 5,
                              "program": "promiseCasting.ets"
                            },
                            "end": {
                              "line": 21,
                              "column": 7,
                              "program": "promiseCasting.ets"
                            }
                          }
                        },
                        "right": {
                          "type": "ArrayExpression",
                          "elements": [],
                          "loc": {
                            "start": {
                              "line": 21,
                              "column": 16,
                              "program": "promiseCasting.ets"
                            },
                            "end": {
                              "line": 21,
                              "column": 18,
                              "program": "promiseCasting.ets"
                            }
                          }
                        },
                        "loc": {
                          "start": {
                            "line": 21,
                            "column": 5,
                            "program": "promiseCasting.ets"
                          },
                          "end": {
                            "line": 21,
                            "column": 18,
                            "program": "promiseCasting.ets"
                          }
                        }
                      },
                      "loc": {
                        "start": {
                          "line": 21,
                          "column": 5,
                          "program": "promiseCasting.ets"
                        },
                        "end": {
                          "line": 21,
                          "column": 18,
                          "program": "promiseCasting.ets"
                        }
                      }
                    }
                  ],
                  "loc": {
                    "start": {
                      "line": 1,
                      "column": 1,
                      "program": null
                    },
                    "end": {
                      "line": 1,
                      "column": 1,
                      "program": null
                    }
                  }
                },
=======
            "end": {
              "line": 17,
              "column": 12,
              "program": "promiseCasting.ets"
            }
          }
        }
      ],
      "loc": {
        "start": {
          "line": 17,
          "column": 1,
          "program": "promiseCasting.ets"
        },
        "end": {
          "line": 17,
          "column": 29,
          "program": "promiseCasting.ets"
        }
      }
    },
    {
      "type": "TSTypeAliasDeclaration",
      "id": {
        "type": "Identifier",
        "name": "Cb",
        "decorators": [],
        "loc": {
          "start": {
            "line": 19,
            "column": 6,
            "program": "promiseCasting.ets"
          },
          "end": {
            "line": 19,
            "column": 8,
            "program": "promiseCasting.ets"
          }
        }
      },
      "typeAnnotation": {
        "type": "ETSFunctionType",
        "params": [
          {
            "type": "ETSParameterExpression",
            "name": {
              "type": "Identifier",
              "name": "p",
              "typeAnnotation": {
                "type": "ETSPrimitiveType",
>>>>>>> 6d813986
                "loc": {
                  "start": {
                    "line": 19,
                    "column": 15,
                    "program": "promiseCasting.ets"
                  },
                  "end": {
                    "line": 19,
                    "column": 18,
                    "program": "promiseCasting.ets"
                  }
                }
              },
              "decorators": [],
              "loc": {
                "start": {
                  "line": 19,
                  "column": 12,
                  "program": "promiseCasting.ets"
                },
                "end": {
                  "line": 19,
                  "column": 18,
                  "program": "promiseCasting.ets"
                }
              }
            },
            "loc": {
              "start": {
                "line": 19,
                "column": 12,
                "program": "promiseCasting.ets"
              },
              "end": {
                "line": 19,
                "column": 18,
                "program": "promiseCasting.ets"
              }
            }
          }
        ],
        "returnType": {
          "type": "ETSPrimitiveType",
          "loc": {
            "start": {
              "line": 19,
              "column": 23,
              "program": "promiseCasting.ets"
            },
            "end": {
              "line": 19,
              "column": 26,
              "program": "promiseCasting.ets"
            }
          }
        },
        "loc": {
          "start": {
            "line": 19,
            "column": 11,
            "program": "promiseCasting.ets"
          },
          "end": {
            "line": 19,
            "column": 26,
            "program": "promiseCasting.ets"
          }
        }
      },
      "loc": {
        "start": {
          "line": 19,
          "column": 1,
          "program": "promiseCasting.ets"
        },
        "end": {
          "line": 19,
          "column": 27,
          "program": "promiseCasting.ets"
        }
      }
    },
    {
      "type": "ClassDeclaration",
      "definition": {
        "id": {
          "type": "Identifier",
          "name": "ETSGLOBAL",
          "decorators": [],
          "loc": {
            "start": {
              "line": 1,
              "column": 1,
              "program": "promiseCasting.ets"
            },
            "end": {
              "line": 1,
              "column": 1,
              "program": "promiseCasting.ets"
            }
          }
        },
        "superClass": null,
        "implements": [],
        "body": [
          {
            "type": "ClassProperty",
            "key": {
              "type": "Identifier",
              "name": "fs",
              "decorators": [],
              "loc": {
                "start": {
                  "line": 21,
                  "column": 5,
                  "program": "promiseCasting.ets"
                },
                "end": {
                  "line": 21,
                  "column": 7,
                  "program": "promiseCasting.ets"
                }
              }
            },
            "accessibility": "public",
            "static": true,
            "readonly": false,
            "declare": false,
            "optional": false,
            "computed": false,
            "typeAnnotation": {
              "type": "ETSTypeReference",
              "part": {
                "type": "ETSTypeReferencePart",
                "name": {
                  "type": "Identifier",
                  "name": "Array",
                  "decorators": [],
                  "loc": {
                    "start": {
                      "line": 1,
                      "column": 1,
                      "program": "promiseCasting.ets"
                    },
                    "end": {
                      "line": 1,
                      "column": 3,
                      "program": "promiseCasting.ets"
                    }
                  }
                },
                "typeParams": {
                  "type": "TSTypeParameterInstantiation",
                  "params": [
                    {
                      "type": "ETSTypeReference",
                      "part": {
                        "type": "ETSTypeReferencePart",
                        "name": {
                          "type": "Identifier",
                          "name": "Cb",
                          "decorators": [],
                          "loc": {
                            "start": {
                              "line": 1,
                              "column": 3,
                              "program": "promiseCasting.ets"
                            },
                            "end": {
                              "line": 1,
                              "column": 3,
                              "program": "promiseCasting.ets"
                            }
                          }
                        },
                        "loc": {
                          "start": {
                            "line": 1,
                            "column": 3,
                            "program": "promiseCasting.ets"
                          },
                          "end": {
                            "line": 1,
                            "column": 3,
                            "program": "promiseCasting.ets"
                          }
                        }
                      },
                      "loc": {
                        "start": {
                          "line": 1,
                          "column": 3,
                          "program": "promiseCasting.ets"
                        },
                        "end": {
                          "line": 1,
                          "column": 3,
                          "program": "promiseCasting.ets"
                        }
                      }
                    }
                  ],
                  "loc": {
                    "start": {
                      "line": 1,
                      "column": 3,
                      "program": "promiseCasting.ets"
                    },
                    "end": {
                      "line": 1,
                      "column": 3,
                      "program": "promiseCasting.ets"
                    }
                  }
                },
                "loc": {
                  "start": {
                    "line": 1,
                    "column": 1,
                    "program": "promiseCasting.ets"
                  },
                  "end": {
                    "line": 1,
                    "column": 3,
                    "program": "promiseCasting.ets"
                  }
                }
              },
              "loc": {
                "start": {
                  "line": 21,
                  "column": 11,
                  "program": "promiseCasting.ets"
                },
                "end": {
                  "line": 21,
                  "column": 13,
                  "program": "promiseCasting.ets"
                }
              }
            },
            "definite": false,
            "decorators": [],
            "loc": {
              "start": {
                "line": 21,
                "column": 5,
                "program": "promiseCasting.ets"
              },
              "end": {
                "line": 21,
<<<<<<< HEAD
                "column": 18,
=======
                "column": 16,
>>>>>>> 6d813986
                "program": "promiseCasting.ets"
              }
            }
          },
          {
            "type": "MethodDefinition",
            "key": {
              "type": "Identifier",
              "name": "foo",
              "decorators": [],
              "loc": {
                "start": {
                  "line": 23,
                  "column": 10,
                  "program": "promiseCasting.ets"
                },
                "end": {
                  "line": 23,
                  "column": 13,
                  "program": "promiseCasting.ets"
                }
              }
            },
            "kind": "method",
            "accessibility": "public",
            "static": true,
            "optional": false,
            "computed": false,
            "value": {
              "type": "FunctionExpression",
              "function": {
                "type": "ScriptFunction",
                "id": {
                  "type": "Identifier",
                  "name": "foo",
                  "decorators": [],
                  "loc": {
                    "start": {
                      "line": 23,
                      "column": 10,
                      "program": "promiseCasting.ets"
                    },
                    "end": {
                      "line": 23,
                      "column": 13,
                      "program": "promiseCasting.ets"
                    }
                  }
                },
                "generator": false,
                "async": false,
                "expression": false,
                "params": [
                  {
                    "type": "ETSParameterExpression",
                    "name": {
                      "type": "Identifier",
                      "name": "i",
                      "typeAnnotation": {
                        "type": "ETSPrimitiveType",
                        "loc": {
                          "start": {
                            "line": 23,
                            "column": 17,
                            "program": "promiseCasting.ets"
                          },
                          "end": {
                            "line": 23,
                            "column": 20,
                            "program": "promiseCasting.ets"
                          }
                        }
                      },
                      "decorators": [],
                      "loc": {
                        "start": {
                          "line": 23,
                          "column": 14,
                          "program": "promiseCasting.ets"
                        },
                        "end": {
                          "line": 23,
                          "column": 20,
                          "program": "promiseCasting.ets"
                        }
                      }
                    },
                    "loc": {
                      "start": {
                        "line": 23,
                        "column": 14,
                        "program": "promiseCasting.ets"
                      },
                      "end": {
                        "line": 23,
                        "column": 20,
                        "program": "promiseCasting.ets"
                      }
                    }
                  }
                ],
                "returnType": {
                  "type": "ETSTypeReference",
                  "part": {
                    "type": "ETSTypeReferencePart",
                    "name": {
                      "type": "Identifier",
                      "name": "Cb",
                      "decorators": [],
                      "loc": {
                        "start": {
                          "line": 23,
                          "column": 23,
                          "program": "promiseCasting.ets"
                        },
                        "end": {
                          "line": 23,
                          "column": 25,
                          "program": "promiseCasting.ets"
                        }
                      }
                    },
                    "loc": {
                      "start": {
                        "line": 23,
                        "column": 23,
                        "program": "promiseCasting.ets"
                      },
                      "end": {
                        "line": 23,
<<<<<<< HEAD
                        "column": 27,
=======
                        "column": 25,
>>>>>>> 6d813986
                        "program": "promiseCasting.ets"
                      }
                    }
                  },
                  "loc": {
                    "start": {
                      "line": 23,
                      "column": 23,
                      "program": "promiseCasting.ets"
                    },
                    "end": {
                      "line": 23,
<<<<<<< HEAD
                      "column": 27,
=======
                      "column": 25,
>>>>>>> 6d813986
                      "program": "promiseCasting.ets"
                    }
                  }
                },
                "body": {
                  "type": "BlockStatement",
                  "statements": [
                    {
                      "type": "ReturnStatement",
                      "argument": {
                        "type": "MemberExpression",
                        "object": {
                          "type": "Identifier",
                          "name": "fs",
                          "decorators": [],
                          "loc": {
                            "start": {
                              "line": 24,
                              "column": 12,
                              "program": "promiseCasting.ets"
                            },
                            "end": {
                              "line": 24,
                              "column": 14,
                              "program": "promiseCasting.ets"
                            }
                          }
                        },
                        "property": {
                          "type": "Identifier",
                          "name": "i",
                          "decorators": [],
                          "loc": {
                            "start": {
                              "line": 24,
                              "column": 15,
                              "program": "promiseCasting.ets"
                            },
                            "end": {
                              "line": 24,
                              "column": 16,
                              "program": "promiseCasting.ets"
                            }
                          }
                        },
                        "computed": true,
                        "optional": false,
                        "loc": {
                          "start": {
                            "line": 24,
                            "column": 12,
                            "program": "promiseCasting.ets"
                          },
                          "end": {
                            "line": 24,
                            "column": 17,
                            "program": "promiseCasting.ets"
                          }
                        }
                      },
                      "loc": {
                        "start": {
                          "line": 24,
                          "column": 5,
                          "program": "promiseCasting.ets"
                        },
                        "end": {
                          "line": 24,
                          "column": 17,
                          "program": "promiseCasting.ets"
                        }
                      }
                    }
                  ],
                  "loc": {
                    "start": {
                      "line": 23,
                      "column": 26,
                      "program": "promiseCasting.ets"
                    },
                    "end": {
                      "line": 25,
                      "column": 2,
                      "program": "promiseCasting.ets"
                    }
                  }
                },
                "loc": {
                  "start": {
                    "line": 23,
                    "column": 10,
                    "program": "promiseCasting.ets"
                  },
                  "end": {
                    "line": 25,
                    "column": 2,
                    "program": "promiseCasting.ets"
                  }
                }
              },
              "loc": {
                "start": {
                  "line": 23,
                  "column": 10,
                  "program": "promiseCasting.ets"
                },
                "end": {
                  "line": 25,
                  "column": 2,
                  "program": "promiseCasting.ets"
                }
              }
            },
            "overloads": [],
            "decorators": [],
            "loc": {
              "start": {
                "line": 23,
                "column": 1,
                "program": "promiseCasting.ets"
              },
              "end": {
                "line": 25,
                "column": 2,
                "program": "promiseCasting.ets"
              }
            }
          },
          {
            "type": "MethodDefinition",
            "key": {
              "type": "Identifier",
              "name": "main",
              "decorators": [],
              "loc": {
                "start": {
                  "line": 27,
                  "column": 10,
                  "program": "promiseCasting.ets"
                },
                "end": {
                  "line": 27,
                  "column": 14,
                  "program": "promiseCasting.ets"
                }
              }
            },
            "kind": "method",
            "accessibility": "public",
            "static": true,
            "optional": false,
            "computed": false,
            "value": {
              "type": "FunctionExpression",
              "function": {
                "type": "ScriptFunction",
                "id": {
                  "type": "Identifier",
                  "name": "main",
                  "decorators": [],
                  "loc": {
                    "start": {
                      "line": 27,
                      "column": 10,
                      "program": "promiseCasting.ets"
                    },
                    "end": {
                      "line": 27,
                      "column": 14,
                      "program": "promiseCasting.ets"
                    }
                  }
                },
                "generator": false,
                "async": false,
                "expression": false,
                "params": [],
                "body": {
                  "type": "BlockStatement",
                  "statements": [
                    {
                      "type": "ExpressionStatement",
                      "expression": {
                        "type": "AssignmentExpression",
                        "operator": "=",
                        "left": {
                          "type": "Identifier",
                          "name": "fs",
                          "decorators": [],
                          "loc": {
                            "start": {
                              "line": 28,
                              "column": 5,
                              "program": "promiseCasting.ets"
                            },
                            "end": {
                              "line": 28,
                              "column": 7,
                              "program": "promiseCasting.ets"
                            }
                          }
                        },
                        "right": {
                          "type": "ArrayExpression",
                          "elements": [
                            {
                              "type": "ArrowFunctionExpression",
                              "function": {
                                "type": "ScriptFunction",
                                "id": null,
                                "generator": false,
                                "async": false,
                                "expression": true,
                                "params": [
                                  {
                                    "type": "ETSParameterExpression",
                                    "name": {
                                      "type": "Identifier",
                                      "name": "p",
                                      "typeAnnotation": {
                                        "type": "ETSPrimitiveType",
                                        "loc": {
                                          "start": {
                                            "line": 29,
                                            "column": 13,
                                            "program": "promiseCasting.ets"
                                          },
                                          "end": {
                                            "line": 29,
                                            "column": 16,
                                            "program": "promiseCasting.ets"
                                          }
                                        }
                                      },
                                      "decorators": [],
                                      "loc": {
                                        "start": {
                                          "line": 29,
                                          "column": 10,
                                          "program": "promiseCasting.ets"
                                        },
                                        "end": {
                                          "line": 29,
                                          "column": 16,
                                          "program": "promiseCasting.ets"
                                        }
                                      }
                                    },
                                    "loc": {
                                      "start": {
                                        "line": 29,
                                        "column": 10,
                                        "program": "promiseCasting.ets"
                                      },
                                      "end": {
                                        "line": 29,
                                        "column": 16,
                                        "program": "promiseCasting.ets"
                                      }
                                    }
                                  }
                                ],
                                "returnType": {
                                  "type": "ETSPrimitiveType",
                                  "loc": {
                                    "start": {
                                      "line": 29,
                                      "column": 19,
                                      "program": "promiseCasting.ets"
                                    },
                                    "end": {
                                      "line": 29,
                                      "column": 22,
                                      "program": "promiseCasting.ets"
                                    }
                                  }
                                },
                                "body": {
                                  "type": "BlockStatement",
                                  "statements": [
                                    {
                                      "type": "ReturnStatement",
                                      "argument": {
                                        "type": "BinaryExpression",
                                        "operator": "+",
                                        "left": {
                                          "type": "Identifier",
                                          "name": "p",
                                          "decorators": [],
                                          "loc": {
                                            "start": {
                                              "line": 29,
                                              "column": 26,
                                              "program": "promiseCasting.ets"
                                            },
                                            "end": {
                                              "line": 29,
                                              "column": 27,
                                              "program": "promiseCasting.ets"
                                            }
                                          }
                                        },
                                        "right": {
                                          "type": "NumberLiteral",
                                          "value": 1,
                                          "loc": {
                                            "start": {
                                              "line": 29,
                                              "column": 30,
                                              "program": "promiseCasting.ets"
                                            },
                                            "end": {
                                              "line": 29,
                                              "column": 31,
                                              "program": "promiseCasting.ets"
                                            }
                                          }
                                        },
                                        "loc": {
                                          "start": {
                                            "line": 29,
                                            "column": 26,
                                            "program": "promiseCasting.ets"
                                          },
                                          "end": {
                                            "line": 29,
                                            "column": 31,
                                            "program": "promiseCasting.ets"
                                          }
                                        }
                                      },
                                      "loc": {
                                        "start": {
                                          "line": 1,
                                          "column": 1,
                                          "program": null
                                        },
                                        "end": {
                                          "line": 1,
                                          "column": 1,
                                          "program": null
                                        }
                                      }
                                    }
                                  ],
                                  "loc": {
                                    "start": {
                                      "line": 1,
                                      "column": 1,
                                      "program": "promiseCasting.ets"
                                    },
                                    "end": {
                                      "line": 1,
                                      "column": 1,
                                      "program": "promiseCasting.ets"
                                    }
                                  }
                                },
                                "loc": {
                                  "start": {
                                    "line": 29,
                                    "column": 9,
                                    "program": "promiseCasting.ets"
                                  },
                                  "end": {
                                    "line": 29,
                                    "column": 31,
                                    "program": "promiseCasting.ets"
                                  }
                                }
                              },
                              "loc": {
                                "start": {
                                  "line": 29,
                                  "column": 9,
                                  "program": "promiseCasting.ets"
                                },
                                "end": {
                                  "line": 29,
                                  "column": 31,
                                  "program": "promiseCasting.ets"
                                }
                              }
                            },
                            {
                              "type": "ArrowFunctionExpression",
                              "function": {
                                "type": "ScriptFunction",
                                "id": null,
                                "generator": false,
                                "async": false,
                                "expression": true,
                                "params": [
                                  {
                                    "type": "ETSParameterExpression",
                                    "name": {
                                      "type": "Identifier",
                                      "name": "p",
                                      "typeAnnotation": {
                                        "type": "ETSPrimitiveType",
                                        "loc": {
                                          "start": {
                                            "line": 30,
                                            "column": 13,
                                            "program": "promiseCasting.ets"
                                          },
                                          "end": {
                                            "line": 30,
                                            "column": 16,
                                            "program": "promiseCasting.ets"
                                          }
                                        }
                                      },
                                      "decorators": [],
                                      "loc": {
                                        "start": {
                                          "line": 30,
                                          "column": 10,
                                          "program": "promiseCasting.ets"
                                        },
                                        "end": {
                                          "line": 30,
                                          "column": 16,
                                          "program": "promiseCasting.ets"
                                        }
                                      }
                                    },
                                    "loc": {
                                      "start": {
                                        "line": 30,
                                        "column": 10,
                                        "program": "promiseCasting.ets"
                                      },
                                      "end": {
                                        "line": 30,
                                        "column": 16,
                                        "program": "promiseCasting.ets"
                                      }
                                    }
                                  }
                                ],
                                "returnType": {
                                  "type": "ETSPrimitiveType",
                                  "loc": {
                                    "start": {
                                      "line": 30,
                                      "column": 19,
                                      "program": "promiseCasting.ets"
                                    },
                                    "end": {
                                      "line": 30,
                                      "column": 22,
                                      "program": "promiseCasting.ets"
                                    }
                                  }
                                },
                                "body": {
                                  "type": "BlockStatement",
                                  "statements": [
                                    {
                                      "type": "ReturnStatement",
                                      "argument": {
                                        "type": "BinaryExpression",
                                        "operator": "+",
                                        "left": {
                                          "type": "Identifier",
                                          "name": "p",
                                          "decorators": [],
                                          "loc": {
                                            "start": {
                                              "line": 30,
                                              "column": 26,
                                              "program": "promiseCasting.ets"
                                            },
                                            "end": {
                                              "line": 30,
                                              "column": 27,
                                              "program": "promiseCasting.ets"
                                            }
                                          }
                                        },
                                        "right": {
                                          "type": "NumberLiteral",
                                          "value": 2,
                                          "loc": {
                                            "start": {
                                              "line": 30,
                                              "column": 30,
                                              "program": "promiseCasting.ets"
                                            },
                                            "end": {
                                              "line": 30,
                                              "column": 31,
                                              "program": "promiseCasting.ets"
                                            }
                                          }
                                        },
                                        "loc": {
                                          "start": {
                                            "line": 30,
                                            "column": 26,
                                            "program": "promiseCasting.ets"
                                          },
                                          "end": {
                                            "line": 30,
                                            "column": 31,
                                            "program": "promiseCasting.ets"
                                          }
                                        }
                                      },
                                      "loc": {
                                        "start": {
                                          "line": 1,
                                          "column": 1,
                                          "program": null
                                        },
                                        "end": {
                                          "line": 1,
                                          "column": 1,
                                          "program": null
                                        }
                                      }
                                    }
                                  ],
                                  "loc": {
                                    "start": {
                                      "line": 1,
                                      "column": 1,
                                      "program": "promiseCasting.ets"
                                    },
                                    "end": {
                                      "line": 1,
                                      "column": 1,
                                      "program": "promiseCasting.ets"
                                    }
                                  }
                                },
                                "loc": {
                                  "start": {
                                    "line": 30,
                                    "column": 9,
                                    "program": "promiseCasting.ets"
                                  },
                                  "end": {
                                    "line": 30,
                                    "column": 31,
                                    "program": "promiseCasting.ets"
                                  }
                                }
                              },
                              "loc": {
                                "start": {
                                  "line": 30,
                                  "column": 9,
                                  "program": "promiseCasting.ets"
                                },
                                "end": {
                                  "line": 30,
                                  "column": 31,
                                  "program": "promiseCasting.ets"
                                }
                              }
                            },
                            {
                              "type": "ArrowFunctionExpression",
                              "function": {
                                "type": "ScriptFunction",
                                "id": null,
                                "generator": false,
                                "async": false,
                                "expression": true,
                                "params": [
                                  {
                                    "type": "ETSParameterExpression",
                                    "name": {
                                      "type": "Identifier",
                                      "name": "p",
                                      "typeAnnotation": {
                                        "type": "ETSPrimitiveType",
                                        "loc": {
                                          "start": {
                                            "line": 31,
                                            "column": 13,
                                            "program": "promiseCasting.ets"
                                          },
                                          "end": {
                                            "line": 31,
                                            "column": 16,
                                            "program": "promiseCasting.ets"
                                          }
                                        }
                                      },
                                      "decorators": [],
                                      "loc": {
                                        "start": {
                                          "line": 31,
                                          "column": 10,
                                          "program": "promiseCasting.ets"
                                        },
                                        "end": {
                                          "line": 31,
                                          "column": 16,
                                          "program": "promiseCasting.ets"
                                        }
                                      }
                                    },
                                    "loc": {
                                      "start": {
                                        "line": 31,
                                        "column": 10,
                                        "program": "promiseCasting.ets"
                                      },
                                      "end": {
                                        "line": 31,
                                        "column": 16,
                                        "program": "promiseCasting.ets"
                                      }
                                    }
                                  }
                                ],
                                "returnType": {
                                  "type": "ETSPrimitiveType",
                                  "loc": {
                                    "start": {
                                      "line": 31,
                                      "column": 19,
                                      "program": "promiseCasting.ets"
                                    },
                                    "end": {
                                      "line": 31,
                                      "column": 22,
                                      "program": "promiseCasting.ets"
                                    }
                                  }
                                },
                                "body": {
                                  "type": "BlockStatement",
                                  "statements": [
                                    {
                                      "type": "ReturnStatement",
                                      "argument": {
                                        "type": "BinaryExpression",
                                        "operator": "+",
                                        "left": {
                                          "type": "Identifier",
                                          "name": "p",
                                          "decorators": [],
                                          "loc": {
                                            "start": {
                                              "line": 31,
                                              "column": 26,
                                              "program": "promiseCasting.ets"
                                            },
                                            "end": {
                                              "line": 31,
                                              "column": 27,
                                              "program": "promiseCasting.ets"
                                            }
                                          }
                                        },
                                        "right": {
                                          "type": "NumberLiteral",
                                          "value": 3,
                                          "loc": {
                                            "start": {
                                              "line": 31,
                                              "column": 30,
                                              "program": "promiseCasting.ets"
                                            },
                                            "end": {
                                              "line": 31,
                                              "column": 31,
                                              "program": "promiseCasting.ets"
                                            }
                                          }
                                        },
                                        "loc": {
                                          "start": {
                                            "line": 31,
                                            "column": 26,
                                            "program": "promiseCasting.ets"
                                          },
                                          "end": {
                                            "line": 31,
                                            "column": 31,
                                            "program": "promiseCasting.ets"
                                          }
                                        }
                                      },
                                      "loc": {
                                        "start": {
                                          "line": 1,
                                          "column": 1,
                                          "program": null
                                        },
                                        "end": {
                                          "line": 1,
                                          "column": 1,
                                          "program": null
                                        }
                                      }
                                    }
                                  ],
                                  "loc": {
                                    "start": {
                                      "line": 1,
                                      "column": 1,
                                      "program": "promiseCasting.ets"
                                    },
                                    "end": {
                                      "line": 1,
                                      "column": 1,
                                      "program": "promiseCasting.ets"
                                    }
                                  }
                                },
                                "loc": {
                                  "start": {
                                    "line": 31,
                                    "column": 9,
                                    "program": "promiseCasting.ets"
                                  },
                                  "end": {
                                    "line": 31,
                                    "column": 31,
                                    "program": "promiseCasting.ets"
                                  }
                                }
                              },
                              "loc": {
                                "start": {
                                  "line": 31,
                                  "column": 9,
                                  "program": "promiseCasting.ets"
                                },
                                "end": {
                                  "line": 31,
                                  "column": 31,
                                  "program": "promiseCasting.ets"
                                }
                              }
                            },
                            {
                              "type": "ArrowFunctionExpression",
                              "function": {
                                "type": "ScriptFunction",
                                "id": null,
                                "generator": false,
                                "async": false,
                                "expression": true,
                                "params": [
                                  {
                                    "type": "ETSParameterExpression",
                                    "name": {
                                      "type": "Identifier",
                                      "name": "p",
                                      "typeAnnotation": {
                                        "type": "ETSPrimitiveType",
                                        "loc": {
                                          "start": {
                                            "line": 32,
                                            "column": 13,
                                            "program": "promiseCasting.ets"
                                          },
                                          "end": {
                                            "line": 32,
                                            "column": 16,
                                            "program": "promiseCasting.ets"
                                          }
                                        }
                                      },
                                      "decorators": [],
                                      "loc": {
                                        "start": {
                                          "line": 32,
                                          "column": 10,
                                          "program": "promiseCasting.ets"
                                        },
                                        "end": {
                                          "line": 32,
                                          "column": 16,
                                          "program": "promiseCasting.ets"
                                        }
                                      }
                                    },
                                    "loc": {
                                      "start": {
                                        "line": 32,
                                        "column": 10,
                                        "program": "promiseCasting.ets"
                                      },
                                      "end": {
                                        "line": 32,
                                        "column": 16,
                                        "program": "promiseCasting.ets"
                                      }
                                    }
                                  }
                                ],
                                "returnType": {
                                  "type": "ETSPrimitiveType",
                                  "loc": {
                                    "start": {
                                      "line": 32,
                                      "column": 19,
                                      "program": "promiseCasting.ets"
                                    },
                                    "end": {
                                      "line": 32,
                                      "column": 22,
                                      "program": "promiseCasting.ets"
                                    }
                                  }
                                },
                                "body": {
                                  "type": "BlockStatement",
                                  "statements": [
                                    {
                                      "type": "ReturnStatement",
                                      "argument": {
                                        "type": "BinaryExpression",
                                        "operator": "+",
                                        "left": {
                                          "type": "Identifier",
                                          "name": "p",
                                          "decorators": [],
                                          "loc": {
                                            "start": {
                                              "line": 32,
                                              "column": 26,
                                              "program": "promiseCasting.ets"
                                            },
                                            "end": {
                                              "line": 32,
                                              "column": 27,
                                              "program": "promiseCasting.ets"
                                            }
                                          }
                                        },
                                        "right": {
                                          "type": "NumberLiteral",
                                          "value": 4,
                                          "loc": {
                                            "start": {
                                              "line": 32,
                                              "column": 30,
                                              "program": "promiseCasting.ets"
                                            },
                                            "end": {
                                              "line": 32,
                                              "column": 31,
                                              "program": "promiseCasting.ets"
                                            }
                                          }
                                        },
                                        "loc": {
                                          "start": {
                                            "line": 32,
                                            "column": 26,
                                            "program": "promiseCasting.ets"
                                          },
                                          "end": {
                                            "line": 32,
                                            "column": 31,
                                            "program": "promiseCasting.ets"
                                          }
                                        }
                                      },
                                      "loc": {
                                        "start": {
                                          "line": 1,
                                          "column": 1,
                                          "program": null
                                        },
                                        "end": {
                                          "line": 1,
                                          "column": 1,
                                          "program": null
                                        }
                                      }
                                    }
                                  ],
                                  "loc": {
                                    "start": {
                                      "line": 1,
                                      "column": 1,
                                      "program": "promiseCasting.ets"
                                    },
                                    "end": {
                                      "line": 1,
                                      "column": 1,
                                      "program": "promiseCasting.ets"
                                    }
                                  }
                                },
                                "loc": {
                                  "start": {
                                    "line": 32,
                                    "column": 9,
                                    "program": "promiseCasting.ets"
                                  },
                                  "end": {
                                    "line": 32,
                                    "column": 31,
                                    "program": "promiseCasting.ets"
                                  }
                                }
                              },
                              "loc": {
                                "start": {
                                  "line": 32,
                                  "column": 9,
                                  "program": "promiseCasting.ets"
                                },
                                "end": {
                                  "line": 32,
                                  "column": 31,
                                  "program": "promiseCasting.ets"
                                }
                              }
                            },
                            {
                              "type": "ArrowFunctionExpression",
                              "function": {
                                "type": "ScriptFunction",
                                "id": null,
                                "generator": false,
                                "async": false,
                                "expression": true,
                                "params": [
                                  {
                                    "type": "ETSParameterExpression",
                                    "name": {
                                      "type": "Identifier",
                                      "name": "p",
                                      "typeAnnotation": {
                                        "type": "ETSPrimitiveType",
                                        "loc": {
                                          "start": {
                                            "line": 33,
                                            "column": 13,
                                            "program": "promiseCasting.ets"
                                          },
                                          "end": {
                                            "line": 33,
                                            "column": 16,
                                            "program": "promiseCasting.ets"
                                          }
                                        }
                                      },
                                      "decorators": [],
                                      "loc": {
                                        "start": {
                                          "line": 33,
                                          "column": 10,
                                          "program": "promiseCasting.ets"
                                        },
                                        "end": {
                                          "line": 33,
                                          "column": 16,
                                          "program": "promiseCasting.ets"
                                        }
                                      }
                                    },
                                    "loc": {
                                      "start": {
                                        "line": 33,
                                        "column": 10,
                                        "program": "promiseCasting.ets"
                                      },
                                      "end": {
                                        "line": 33,
                                        "column": 16,
                                        "program": "promiseCasting.ets"
                                      }
                                    }
                                  }
                                ],
                                "returnType": {
                                  "type": "ETSPrimitiveType",
                                  "loc": {
                                    "start": {
                                      "line": 33,
                                      "column": 19,
                                      "program": "promiseCasting.ets"
                                    },
                                    "end": {
                                      "line": 33,
                                      "column": 22,
                                      "program": "promiseCasting.ets"
                                    }
                                  }
                                },
                                "body": {
                                  "type": "BlockStatement",
                                  "statements": [
                                    {
                                      "type": "ReturnStatement",
                                      "argument": {
                                        "type": "BinaryExpression",
                                        "operator": "+",
                                        "left": {
                                          "type": "Identifier",
                                          "name": "p",
                                          "decorators": [],
                                          "loc": {
                                            "start": {
                                              "line": 33,
                                              "column": 26,
                                              "program": "promiseCasting.ets"
                                            },
                                            "end": {
                                              "line": 33,
                                              "column": 27,
                                              "program": "promiseCasting.ets"
                                            }
                                          }
                                        },
                                        "right": {
                                          "type": "NumberLiteral",
                                          "value": 5,
                                          "loc": {
                                            "start": {
                                              "line": 33,
                                              "column": 30,
                                              "program": "promiseCasting.ets"
                                            },
                                            "end": {
                                              "line": 33,
                                              "column": 31,
                                              "program": "promiseCasting.ets"
                                            }
                                          }
                                        },
                                        "loc": {
                                          "start": {
                                            "line": 33,
                                            "column": 26,
                                            "program": "promiseCasting.ets"
                                          },
                                          "end": {
                                            "line": 33,
                                            "column": 31,
                                            "program": "promiseCasting.ets"
                                          }
                                        }
                                      },
                                      "loc": {
                                        "start": {
                                          "line": 1,
                                          "column": 1,
                                          "program": null
                                        },
                                        "end": {
                                          "line": 1,
                                          "column": 1,
                                          "program": null
                                        }
                                      }
                                    }
                                  ],
                                  "loc": {
                                    "start": {
                                      "line": 1,
                                      "column": 1,
                                      "program": "promiseCasting.ets"
                                    },
                                    "end": {
                                      "line": 1,
                                      "column": 1,
                                      "program": "promiseCasting.ets"
                                    }
                                  }
                                },
                                "loc": {
                                  "start": {
                                    "line": 33,
                                    "column": 9,
                                    "program": "promiseCasting.ets"
                                  },
                                  "end": {
                                    "line": 33,
                                    "column": 31,
                                    "program": "promiseCasting.ets"
                                  }
                                }
                              },
                              "loc": {
                                "start": {
                                  "line": 33,
                                  "column": 9,
                                  "program": "promiseCasting.ets"
                                },
                                "end": {
                                  "line": 33,
                                  "column": 31,
                                  "program": "promiseCasting.ets"
                                }
                              }
                            },
                            {
                              "type": "ArrowFunctionExpression",
                              "function": {
                                "type": "ScriptFunction",
                                "id": null,
                                "generator": false,
                                "async": false,
                                "expression": true,
                                "params": [
                                  {
                                    "type": "ETSParameterExpression",
                                    "name": {
                                      "type": "Identifier",
                                      "name": "p",
                                      "typeAnnotation": {
                                        "type": "ETSPrimitiveType",
                                        "loc": {
                                          "start": {
                                            "line": 34,
                                            "column": 13,
                                            "program": "promiseCasting.ets"
                                          },
                                          "end": {
                                            "line": 34,
                                            "column": 16,
                                            "program": "promiseCasting.ets"
                                          }
                                        }
                                      },
                                      "decorators": [],
                                      "loc": {
                                        "start": {
                                          "line": 34,
                                          "column": 10,
                                          "program": "promiseCasting.ets"
                                        },
                                        "end": {
                                          "line": 34,
                                          "column": 16,
                                          "program": "promiseCasting.ets"
                                        }
                                      }
                                    },
                                    "loc": {
                                      "start": {
                                        "line": 34,
                                        "column": 10,
                                        "program": "promiseCasting.ets"
                                      },
                                      "end": {
                                        "line": 34,
                                        "column": 16,
                                        "program": "promiseCasting.ets"
                                      }
                                    }
                                  }
                                ],
                                "returnType": {
                                  "type": "ETSPrimitiveType",
                                  "loc": {
                                    "start": {
                                      "line": 34,
                                      "column": 19,
                                      "program": "promiseCasting.ets"
                                    },
                                    "end": {
                                      "line": 34,
                                      "column": 22,
                                      "program": "promiseCasting.ets"
                                    }
                                  }
                                },
                                "body": {
                                  "type": "BlockStatement",
                                  "statements": [
                                    {
                                      "type": "ReturnStatement",
                                      "argument": {
                                        "type": "BinaryExpression",
                                        "operator": "+",
                                        "left": {
                                          "type": "Identifier",
                                          "name": "p",
                                          "decorators": [],
                                          "loc": {
                                            "start": {
                                              "line": 34,
                                              "column": 26,
                                              "program": "promiseCasting.ets"
                                            },
                                            "end": {
                                              "line": 34,
                                              "column": 27,
                                              "program": "promiseCasting.ets"
                                            }
                                          }
                                        },
                                        "right": {
                                          "type": "NumberLiteral",
                                          "value": 6,
                                          "loc": {
                                            "start": {
                                              "line": 34,
                                              "column": 30,
                                              "program": "promiseCasting.ets"
                                            },
                                            "end": {
                                              "line": 34,
                                              "column": 31,
                                              "program": "promiseCasting.ets"
                                            }
                                          }
                                        },
                                        "loc": {
                                          "start": {
                                            "line": 34,
                                            "column": 26,
                                            "program": "promiseCasting.ets"
                                          },
                                          "end": {
                                            "line": 34,
                                            "column": 31,
                                            "program": "promiseCasting.ets"
                                          }
                                        }
                                      },
                                      "loc": {
                                        "start": {
                                          "line": 1,
                                          "column": 1,
                                          "program": null
                                        },
                                        "end": {
                                          "line": 1,
                                          "column": 1,
                                          "program": null
                                        }
                                      }
                                    }
                                  ],
                                  "loc": {
                                    "start": {
                                      "line": 1,
                                      "column": 1,
                                      "program": "promiseCasting.ets"
                                    },
                                    "end": {
                                      "line": 1,
                                      "column": 1,
                                      "program": "promiseCasting.ets"
                                    }
                                  }
                                },
                                "loc": {
                                  "start": {
                                    "line": 34,
                                    "column": 9,
                                    "program": "promiseCasting.ets"
                                  },
                                  "end": {
                                    "line": 34,
                                    "column": 31,
                                    "program": "promiseCasting.ets"
                                  }
                                }
                              },
                              "loc": {
                                "start": {
                                  "line": 34,
                                  "column": 9,
                                  "program": "promiseCasting.ets"
                                },
                                "end": {
                                  "line": 34,
                                  "column": 31,
                                  "program": "promiseCasting.ets"
                                }
                              }
                            },
                            {
                              "type": "ArrowFunctionExpression",
                              "function": {
                                "type": "ScriptFunction",
                                "id": null,
                                "generator": false,
                                "async": false,
                                "expression": true,
                                "params": [
                                  {
                                    "type": "ETSParameterExpression",
                                    "name": {
                                      "type": "Identifier",
                                      "name": "p",
                                      "typeAnnotation": {
                                        "type": "ETSPrimitiveType",
                                        "loc": {
                                          "start": {
                                            "line": 35,
                                            "column": 13,
                                            "program": "promiseCasting.ets"
                                          },
                                          "end": {
                                            "line": 35,
                                            "column": 16,
                                            "program": "promiseCasting.ets"
                                          }
                                        }
                                      },
                                      "decorators": [],
                                      "loc": {
                                        "start": {
                                          "line": 35,
                                          "column": 10,
                                          "program": "promiseCasting.ets"
                                        },
                                        "end": {
                                          "line": 35,
                                          "column": 16,
                                          "program": "promiseCasting.ets"
                                        }
                                      }
                                    },
                                    "loc": {
                                      "start": {
                                        "line": 35,
                                        "column": 10,
                                        "program": "promiseCasting.ets"
                                      },
                                      "end": {
                                        "line": 35,
                                        "column": 16,
                                        "program": "promiseCasting.ets"
                                      }
                                    }
                                  }
                                ],
                                "returnType": {
                                  "type": "ETSPrimitiveType",
                                  "loc": {
                                    "start": {
                                      "line": 35,
                                      "column": 19,
                                      "program": "promiseCasting.ets"
                                    },
                                    "end": {
                                      "line": 35,
                                      "column": 22,
                                      "program": "promiseCasting.ets"
                                    }
                                  }
                                },
                                "body": {
                                  "type": "BlockStatement",
                                  "statements": [
                                    {
                                      "type": "ReturnStatement",
                                      "argument": {
                                        "type": "BinaryExpression",
                                        "operator": "+",
                                        "left": {
                                          "type": "Identifier",
                                          "name": "p",
                                          "decorators": [],
                                          "loc": {
                                            "start": {
                                              "line": 35,
                                              "column": 26,
                                              "program": "promiseCasting.ets"
                                            },
                                            "end": {
                                              "line": 35,
                                              "column": 27,
                                              "program": "promiseCasting.ets"
                                            }
                                          }
                                        },
                                        "right": {
                                          "type": "NumberLiteral",
                                          "value": 7,
                                          "loc": {
                                            "start": {
                                              "line": 35,
                                              "column": 30,
                                              "program": "promiseCasting.ets"
                                            },
                                            "end": {
                                              "line": 35,
                                              "column": 31,
                                              "program": "promiseCasting.ets"
                                            }
                                          }
                                        },
                                        "loc": {
                                          "start": {
                                            "line": 35,
                                            "column": 26,
                                            "program": "promiseCasting.ets"
                                          },
                                          "end": {
                                            "line": 35,
                                            "column": 31,
                                            "program": "promiseCasting.ets"
                                          }
                                        }
                                      },
                                      "loc": {
                                        "start": {
                                          "line": 1,
                                          "column": 1,
                                          "program": null
                                        },
                                        "end": {
                                          "line": 1,
                                          "column": 1,
                                          "program": null
                                        }
                                      }
                                    }
                                  ],
                                  "loc": {
                                    "start": {
                                      "line": 1,
                                      "column": 1,
                                      "program": "promiseCasting.ets"
                                    },
                                    "end": {
                                      "line": 1,
                                      "column": 1,
                                      "program": "promiseCasting.ets"
                                    }
                                  }
                                },
                                "loc": {
                                  "start": {
                                    "line": 35,
                                    "column": 9,
                                    "program": "promiseCasting.ets"
                                  },
                                  "end": {
                                    "line": 35,
                                    "column": 31,
                                    "program": "promiseCasting.ets"
                                  }
                                }
                              },
                              "loc": {
                                "start": {
                                  "line": 35,
                                  "column": 9,
                                  "program": "promiseCasting.ets"
                                },
                                "end": {
                                  "line": 35,
                                  "column": 31,
                                  "program": "promiseCasting.ets"
                                }
                              }
                            },
                            {
                              "type": "ArrowFunctionExpression",
                              "function": {
                                "type": "ScriptFunction",
                                "id": null,
                                "generator": false,
                                "async": false,
                                "expression": true,
                                "params": [
                                  {
                                    "type": "ETSParameterExpression",
                                    "name": {
                                      "type": "Identifier",
                                      "name": "p",
                                      "typeAnnotation": {
                                        "type": "ETSPrimitiveType",
                                        "loc": {
                                          "start": {
                                            "line": 36,
                                            "column": 13,
                                            "program": "promiseCasting.ets"
                                          },
                                          "end": {
                                            "line": 36,
                                            "column": 16,
                                            "program": "promiseCasting.ets"
                                          }
                                        }
                                      },
                                      "decorators": [],
                                      "loc": {
                                        "start": {
                                          "line": 36,
                                          "column": 10,
                                          "program": "promiseCasting.ets"
                                        },
                                        "end": {
                                          "line": 36,
                                          "column": 16,
                                          "program": "promiseCasting.ets"
                                        }
                                      }
                                    },
                                    "loc": {
                                      "start": {
                                        "line": 36,
                                        "column": 10,
                                        "program": "promiseCasting.ets"
                                      },
                                      "end": {
                                        "line": 36,
                                        "column": 16,
                                        "program": "promiseCasting.ets"
                                      }
                                    }
                                  }
                                ],
                                "returnType": {
                                  "type": "ETSPrimitiveType",
                                  "loc": {
                                    "start": {
                                      "line": 36,
                                      "column": 19,
                                      "program": "promiseCasting.ets"
                                    },
                                    "end": {
                                      "line": 36,
                                      "column": 22,
                                      "program": "promiseCasting.ets"
                                    }
                                  }
                                },
                                "body": {
                                  "type": "BlockStatement",
                                  "statements": [
                                    {
                                      "type": "ReturnStatement",
                                      "argument": {
                                        "type": "BinaryExpression",
                                        "operator": "+",
                                        "left": {
                                          "type": "Identifier",
                                          "name": "p",
                                          "decorators": [],
                                          "loc": {
                                            "start": {
                                              "line": 36,
                                              "column": 26,
                                              "program": "promiseCasting.ets"
                                            },
                                            "end": {
                                              "line": 36,
                                              "column": 27,
                                              "program": "promiseCasting.ets"
                                            }
                                          }
                                        },
                                        "right": {
                                          "type": "NumberLiteral",
                                          "value": 8,
                                          "loc": {
                                            "start": {
                                              "line": 36,
                                              "column": 30,
                                              "program": "promiseCasting.ets"
                                            },
                                            "end": {
                                              "line": 36,
                                              "column": 31,
                                              "program": "promiseCasting.ets"
                                            }
                                          }
                                        },
                                        "loc": {
                                          "start": {
                                            "line": 36,
                                            "column": 26,
                                            "program": "promiseCasting.ets"
                                          },
                                          "end": {
                                            "line": 36,
                                            "column": 31,
                                            "program": "promiseCasting.ets"
                                          }
                                        }
                                      },
                                      "loc": {
                                        "start": {
                                          "line": 1,
                                          "column": 1,
                                          "program": null
                                        },
                                        "end": {
                                          "line": 1,
                                          "column": 1,
                                          "program": null
                                        }
                                      }
                                    }
                                  ],
                                  "loc": {
                                    "start": {
                                      "line": 1,
                                      "column": 1,
                                      "program": "promiseCasting.ets"
                                    },
                                    "end": {
                                      "line": 1,
                                      "column": 1,
                                      "program": "promiseCasting.ets"
                                    }
                                  }
                                },
                                "loc": {
                                  "start": {
                                    "line": 36,
                                    "column": 9,
                                    "program": "promiseCasting.ets"
                                  },
                                  "end": {
                                    "line": 36,
                                    "column": 31,
                                    "program": "promiseCasting.ets"
                                  }
                                }
                              },
                              "loc": {
                                "start": {
                                  "line": 36,
                                  "column": 9,
                                  "program": "promiseCasting.ets"
                                },
                                "end": {
                                  "line": 36,
                                  "column": 31,
                                  "program": "promiseCasting.ets"
                                }
                              }
                            },
                            {
                              "type": "ArrowFunctionExpression",
                              "function": {
                                "type": "ScriptFunction",
                                "id": null,
                                "generator": false,
                                "async": false,
                                "expression": true,
                                "params": [
                                  {
                                    "type": "ETSParameterExpression",
                                    "name": {
                                      "type": "Identifier",
                                      "name": "p",
                                      "typeAnnotation": {
                                        "type": "ETSPrimitiveType",
                                        "loc": {
                                          "start": {
                                            "line": 37,
                                            "column": 13,
                                            "program": "promiseCasting.ets"
                                          },
                                          "end": {
                                            "line": 37,
                                            "column": 16,
                                            "program": "promiseCasting.ets"
                                          }
                                        }
                                      },
                                      "decorators": [],
                                      "loc": {
                                        "start": {
                                          "line": 37,
                                          "column": 10,
                                          "program": "promiseCasting.ets"
                                        },
                                        "end": {
                                          "line": 37,
                                          "column": 16,
                                          "program": "promiseCasting.ets"
                                        }
                                      }
                                    },
                                    "loc": {
                                      "start": {
                                        "line": 37,
                                        "column": 10,
                                        "program": "promiseCasting.ets"
                                      },
                                      "end": {
                                        "line": 37,
                                        "column": 16,
                                        "program": "promiseCasting.ets"
                                      }
                                    }
                                  }
                                ],
                                "returnType": {
                                  "type": "ETSPrimitiveType",
                                  "loc": {
                                    "start": {
                                      "line": 37,
                                      "column": 19,
                                      "program": "promiseCasting.ets"
                                    },
                                    "end": {
                                      "line": 37,
                                      "column": 22,
                                      "program": "promiseCasting.ets"
                                    }
                                  }
                                },
                                "body": {
                                  "type": "BlockStatement",
                                  "statements": [
                                    {
                                      "type": "ReturnStatement",
                                      "argument": {
                                        "type": "BinaryExpression",
                                        "operator": "+",
                                        "left": {
                                          "type": "Identifier",
                                          "name": "p",
                                          "decorators": [],
                                          "loc": {
                                            "start": {
                                              "line": 37,
                                              "column": 26,
                                              "program": "promiseCasting.ets"
                                            },
                                            "end": {
                                              "line": 37,
                                              "column": 27,
                                              "program": "promiseCasting.ets"
                                            }
                                          }
                                        },
                                        "right": {
                                          "type": "NumberLiteral",
                                          "value": 9,
                                          "loc": {
                                            "start": {
                                              "line": 37,
                                              "column": 30,
                                              "program": "promiseCasting.ets"
                                            },
                                            "end": {
                                              "line": 37,
                                              "column": 31,
                                              "program": "promiseCasting.ets"
                                            }
                                          }
                                        },
                                        "loc": {
                                          "start": {
                                            "line": 37,
                                            "column": 26,
                                            "program": "promiseCasting.ets"
                                          },
                                          "end": {
                                            "line": 37,
                                            "column": 31,
                                            "program": "promiseCasting.ets"
                                          }
                                        }
                                      },
                                      "loc": {
                                        "start": {
                                          "line": 1,
                                          "column": 1,
                                          "program": null
                                        },
                                        "end": {
                                          "line": 1,
                                          "column": 1,
                                          "program": null
                                        }
                                      }
                                    }
                                  ],
                                  "loc": {
                                    "start": {
                                      "line": 1,
                                      "column": 1,
                                      "program": "promiseCasting.ets"
                                    },
                                    "end": {
                                      "line": 1,
                                      "column": 1,
                                      "program": "promiseCasting.ets"
                                    }
                                  }
                                },
                                "loc": {
                                  "start": {
                                    "line": 37,
                                    "column": 9,
                                    "program": "promiseCasting.ets"
                                  },
                                  "end": {
                                    "line": 37,
                                    "column": 31,
                                    "program": "promiseCasting.ets"
                                  }
                                }
                              },
                              "loc": {
                                "start": {
                                  "line": 37,
                                  "column": 9,
                                  "program": "promiseCasting.ets"
                                },
                                "end": {
                                  "line": 37,
                                  "column": 31,
                                  "program": "promiseCasting.ets"
                                }
                              }
                            },
                            {
                              "type": "ArrowFunctionExpression",
                              "function": {
                                "type": "ScriptFunction",
                                "id": null,
                                "generator": false,
                                "async": false,
                                "expression": true,
                                "params": [
                                  {
                                    "type": "ETSParameterExpression",
                                    "name": {
                                      "type": "Identifier",
                                      "name": "p",
                                      "typeAnnotation": {
                                        "type": "ETSPrimitiveType",
                                        "loc": {
                                          "start": {
                                            "line": 38,
                                            "column": 13,
                                            "program": "promiseCasting.ets"
                                          },
                                          "end": {
                                            "line": 38,
                                            "column": 16,
                                            "program": "promiseCasting.ets"
                                          }
                                        }
                                      },
                                      "decorators": [],
                                      "loc": {
                                        "start": {
                                          "line": 38,
                                          "column": 10,
                                          "program": "promiseCasting.ets"
                                        },
                                        "end": {
                                          "line": 38,
                                          "column": 16,
                                          "program": "promiseCasting.ets"
                                        }
                                      }
                                    },
                                    "loc": {
                                      "start": {
                                        "line": 38,
                                        "column": 10,
                                        "program": "promiseCasting.ets"
                                      },
                                      "end": {
                                        "line": 38,
                                        "column": 16,
                                        "program": "promiseCasting.ets"
                                      }
                                    }
                                  }
                                ],
                                "returnType": {
                                  "type": "ETSPrimitiveType",
                                  "loc": {
                                    "start": {
                                      "line": 38,
                                      "column": 19,
                                      "program": "promiseCasting.ets"
                                    },
                                    "end": {
                                      "line": 38,
                                      "column": 22,
                                      "program": "promiseCasting.ets"
                                    }
                                  }
                                },
                                "body": {
                                  "type": "BlockStatement",
                                  "statements": [
                                    {
                                      "type": "ReturnStatement",
                                      "argument": {
                                        "type": "BinaryExpression",
                                        "operator": "+",
                                        "left": {
                                          "type": "Identifier",
                                          "name": "p",
                                          "decorators": [],
                                          "loc": {
                                            "start": {
                                              "line": 38,
                                              "column": 26,
                                              "program": "promiseCasting.ets"
                                            },
                                            "end": {
                                              "line": 38,
                                              "column": 27,
                                              "program": "promiseCasting.ets"
                                            }
                                          }
                                        },
                                        "right": {
                                          "type": "NumberLiteral",
                                          "value": 0,
                                          "loc": {
                                            "start": {
                                              "line": 38,
                                              "column": 30,
                                              "program": "promiseCasting.ets"
                                            },
                                            "end": {
                                              "line": 38,
                                              "column": 31,
                                              "program": "promiseCasting.ets"
                                            }
                                          }
                                        },
                                        "loc": {
                                          "start": {
                                            "line": 38,
                                            "column": 26,
                                            "program": "promiseCasting.ets"
                                          },
                                          "end": {
                                            "line": 38,
                                            "column": 31,
                                            "program": "promiseCasting.ets"
                                          }
                                        }
                                      },
                                      "loc": {
                                        "start": {
                                          "line": 1,
                                          "column": 1,
                                          "program": null
                                        },
                                        "end": {
                                          "line": 1,
                                          "column": 1,
                                          "program": null
                                        }
                                      }
                                    }
                                  ],
                                  "loc": {
                                    "start": {
                                      "line": 1,
                                      "column": 1,
                                      "program": "promiseCasting.ets"
                                    },
                                    "end": {
                                      "line": 1,
                                      "column": 1,
                                      "program": "promiseCasting.ets"
                                    }
                                  }
                                },
                                "loc": {
                                  "start": {
                                    "line": 38,
                                    "column": 9,
                                    "program": "promiseCasting.ets"
                                  },
                                  "end": {
                                    "line": 38,
                                    "column": 31,
                                    "program": "promiseCasting.ets"
                                  }
                                }
                              },
                              "loc": {
                                "start": {
                                  "line": 38,
                                  "column": 9,
                                  "program": "promiseCasting.ets"
                                },
                                "end": {
                                  "line": 38,
                                  "column": 31,
                                  "program": "promiseCasting.ets"
                                }
                              }
                            }
                          ],
                          "loc": {
                            "start": {
                              "line": 28,
                              "column": 10,
                              "program": "promiseCasting.ets"
                            },
                            "end": {
                              "line": 39,
                              "column": 6,
                              "program": "promiseCasting.ets"
                            }
                          }
                        },
                        "loc": {
                          "start": {
                            "line": 28,
                            "column": 5,
                            "program": "promiseCasting.ets"
                          },
                          "end": {
                            "line": 39,
                            "column": 6,
                            "program": "promiseCasting.ets"
                          }
                        }
                      },
                      "loc": {
                        "start": {
                          "line": 28,
                          "column": 5,
                          "program": "promiseCasting.ets"
                        },
                        "end": {
                          "line": 39,
                          "column": 6,
                          "program": "promiseCasting.ets"
                        }
                      }
                    },
                    {
                      "type": "VariableDeclaration",
                      "declarations": [
                        {
                          "type": "VariableDeclarator",
                          "id": {
                            "type": "Identifier",
                            "name": "ps",
                            "typeAnnotation": {
                              "type": "ETSTypeReference",
                              "part": {
                                "type": "ETSTypeReferencePart",
                                "name": {
                                  "type": "Identifier",
                                  "name": "Array",
                                  "decorators": [],
                                  "loc": {
                                    "start": {
                                      "line": 1,
                                      "column": 1,
                                      "program": "promiseCasting.ets"
                                    },
                                    "end": {
                                      "line": 1,
                                      "column": 3,
                                      "program": "promiseCasting.ets"
                                    }
                                  }
                                },
                                "typeParams": {
                                  "type": "TSTypeParameterInstantiation",
                                  "params": [
                                    {
                                      "type": "ETSTypeReference",
                                      "part": {
                                        "type": "ETSTypeReferencePart",
                                        "name": {
                                          "type": "Identifier",
                                          "name": "Object",
                                          "decorators": [],
                                          "loc": {
                                            "start": {
                                              "line": 1,
                                              "column": 3,
                                              "program": "promiseCasting.ets"
                                            },
                                            "end": {
                                              "line": 1,
                                              "column": 3,
                                              "program": "promiseCasting.ets"
                                            }
                                          }
                                        },
                                        "loc": {
                                          "start": {
                                            "line": 1,
                                            "column": 3,
                                            "program": "promiseCasting.ets"
                                          },
                                          "end": {
                                            "line": 1,
                                            "column": 3,
                                            "program": "promiseCasting.ets"
                                          }
                                        }
                                      },
                                      "loc": {
                                        "start": {
                                          "line": 1,
                                          "column": 3,
                                          "program": "promiseCasting.ets"
                                        },
                                        "end": {
                                          "line": 1,
                                          "column": 3,
                                          "program": "promiseCasting.ets"
                                        }
                                      }
                                    }
                                  ],
                                  "loc": {
                                    "start": {
                                      "line": 1,
                                      "column": 3,
                                      "program": "promiseCasting.ets"
                                    },
                                    "end": {
                                      "line": 1,
                                      "column": 3,
                                      "program": "promiseCasting.ets"
                                    }
                                  }
                                },
                                "loc": {
                                  "start": {
                                    "line": 1,
                                    "column": 1,
                                    "program": "promiseCasting.ets"
                                  },
                                  "end": {
                                    "line": 1,
                                    "column": 3,
                                    "program": "promiseCasting.ets"
                                  }
                                }
                              },
                              "loc": {
                                "start": {
                                  "line": 42,
                                  "column": 19,
                                  "program": "promiseCasting.ets"
                                },
                                "end": {
                                  "line": 42,
                                  "column": 21,
                                  "program": "promiseCasting.ets"
                                }
                              }
                            },
                            "decorators": [],
                            "loc": {
                              "start": {
                                "line": 42,
                                "column": 9,
                                "program": "promiseCasting.ets"
                              },
                              "end": {
                                "line": 42,
                                "column": 11,
                                "program": "promiseCasting.ets"
                              }
                            }
                          },
                          "init": {
                            "type": "ETSNewArrayInstanceExpression",
                            "typeReference": {
                              "type": "ETSTypeReference",
                              "part": {
                                "type": "ETSTypeReferencePart",
                                "name": {
                                  "type": "Identifier",
                                  "name": "Object",
                                  "decorators": [],
                                  "loc": {
                                    "start": {
                                      "line": 42,
                                      "column": 28,
                                      "program": "promiseCasting.ets"
                                    },
                                    "end": {
                                      "line": 42,
                                      "column": 34,
                                      "program": "promiseCasting.ets"
                                    }
                                  }
                                },
                                "loc": {
                                  "start": {
                                    "line": 42,
                                    "column": 28,
                                    "program": "promiseCasting.ets"
                                  },
                                  "end": {
                                    "line": 42,
<<<<<<< HEAD
                                    "column": 35,
=======
                                    "column": 34,
>>>>>>> 6d813986
                                    "program": "promiseCasting.ets"
                                  }
                                }
                              },
                              "loc": {
                                "start": {
                                  "line": 42,
                                  "column": 28,
                                  "program": "promiseCasting.ets"
                                },
                                "end": {
                                  "line": 42,
<<<<<<< HEAD
                                  "column": 35,
=======
                                  "column": 34,
>>>>>>> 6d813986
                                  "program": "promiseCasting.ets"
                                }
                              }
                            },
                            "dimension": {
                              "type": "NumberLiteral",
                              "value": 10,
                              "loc": {
                                "start": {
                                  "line": 42,
                                  "column": 35,
                                  "program": "promiseCasting.ets"
                                },
                                "end": {
                                  "line": 42,
                                  "column": 37,
                                  "program": "promiseCasting.ets"
                                }
                              }
                            },
                            "loc": {
                              "start": {
                                "line": 42,
                                "column": 24,
                                "program": "promiseCasting.ets"
                              },
                              "end": {
                                "line": 42,
                                "column": 38,
                                "program": "promiseCasting.ets"
                              }
                            }
                          },
                          "loc": {
                            "start": {
                              "line": 42,
                              "column": 9,
                              "program": "promiseCasting.ets"
                            },
                            "end": {
                              "line": 42,
                              "column": 38,
                              "program": "promiseCasting.ets"
                            }
                          }
                        }
                      ],
                      "kind": "let",
                      "loc": {
                        "start": {
                          "line": 42,
                          "column": 5,
                          "program": "promiseCasting.ets"
                        },
                        "end": {
                          "line": 42,
                          "column": 38,
                          "program": "promiseCasting.ets"
                        }
                      }
                    },
                    {
                      "type": "ForUpdateStatement",
                      "init": {
                        "type": "VariableDeclaration",
                        "declarations": [
                          {
                            "type": "VariableDeclarator",
                            "id": {
                              "type": "Identifier",
                              "name": "i",
                              "decorators": [],
                              "loc": {
                                "start": {
                                  "line": 43,
                                  "column": 14,
                                  "program": "promiseCasting.ets"
                                },
                                "end": {
                                  "line": 43,
                                  "column": 15,
                                  "program": "promiseCasting.ets"
                                }
                              }
                            },
                            "init": {
                              "type": "NumberLiteral",
                              "value": 0,
                              "loc": {
                                "start": {
                                  "line": 43,
                                  "column": 18,
                                  "program": "promiseCasting.ets"
                                },
                                "end": {
                                  "line": 43,
                                  "column": 19,
                                  "program": "promiseCasting.ets"
                                }
                              }
                            },
                            "loc": {
                              "start": {
                                "line": 43,
                                "column": 14,
                                "program": "promiseCasting.ets"
                              },
                              "end": {
                                "line": 43,
                                "column": 19,
                                "program": "promiseCasting.ets"
                              }
                            }
                          }
                        ],
                        "kind": "let",
                        "loc": {
                          "start": {
                            "line": 43,
                            "column": 10,
                            "program": "promiseCasting.ets"
                          },
                          "end": {
                            "line": 43,
                            "column": 19,
                            "program": "promiseCasting.ets"
                          }
                        }
                      },
                      "test": {
                        "type": "BinaryExpression",
                        "operator": "<",
                        "left": {
                          "type": "Identifier",
                          "name": "i",
                          "decorators": [],
                          "loc": {
                            "start": {
                              "line": 43,
                              "column": 21,
                              "program": "promiseCasting.ets"
                            },
                            "end": {
                              "line": 43,
                              "column": 22,
                              "program": "promiseCasting.ets"
                            }
                          }
                        },
                        "right": {
                          "type": "NumberLiteral",
                          "value": 10,
                          "loc": {
                            "start": {
                              "line": 43,
                              "column": 25,
                              "program": "promiseCasting.ets"
                            },
                            "end": {
                              "line": 43,
                              "column": 27,
                              "program": "promiseCasting.ets"
                            }
                          }
                        },
                        "loc": {
                          "start": {
                            "line": 43,
                            "column": 21,
                            "program": "promiseCasting.ets"
                          },
                          "end": {
                            "line": 43,
                            "column": 27,
                            "program": "promiseCasting.ets"
                          }
                        }
                      },
                      "update": {
                        "type": "UpdateExpression",
                        "operator": "++",
                        "prefix": false,
                        "argument": {
                          "type": "Identifier",
                          "name": "i",
                          "decorators": [],
                          "loc": {
                            "start": {
                              "line": 43,
                              "column": 29,
                              "program": "promiseCasting.ets"
                            },
                            "end": {
                              "line": 43,
                              "column": 30,
                              "program": "promiseCasting.ets"
                            }
                          }
                        },
                        "loc": {
                          "start": {
                            "line": 43,
                            "column": 29,
                            "program": "promiseCasting.ets"
                          },
                          "end": {
                            "line": 43,
                            "column": 32,
                            "program": "promiseCasting.ets"
                          }
                        }
                      },
                      "body": {
                        "type": "BlockStatement",
                        "statements": [
                          {
                            "type": "ExpressionStatement",
                            "expression": {
                              "type": "AssignmentExpression",
                              "operator": "=",
                              "left": {
                                "type": "MemberExpression",
                                "object": {
                                  "type": "Identifier",
                                  "name": "ps",
                                  "decorators": [],
                                  "loc": {
                                    "start": {
                                      "line": 44,
                                      "column": 9,
                                      "program": "promiseCasting.ets"
                                    },
                                    "end": {
                                      "line": 44,
                                      "column": 11,
                                      "program": "promiseCasting.ets"
                                    }
                                  }
                                },
                                "property": {
                                  "type": "Identifier",
                                  "name": "i",
                                  "decorators": [],
                                  "loc": {
                                    "start": {
                                      "line": 44,
                                      "column": 12,
                                      "program": "promiseCasting.ets"
                                    },
                                    "end": {
                                      "line": 44,
                                      "column": 13,
                                      "program": "promiseCasting.ets"
                                    }
                                  }
                                },
                                "computed": true,
                                "optional": false,
                                "loc": {
                                  "start": {
                                    "line": 44,
                                    "column": 9,
                                    "program": "promiseCasting.ets"
                                  },
                                  "end": {
                                    "line": 44,
                                    "column": 14,
                                    "program": "promiseCasting.ets"
                                  }
                                }
                              },
                              "right": {
                                "type": "CallExpression",
                                "callee": {
                                  "type": "Identifier",
                                  "name": "launch",
                                  "decorators": [],
                                  "loc": {
                                    "start": {
                                      "line": 44,
                                      "column": 17,
                                      "program": "promiseCasting.ets"
                                    },
                                    "end": {
                                      "line": 44,
                                      "column": 23,
                                      "program": "promiseCasting.ets"
                                    }
                                  }
                                },
                                "arguments": [
                                  {
                                    "type": "Identifier",
                                    "name": "foo",
                                    "decorators": [],
                                    "loc": {
                                      "start": {
                                        "line": 44,
                                        "column": 44,
                                        "program": "promiseCasting.ets"
                                      },
                                      "end": {
                                        "line": 44,
                                        "column": 47,
                                        "program": "promiseCasting.ets"
                                      }
                                    }
                                  },
                                  {
                                    "type": "Identifier",
                                    "name": "i",
                                    "decorators": [],
                                    "loc": {
                                      "start": {
                                        "line": 44,
                                        "column": 49,
<<<<<<< HEAD
                                        "program": "promiseCasting.ets"
                                      },
                                      "end": {
                                        "line": 44,
                                        "column": 50,
=======
>>>>>>> 6d813986
                                        "program": "promiseCasting.ets"
                                      }
                                    }
                                  }
                                ],
                                "optional": false,
                                "typeParameters": {
                                  "type": "TSTypeParameterInstantiation",
                                  "params": [
                                    {
                                      "type": "ETSTypeReference",
                                      "part": {
                                        "type": "ETSTypeReferencePart",
                                        "name": {
                                          "type": "Identifier",
                                          "name": "Cb",
                                          "decorators": [],
                                          "loc": {
                                            "start": {
                                              "line": 44,
                                              "column": 24,
                                              "program": "promiseCasting.ets"
                                            },
                                            "end": {
                                              "line": 44,
                                              "column": 26,
                                              "program": "promiseCasting.ets"
                                            }
                                          }
                                        },
                                        "loc": {
                                          "start": {
                                            "line": 44,
                                            "column": 24,
                                            "program": "promiseCasting.ets"
                                          },
                                          "end": {
                                            "line": 44,
                                            "column": 27,
                                            "program": "promiseCasting.ets"
                                          }
                                        }
                                      },
<<<<<<< HEAD
                                      "loc": {
                                        "start": {
                                          "line": 44,
                                          "column": 24,
                                          "program": "promiseCasting.ets"
                                        },
                                        "end": {
                                          "line": 44,
                                          "column": 27,
                                          "program": "promiseCasting.ets"
                                        }
                                      }
=======
                                      "end": {
                                        "line": 44,
                                        "column": 50,
                                        "program": "promiseCasting.ets"
                                      }
                                    }
                                  }
                                ],
                                "optional": false,
                                "typeParameters": {
                                  "type": "TSTypeParameterInstantiation",
                                  "params": [
                                    {
                                      "type": "ETSTypeReference",
                                      "part": {
                                        "type": "ETSTypeReferencePart",
                                        "name": {
                                          "type": "Identifier",
                                          "name": "Cb",
                                          "decorators": [],
                                          "loc": {
                                            "start": {
                                              "line": 44,
                                              "column": 24,
                                              "program": "promiseCasting.ets"
                                            },
                                            "end": {
                                              "line": 44,
                                              "column": 26,
                                              "program": "promiseCasting.ets"
                                            }
                                          }
                                        },
                                        "loc": {
                                          "start": {
                                            "line": 44,
                                            "column": 24,
                                            "program": "promiseCasting.ets"
                                          },
                                          "end": {
                                            "line": 44,
                                            "column": 26,
                                            "program": "promiseCasting.ets"
                                          }
                                        }
                                      },
                                      "loc": {
                                        "start": {
                                          "line": 44,
                                          "column": 24,
                                          "program": "promiseCasting.ets"
                                        },
                                        "end": {
                                          "line": 44,
                                          "column": 26,
                                          "program": "promiseCasting.ets"
                                        }
                                      }
>>>>>>> 6d813986
                                    },
                                    {
                                      "type": "ETSFunctionType",
                                      "params": [
                                        {
                                          "type": "ETSParameterExpression",
                                          "name": {
                                            "type": "Identifier",
                                            "name": "i",
                                            "typeAnnotation": {
                                              "type": "ETSPrimitiveType",
                                              "loc": {
                                                "start": {
                                                  "line": 44,
                                                  "column": 32,
                                                  "program": "promiseCasting.ets"
                                                },
                                                "end": {
                                                  "line": 44,
                                                  "column": 35,
                                                  "program": "promiseCasting.ets"
                                                }
                                              }
                                            },
                                            "decorators": [],
                                            "loc": {
                                              "start": {
                                                "line": 44,
                                                "column": 29,
                                                "program": "promiseCasting.ets"
                                              },
                                              "end": {
                                                "line": 44,
                                                "column": 35,
                                                "program": "promiseCasting.ets"
                                              }
                                            }
                                          },
                                          "loc": {
                                            "start": {
                                              "line": 44,
                                              "column": 29,
                                              "program": "promiseCasting.ets"
                                            },
                                            "end": {
                                              "line": 44,
                                              "column": 35,
                                              "program": "promiseCasting.ets"
                                            }
                                          }
                                        }
                                      ],
                                      "returnType": {
                                        "type": "ETSTypeReference",
                                        "part": {
                                          "type": "ETSTypeReferencePart",
                                          "name": {
                                            "type": "Identifier",
                                            "name": "Cb",
                                            "decorators": [],
                                            "loc": {
                                              "start": {
                                                "line": 44,
                                                "column": 40,
                                                "program": "promiseCasting.ets"
                                              },
                                              "end": {
                                                "line": 44,
                                                "column": 42,
                                                "program": "promiseCasting.ets"
                                              }
                                            }
                                          },
                                          "loc": {
                                            "start": {
                                              "line": 44,
                                              "column": 40,
                                              "program": "promiseCasting.ets"
                                            },
                                            "end": {
                                              "line": 44,
<<<<<<< HEAD
                                              "column": 43,
=======
                                              "column": 42,
>>>>>>> 6d813986
                                              "program": "promiseCasting.ets"
                                            }
                                          }
                                        },
                                        "loc": {
                                          "start": {
                                            "line": 44,
                                            "column": 40,
                                            "program": "promiseCasting.ets"
                                          },
                                          "end": {
                                            "line": 44,
<<<<<<< HEAD
                                            "column": 43,
=======
                                            "column": 42,
>>>>>>> 6d813986
                                            "program": "promiseCasting.ets"
                                          }
                                        }
                                      },
                                      "loc": {
                                        "start": {
                                          "line": 44,
                                          "column": 28,
                                          "program": "promiseCasting.ets"
                                        },
                                        "end": {
                                          "line": 44,
<<<<<<< HEAD
                                          "column": 43,
=======
                                          "column": 42,
>>>>>>> 6d813986
                                          "program": "promiseCasting.ets"
                                        }
                                      }
                                    }
                                  ],
                                  "loc": {
                                    "start": {
                                      "line": 44,
                                      "column": 23,
                                      "program": "promiseCasting.ets"
                                    },
                                    "end": {
                                      "line": 44,
                                      "column": 43,
                                      "program": "promiseCasting.ets"
                                    }
                                  }
                                },
                                "loc": {
                                  "start": {
                                    "line": 44,
                                    "column": 17,
                                    "program": "promiseCasting.ets"
                                  },
                                  "end": {
                                    "line": 44,
                                    "column": 51,
                                    "program": "promiseCasting.ets"
                                  }
                                }
                              },
                              "loc": {
                                "start": {
                                  "line": 44,
                                  "column": 9,
                                  "program": "promiseCasting.ets"
                                },
                                "end": {
                                  "line": 44,
                                  "column": 51,
                                  "program": "promiseCasting.ets"
                                }
                              }
                            },
                            "loc": {
                              "start": {
                                "line": 44,
                                "column": 9,
                                "program": "promiseCasting.ets"
                              },
                              "end": {
                                "line": 44,
                                "column": 51,
                                "program": "promiseCasting.ets"
                              }
                            }
                          }
                        ],
                        "loc": {
                          "start": {
                            "line": 43,
                            "column": 34,
                            "program": "promiseCasting.ets"
                          },
                          "end": {
                            "line": 45,
                            "column": 6,
                            "program": "promiseCasting.ets"
                          }
                        }
                      },
                      "loc": {
                        "start": {
                          "line": 43,
                          "column": 5,
                          "program": "promiseCasting.ets"
                        },
                        "end": {
                          "line": 45,
                          "column": 6,
                          "program": "promiseCasting.ets"
                        }
                      }
                    },
                    {
                      "type": "VariableDeclaration",
                      "declarations": [
                        {
                          "type": "VariableDeclarator",
                          "id": {
                            "type": "Identifier",
                            "name": "cnt",
                            "decorators": [],
                            "loc": {
                              "start": {
                                "line": 47,
                                "column": 9,
                                "program": "promiseCasting.ets"
                              },
                              "end": {
                                "line": 47,
                                "column": 12,
                                "program": "promiseCasting.ets"
                              }
                            }
                          },
                          "init": {
                            "type": "NumberLiteral",
                            "value": 0,
                            "loc": {
                              "start": {
                                "line": 47,
                                "column": 15,
                                "program": "promiseCasting.ets"
                              },
                              "end": {
                                "line": 47,
                                "column": 16,
                                "program": "promiseCasting.ets"
                              }
                            }
                          },
                          "loc": {
                            "start": {
                              "line": 47,
                              "column": 9,
                              "program": "promiseCasting.ets"
                            },
                            "end": {
                              "line": 47,
                              "column": 16,
                              "program": "promiseCasting.ets"
                            }
                          }
                        }
                      ],
                      "kind": "let",
                      "loc": {
                        "start": {
                          "line": 47,
                          "column": 5,
                          "program": "promiseCasting.ets"
                        },
                        "end": {
                          "line": 47,
                          "column": 16,
                          "program": "promiseCasting.ets"
                        }
                      }
                    },
                    {
                      "type": "ForUpdateStatement",
                      "init": {
                        "type": "VariableDeclaration",
                        "declarations": [
                          {
                            "type": "VariableDeclarator",
                            "id": {
                              "type": "Identifier",
                              "name": "i",
                              "decorators": [],
                              "loc": {
                                "start": {
                                  "line": 48,
                                  "column": 14,
                                  "program": "promiseCasting.ets"
                                },
                                "end": {
                                  "line": 48,
                                  "column": 15,
                                  "program": "promiseCasting.ets"
                                }
                              }
                            },
                            "init": {
                              "type": "NumberLiteral",
                              "value": 9,
                              "loc": {
                                "start": {
                                  "line": 48,
                                  "column": 18,
                                  "program": "promiseCasting.ets"
                                },
                                "end": {
                                  "line": 48,
                                  "column": 19,
                                  "program": "promiseCasting.ets"
                                }
                              }
                            },
                            "loc": {
                              "start": {
                                "line": 48,
                                "column": 14,
                                "program": "promiseCasting.ets"
                              },
                              "end": {
                                "line": 48,
                                "column": 19,
                                "program": "promiseCasting.ets"
                              }
                            }
                          }
                        ],
                        "kind": "let",
                        "loc": {
                          "start": {
                            "line": 48,
                            "column": 10,
                            "program": "promiseCasting.ets"
                          },
                          "end": {
                            "line": 48,
                            "column": 19,
                            "program": "promiseCasting.ets"
                          }
                        }
                      },
                      "test": {
                        "type": "BinaryExpression",
                        "operator": ">=",
                        "left": {
                          "type": "Identifier",
                          "name": "i",
                          "decorators": [],
                          "loc": {
                            "start": {
                              "line": 48,
                              "column": 21,
                              "program": "promiseCasting.ets"
                            },
                            "end": {
                              "line": 48,
                              "column": 22,
                              "program": "promiseCasting.ets"
                            }
                          }
                        },
                        "right": {
                          "type": "NumberLiteral",
                          "value": 0,
                          "loc": {
                            "start": {
                              "line": 48,
                              "column": 26,
                              "program": "promiseCasting.ets"
                            },
                            "end": {
                              "line": 48,
                              "column": 27,
                              "program": "promiseCasting.ets"
                            }
                          }
                        },
                        "loc": {
                          "start": {
                            "line": 48,
                            "column": 21,
                            "program": "promiseCasting.ets"
                          },
                          "end": {
                            "line": 48,
                            "column": 27,
                            "program": "promiseCasting.ets"
                          }
                        }
                      },
                      "update": {
                        "type": "UpdateExpression",
                        "operator": "--",
                        "prefix": false,
                        "argument": {
                          "type": "Identifier",
                          "name": "i",
                          "decorators": [],
                          "loc": {
                            "start": {
                              "line": 48,
                              "column": 29,
                              "program": "promiseCasting.ets"
                            },
                            "end": {
                              "line": 48,
                              "column": 30,
                              "program": "promiseCasting.ets"
                            }
                          }
                        },
                        "loc": {
                          "start": {
                            "line": 48,
                            "column": 29,
                            "program": "promiseCasting.ets"
                          },
                          "end": {
                            "line": 48,
                            "column": 32,
                            "program": "promiseCasting.ets"
                          }
                        }
                      },
                      "body": {
                        "type": "BlockStatement",
                        "statements": [
                          {
                            "type": "ExpressionStatement",
                            "expression": {
                              "type": "AssignmentExpression",
                              "operator": "+=",
                              "left": {
                                "type": "Identifier",
                                "name": "cnt",
                                "decorators": [],
                                "loc": {
                                  "start": {
                                    "line": 49,
                                    "column": 9,
                                    "program": "promiseCasting.ets"
                                  },
                                  "end": {
                                    "line": 49,
                                    "column": 12,
                                    "program": "promiseCasting.ets"
                                  }
                                }
                              },
                              "right": {
                                "type": "CallExpression",
                                "callee": {
                                  "type": "CallExpression",
                                  "callee": {
                                    "type": "MemberExpression",
                                    "object": {
                                      "type": "TSAsExpression",
                                      "expression": {
                                        "type": "MemberExpression",
                                        "object": {
                                          "type": "Identifier",
                                          "name": "ps",
                                          "decorators": [],
                                          "loc": {
                                            "start": {
                                              "line": 49,
                                              "column": 18,
                                              "program": "promiseCasting.ets"
                                            },
                                            "end": {
                                              "line": 49,
                                              "column": 20,
                                              "program": "promiseCasting.ets"
                                            }
                                          }
                                        },
                                        "property": {
                                          "type": "Identifier",
                                          "name": "i",
                                          "decorators": [],
                                          "loc": {
                                            "start": {
                                              "line": 49,
                                              "column": 21,
                                              "program": "promiseCasting.ets"
                                            },
                                            "end": {
                                              "line": 49,
                                              "column": 22,
                                              "program": "promiseCasting.ets"
                                            }
                                          }
                                        },
                                        "computed": true,
                                        "optional": false,
                                        "loc": {
                                          "start": {
                                            "line": 49,
                                            "column": 18,
                                            "program": "promiseCasting.ets"
                                          },
                                          "end": {
                                            "line": 49,
                                            "column": 23,
                                            "program": "promiseCasting.ets"
                                          }
                                        }
                                      },
                                      "typeAnnotation": {
                                        "type": "ETSTypeReference",
                                        "part": {
                                          "type": "ETSTypeReferencePart",
                                          "name": {
                                            "type": "Identifier",
                                            "name": "Job",
                                            "decorators": [],
                                            "loc": {
                                              "start": {
                                                "line": 49,
                                                "column": 27,
                                                "program": "promiseCasting.ets"
                                              },
                                              "end": {
                                                "line": 49,
                                                "column": 30,
                                                "program": "promiseCasting.ets"
                                              }
                                            }
                                          },
                                          "typeParams": {
                                            "type": "TSTypeParameterInstantiation",
                                            "params": [
                                              {
                                                "type": "ETSTypeReference",
                                                "part": {
                                                  "type": "ETSTypeReferencePart",
                                                  "name": {
                                                    "type": "Identifier",
                                                    "name": "Cb",
                                                    "decorators": [],
                                                    "loc": {
                                                      "start": {
                                                        "line": 49,
                                                        "column": 31,
                                                        "program": "promiseCasting.ets"
                                                      },
                                                      "end": {
                                                        "line": 49,
                                                        "column": 33,
                                                        "program": "promiseCasting.ets"
                                                      }
                                                    }
                                                  },
                                                  "loc": {
                                                    "start": {
                                                      "line": 49,
                                                      "column": 31,
                                                      "program": "promiseCasting.ets"
                                                    },
                                                    "end": {
                                                      "line": 49,
<<<<<<< HEAD
                                                      "column": 34,
=======
                                                      "column": 33,
>>>>>>> 6d813986
                                                      "program": "promiseCasting.ets"
                                                    }
                                                  }
                                                },
                                                "loc": {
                                                  "start": {
                                                    "line": 49,
                                                    "column": 31,
                                                    "program": "promiseCasting.ets"
                                                  },
                                                  "end": {
                                                    "line": 49,
<<<<<<< HEAD
                                                    "column": 34,
=======
                                                    "column": 33,
>>>>>>> 6d813986
                                                    "program": "promiseCasting.ets"
                                                  }
                                                }
                                              }
                                            ],
                                            "loc": {
                                              "start": {
                                                "line": 49,
                                                "column": 30,
                                                "program": "promiseCasting.ets"
                                              },
                                              "end": {
                                                "line": 49,
                                                "column": 34,
                                                "program": "promiseCasting.ets"
                                              }
                                            }
                                          },
                                          "loc": {
                                            "start": {
                                              "line": 49,
                                              "column": 27,
                                              "program": "promiseCasting.ets"
                                            },
                                            "end": {
                                              "line": 49,
<<<<<<< HEAD
                                              "column": 35,
=======
                                              "column": 34,
>>>>>>> 6d813986
                                              "program": "promiseCasting.ets"
                                            }
                                          }
                                        },
                                        "loc": {
                                          "start": {
                                            "line": 49,
                                            "column": 27,
                                            "program": "promiseCasting.ets"
                                          },
                                          "end": {
                                            "line": 49,
<<<<<<< HEAD
                                            "column": 35,
=======
                                            "column": 34,
>>>>>>> 6d813986
                                            "program": "promiseCasting.ets"
                                          }
                                        }
                                      },
                                      "loc": {
                                        "start": {
                                          "line": 49,
                                          "column": 17,
                                          "program": "promiseCasting.ets"
                                        },
                                        "end": {
                                          "line": 49,
                                          "column": 35,
                                          "program": "promiseCasting.ets"
                                        }
                                      }
                                    },
                                    "property": {
                                      "type": "Identifier",
                                      "name": "Await",
                                      "decorators": [],
                                      "loc": {
                                        "start": {
                                          "line": 49,
                                          "column": 36,
                                          "program": "promiseCasting.ets"
                                        },
                                        "end": {
                                          "line": 49,
                                          "column": 41,
                                          "program": "promiseCasting.ets"
                                        }
                                      }
                                    },
                                    "computed": false,
                                    "optional": false,
                                    "loc": {
                                      "start": {
                                        "line": 49,
                                        "column": 17,
                                        "program": "promiseCasting.ets"
                                      },
                                      "end": {
                                        "line": 49,
                                        "column": 41,
                                        "program": "promiseCasting.ets"
                                      }
                                    }
                                  },
                                  "arguments": [],
                                  "optional": false,
                                  "loc": {
                                    "start": {
                                      "line": 49,
                                      "column": 16,
                                      "program": "promiseCasting.ets"
                                    },
                                    "end": {
                                      "line": 49,
                                      "column": 44,
                                      "program": "promiseCasting.ets"
                                    }
                                  }
                                },
                                "arguments": [
                                  {
                                    "type": "Identifier",
                                    "name": "i",
                                    "decorators": [],
                                    "loc": {
                                      "start": {
                                        "line": 49,
                                        "column": 45,
                                        "program": "promiseCasting.ets"
                                      },
                                      "end": {
                                        "line": 49,
                                        "column": 46,
                                        "program": "promiseCasting.ets"
                                      }
                                    }
                                  }
                                ],
                                "optional": false,
                                "loc": {
                                  "start": {
                                    "line": 49,
                                    "column": 16,
                                    "program": "promiseCasting.ets"
                                  },
                                  "end": {
                                    "line": 49,
                                    "column": 47,
                                    "program": "promiseCasting.ets"
                                  }
                                }
                              },
                              "loc": {
                                "start": {
                                  "line": 49,
                                  "column": 9,
                                  "program": "promiseCasting.ets"
                                },
                                "end": {
                                  "line": 49,
                                  "column": 47,
                                  "program": "promiseCasting.ets"
                                }
                              }
                            },
                            "loc": {
                              "start": {
                                "line": 49,
                                "column": 9,
                                "program": "promiseCasting.ets"
                              },
                              "end": {
                                "line": 49,
                                "column": 47,
                                "program": "promiseCasting.ets"
                              }
                            }
                          }
                        ],
                        "loc": {
                          "start": {
                            "line": 48,
                            "column": 34,
                            "program": "promiseCasting.ets"
                          },
                          "end": {
                            "line": 50,
                            "column": 6,
                            "program": "promiseCasting.ets"
                          }
                        }
                      },
                      "loc": {
                        "start": {
                          "line": 48,
                          "column": 5,
                          "program": "promiseCasting.ets"
                        },
                        "end": {
                          "line": 50,
                          "column": 6,
                          "program": "promiseCasting.ets"
                        }
                      }
                    },
                    {
                      "type": "ExpressionStatement",
                      "expression": {
                        "type": "CallExpression",
                        "callee": {
                          "type": "MemberExpression",
                          "object": {
                            "type": "Identifier",
                            "name": "arktest",
                            "decorators": [],
                            "loc": {
                              "start": {
                                "line": 51,
                                "column": 5,
                                "program": "promiseCasting.ets"
                              },
                              "end": {
                                "line": 51,
                                "column": 12,
                                "program": "promiseCasting.ets"
                              }
                            }
                          },
                          "property": {
                            "type": "Identifier",
                            "name": "assertEQ",
                            "decorators": [],
                            "loc": {
                              "start": {
                                "line": 51,
                                "column": 13,
                                "program": "promiseCasting.ets"
                              },
                              "end": {
                                "line": 51,
                                "column": 21,
                                "program": "promiseCasting.ets"
                              }
                            }
                          },
                          "computed": false,
                          "optional": false,
                          "loc": {
                            "start": {
                              "line": 51,
                              "column": 5,
                              "program": "promiseCasting.ets"
                            },
                            "end": {
                              "line": 51,
<<<<<<< HEAD
                              "column": 13,
=======
                              "column": 21,
>>>>>>> 6d813986
                              "program": "promiseCasting.ets"
                            }
                          }
                        },
                        "arguments": [
                          {
                            "type": "Identifier",
                            "name": "cnt",
                            "decorators": [],
                            "loc": {
                              "start": {
                                "line": 51,
<<<<<<< HEAD
                                "column": 14,
=======
                                "column": 22,
>>>>>>> 6d813986
                                "program": "promiseCasting.ets"
                              },
                              "end": {
                                "line": 51,
<<<<<<< HEAD
                                "column": 17,
=======
                                "column": 25,
>>>>>>> 6d813986
                                "program": "promiseCasting.ets"
                              }
                            }
                          },
                          {
                            "type": "NumberLiteral",
                            "value": 90,
                            "loc": {
                              "start": {
                                "line": 51,
<<<<<<< HEAD
                                "column": 19,
=======
                                "column": 27,
>>>>>>> 6d813986
                                "program": "promiseCasting.ets"
                              },
                              "end": {
                                "line": 51,
<<<<<<< HEAD
                                "column": 21,
=======
                                "column": 29,
>>>>>>> 6d813986
                                "program": "promiseCasting.ets"
                              }
                            }
                          }
                        ],
                        "optional": false,
                        "loc": {
                          "start": {
                            "line": 51,
                            "column": 5,
                            "program": "promiseCasting.ets"
                          },
                          "end": {
                            "line": 51,
<<<<<<< HEAD
                            "column": 22,
=======
                            "column": 30,
>>>>>>> 6d813986
                            "program": "promiseCasting.ets"
                          }
                        }
                      },
                      "loc": {
                        "start": {
                          "line": 51,
                          "column": 5,
                          "program": "promiseCasting.ets"
                        },
                        "end": {
                          "line": 51,
<<<<<<< HEAD
                          "column": 23,
=======
                          "column": 31,
>>>>>>> 6d813986
                          "program": "promiseCasting.ets"
                        }
                      }
                    }
                  ],
                  "loc": {
                    "start": {
                      "line": 27,
                      "column": 17,
                      "program": "promiseCasting.ets"
                    },
                    "end": {
                      "line": 52,
                      "column": 2,
                      "program": "promiseCasting.ets"
                    }
                  }
                },
                "loc": {
                  "start": {
                    "line": 27,
                    "column": 10,
                    "program": "promiseCasting.ets"
                  },
                  "end": {
                    "line": 52,
                    "column": 2,
                    "program": "promiseCasting.ets"
                  }
                }
              },
              "loc": {
                "start": {
                  "line": 27,
                  "column": 10,
                  "program": "promiseCasting.ets"
                },
                "end": {
                  "line": 52,
                  "column": 2,
                  "program": "promiseCasting.ets"
                }
              }
            },
            "overloads": [],
            "decorators": [],
            "loc": {
              "start": {
                "line": 27,
                "column": 1,
                "program": "promiseCasting.ets"
              },
              "end": {
                "line": 52,
                "column": 2,
                "program": "promiseCasting.ets"
              }
            }
          }
        ],
        "loc": {
          "start": {
            "line": 1,
            "column": 1,
            "program": "promiseCasting.ets"
          },
          "end": {
            "line": 1,
            "column": 1,
            "program": "promiseCasting.ets"
          }
        }
      },
      "loc": {
        "start": {
          "line": 1,
          "column": 1,
          "program": "promiseCasting.ets"
        },
        "end": {
          "line": 1,
          "column": 1,
          "program": "promiseCasting.ets"
        }
      }
    }
  ],
  "loc": {
    "start": {
      "line": 1,
      "column": 1,
      "program": "promiseCasting.ets"
    },
    "end": {
      "line": 53,
      "column": 1,
      "program": "promiseCasting.ets"
    }
  }
}<|MERGE_RESOLUTION|>--- conflicted
+++ resolved
@@ -56,7 +56,6 @@
               }
             }
           },
-<<<<<<< HEAD
           "loc": {
             "start": {
               "line": 16,
@@ -195,349 +194,6 @@
               "name": "p",
               "typeAnnotation": {
                 "type": "ETSPrimitiveType",
-                "loc": {
-                  "start": {
-                    "line": 19,
-                    "column": 15,
-                    "program": "promiseCasting.ets"
-                  },
-                  "end": {
-                    "line": 19,
-                    "column": 18,
-                    "program": "promiseCasting.ets"
-                  }
-                }
-              },
-              "decorators": [],
-              "loc": {
-                "start": {
-                  "line": 19,
-                  "column": 12,
-                  "program": "promiseCasting.ets"
-                },
-                "end": {
-                  "line": 19,
-                  "column": 18,
-                  "program": "promiseCasting.ets"
-                }
-              }
-            },
-            "loc": {
-              "start": {
-                "line": 19,
-                "column": 12,
-                "program": "promiseCasting.ets"
-              },
-              "end": {
-                "line": 19,
-                "column": 18,
-                "program": "promiseCasting.ets"
-              }
-            }
-          }
-        ],
-        "returnType": {
-          "type": "ETSPrimitiveType",
-          "loc": {
-            "start": {
-              "line": 19,
-              "column": 23,
-              "program": "promiseCasting.ets"
-            },
-            "end": {
-              "line": 19,
-              "column": 26,
-              "program": "promiseCasting.ets"
-            }
-          }
-        },
-        "loc": {
-          "start": {
-            "line": 19,
-            "column": 11,
-            "program": "promiseCasting.ets"
-          },
-          "end": {
-            "line": 19,
-            "column": 26,
-            "program": "promiseCasting.ets"
-          }
-        }
-      },
-      "loc": {
-        "start": {
-          "line": 19,
-          "column": 1,
-          "program": "promiseCasting.ets"
-        },
-        "end": {
-          "line": 19,
-          "column": 27,
-          "program": "promiseCasting.ets"
-        }
-      }
-    },
-    {
-      "type": "ClassDeclaration",
-      "definition": {
-        "id": {
-          "type": "Identifier",
-          "name": "ETSGLOBAL",
-          "decorators": [],
-=======
->>>>>>> 6d813986
-          "loc": {
-            "start": {
-              "line": 16,
-              "column": 9,
-              "program": "promiseCasting.ets"
-            },
-            "end": {
-              "line": 16,
-              "column": 15,
-              "program": "promiseCasting.ets"
-            }
-          }
-        }
-      ],
-      "loc": {
-        "start": {
-          "line": 16,
-          "column": 1,
-          "program": "promiseCasting.ets"
-        },
-        "end": {
-          "line": 16,
-          "column": 39,
-          "program": "promiseCasting.ets"
-        }
-      }
-    },
-    {
-      "type": "ImportDeclaration",
-      "source": {
-        "type": "StringLiteral",
-        "value": "std/core",
-        "loc": {
-          "start": {
-            "line": 17,
-            "column": 19,
-            "program": "promiseCasting.ets"
-          },
-          "end": {
-            "line": 17,
-            "column": 29,
-            "program": "promiseCasting.ets"
-          }
-        }
-      },
-      "specifiers": [
-        {
-          "type": "ImportSpecifier",
-          "local": {
-            "type": "Identifier",
-            "name": "Job",
-            "decorators": [],
-            "loc": {
-              "start": {
-                "line": 17,
-                "column": 9,
-                "program": "promiseCasting.ets"
-              },
-              "end": {
-                "line": 17,
-                "column": 12,
-                "program": "promiseCasting.ets"
-              }
-            }
-          },
-          "imported": {
-            "type": "Identifier",
-            "name": "Job",
-            "decorators": [],
-            "loc": {
-              "start": {
-                "line": 17,
-                "column": 9,
-                "program": "promiseCasting.ets"
-              },
-              "end": {
-                "line": 17,
-                "column": 12,
-                "program": "promiseCasting.ets"
-              }
-            }
-          },
-          "loc": {
-            "start": {
-              "line": 17,
-              "column": 9,
-              "program": "promiseCasting.ets"
-            },
-<<<<<<< HEAD
-            "kind": "method",
-            "accessibility": "public",
-            "static": true,
-            "optional": false,
-            "computed": false,
-            "value": {
-              "type": "FunctionExpression",
-              "function": {
-                "type": "ScriptFunction",
-                "id": {
-                  "type": "Identifier",
-                  "name": "_$init$_",
-                  "decorators": [],
-                  "loc": {
-                    "start": {
-                      "line": 1,
-                      "column": 1,
-                      "program": null
-                    },
-                    "end": {
-                      "line": 1,
-                      "column": 1,
-                      "program": null
-                    }
-                  }
-                },
-                "generator": false,
-                "async": false,
-                "expression": false,
-                "params": [],
-                "body": {
-                  "type": "BlockStatement",
-                  "statements": [
-                    {
-                      "type": "ExpressionStatement",
-                      "expression": {
-                        "type": "AssignmentExpression",
-                        "operator": "=",
-                        "left": {
-                          "type": "Identifier",
-                          "name": "fs",
-                          "decorators": [],
-                          "loc": {
-                            "start": {
-                              "line": 21,
-                              "column": 5,
-                              "program": "promiseCasting.ets"
-                            },
-                            "end": {
-                              "line": 21,
-                              "column": 7,
-                              "program": "promiseCasting.ets"
-                            }
-                          }
-                        },
-                        "right": {
-                          "type": "ArrayExpression",
-                          "elements": [],
-                          "loc": {
-                            "start": {
-                              "line": 21,
-                              "column": 16,
-                              "program": "promiseCasting.ets"
-                            },
-                            "end": {
-                              "line": 21,
-                              "column": 18,
-                              "program": "promiseCasting.ets"
-                            }
-                          }
-                        },
-                        "loc": {
-                          "start": {
-                            "line": 21,
-                            "column": 5,
-                            "program": "promiseCasting.ets"
-                          },
-                          "end": {
-                            "line": 21,
-                            "column": 18,
-                            "program": "promiseCasting.ets"
-                          }
-                        }
-                      },
-                      "loc": {
-                        "start": {
-                          "line": 21,
-                          "column": 5,
-                          "program": "promiseCasting.ets"
-                        },
-                        "end": {
-                          "line": 21,
-                          "column": 18,
-                          "program": "promiseCasting.ets"
-                        }
-                      }
-                    }
-                  ],
-                  "loc": {
-                    "start": {
-                      "line": 1,
-                      "column": 1,
-                      "program": null
-                    },
-                    "end": {
-                      "line": 1,
-                      "column": 1,
-                      "program": null
-                    }
-                  }
-                },
-=======
-            "end": {
-              "line": 17,
-              "column": 12,
-              "program": "promiseCasting.ets"
-            }
-          }
-        }
-      ],
-      "loc": {
-        "start": {
-          "line": 17,
-          "column": 1,
-          "program": "promiseCasting.ets"
-        },
-        "end": {
-          "line": 17,
-          "column": 29,
-          "program": "promiseCasting.ets"
-        }
-      }
-    },
-    {
-      "type": "TSTypeAliasDeclaration",
-      "id": {
-        "type": "Identifier",
-        "name": "Cb",
-        "decorators": [],
-        "loc": {
-          "start": {
-            "line": 19,
-            "column": 6,
-            "program": "promiseCasting.ets"
-          },
-          "end": {
-            "line": 19,
-            "column": 8,
-            "program": "promiseCasting.ets"
-          }
-        }
-      },
-      "typeAnnotation": {
-        "type": "ETSFunctionType",
-        "params": [
-          {
-            "type": "ETSParameterExpression",
-            "name": {
-              "type": "Identifier",
-              "name": "p",
-              "typeAnnotation": {
-                "type": "ETSPrimitiveType",
->>>>>>> 6d813986
                 "loc": {
                   "start": {
                     "line": 19,
@@ -789,11 +445,7 @@
               },
               "end": {
                 "line": 21,
-<<<<<<< HEAD
-                "column": 18,
-=======
                 "column": 16,
->>>>>>> 6d813986
                 "program": "promiseCasting.ets"
               }
             }
@@ -924,11 +576,7 @@
                       },
                       "end": {
                         "line": 23,
-<<<<<<< HEAD
-                        "column": 27,
-=======
                         "column": 25,
->>>>>>> 6d813986
                         "program": "promiseCasting.ets"
                       }
                     }
@@ -941,11 +589,7 @@
                     },
                     "end": {
                       "line": 23,
-<<<<<<< HEAD
-                      "column": 27,
-=======
                       "column": 25,
->>>>>>> 6d813986
                       "program": "promiseCasting.ets"
                     }
                   }
@@ -3145,11 +2789,7 @@
                                   },
                                   "end": {
                                     "line": 42,
-<<<<<<< HEAD
-                                    "column": 35,
-=======
                                     "column": 34,
->>>>>>> 6d813986
                                     "program": "promiseCasting.ets"
                                   }
                                 }
@@ -3162,11 +2802,7 @@
                                 },
                                 "end": {
                                   "line": 42,
-<<<<<<< HEAD
-                                  "column": 35,
-=======
                                   "column": 34,
->>>>>>> 6d813986
                                   "program": "promiseCasting.ets"
                                 }
                               }
@@ -3483,14 +3119,11 @@
                                       "start": {
                                         "line": 44,
                                         "column": 49,
-<<<<<<< HEAD
                                         "program": "promiseCasting.ets"
                                       },
                                       "end": {
                                         "line": 44,
                                         "column": 50,
-=======
->>>>>>> 6d813986
                                         "program": "promiseCasting.ets"
                                       }
                                     }
@@ -3529,66 +3162,6 @@
                                           },
                                           "end": {
                                             "line": 44,
-                                            "column": 27,
-                                            "program": "promiseCasting.ets"
-                                          }
-                                        }
-                                      },
-<<<<<<< HEAD
-                                      "loc": {
-                                        "start": {
-                                          "line": 44,
-                                          "column": 24,
-                                          "program": "promiseCasting.ets"
-                                        },
-                                        "end": {
-                                          "line": 44,
-                                          "column": 27,
-                                          "program": "promiseCasting.ets"
-                                        }
-                                      }
-=======
-                                      "end": {
-                                        "line": 44,
-                                        "column": 50,
-                                        "program": "promiseCasting.ets"
-                                      }
-                                    }
-                                  }
-                                ],
-                                "optional": false,
-                                "typeParameters": {
-                                  "type": "TSTypeParameterInstantiation",
-                                  "params": [
-                                    {
-                                      "type": "ETSTypeReference",
-                                      "part": {
-                                        "type": "ETSTypeReferencePart",
-                                        "name": {
-                                          "type": "Identifier",
-                                          "name": "Cb",
-                                          "decorators": [],
-                                          "loc": {
-                                            "start": {
-                                              "line": 44,
-                                              "column": 24,
-                                              "program": "promiseCasting.ets"
-                                            },
-                                            "end": {
-                                              "line": 44,
-                                              "column": 26,
-                                              "program": "promiseCasting.ets"
-                                            }
-                                          }
-                                        },
-                                        "loc": {
-                                          "start": {
-                                            "line": 44,
-                                            "column": 24,
-                                            "program": "promiseCasting.ets"
-                                          },
-                                          "end": {
-                                            "line": 44,
                                             "column": 26,
                                             "program": "promiseCasting.ets"
                                           }
@@ -3606,7 +3179,6 @@
                                           "program": "promiseCasting.ets"
                                         }
                                       }
->>>>>>> 6d813986
                                     },
                                     {
                                       "type": "ETSFunctionType",
@@ -3688,11 +3260,7 @@
                                             },
                                             "end": {
                                               "line": 44,
-<<<<<<< HEAD
-                                              "column": 43,
-=======
                                               "column": 42,
->>>>>>> 6d813986
                                               "program": "promiseCasting.ets"
                                             }
                                           }
@@ -3705,11 +3273,7 @@
                                           },
                                           "end": {
                                             "line": 44,
-<<<<<<< HEAD
-                                            "column": 43,
-=======
                                             "column": 42,
->>>>>>> 6d813986
                                             "program": "promiseCasting.ets"
                                           }
                                         }
@@ -3722,11 +3286,7 @@
                                         },
                                         "end": {
                                           "line": 44,
-<<<<<<< HEAD
-                                          "column": 43,
-=======
                                           "column": 42,
->>>>>>> 6d813986
                                           "program": "promiseCasting.ets"
                                         }
                                       }
@@ -4165,11 +3725,7 @@
                                                     },
                                                     "end": {
                                                       "line": 49,
-<<<<<<< HEAD
-                                                      "column": 34,
-=======
                                                       "column": 33,
->>>>>>> 6d813986
                                                       "program": "promiseCasting.ets"
                                                     }
                                                   }
@@ -4182,11 +3738,7 @@
                                                   },
                                                   "end": {
                                                     "line": 49,
-<<<<<<< HEAD
-                                                    "column": 34,
-=======
                                                     "column": 33,
->>>>>>> 6d813986
                                                     "program": "promiseCasting.ets"
                                                   }
                                                 }
@@ -4213,11 +3765,7 @@
                                             },
                                             "end": {
                                               "line": 49,
-<<<<<<< HEAD
-                                              "column": 35,
-=======
                                               "column": 34,
->>>>>>> 6d813986
                                               "program": "promiseCasting.ets"
                                             }
                                           }
@@ -4230,11 +3778,7 @@
                                           },
                                           "end": {
                                             "line": 49,
-<<<<<<< HEAD
-                                            "column": 35,
-=======
                                             "column": 34,
->>>>>>> 6d813986
                                             "program": "promiseCasting.ets"
                                           }
                                         }
@@ -4435,11 +3979,7 @@
                             },
                             "end": {
                               "line": 51,
-<<<<<<< HEAD
-                              "column": 13,
-=======
                               "column": 21,
->>>>>>> 6d813986
                               "program": "promiseCasting.ets"
                             }
                           }
@@ -4452,20 +3992,12 @@
                             "loc": {
                               "start": {
                                 "line": 51,
-<<<<<<< HEAD
-                                "column": 14,
-=======
                                 "column": 22,
->>>>>>> 6d813986
                                 "program": "promiseCasting.ets"
                               },
                               "end": {
                                 "line": 51,
-<<<<<<< HEAD
-                                "column": 17,
-=======
                                 "column": 25,
->>>>>>> 6d813986
                                 "program": "promiseCasting.ets"
                               }
                             }
@@ -4476,20 +4008,12 @@
                             "loc": {
                               "start": {
                                 "line": 51,
-<<<<<<< HEAD
-                                "column": 19,
-=======
                                 "column": 27,
->>>>>>> 6d813986
                                 "program": "promiseCasting.ets"
                               },
                               "end": {
                                 "line": 51,
-<<<<<<< HEAD
-                                "column": 21,
-=======
                                 "column": 29,
->>>>>>> 6d813986
                                 "program": "promiseCasting.ets"
                               }
                             }
@@ -4504,11 +4028,7 @@
                           },
                           "end": {
                             "line": 51,
-<<<<<<< HEAD
-                            "column": 22,
-=======
                             "column": 30,
->>>>>>> 6d813986
                             "program": "promiseCasting.ets"
                           }
                         }
@@ -4521,11 +4041,7 @@
                         },
                         "end": {
                           "line": 51,
-<<<<<<< HEAD
-                          "column": 23,
-=======
                           "column": 31,
->>>>>>> 6d813986
                           "program": "promiseCasting.ets"
                         }
                       }
