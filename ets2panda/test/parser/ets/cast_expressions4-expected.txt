--- conflicted
+++ resolved
@@ -258,11 +258,7 @@
                                           },
                                           "end": {
                                             "line": 17,
-<<<<<<< HEAD
-                                            "column": 28,
-=======
                                             "column": 27,
->>>>>>> 6d813986
                                             "program": "cast_expressions4.ets"
                                           }
                                         }
@@ -275,11 +271,7 @@
                                         },
                                         "end": {
                                           "line": 17,
-<<<<<<< HEAD
-                                          "column": 28,
-=======
                                           "column": 27,
->>>>>>> 6d813986
                                           "program": "cast_expressions4.ets"
                                         }
                                       }
@@ -306,11 +298,7 @@
                                   },
                                   "end": {
                                     "line": 17,
-<<<<<<< HEAD
-                                    "column": 30,
-=======
                                     "column": 28,
->>>>>>> 6d813986
                                     "program": "cast_expressions4.ets"
                                   }
                                 }
@@ -323,11 +311,7 @@
                                 },
                                 "end": {
                                   "line": 17,
-<<<<<<< HEAD
-                                  "column": 30,
-=======
                                   "column": 28,
->>>>>>> 6d813986
                                   "program": "cast_expressions4.ets"
                                 }
                               }
@@ -380,11 +364,7 @@
                                       },
                                       "end": {
                                         "line": 17,
-<<<<<<< HEAD
-                                        "column": 40,
-=======
                                         "column": 39,
->>>>>>> 6d813986
                                         "program": "cast_expressions4.ets"
                                       }
                                     }
@@ -397,11 +377,7 @@
                                     },
                                     "end": {
                                       "line": 17,
-<<<<<<< HEAD
-                                      "column": 40,
-=======
                                       "column": 39,
->>>>>>> 6d813986
                                       "program": "cast_expressions4.ets"
                                     }
                                   }
@@ -523,11 +499,7 @@
                                           },
                                           "end": {
                                             "line": 18,
-<<<<<<< HEAD
-                                            "column": 34,
-=======
                                             "column": 33,
->>>>>>> 6d813986
                                             "program": "cast_expressions4.ets"
                                           }
                                         }
@@ -540,11 +512,7 @@
                                         },
                                         "end": {
                                           "line": 18,
-<<<<<<< HEAD
-                                          "column": 34,
-=======
                                           "column": 33,
->>>>>>> 6d813986
                                           "program": "cast_expressions4.ets"
                                         }
                                       }
@@ -571,11 +539,7 @@
                                   },
                                   "end": {
                                     "line": 18,
-<<<<<<< HEAD
-                                    "column": 36,
-=======
                                     "column": 34,
->>>>>>> 6d813986
                                     "program": "cast_expressions4.ets"
                                   }
                                 }
@@ -588,11 +552,7 @@
                                 },
                                 "end": {
                                   "line": 18,
-<<<<<<< HEAD
-                                  "column": 36,
-=======
                                   "column": 34,
->>>>>>> 6d813986
                                   "program": "cast_expressions4.ets"
                                 }
                               }
@@ -683,11 +643,7 @@
                                           },
                                           "end": {
                                             "line": 18,
-<<<<<<< HEAD
-                                            "column": 63,
-=======
                                             "column": 62,
->>>>>>> 6d813986
                                             "program": "cast_expressions4.ets"
                                           }
                                         }
@@ -700,11 +656,7 @@
                                         },
                                         "end": {
                                           "line": 18,
-<<<<<<< HEAD
-                                          "column": 63,
-=======
                                           "column": 62,
->>>>>>> 6d813986
                                           "program": "cast_expressions4.ets"
                                         }
                                       }
@@ -731,11 +683,7 @@
                                   },
                                   "end": {
                                     "line": 18,
-<<<<<<< HEAD
-                                    "column": 64,
-=======
                                     "column": 63,
->>>>>>> 6d813986
                                     "program": "cast_expressions4.ets"
                                   }
                                 }
@@ -748,11 +696,7 @@
                                 },
                                 "end": {
                                   "line": 18,
-<<<<<<< HEAD
-                                  "column": 64,
-=======
                                   "column": 63,
->>>>>>> 6d813986
                                   "program": "cast_expressions4.ets"
                                 }
                               }
@@ -765,11 +709,7 @@
                               },
                               "end": {
                                 "line": 18,
-<<<<<<< HEAD
-                                "column": 41,
-=======
                                 "column": 63,
->>>>>>> 6d813986
                                 "program": "cast_expressions4.ets"
                               }
                             }
@@ -782,11 +722,7 @@
                             },
                             "end": {
                               "line": 18,
-<<<<<<< HEAD
-                              "column": 41,
-=======
                               "column": 63,
->>>>>>> 6d813986
                               "program": "cast_expressions4.ets"
                             }
                           }
@@ -867,11 +803,7 @@
                                           },
                                           "end": {
                                             "line": 19,
-<<<<<<< HEAD
-                                            "column": 29,
-=======
                                             "column": 28,
->>>>>>> 6d813986
                                             "program": "cast_expressions4.ets"
                                           }
                                         }
@@ -884,11 +816,7 @@
                                         },
                                         "end": {
                                           "line": 19,
-<<<<<<< HEAD
-                                          "column": 29,
-=======
                                           "column": 28,
->>>>>>> 6d813986
                                           "program": "cast_expressions4.ets"
                                         }
                                       }
@@ -915,11 +843,7 @@
                                   },
                                   "end": {
                                     "line": 19,
-<<<<<<< HEAD
-                                    "column": 31,
-=======
                                     "column": 29,
->>>>>>> 6d813986
                                     "program": "cast_expressions4.ets"
                                   }
                                 }
@@ -932,11 +856,7 @@
                                 },
                                 "end": {
                                   "line": 19,
-<<<<<<< HEAD
-                                  "column": 31,
-=======
                                   "column": 29,
->>>>>>> 6d813986
                                   "program": "cast_expressions4.ets"
                                 }
                               }
@@ -1027,11 +947,7 @@
                                           },
                                           "end": {
                                             "line": 19,
-<<<<<<< HEAD
-                                            "column": 58,
-=======
                                             "column": 57,
->>>>>>> 6d813986
                                             "program": "cast_expressions4.ets"
                                           }
                                         }
@@ -1044,11 +960,7 @@
                                         },
                                         "end": {
                                           "line": 19,
-<<<<<<< HEAD
-                                          "column": 58,
-=======
                                           "column": 57,
->>>>>>> 6d813986
                                           "program": "cast_expressions4.ets"
                                         }
                                       }
@@ -1075,11 +987,7 @@
                                   },
                                   "end": {
                                     "line": 19,
-<<<<<<< HEAD
-                                    "column": 59,
-=======
                                     "column": 58,
->>>>>>> 6d813986
                                     "program": "cast_expressions4.ets"
                                   }
                                 }
@@ -1092,11 +1000,7 @@
                                 },
                                 "end": {
                                   "line": 19,
-<<<<<<< HEAD
-                                  "column": 59,
-=======
                                   "column": 58,
->>>>>>> 6d813986
                                   "program": "cast_expressions4.ets"
                                 }
                               }
@@ -1109,11 +1013,7 @@
                               },
                               "end": {
                                 "line": 19,
-<<<<<<< HEAD
-                                "column": 39,
-=======
                                 "column": 58,
->>>>>>> 6d813986
                                 "program": "cast_expressions4.ets"
                               }
                             }
@@ -1126,11 +1026,7 @@
                             },
                             "end": {
                               "line": 19,
-<<<<<<< HEAD
-                              "column": 39,
-=======
                               "column": 58,
->>>>>>> 6d813986
                               "program": "cast_expressions4.ets"
                             }
                           }
