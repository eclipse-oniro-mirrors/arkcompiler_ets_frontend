{
  "type": "Program",
  "statements": [
    {
      "type": "ImportDeclaration",
      "source": {
        "type": "StringLiteral",
        "value": "./re_export_4",
        "loc": {
          "start": {
            "line": 16,
            "column": 19,
            "program": "import_10.ets"
          },
          "end": {
            "line": 16,
            "column": 34,
            "program": "import_10.ets"
          }
        }
      },
      "specifiers": [
        {
          "type": "ImportSpecifier",
          "local": {
            "type": "Identifier",
            "name": "foo",
            "decorators": [],
            "loc": {
              "start": {
                "line": 16,
                "column": 9,
                "program": "import_10.ets"
              },
              "end": {
                "line": 16,
                "column": 12,
                "program": "import_10.ets"
              }
            }
          },
          "imported": {
            "type": "Identifier",
            "name": "foo",
            "decorators": [],
            "loc": {
              "start": {
                "line": 16,
                "column": 9,
                "program": "import_10.ets"
              },
              "end": {
                "line": 16,
                "column": 12,
                "program": "import_10.ets"
              }
            }
          },
          "loc": {
            "start": {
              "line": 16,
              "column": 9,
              "program": "import_10.ets"
            },
            "end": {
              "line": 16,
              "column": 12,
              "program": "import_10.ets"
            }
          }
        }
      ],
      "loc": {
        "start": {
          "line": 16,
          "column": 1,
          "program": "import_10.ets"
        },
        "end": {
          "line": 16,
          "column": 34,
          "program": "import_10.ets"
        }
      }
    },
    {
      "type": "ClassDeclaration",
      "definition": {
        "id": {
          "type": "Identifier",
          "name": "ETSGLOBAL",
          "decorators": [],
          "loc": {
            "start": {
              "line": 1,
              "column": 1,
              "program": "import_10.ets"
            },
            "end": {
              "line": 1,
              "column": 1,
              "program": "import_10.ets"
            }
          }
        },
        "superClass": null,
        "implements": [],
        "body": [
          {
            "type": "MethodDefinition",
            "key": {
              "type": "Identifier",
              "name": "main",
              "decorators": [],
              "loc": {
                "start": {
                  "line": 18,
                  "column": 10,
                  "program": "import_10.ets"
                },
                "end": {
                  "line": 18,
                  "column": 14,
                  "program": "import_10.ets"
                }
              }
            },
            "kind": "method",
            "accessibility": "public",
            "static": true,
            "optional": false,
            "computed": false,
            "value": {
              "type": "FunctionExpression",
              "function": {
                "type": "ScriptFunction",
                "id": {
                  "type": "Identifier",
                  "name": "main",
                  "decorators": [],
                  "loc": {
                    "start": {
                      "line": 18,
                      "column": 10,
                      "program": "import_10.ets"
                    },
                    "end": {
                      "line": 18,
                      "column": 14,
                      "program": "import_10.ets"
                    }
                  }
                },
                "generator": false,
                "async": false,
                "expression": false,
                "params": [],
                "returnType": {
                  "type": "ETSPrimitiveType",
                  "loc": {
                    "start": {
                      "line": 18,
                      "column": 19,
                      "program": "import_10.ets"
                    },
                    "end": {
                      "line": 18,
                      "column": 23,
                      "program": "import_10.ets"
                    }
                  }
                },
                "body": {
                  "type": "BlockStatement",
                  "statements": [],
                  "loc": {
                    "start": {
                      "line": 19,
                      "column": 1,
                      "program": "import_10.ets"
                    },
                    "end": {
                      "line": 20,
                      "column": 2,
                      "program": "import_10.ets"
                    }
                  }
                },
                "loc": {
                  "start": {
                    "line": 18,
                    "column": 10,
                    "program": "import_10.ets"
                  },
                  "end": {
                    "line": 20,
                    "column": 2,
                    "program": "import_10.ets"
                  }
                }
              },
              "loc": {
                "start": {
                  "line": 18,
                  "column": 10,
                  "program": "import_10.ets"
                },
                "end": {
                  "line": 20,
                  "column": 2,
                  "program": "import_10.ets"
                }
              }
            },
            "overloads": [],
            "decorators": [],
            "loc": {
              "start": {
                "line": 18,
                "column": 1,
                "program": "import_10.ets"
              },
              "end": {
                "line": 20,
                "column": 2,
                "program": "import_10.ets"
              }
            }
          }
        ],
        "loc": {
          "start": {
            "line": 1,
            "column": 1,
            "program": "import_10.ets"
          },
          "end": {
            "line": 1,
            "column": 1,
            "program": "import_10.ets"
          }
        }
      },
      "loc": {
        "start": {
          "line": 1,
          "column": 1,
          "program": "import_10.ets"
        },
        "end": {
          "line": 1,
          "column": 1,
          "program": "import_10.ets"
        }
      }
    }
  ],
  "loc": {
    "start": {
      "line": 1,
      "column": 1,
      "program": "import_10.ets"
    },
    "end": {
      "line": 23,
      "column": 1,
      "program": "import_10.ets"
    }
  }
}
<<<<<<< HEAD
TypeError: Ambiguous export 'foo' [re_export_4.ets:17:8]
=======
TypeError: Ambiguous export 'foo' [re_export_4.ets:16:8]
>>>>>>> 6d813986
<|MERGE_RESOLUTION|>--- conflicted
+++ resolved
@@ -268,8 +268,4 @@
     }
   }
 }
-<<<<<<< HEAD
-TypeError: Ambiguous export 'foo' [re_export_4.ets:17:8]
-=======
-TypeError: Ambiguous export 'foo' [re_export_4.ets:16:8]
->>>>>>> 6d813986
+TypeError: Ambiguous export 'foo' [re_export_4.ets:16:8]