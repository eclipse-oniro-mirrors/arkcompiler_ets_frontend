{
  "type": "Program",
  "statements": [
    {
      "type": "TSTypeAliasDeclaration",
      "id": {
        "type": "Identifier",
        "name": "x",
        "decorators": [],
        "loc": {
          "start": {
            "line": 16,
            "column": 6,
            "program": "test_type_alias9.ets"
          },
          "end": {
            "line": 16,
            "column": 7,
            "program": "test_type_alias9.ets"
          }
        }
      },
      "typeAnnotation": {
        "type": "ETSPrimitiveType",
        "loc": {
          "start": {
            "line": 16,
            "column": 10,
            "program": "test_type_alias9.ets"
          },
          "end": {
            "line": 16,
            "column": 13,
            "program": "test_type_alias9.ets"
          }
        }
      },
      "loc": {
        "start": {
          "line": 16,
          "column": 1,
          "program": "test_type_alias9.ets"
        },
        "end": {
          "line": 16,
          "column": 14,
          "program": "test_type_alias9.ets"
        }
      }
    },
    {
      "type": "TSTypeAliasDeclaration",
      "id": {
        "type": "Identifier",
        "name": "Matrix",
        "decorators": [],
        "loc": {
          "start": {
            "line": 17,
            "column": 6,
            "program": "test_type_alias9.ets"
          },
          "end": {
            "line": 17,
            "column": 12,
            "program": "test_type_alias9.ets"
          }
        }
      },
      "typeAnnotation": {
        "type": "ETSTypeReference",
        "part": {
          "type": "ETSTypeReferencePart",
          "name": {
            "type": "Identifier",
            "name": "Array",
            "decorators": [],
<<<<<<< HEAD
            "loc": {
              "start": {
                "line": 1,
                "column": 1,
                "program": "test_type_alias9.ets"
              },
              "end": {
                "line": 1,
                "column": 3,
                "program": "test_type_alias9.ets"
              }
            }
          },
          "typeParams": {
            "type": "TSTypeParameterInstantiation",
            "params": [
              {
                "type": "ETSTypeReference",
                "part": {
                  "type": "ETSTypeReferencePart",
                  "name": {
                    "type": "Identifier",
                    "name": "Array",
                    "decorators": [],
                    "loc": {
                      "start": {
                        "line": 1,
                        "column": 1,
                        "program": "test_type_alias9.ets"
                      },
                      "end": {
                        "line": 1,
                        "column": 3,
                        "program": "test_type_alias9.ets"
                      }
                    }
                  },
                  "typeParams": {
                    "type": "TSTypeParameterInstantiation",
                    "params": [
                      {
                        "type": "ETSPrimitiveType",
                        "loc": {
                          "start": {
                            "line": 1,
                            "column": 3,
                            "program": "test_type_alias9.ets"
                          },
                          "end": {
                            "line": 1,
                            "column": 3,
                            "program": "test_type_alias9.ets"
                          }
                        }
                      }
                    ],
                    "loc": {
                      "start": {
                        "line": 1,
                        "column": 3,
                        "program": "test_type_alias9.ets"
                      },
                      "end": {
                        "line": 1,
                        "column": 3,
                        "program": "test_type_alias9.ets"
                      }
                    }
                  },
                  "loc": {
                    "start": {
                      "line": 1,
                      "column": 1,
                      "program": "test_type_alias9.ets"
                    },
                    "end": {
                      "line": 1,
                      "column": 3,
                      "program": "test_type_alias9.ets"
                    }
                  }
                },
                "loc": {
                  "start": {
                    "line": 1,
                    "column": 3,
                    "program": "test_type_alias9.ets"
                  },
                  "end": {
                    "line": 1,
                    "column": 3,
                    "program": "test_type_alias9.ets"
                  }
                }
              }
            ],
            "loc": {
              "start": {
                "line": 1,
                "column": 3,
=======
            "loc": {
              "start": {
                "line": 1,
                "column": 1,
>>>>>>> 6d813986
                "program": "test_type_alias9.ets"
              },
              "end": {
                "line": 1,
                "column": 3,
<<<<<<< HEAD
=======
                "program": "test_type_alias9.ets"
              }
            }
          },
          "typeParams": {
            "type": "TSTypeParameterInstantiation",
            "params": [
              {
                "type": "ETSTypeReference",
                "part": {
                  "type": "ETSTypeReferencePart",
                  "name": {
                    "type": "Identifier",
                    "name": "Array",
                    "decorators": [],
                    "loc": {
                      "start": {
                        "line": 1,
                        "column": 1,
                        "program": "test_type_alias9.ets"
                      },
                      "end": {
                        "line": 1,
                        "column": 3,
                        "program": "test_type_alias9.ets"
                      }
                    }
                  },
                  "typeParams": {
                    "type": "TSTypeParameterInstantiation",
                    "params": [
                      {
                        "type": "ETSPrimitiveType",
                        "loc": {
                          "start": {
                            "line": 1,
                            "column": 3,
                            "program": "test_type_alias9.ets"
                          },
                          "end": {
                            "line": 1,
                            "column": 3,
                            "program": "test_type_alias9.ets"
                          }
                        }
                      }
                    ],
                    "loc": {
                      "start": {
                        "line": 1,
                        "column": 3,
                        "program": "test_type_alias9.ets"
                      },
                      "end": {
                        "line": 1,
                        "column": 3,
                        "program": "test_type_alias9.ets"
                      }
                    }
                  },
                  "loc": {
                    "start": {
                      "line": 1,
                      "column": 1,
                      "program": "test_type_alias9.ets"
                    },
                    "end": {
                      "line": 1,
                      "column": 3,
                      "program": "test_type_alias9.ets"
                    }
                  }
                },
                "loc": {
                  "start": {
                    "line": 1,
                    "column": 3,
                    "program": "test_type_alias9.ets"
                  },
                  "end": {
                    "line": 1,
                    "column": 3,
                    "program": "test_type_alias9.ets"
                  }
                }
              }
            ],
            "loc": {
              "start": {
                "line": 1,
                "column": 3,
                "program": "test_type_alias9.ets"
              },
              "end": {
                "line": 1,
                "column": 3,
>>>>>>> 6d813986
                "program": "test_type_alias9.ets"
              }
            }
          },
          "loc": {
            "start": {
              "line": 1,
              "column": 1,
              "program": "test_type_alias9.ets"
            },
            "end": {
              "line": 1,
              "column": 3,
              "program": "test_type_alias9.ets"
            }
          }
        },
        "loc": {
          "start": {
            "line": 17,
            "column": 23,
            "program": "test_type_alias9.ets"
          },
          "end": {
            "line": 17,
            "column": 25,
            "program": "test_type_alias9.ets"
          }
        }
      },
      "loc": {
        "start": {
          "line": 17,
          "column": 1,
          "program": "test_type_alias9.ets"
        },
        "end": {
          "line": 17,
          "column": 26,
          "program": "test_type_alias9.ets"
        }
      }
    },
    {
      "type": "ClassDeclaration",
      "definition": {
        "id": {
          "type": "Identifier",
          "name": "ETSGLOBAL",
          "decorators": [],
          "loc": {
            "start": {
              "line": 1,
              "column": 1,
              "program": "test_type_alias9.ets"
            },
            "end": {
              "line": 1,
              "column": 1,
              "program": "test_type_alias9.ets"
            }
          }
        },
        "superClass": null,
        "implements": [],
        "body": [
          {
            "type": "MethodDefinition",
            "key": {
              "type": "Identifier",
              "name": "main",
              "decorators": [],
              "loc": {
                "start": {
                  "line": 1,
                  "column": 1,
                  "program": null
                },
                "end": {
                  "line": 1,
                  "column": 1,
                  "program": null
                }
              }
            },
            "kind": "method",
            "accessibility": "public",
            "static": true,
            "optional": false,
            "computed": false,
            "value": {
              "type": "FunctionExpression",
              "function": {
                "type": "ScriptFunction",
                "id": {
                  "type": "Identifier",
                  "name": "main",
                  "decorators": [],
                  "loc": {
                    "start": {
                      "line": 1,
                      "column": 1,
                      "program": null
                    },
                    "end": {
                      "line": 1,
                      "column": 1,
                      "program": null
                    }
                  }
                },
                "generator": false,
                "async": false,
                "expression": false,
                "params": [],
                "body": {
                  "type": "BlockStatement",
                  "statements": [],
                  "loc": {
                    "start": {
                      "line": 1,
                      "column": 1,
                      "program": "test_type_alias9.ets"
                    },
                    "end": {
                      "line": 1,
                      "column": 1,
                      "program": "test_type_alias9.ets"
                    }
                  }
                },
                "loc": {
                  "start": {
                    "line": 1,
                    "column": 1,
                    "program": "test_type_alias9.ets"
                  },
                  "end": {
                    "line": 1,
                    "column": 1,
                    "program": "test_type_alias9.ets"
                  }
                }
              },
              "loc": {
                "start": {
                  "line": 1,
                  "column": 1,
                  "program": "test_type_alias9.ets"
                },
                "end": {
                  "line": 1,
                  "column": 1,
                  "program": "test_type_alias9.ets"
                }
              }
            },
            "overloads": [],
            "decorators": [],
            "loc": {
              "start": {
                "line": 1,
                "column": 1,
                "program": "test_type_alias9.ets"
              },
              "end": {
                "line": 1,
                "column": 1,
                "program": "test_type_alias9.ets"
              }
            }
          },
          {
            "type": "ClassProperty",
            "key": {
              "type": "Identifier",
              "name": "num",
              "decorators": [],
              "loc": {
                "start": {
                  "line": 19,
                  "column": 5,
                  "program": "test_type_alias9.ets"
                },
                "end": {
                  "line": 19,
                  "column": 8,
                  "program": "test_type_alias9.ets"
                }
              }
            },
            "accessibility": "public",
            "static": true,
            "readonly": false,
            "declare": false,
            "optional": false,
            "computed": false,
            "typeAnnotation": {
              "type": "ETSTypeReference",
              "part": {
                "type": "ETSTypeReferencePart",
                "name": {
                  "type": "Identifier",
                  "name": "x",
                  "decorators": [],
                  "loc": {
                    "start": {
                      "line": 19,
                      "column": 10,
                      "program": "test_type_alias9.ets"
                    },
                    "end": {
                      "line": 19,
                      "column": 11,
                      "program": "test_type_alias9.ets"
                    }
                  }
                },
                "loc": {
                  "start": {
                    "line": 19,
                    "column": 10,
                    "program": "test_type_alias9.ets"
                  },
                  "end": {
                    "line": 19,
                    "column": 11,
                    "program": "test_type_alias9.ets"
                  }
                }
              },
              "loc": {
                "start": {
                  "line": 19,
                  "column": 10,
                  "program": "test_type_alias9.ets"
                },
                "end": {
                  "line": 19,
                  "column": 11,
                  "program": "test_type_alias9.ets"
                }
              }
            },
            "definite": false,
            "decorators": [],
            "loc": {
              "start": {
                "line": 19,
                "column": 5,
                "program": "test_type_alias9.ets"
              },
              "end": {
                "line": 19,
                "column": 14,
                "program": "test_type_alias9.ets"
              }
            }
          },
          {
            "type": "ClassProperty",
            "key": {
              "type": "Identifier",
              "name": "m",
              "decorators": [],
              "loc": {
                "start": {
                  "line": 20,
                  "column": 5,
                  "program": "test_type_alias9.ets"
                },
                "end": {
                  "line": 20,
                  "column": 6,
                  "program": "test_type_alias9.ets"
                }
              }
            },
            "accessibility": "public",
            "static": true,
            "readonly": false,
            "declare": false,
            "optional": false,
            "computed": false,
            "typeAnnotation": {
              "type": "ETSTypeReference",
              "part": {
                "type": "ETSTypeReferencePart",
                "name": {
                  "type": "Identifier",
                  "name": "Matrix",
                  "decorators": [],
                  "loc": {
                    "start": {
                      "line": 20,
                      "column": 8,
                      "program": "test_type_alias9.ets"
                    },
                    "end": {
                      "line": 20,
                      "column": 14,
                      "program": "test_type_alias9.ets"
                    }
                  }
                },
                "loc": {
                  "start": {
                    "line": 20,
                    "column": 8,
                    "program": "test_type_alias9.ets"
                  },
                  "end": {
                    "line": 20,
                    "column": 14,
                    "program": "test_type_alias9.ets"
                  }
                }
              },
              "loc": {
                "start": {
                  "line": 20,
                  "column": 8,
                  "program": "test_type_alias9.ets"
                },
                "end": {
                  "line": 20,
                  "column": 14,
                  "program": "test_type_alias9.ets"
                }
              }
            },
            "definite": false,
            "decorators": [],
            "loc": {
              "start": {
                "line": 20,
                "column": 5,
                "program": "test_type_alias9.ets"
              },
              "end": {
                "line": 20,
                "column": 17,
                "program": "test_type_alias9.ets"
              }
            }
          }
        ],
        "loc": {
          "start": {
            "line": 1,
            "column": 1,
            "program": "test_type_alias9.ets"
          },
          "end": {
            "line": 1,
            "column": 1,
            "program": "test_type_alias9.ets"
          }
        }
      },
      "loc": {
        "start": {
          "line": 1,
          "column": 1,
          "program": "test_type_alias9.ets"
        },
        "end": {
          "line": 1,
          "column": 1,
          "program": "test_type_alias9.ets"
        }
      }
    }
  ],
  "loc": {
    "start": {
      "line": 1,
      "column": 1,
      "program": "test_type_alias9.ets"
    },
    "end": {
      "line": 21,
      "column": 1,
      "program": "test_type_alias9.ets"
    }
  }
}<|MERGE_RESOLUTION|>--- conflicted
+++ resolved
@@ -75,7 +75,6 @@
             "type": "Identifier",
             "name": "Array",
             "decorators": [],
-<<<<<<< HEAD
             "loc": {
               "start": {
                 "line": 1,
@@ -176,116 +175,11 @@
               "start": {
                 "line": 1,
                 "column": 3,
-=======
-            "loc": {
-              "start": {
-                "line": 1,
-                "column": 1,
->>>>>>> 6d813986
                 "program": "test_type_alias9.ets"
               },
               "end": {
                 "line": 1,
                 "column": 3,
-<<<<<<< HEAD
-=======
-                "program": "test_type_alias9.ets"
-              }
-            }
-          },
-          "typeParams": {
-            "type": "TSTypeParameterInstantiation",
-            "params": [
-              {
-                "type": "ETSTypeReference",
-                "part": {
-                  "type": "ETSTypeReferencePart",
-                  "name": {
-                    "type": "Identifier",
-                    "name": "Array",
-                    "decorators": [],
-                    "loc": {
-                      "start": {
-                        "line": 1,
-                        "column": 1,
-                        "program": "test_type_alias9.ets"
-                      },
-                      "end": {
-                        "line": 1,
-                        "column": 3,
-                        "program": "test_type_alias9.ets"
-                      }
-                    }
-                  },
-                  "typeParams": {
-                    "type": "TSTypeParameterInstantiation",
-                    "params": [
-                      {
-                        "type": "ETSPrimitiveType",
-                        "loc": {
-                          "start": {
-                            "line": 1,
-                            "column": 3,
-                            "program": "test_type_alias9.ets"
-                          },
-                          "end": {
-                            "line": 1,
-                            "column": 3,
-                            "program": "test_type_alias9.ets"
-                          }
-                        }
-                      }
-                    ],
-                    "loc": {
-                      "start": {
-                        "line": 1,
-                        "column": 3,
-                        "program": "test_type_alias9.ets"
-                      },
-                      "end": {
-                        "line": 1,
-                        "column": 3,
-                        "program": "test_type_alias9.ets"
-                      }
-                    }
-                  },
-                  "loc": {
-                    "start": {
-                      "line": 1,
-                      "column": 1,
-                      "program": "test_type_alias9.ets"
-                    },
-                    "end": {
-                      "line": 1,
-                      "column": 3,
-                      "program": "test_type_alias9.ets"
-                    }
-                  }
-                },
-                "loc": {
-                  "start": {
-                    "line": 1,
-                    "column": 3,
-                    "program": "test_type_alias9.ets"
-                  },
-                  "end": {
-                    "line": 1,
-                    "column": 3,
-                    "program": "test_type_alias9.ets"
-                  }
-                }
-              }
-            ],
-            "loc": {
-              "start": {
-                "line": 1,
-                "column": 3,
-                "program": "test_type_alias9.ets"
-              },
-              "end": {
-                "line": 1,
-                "column": 3,
->>>>>>> 6d813986
                 "program": "test_type_alias9.ets"
               }
             }
