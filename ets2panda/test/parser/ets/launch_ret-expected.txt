--- conflicted
+++ resolved
@@ -477,11 +477,7 @@
                                   },
                                   "end": {
                                     "line": 24,
-<<<<<<< HEAD
-                                    "column": 22,
-=======
                                     "column": 20,
->>>>>>> 6d813986
                                     "program": "launch_ret.ets"
                                   }
                                 }
@@ -494,11 +490,7 @@
                                 },
                                 "end": {
                                   "line": 24,
-<<<<<<< HEAD
-                                  "column": 22,
-=======
                                   "column": 20,
->>>>>>> 6d813986
                                   "program": "launch_ret.ets"
                                 }
                               }
