{
  "type": "Program",
  "statements": [
    {
      "type": "ClassDeclaration",
      "definition": {
        "id": {
          "type": "Identifier",
          "name": "ETSGLOBAL",
          "decorators": [],
          "loc": {
            "start": {
              "line": 1,
              "column": 1,
              "program": "break.ets"
            },
            "end": {
              "line": 1,
              "column": 1,
              "program": "break.ets"
            }
          }
        },
        "superClass": null,
        "implements": [],
        "body": [
          {
            "type": "ClassProperty",
            "key": {
              "type": "Identifier",
              "name": "a",
              "decorators": [],
              "loc": {
                "start": {
                  "line": 16,
                  "column": 5,
                  "program": "break.ets"
                },
                "end": {
                  "line": 16,
                  "column": 6,
                  "program": "break.ets"
                }
              }
            },
            "accessibility": "public",
            "static": true,
            "readonly": false,
            "declare": false,
            "optional": false,
            "computed": false,
            "typeAnnotation": {
              "type": "ETSTypeReference",
              "part": {
                "type": "ETSTypeReferencePart",
                "name": {
                  "type": "Identifier",
                  "name": "Array",
                  "decorators": [],
                  "loc": {
                    "start": {
                      "line": 1,
                      "column": 1,
                      "program": "break.ets"
                    },
                    "end": {
                      "line": 1,
                      "column": 3,
                      "program": "break.ets"
                    }
                  }
                },
                "typeParams": {
                  "type": "TSTypeParameterInstantiation",
                  "params": [
                    {
                      "type": "ETSPrimitiveType",
                      "loc": {
                        "start": {
                          "line": 1,
                          "column": 3,
                          "program": "break.ets"
                        },
                        "end": {
                          "line": 1,
                          "column": 3,
                          "program": "break.ets"
                        }
                      }
                    }
                  ],
                  "loc": {
                    "start": {
                      "line": 1,
                      "column": 3,
                      "program": "break.ets"
                    },
                    "end": {
                      "line": 1,
                      "column": 3,
                      "program": "break.ets"
                    }
                  }
                },
                "loc": {
                  "start": {
                    "line": 1,
                    "column": 1,
<<<<<<< HEAD
                    "program": null
                  },
                  "end": {
                    "line": 1,
                    "column": 1,
                    "program": null
                  }
                }
              },
              "loc": {
                "start": {
                  "line": 1,
                  "column": 1,
                  "program": null
                },
                "end": {
                  "line": 1,
                  "column": 1,
                  "program": null
                }
              }
            },
            "overloads": [],
            "decorators": [],
            "loc": {
              "start": {
                "line": 1,
                "column": 1,
                "program": "break.ets"
              },
              "end": {
                "line": 1,
                "column": 1,
                "program": "break.ets"
              }
            }
          },
          {
            "type": "ClassProperty",
            "key": {
              "type": "Identifier",
              "name": "a",
              "decorators": [],
              "loc": {
                "start": {
                  "line": 16,
                  "column": 5,
                  "program": "break.ets"
                },
                "end": {
                  "line": 16,
                  "column": 6,
                  "program": "break.ets"
                }
              }
            },
            "accessibility": "public",
            "static": true,
            "readonly": false,
            "declare": false,
            "optional": false,
            "computed": false,
            "typeAnnotation": {
              "type": "ETSTypeReference",
              "part": {
                "type": "ETSTypeReferencePart",
                "name": {
                  "type": "Identifier",
                  "name": "Array",
                  "decorators": [],
                  "loc": {
                    "start": {
                      "line": 1,
                      "column": 1,
                      "program": "break.ets"
                    },
                    "end": {
                      "line": 1,
                      "column": 3,
                      "program": "break.ets"
                    }
                  }
                },
                "typeParams": {
                  "type": "TSTypeParameterInstantiation",
                  "params": [
                    {
                      "type": "ETSPrimitiveType",
                      "loc": {
                        "start": {
                          "line": 1,
                          "column": 3,
                          "program": "break.ets"
                        },
                        "end": {
                          "line": 1,
                          "column": 3,
                          "program": "break.ets"
                        }
                      }
                    }
                  ],
                  "loc": {
                    "start": {
                      "line": 1,
                      "column": 3,
                      "program": "break.ets"
                    },
                    "end": {
                      "line": 1,
                      "column": 3,
                      "program": "break.ets"
                    }
                  }
                },
                "loc": {
                  "start": {
                    "line": 1,
                    "column": 1,
=======
>>>>>>> 6d813986
                    "program": "break.ets"
                  },
                  "end": {
                    "line": 1,
                    "column": 3,
                    "program": "break.ets"
                  }
                }
              },
              "loc": {
                "start": {
                  "line": 16,
                  "column": 11,
                  "program": "break.ets"
                },
                "end": {
                  "line": 16,
                  "column": 13,
                  "program": "break.ets"
                }
              }
            },
            "definite": false,
            "decorators": [],
            "loc": {
              "start": {
                "line": 16,
                "column": 5,
                "program": "break.ets"
              },
              "end": {
                "line": 16,
                "column": 16,
                "program": "break.ets"
              }
            }
          },
          {
            "type": "MethodDefinition",
            "key": {
              "type": "Identifier",
              "name": "main",
              "decorators": [],
              "loc": {
                "start": {
                  "line": 17,
                  "column": 10,
                  "program": "break.ets"
                },
                "end": {
                  "line": 17,
                  "column": 14,
                  "program": "break.ets"
                }
              }
            },
            "kind": "method",
            "accessibility": "public",
            "static": true,
            "optional": false,
            "computed": false,
            "value": {
              "type": "FunctionExpression",
              "function": {
                "type": "ScriptFunction",
                "id": {
                  "type": "Identifier",
                  "name": "main",
                  "decorators": [],
                  "loc": {
                    "start": {
                      "line": 17,
                      "column": 10,
                      "program": "break.ets"
                    },
                    "end": {
                      "line": 17,
                      "column": 14,
                      "program": "break.ets"
                    }
                  }
                },
                "generator": false,
                "async": false,
                "expression": false,
                "params": [],
                "returnType": {
                  "type": "ETSPrimitiveType",
                  "loc": {
                    "start": {
                      "line": 17,
                      "column": 18,
                      "program": "break.ets"
                    },
                    "end": {
                      "line": 17,
                      "column": 22,
                      "program": "break.ets"
                    }
                  }
                },
                "body": {
                  "type": "BlockStatement",
                  "statements": [
                    {
                      "type": "ForOfStatement",
                      "await": false,
                      "left": {
                        "type": "VariableDeclaration",
                        "declarations": [
                          {
                            "type": "VariableDeclarator",
                            "id": {
                              "type": "Identifier",
                              "name": "v",
                              "decorators": [],
                              "loc": {
                                "start": {
                                  "line": 18,
                                  "column": 12,
                                  "program": "break.ets"
                                },
                                "end": {
                                  "line": 18,
                                  "column": 13,
                                  "program": "break.ets"
                                }
                              }
                            },
                            "init": null,
                            "loc": {
                              "start": {
                                "line": 18,
                                "column": 12,
                                "program": "break.ets"
                              },
                              "end": {
                                "line": 18,
                                "column": 13,
                                "program": "break.ets"
                              }
                            }
                          }
                        ],
                        "kind": "let",
                        "loc": {
                          "start": {
                            "line": 18,
                            "column": 8,
                            "program": "break.ets"
                          },
                          "end": {
                            "line": 18,
                            "column": 13,
                            "program": "break.ets"
                          }
                        }
                      },
                      "right": {
                        "type": "Identifier",
                        "name": "a",
                        "decorators": [],
                        "loc": {
                          "start": {
                            "line": 18,
                            "column": 17,
                            "program": "break.ets"
                          },
                          "end": {
                            "line": 18,
                            "column": 18,
                            "program": "break.ets"
                          }
                        }
                      },
                      "body": {
                        "type": "BlockStatement",
                        "statements": [
                          {
                            "type": "IfStatement",
                            "test": {
                              "type": "BinaryExpression",
                              "operator": "==",
                              "left": {
                                "type": "Identifier",
                                "name": "v",
                                "decorators": [],
                                "loc": {
                                  "start": {
                                    "line": 19,
                                    "column": 9,
                                    "program": "break.ets"
                                  },
                                  "end": {
                                    "line": 19,
                                    "column": 10,
                                    "program": "break.ets"
                                  }
                                }
                              },
                              "right": {
                                "type": "NumberLiteral",
                                "value": 2,
                                "loc": {
                                  "start": {
                                    "line": 19,
                                    "column": 14,
                                    "program": "break.ets"
                                  },
                                  "end": {
                                    "line": 19,
                                    "column": 15,
                                    "program": "break.ets"
                                  }
                                }
                              },
                              "loc": {
                                "start": {
                                  "line": 19,
                                  "column": 9,
                                  "program": "break.ets"
                                },
                                "end": {
                                  "line": 19,
                                  "column": 15,
                                  "program": "break.ets"
                                }
                              }
                            },
                            "consequent": {
                              "type": "BreakStatement",
                              "label": null,
                              "loc": {
                                "start": {
                                  "line": 19,
                                  "column": 17,
                                  "program": "break.ets"
                                },
                                "end": {
                                  "line": 19,
                                  "column": 23,
                                  "program": "break.ets"
                                }
                              }
                            },
                            "alternate": null,
                            "loc": {
                              "start": {
                                "line": 19,
                                "column": 5,
                                "program": "break.ets"
                              },
                              "end": {
                                "line": 19,
                                "column": 23,
                                "program": "break.ets"
                              }
                            }
                          }
                        ],
                        "loc": {
                          "start": {
                            "line": 18,
                            "column": 20,
                            "program": "break.ets"
                          },
                          "end": {
                            "line": 20,
                            "column": 4,
                            "program": "break.ets"
                          }
                        }
                      },
                      "loc": {
                        "start": {
                          "line": 18,
                          "column": 3,
                          "program": "break.ets"
                        },
                        "end": {
                          "line": 20,
                          "column": 4,
                          "program": "break.ets"
                        }
                      }
                    }
                  ],
                  "loc": {
                    "start": {
                      "line": 17,
                      "column": 23,
                      "program": "break.ets"
                    },
                    "end": {
                      "line": 21,
                      "column": 2,
                      "program": "break.ets"
                    }
                  }
                },
                "loc": {
                  "start": {
                    "line": 17,
                    "column": 10,
                    "program": "break.ets"
                  },
                  "end": {
                    "line": 21,
                    "column": 2,
                    "program": "break.ets"
                  }
                }
              },
              "loc": {
                "start": {
                  "line": 17,
                  "column": 10,
                  "program": "break.ets"
                },
                "end": {
                  "line": 21,
                  "column": 2,
                  "program": "break.ets"
                }
              }
            },
            "overloads": [],
            "decorators": [],
            "loc": {
              "start": {
                "line": 17,
                "column": 1,
                "program": "break.ets"
              },
              "end": {
                "line": 21,
                "column": 2,
                "program": "break.ets"
              }
            }
          }
        ],
        "loc": {
          "start": {
            "line": 1,
            "column": 1,
            "program": "break.ets"
          },
          "end": {
            "line": 1,
            "column": 1,
            "program": "break.ets"
          }
        }
      },
      "loc": {
        "start": {
          "line": 1,
          "column": 1,
          "program": "break.ets"
        },
        "end": {
          "line": 1,
          "column": 1,
          "program": "break.ets"
        }
      }
    }
  ],
  "loc": {
    "start": {
      "line": 1,
      "column": 1,
      "program": "break.ets"
    },
    "end": {
      "line": 22,
      "column": 1,
      "program": "break.ets"
    }
  }
}<|MERGE_RESOLUTION|>--- conflicted
+++ resolved
@@ -106,128 +106,6 @@
                   "start": {
                     "line": 1,
                     "column": 1,
-<<<<<<< HEAD
-                    "program": null
-                  },
-                  "end": {
-                    "line": 1,
-                    "column": 1,
-                    "program": null
-                  }
-                }
-              },
-              "loc": {
-                "start": {
-                  "line": 1,
-                  "column": 1,
-                  "program": null
-                },
-                "end": {
-                  "line": 1,
-                  "column": 1,
-                  "program": null
-                }
-              }
-            },
-            "overloads": [],
-            "decorators": [],
-            "loc": {
-              "start": {
-                "line": 1,
-                "column": 1,
-                "program": "break.ets"
-              },
-              "end": {
-                "line": 1,
-                "column": 1,
-                "program": "break.ets"
-              }
-            }
-          },
-          {
-            "type": "ClassProperty",
-            "key": {
-              "type": "Identifier",
-              "name": "a",
-              "decorators": [],
-              "loc": {
-                "start": {
-                  "line": 16,
-                  "column": 5,
-                  "program": "break.ets"
-                },
-                "end": {
-                  "line": 16,
-                  "column": 6,
-                  "program": "break.ets"
-                }
-              }
-            },
-            "accessibility": "public",
-            "static": true,
-            "readonly": false,
-            "declare": false,
-            "optional": false,
-            "computed": false,
-            "typeAnnotation": {
-              "type": "ETSTypeReference",
-              "part": {
-                "type": "ETSTypeReferencePart",
-                "name": {
-                  "type": "Identifier",
-                  "name": "Array",
-                  "decorators": [],
-                  "loc": {
-                    "start": {
-                      "line": 1,
-                      "column": 1,
-                      "program": "break.ets"
-                    },
-                    "end": {
-                      "line": 1,
-                      "column": 3,
-                      "program": "break.ets"
-                    }
-                  }
-                },
-                "typeParams": {
-                  "type": "TSTypeParameterInstantiation",
-                  "params": [
-                    {
-                      "type": "ETSPrimitiveType",
-                      "loc": {
-                        "start": {
-                          "line": 1,
-                          "column": 3,
-                          "program": "break.ets"
-                        },
-                        "end": {
-                          "line": 1,
-                          "column": 3,
-                          "program": "break.ets"
-                        }
-                      }
-                    }
-                  ],
-                  "loc": {
-                    "start": {
-                      "line": 1,
-                      "column": 3,
-                      "program": "break.ets"
-                    },
-                    "end": {
-                      "line": 1,
-                      "column": 3,
-                      "program": "break.ets"
-                    }
-                  }
-                },
-                "loc": {
-                  "start": {
-                    "line": 1,
-                    "column": 1,
-=======
->>>>>>> 6d813986
                     "program": "break.ets"
                   },
                   "end": {
