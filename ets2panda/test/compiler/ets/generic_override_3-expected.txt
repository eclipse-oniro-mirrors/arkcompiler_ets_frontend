--- conflicted
+++ resolved
@@ -1096,20 +1096,12 @@
                             "loc": {
                               "start": {
                                 "line": 21,
-<<<<<<< HEAD
-                                "column": 8,
-=======
                                 "column": 5,
->>>>>>> 6d813986
                                 "program": "generic_override_3.ets"
                               },
                               "end": {
                                 "line": 21,
-<<<<<<< HEAD
-                                "column": 37,
-=======
                                 "column": 36,
->>>>>>> 6d813986
                                 "program": "generic_override_3.ets"
                               }
                             }
@@ -1121,20 +1113,12 @@
                             "loc": {
                               "start": {
                                 "line": 21,
-<<<<<<< HEAD
-                                "column": 8,
-=======
                                 "column": 5,
->>>>>>> 6d813986
                                 "program": "generic_override_3.ets"
                               },
                               "end": {
                                 "line": 21,
-<<<<<<< HEAD
-                                "column": 37,
-=======
                                 "column": 36,
->>>>>>> 6d813986
                                 "program": "generic_override_3.ets"
                               }
                             }
@@ -1142,20 +1126,12 @@
                           "loc": {
                             "start": {
                               "line": 21,
-<<<<<<< HEAD
-                              "column": 8,
-=======
                               "column": 5,
->>>>>>> 6d813986
                               "program": "generic_override_3.ets"
                             },
                             "end": {
                               "line": 21,
-<<<<<<< HEAD
-                              "column": 37,
-=======
                               "column": 36,
->>>>>>> 6d813986
                               "program": "generic_override_3.ets"
                             }
                           }
@@ -1163,20 +1139,12 @@
                         "loc": {
                           "start": {
                             "line": 21,
-<<<<<<< HEAD
-                            "column": 8,
-=======
                             "column": 5,
->>>>>>> 6d813986
                             "program": "generic_override_3.ets"
                           },
                           "end": {
                             "line": 21,
-<<<<<<< HEAD
-                            "column": 37,
-=======
                             "column": 36,
->>>>>>> 6d813986
                             "program": "generic_override_3.ets"
                           }
                         }
@@ -1184,20 +1152,12 @@
                       "loc": {
                         "start": {
                           "line": 21,
-<<<<<<< HEAD
-                          "column": 8,
-=======
                           "column": 5,
->>>>>>> 6d813986
                           "program": "generic_override_3.ets"
                         },
                         "end": {
                           "line": 21,
-<<<<<<< HEAD
-                          "column": 37,
-=======
                           "column": 36,
->>>>>>> 6d813986
                           "program": "generic_override_3.ets"
                         }
                       }
@@ -1212,20 +1172,12 @@
                           "loc": {
                             "start": {
                               "line": 21,
-<<<<<<< HEAD
-                              "column": 8,
-=======
                               "column": 5,
->>>>>>> 6d813986
                               "program": "generic_override_3.ets"
                             },
                             "end": {
                               "line": 21,
-<<<<<<< HEAD
-                              "column": 37,
-=======
                               "column": 36,
->>>>>>> 6d813986
                               "program": "generic_override_3.ets"
                             }
                           }
@@ -1236,20 +1188,12 @@
                           "loc": {
                             "start": {
                               "line": 21,
-<<<<<<< HEAD
-                              "column": 8,
-=======
                               "column": 5,
->>>>>>> 6d813986
                               "program": "generic_override_3.ets"
                             },
                             "end": {
                               "line": 21,
-<<<<<<< HEAD
-                              "column": 37,
-=======
                               "column": 36,
->>>>>>> 6d813986
                               "program": "generic_override_3.ets"
                             }
                           }
@@ -1264,20 +1208,12 @@
                         "loc": {
                           "start": {
                             "line": 21,
-<<<<<<< HEAD
-                            "column": 8,
-=======
                             "column": 5,
->>>>>>> 6d813986
                             "program": "generic_override_3.ets"
                           },
                           "end": {
                             "line": 21,
-<<<<<<< HEAD
-                            "column": 37,
-=======
                             "column": 36,
->>>>>>> 6d813986
                             "program": "generic_override_3.ets"
                           }
                         }
@@ -1286,20 +1222,12 @@
                     "loc": {
                       "start": {
                         "line": 21,
-<<<<<<< HEAD
-                        "column": 8,
-=======
                         "column": 5,
->>>>>>> 6d813986
                         "program": "generic_override_3.ets"
                       },
                       "end": {
                         "line": 21,
-<<<<<<< HEAD
-                        "column": 37,
-=======
                         "column": 36,
->>>>>>> 6d813986
                         "program": "generic_override_3.ets"
                       }
                     }
