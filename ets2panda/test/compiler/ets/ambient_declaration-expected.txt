--- conflicted
+++ resolved
@@ -236,11 +236,7 @@
                               },
                               "end": {
                                 "line": 16,
-<<<<<<< HEAD
-                                "column": 21,
-=======
                                 "column": 50,
->>>>>>> 6d813986
                                 "program": "ambient_declaration.ets"
                               }
                             }
@@ -257,11 +253,7 @@
                               },
                               "end": {
                                 "line": 16,
-<<<<<<< HEAD
-                                "column": 21,
-=======
                                 "column": 50,
->>>>>>> 6d813986
                                 "program": "ambient_declaration.ets"
                               }
                             }
@@ -274,11 +266,7 @@
                             },
                             "end": {
                               "line": 16,
-<<<<<<< HEAD
-                              "column": 21,
-=======
                               "column": 50,
->>>>>>> 6d813986
                               "program": "ambient_declaration.ets"
                             }
                           }
@@ -291,11 +279,7 @@
                           },
                           "end": {
                             "line": 16,
-<<<<<<< HEAD
-                            "column": 21,
-=======
                             "column": 50,
->>>>>>> 6d813986
                             "program": "ambient_declaration.ets"
                           }
                         }
@@ -308,11 +292,7 @@
                         },
                         "end": {
                           "line": 16,
-<<<<<<< HEAD
-                          "column": 21,
-=======
                           "column": 50,
->>>>>>> 6d813986
                           "program": "ambient_declaration.ets"
                         }
                       }
@@ -332,11 +312,7 @@
                             },
                             "end": {
                               "line": 16,
-<<<<<<< HEAD
-                              "column": 21,
-=======
                               "column": 50,
->>>>>>> 6d813986
                               "program": "ambient_declaration.ets"
                             }
                           }
@@ -352,11 +328,7 @@
                             },
                             "end": {
                               "line": 16,
-<<<<<<< HEAD
-                              "column": 21,
-=======
                               "column": 50,
->>>>>>> 6d813986
                               "program": "ambient_declaration.ets"
                             }
                           }
@@ -376,11 +348,7 @@
                           },
                           "end": {
                             "line": 16,
-<<<<<<< HEAD
-                            "column": 21,
-=======
                             "column": 50,
->>>>>>> 6d813986
                             "program": "ambient_declaration.ets"
                           }
                         }
@@ -394,11 +362,7 @@
                       },
                       "end": {
                         "line": 16,
-<<<<<<< HEAD
-                        "column": 21,
-=======
                         "column": 50,
->>>>>>> 6d813986
                         "program": "ambient_declaration.ets"
                       }
                     }
