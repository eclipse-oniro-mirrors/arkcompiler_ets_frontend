{
  "type": "Program",
  "statements": [
    {
      "type": "ClassDeclaration",
      "definition": {
        "id": {
          "type": "Identifier",
          "name": "AmbientColor",
          "decorators": [],
          "loc": {
            "start": {
              "line": 20,
              "column": 14,
              "program": "enum_export.ets"
            },
            "end": {
              "line": 20,
              "column": 26,
              "program": "enum_export.ets"
            }
          }
        },
        "superClass": {
          "type": "ETSTypeReference",
          "part": {
            "type": "ETSTypeReferencePart",
            "name": {
              "type": "Identifier",
              "name": "BaseEnum",
              "decorators": [],
              "loc": {
                "start": {
                  "line": 20,
                  "column": 9,
                  "program": "enum_export.ets"
                },
                "end": {
                  "line": 20,
                  "column": 9,
                  "program": "enum_export.ets"
                }
              }
            },
            "typeParams": {
              "type": "TSTypeParameterInstantiation",
              "params": [
                {
                  "type": "ETSPrimitiveType",
                  "loc": {
                    "start": {
                      "line": 20,
                      "column": 9,
                      "program": "enum_export.ets"
                    },
                    "end": {
                      "line": 20,
                      "column": 9,
                      "program": "enum_export.ets"
                    }
                  }
                }
              ],
              "loc": {
                "start": {
                  "line": 20,
                  "column": 9,
                  "program": "enum_export.ets"
                },
                "end": {
                  "line": 20,
                  "column": 9,
                  "program": "enum_export.ets"
                }
              }
            },
            "loc": {
              "start": {
                "line": 20,
                "column": 9,
                "program": "enum_export.ets"
              },
              "end": {
                "line": 20,
                "column": 9,
                "program": "enum_export.ets"
              }
            }
          },
          "loc": {
            "start": {
              "line": 20,
              "column": 9,
              "program": "enum_export.ets"
            },
            "end": {
              "line": 20,
              "column": 9,
              "program": "enum_export.ets"
            }
          }
        },
        "implements": [],
        "body": [
          {
            "type": "ClassProperty",
            "key": {
              "type": "Identifier",
              "name": "#ordinal",
              "decorators": [],
              "loc": {
                "start": {
                  "line": 20,
                  "column": 9,
                  "program": "enum_export.ets"
                },
                "end": {
                  "line": 20,
                  "column": 9,
                  "program": "enum_export.ets"
                }
              }
            },
            "accessibility": "private",
            "static": false,
            "readonly": true,
            "declare": false,
            "optional": false,
            "computed": false,
            "typeAnnotation": {
              "type": "ETSPrimitiveType",
              "loc": {
                "start": {
                  "line": 20,
                  "column": 9,
                  "program": "enum_export.ets"
                },
                "end": {
                  "line": 20,
                  "column": 9,
                  "program": "enum_export.ets"
                }
              }
            },
            "definite": false,
            "decorators": [],
            "loc": {
              "start": {
                "line": 20,
                "column": 9,
                "program": "enum_export.ets"
              },
              "end": {
                "line": 20,
                "column": 9,
                "program": "enum_export.ets"
              }
            }
          },
          {
            "type": "MethodDefinition",
            "key": {
              "type": "Identifier",
              "name": "constructor",
              "decorators": [],
              "loc": {
                "start": {
                  "line": 20,
                  "column": 9,
                  "program": "enum_export.ets"
                },
                "end": {
                  "line": 20,
                  "column": 9,
                  "program": "enum_export.ets"
                }
              }
            },
            "kind": "constructor",
            "accessibility": "public",
            "static": false,
            "optional": false,
            "computed": false,
            "value": {
              "type": "FunctionExpression",
              "function": {
                "type": "ScriptFunction",
                "id": {
                  "type": "Identifier",
                  "name": "constructor",
                  "decorators": [],
                  "loc": {
                    "start": {
                      "line": 20,
                      "column": 9,
                      "program": "enum_export.ets"
                    },
                    "end": {
                      "line": 20,
                      "column": 9,
                      "program": "enum_export.ets"
                    }
                  }
                },
                "generator": false,
                "async": false,
                "expression": false,
                "params": [
                  {
                    "type": "ETSParameterExpression",
                    "name": {
                      "type": "Identifier",
                      "name": "ordinal",
                      "typeAnnotation": {
                        "type": "ETSPrimitiveType",
                        "loc": {
                          "start": {
                            "line": 20,
                            "column": 9,
                            "program": "enum_export.ets"
                          },
                          "end": {
                            "line": 20,
                            "column": 9,
                            "program": "enum_export.ets"
                          }
                        }
                      },
                      "decorators": [],
                      "loc": {
                        "start": {
                          "line": 20,
                          "column": 9,
                          "program": "enum_export.ets"
                        },
                        "end": {
                          "line": 20,
                          "column": 9,
                          "program": "enum_export.ets"
                        }
                      }
                    },
                    "loc": {
                      "start": {
                        "line": 20,
                        "column": 9,
                        "program": "enum_export.ets"
                      },
                      "end": {
                        "line": 20,
                        "column": 9,
                        "program": "enum_export.ets"
                      }
                    }
                  },
                  {
                    "type": "ETSParameterExpression",
                    "name": {
                      "type": "Identifier",
                      "name": "value",
                      "typeAnnotation": {
                        "type": "ETSPrimitiveType",
                        "loc": {
                          "start": {
                            "line": 20,
                            "column": 9,
                            "program": "enum_export.ets"
                          },
                          "end": {
                            "line": 20,
                            "column": 9,
                            "program": "enum_export.ets"
                          }
                        }
                      },
                      "decorators": [],
                      "loc": {
                        "start": {
                          "line": 20,
                          "column": 9,
                          "program": "enum_export.ets"
                        },
                        "end": {
                          "line": 20,
                          "column": 9,
                          "program": "enum_export.ets"
                        }
                      }
                    },
                    "loc": {
                      "start": {
                        "line": 20,
                        "column": 9,
                        "program": "enum_export.ets"
                      },
                      "end": {
                        "line": 20,
                        "column": 9,
                        "program": "enum_export.ets"
                      }
                    }
                  }
                ],
                "body": {
                  "type": "BlockStatement",
                  "statements": [],
                  "loc": {
                    "start": {
                      "line": 20,
                      "column": 9,
                      "program": "enum_export.ets"
                    },
                    "end": {
                      "line": 20,
                      "column": 9,
                      "program": "enum_export.ets"
                    }
                  }
                },
                "loc": {
                  "start": {
                    "line": 20,
                    "column": 9,
                    "program": "enum_export.ets"
                  },
                  "end": {
                    "line": 20,
                    "column": 9,
                    "program": "enum_export.ets"
                  }
                }
              },
              "loc": {
                "start": {
                  "line": 20,
                  "column": 9,
                  "program": "enum_export.ets"
                },
                "end": {
                  "line": 20,
                  "column": 9,
                  "program": "enum_export.ets"
                }
              }
            },
            "overloads": [],
            "decorators": [],
            "loc": {
              "start": {
                "line": 20,
                "column": 9,
                "program": "enum_export.ets"
              },
              "end": {
                "line": 20,
                "column": 9,
                "program": "enum_export.ets"
              }
            }
          },
          {
            "type": "ClassProperty",
            "key": {
              "type": "Identifier",
              "name": "Yellow",
              "decorators": [],
              "loc": {
                "start": {
                  "line": 20,
                  "column": 30,
                  "program": "enum_export.ets"
                },
                "end": {
                  "line": 20,
                  "column": 36,
                  "program": "enum_export.ets"
                }
              }
            },
            "value": {
              "type": "ETSNewClassInstanceExpression",
              "typeReference": {
                "type": "ETSTypeReference",
                "part": {
                  "type": "ETSTypeReferencePart",
                  "name": {
                    "type": "Identifier",
                    "name": "AmbientColor",
                    "decorators": [],
                    "loc": {
                      "start": {
                        "line": 20,
                        "column": 9,
                        "program": "enum_export.ets"
                      },
                      "end": {
                        "line": 20,
                        "column": 9,
                        "program": "enum_export.ets"
                      }
                    }
                  },
                  "loc": {
                    "start": {
                      "line": 20,
                      "column": 9,
                      "program": "enum_export.ets"
                    },
                    "end": {
                      "line": 20,
                      "column": 9,
                      "program": "enum_export.ets"
                    }
                  }
                },
                "loc": {
                  "start": {
                    "line": 20,
                    "column": 9,
                    "program": "enum_export.ets"
                  },
                  "end": {
                    "line": 20,
                    "column": 9,
                    "program": "enum_export.ets"
                  }
                }
              },
              "arguments": [
                {
                  "type": "NumberLiteral",
                  "value": 0,
                  "loc": {
                    "start": {
                      "line": 20,
                      "column": 9,
                      "program": "enum_export.ets"
                    },
                    "end": {
                      "line": 20,
                      "column": 9,
                      "program": "enum_export.ets"
                    }
                  }
                },
                {
                  "type": "NumberLiteral",
                  "value": 0,
                  "loc": {
                    "start": {
                      "line": 20,
                      "column": 9,
                      "program": "enum_export.ets"
                    },
                    "end": {
                      "line": 20,
                      "column": 9,
                      "program": "enum_export.ets"
                    }
                  }
                }
              ],
              "loc": {
                "start": {
                  "line": 20,
                  "column": 36,
                  "program": "enum_export.ets"
                },
                "end": {
                  "line": 20,
                  "column": 36,
                  "program": "enum_export.ets"
                }
              }
            },
            "accessibility": "public",
            "static": true,
            "readonly": true,
            "declare": false,
            "optional": false,
            "computed": false,
            "typeAnnotation": {
              "type": "ETSTypeReference",
              "part": {
                "type": "ETSTypeReferencePart",
                "name": {
                  "type": "Identifier",
                  "name": "AmbientColor",
                  "decorators": [],
                  "loc": {
                    "start": {
                      "line": 20,
                      "column": 9,
                      "program": "enum_export.ets"
                    },
                    "end": {
                      "line": 20,
                      "column": 9,
                      "program": "enum_export.ets"
                    }
                  }
                },
                "loc": {
                  "start": {
                    "line": 20,
                    "column": 9,
                    "program": "enum_export.ets"
                  },
                  "end": {
                    "line": 20,
                    "column": 9,
                    "program": "enum_export.ets"
                  }
                }
              },
              "loc": {
                "start": {
                  "line": 20,
                  "column": 9,
                  "program": "enum_export.ets"
                },
                "end": {
                  "line": 20,
                  "column": 9,
                  "program": "enum_export.ets"
                }
              }
            },
            "definite": false,
            "decorators": [],
            "loc": {
              "start": {
                "line": 20,
                "column": 30,
                "program": "enum_export.ets"
              },
              "end": {
                "line": 20,
                "column": 36,
                "program": "enum_export.ets"
              }
            }
          },
          {
            "type": "ClassProperty",
            "key": {
              "type": "Identifier",
              "name": "#NamesArray",
              "decorators": [],
              "loc": {
                "start": {
                  "line": 20,
                  "column": 9,
                  "program": "enum_export.ets"
                },
                "end": {
                  "line": 20,
                  "column": 9,
                  "program": "enum_export.ets"
                }
              }
            },
            "value": {
              "type": "ArrayExpression",
              "elements": [
                {
                  "type": "StringLiteral",
                  "value": "Yellow",
                  "loc": {
                    "start": {
                      "line": 20,
                      "column": 9,
                      "program": "enum_export.ets"
                    },
                    "end": {
                      "line": 20,
                      "column": 9,
                      "program": "enum_export.ets"
                    }
                  }
                }
              ],
              "loc": {
                "start": {
                  "line": 20,
                  "column": 9,
                  "program": "enum_export.ets"
                },
                "end": {
                  "line": 20,
                  "column": 9,
                  "program": "enum_export.ets"
                }
              }
            },
            "accessibility": "private",
            "static": true,
            "readonly": true,
            "declare": false,
            "optional": false,
            "computed": false,
            "typeAnnotation": {
              "type": "TSArrayType",
              "elementType": {
                "type": "ETSTypeReference",
                "part": {
                  "type": "ETSTypeReferencePart",
                  "name": {
                    "type": "Identifier",
                    "name": "String",
                    "decorators": [],
                    "loc": {
                      "start": {
                        "line": 20,
                        "column": 9,
                        "program": "enum_export.ets"
                      },
                      "end": {
                        "line": 20,
                        "column": 9,
                        "program": "enum_export.ets"
                      }
                    }
                  },
                  "loc": {
                    "start": {
                      "line": 20,
                      "column": 9,
                      "program": "enum_export.ets"
                    },
                    "end": {
                      "line": 20,
                      "column": 9,
                      "program": "enum_export.ets"
                    }
                  }
                },
                "loc": {
                  "start": {
                    "line": 20,
                    "column": 9,
                    "program": "enum_export.ets"
                  },
                  "end": {
                    "line": 20,
                    "column": 9,
                    "program": "enum_export.ets"
                  }
                }
              },
              "annotations": [],
              "loc": {
                "start": {
                  "line": 20,
                  "column": 9,
                  "program": "enum_export.ets"
                },
                "end": {
                  "line": 20,
                  "column": 9,
                  "program": "enum_export.ets"
                }
              }
            },
            "definite": false,
            "decorators": [],
            "loc": {
              "start": {
                "line": 20,
                "column": 9,
                "program": "enum_export.ets"
              },
              "end": {
                "line": 20,
                "column": 9,
                "program": "enum_export.ets"
              }
            }
          },
          {
            "type": "ClassProperty",
            "key": {
              "type": "Identifier",
              "name": "#ValuesArray",
              "decorators": [],
              "loc": {
                "start": {
                  "line": 20,
                  "column": 9,
                  "program": "enum_export.ets"
                },
                "end": {
                  "line": 20,
                  "column": 9,
                  "program": "enum_export.ets"
                }
              }
            },
            "value": {
              "type": "ArrayExpression",
              "elements": [
                {
                  "type": "NumberLiteral",
                  "value": 0,
                  "loc": {
                    "start": {
                      "line": 20,
                      "column": 9,
                      "program": "enum_export.ets"
                    },
                    "end": {
                      "line": 20,
                      "column": 9,
                      "program": "enum_export.ets"
                    }
                  }
                }
              ],
              "loc": {
                "start": {
                  "line": 20,
                  "column": 9,
                  "program": "enum_export.ets"
                },
                "end": {
                  "line": 20,
                  "column": 9,
                  "program": "enum_export.ets"
                }
              }
            },
            "accessibility": "private",
            "static": true,
            "readonly": true,
            "declare": false,
            "optional": false,
            "computed": false,
            "typeAnnotation": {
              "type": "TSArrayType",
              "elementType": {
                "type": "ETSPrimitiveType",
                "loc": {
                  "start": {
                    "line": 20,
                    "column": 9,
                    "program": "enum_export.ets"
                  },
                  "end": {
                    "line": 20,
                    "column": 9,
                    "program": "enum_export.ets"
                  }
                }
              },
              "annotations": [],
              "loc": {
                "start": {
                  "line": 20,
                  "column": 9,
                  "program": "enum_export.ets"
                },
                "end": {
                  "line": 20,
                  "column": 9,
                  "program": "enum_export.ets"
                }
              }
            },
            "definite": false,
            "decorators": [],
            "loc": {
              "start": {
                "line": 20,
                "column": 9,
                "program": "enum_export.ets"
              },
              "end": {
                "line": 20,
                "column": 9,
                "program": "enum_export.ets"
              }
            }
          },
          {
            "type": "ClassProperty",
            "key": {
              "type": "Identifier",
              "name": "#StringValuesArray",
              "decorators": [],
              "loc": {
                "start": {
                  "line": 20,
                  "column": 9,
                  "program": "enum_export.ets"
                },
                "end": {
                  "line": 20,
                  "column": 9,
                  "program": "enum_export.ets"
                }
              }
            },
            "value": {
              "type": "ArrayExpression",
              "elements": [
                {
                  "type": "StringLiteral",
                  "value": "0",
                  "loc": {
                    "start": {
                      "line": 20,
                      "column": 9,
                      "program": "enum_export.ets"
                    },
                    "end": {
                      "line": 20,
                      "column": 9,
                      "program": "enum_export.ets"
                    }
                  }
                }
              ],
              "loc": {
                "start": {
                  "line": 20,
                  "column": 9,
                  "program": "enum_export.ets"
                },
                "end": {
                  "line": 20,
                  "column": 9,
                  "program": "enum_export.ets"
                }
              }
            },
            "accessibility": "private",
            "static": true,
            "readonly": true,
            "declare": false,
            "optional": false,
            "computed": false,
            "typeAnnotation": {
              "type": "TSArrayType",
              "elementType": {
                "type": "ETSTypeReference",
                "part": {
                  "type": "ETSTypeReferencePart",
                  "name": {
                    "type": "Identifier",
                    "name": "String",
                    "decorators": [],
                    "loc": {
                      "start": {
                        "line": 20,
                        "column": 9,
                        "program": "enum_export.ets"
                      },
                      "end": {
                        "line": 20,
                        "column": 9,
                        "program": "enum_export.ets"
                      }
                    }
                  },
                  "loc": {
                    "start": {
                      "line": 20,
                      "column": 9,
                      "program": "enum_export.ets"
                    },
                    "end": {
                      "line": 20,
                      "column": 9,
                      "program": "enum_export.ets"
                    }
                  }
                },
                "loc": {
                  "start": {
                    "line": 20,
                    "column": 9,
                    "program": "enum_export.ets"
                  },
                  "end": {
                    "line": 20,
                    "column": 9,
                    "program": "enum_export.ets"
                  }
                }
              },
              "annotations": [],
              "loc": {
                "start": {
                  "line": 20,
                  "column": 9,
                  "program": "enum_export.ets"
                },
                "end": {
                  "line": 20,
                  "column": 9,
                  "program": "enum_export.ets"
                }
              }
            },
            "definite": false,
            "decorators": [],
            "loc": {
              "start": {
                "line": 20,
                "column": 9,
                "program": "enum_export.ets"
              },
              "end": {
                "line": 20,
                "column": 9,
                "program": "enum_export.ets"
              }
            }
          },
          {
            "type": "ClassProperty",
            "key": {
              "type": "Identifier",
              "name": "#ItemsArray",
              "decorators": [],
              "loc": {
                "start": {
                  "line": 20,
                  "column": 9,
                  "program": "enum_export.ets"
                },
                "end": {
                  "line": 20,
                  "column": 9,
                  "program": "enum_export.ets"
                }
              }
            },
            "value": {
              "type": "ArrayExpression",
              "elements": [
                {
                  "type": "MemberExpression",
                  "object": {
                    "type": "Identifier",
                    "name": "AmbientColor",
                    "decorators": [],
                    "loc": {
                      "start": {
                        "line": 20,
                        "column": 14,
                        "program": "enum_export.ets"
                      },
                      "end": {
                        "line": 20,
                        "column": 26,
                        "program": "enum_export.ets"
                      }
                    }
                  },
                  "property": {
                    "type": "Identifier",
                    "name": "Yellow",
                    "decorators": [],
                    "loc": {
                      "start": {
                        "line": 20,
                        "column": 30,
                        "program": "enum_export.ets"
                      },
                      "end": {
                        "line": 20,
                        "column": 36,
                        "program": "enum_export.ets"
                      }
                    }
                  },
                  "computed": false,
                  "optional": false,
                  "loc": {
                    "start": {
                      "line": 20,
                      "column": 9,
                      "program": "enum_export.ets"
                    },
                    "end": {
                      "line": 20,
                      "column": 9,
                      "program": "enum_export.ets"
                    }
                  }
                }
              ],
              "loc": {
                "start": {
                  "line": 20,
                  "column": 9,
                  "program": "enum_export.ets"
                },
                "end": {
                  "line": 20,
                  "column": 9,
                  "program": "enum_export.ets"
                }
              }
            },
            "accessibility": "private",
            "static": true,
            "readonly": true,
            "declare": false,
            "optional": false,
            "computed": false,
            "typeAnnotation": {
              "type": "TSArrayType",
              "elementType": {
                "type": "ETSTypeReference",
                "part": {
                  "type": "ETSTypeReferencePart",
                  "name": {
                    "type": "Identifier",
                    "name": "AmbientColor",
                    "decorators": [],
                    "loc": {
                      "start": {
                        "line": 20,
                        "column": 9,
                        "program": "enum_export.ets"
                      },
                      "end": {
                        "line": 20,
                        "column": 9,
                        "program": "enum_export.ets"
                      }
                    }
                  },
                  "loc": {
                    "start": {
                      "line": 20,
                      "column": 9,
                      "program": "enum_export.ets"
                    },
                    "end": {
                      "line": 20,
                      "column": 9,
                      "program": "enum_export.ets"
                    }
                  }
                },
                "loc": {
                  "start": {
                    "line": 20,
                    "column": 9,
                    "program": "enum_export.ets"
                  },
                  "end": {
                    "line": 20,
                    "column": 9,
                    "program": "enum_export.ets"
                  }
                }
              },
              "annotations": [],
              "loc": {
                "start": {
                  "line": 20,
                  "column": 9,
                  "program": "enum_export.ets"
                },
                "end": {
                  "line": 20,
                  "column": 9,
                  "program": "enum_export.ets"
                }
              }
            },
            "definite": false,
            "decorators": [],
            "loc": {
              "start": {
                "line": 20,
                "column": 9,
                "program": "enum_export.ets"
              },
              "end": {
                "line": 20,
                "column": 9,
                "program": "enum_export.ets"
              }
            }
          },
          {
            "type": "MethodDefinition",
            "key": {
              "type": "Identifier",
              "name": "getName",
              "decorators": [],
              "loc": {
                "start": {
                  "line": 20,
                  "column": 9,
                  "program": "enum_export.ets"
                },
                "end": {
                  "line": 20,
                  "column": 9,
                  "program": "enum_export.ets"
                }
              }
            },
            "kind": "method",
            "accessibility": "public",
            "static": false,
            "optional": false,
            "computed": false,
            "value": {
              "type": "FunctionExpression",
              "function": {
                "type": "ScriptFunction",
                "id": {
                  "type": "Identifier",
                  "name": "getName",
                  "decorators": [],
                  "loc": {
                    "start": {
                      "line": 20,
                      "column": 9,
                      "program": "enum_export.ets"
                    },
                    "end": {
                      "line": 20,
                      "column": 9,
                      "program": "enum_export.ets"
                    }
                  }
                },
                "generator": false,
                "async": false,
                "expression": false,
                "params": [],
                "returnType": {
                  "type": "ETSTypeReference",
                  "part": {
                    "type": "ETSTypeReferencePart",
                    "name": {
                      "type": "Identifier",
                      "name": "String",
                      "decorators": [],
                      "loc": {
                        "start": {
                          "line": 20,
                          "column": 9,
                          "program": "enum_export.ets"
                        },
                        "end": {
                          "line": 20,
                          "column": 9,
                          "program": "enum_export.ets"
                        }
                      }
                    },
                    "loc": {
                      "start": {
                        "line": 20,
                        "column": 9,
                        "program": "enum_export.ets"
                      },
                      "end": {
                        "line": 20,
                        "column": 9,
                        "program": "enum_export.ets"
                      }
                    }
                  },
                  "loc": {
                    "start": {
                      "line": 20,
                      "column": 9,
                      "program": "enum_export.ets"
                    },
                    "end": {
                      "line": 20,
                      "column": 9,
                      "program": "enum_export.ets"
                    }
                  }
                },
                "declare": true,
                "loc": {
                  "start": {
                    "line": 20,
                    "column": 9,
                    "program": "enum_export.ets"
                  },
                  "end": {
                    "line": 20,
                    "column": 9,
                    "program": "enum_export.ets"
                  }
                }
              },
              "loc": {
                "start": {
                  "line": 20,
                  "column": 9,
                  "program": "enum_export.ets"
                },
                "end": {
                  "line": 20,
                  "column": 9,
                  "program": "enum_export.ets"
                }
              }
            },
            "overloads": [],
            "decorators": [],
            "loc": {
              "start": {
                "line": 20,
                "column": 9,
                "program": "enum_export.ets"
              },
              "end": {
                "line": 20,
                "column": 9,
                "program": "enum_export.ets"
              }
            }
          },
          {
            "type": "MethodDefinition",
            "key": {
              "type": "Identifier",
              "name": "getValueOf",
              "decorators": [],
              "loc": {
                "start": {
                  "line": 20,
                  "column": 9,
                  "program": "enum_export.ets"
                },
                "end": {
                  "line": 20,
                  "column": 9,
                  "program": "enum_export.ets"
                }
              }
            },
            "kind": "method",
            "accessibility": "public",
            "static": true,
            "optional": false,
            "computed": false,
            "value": {
              "type": "FunctionExpression",
              "function": {
                "type": "ScriptFunction",
                "id": {
                  "type": "Identifier",
                  "name": "getValueOf",
                  "decorators": [],
                  "loc": {
                    "start": {
                      "line": 20,
                      "column": 9,
                      "program": "enum_export.ets"
                    },
                    "end": {
                      "line": 20,
                      "column": 9,
                      "program": "enum_export.ets"
                    }
                  }
                },
                "generator": false,
                "async": false,
                "expression": false,
                "params": [
                  {
                    "type": "ETSParameterExpression",
                    "name": {
                      "type": "Identifier",
                      "name": "name",
                      "typeAnnotation": {
                        "type": "ETSTypeReference",
                        "part": {
                          "type": "ETSTypeReferencePart",
                          "name": {
                            "type": "Identifier",
                            "name": "String",
                            "decorators": [],
                            "loc": {
                              "start": {
                                "line": 20,
                                "column": 9,
                                "program": "enum_export.ets"
                              },
                              "end": {
                                "line": 20,
                                "column": 9,
                                "program": "enum_export.ets"
                              }
                            }
                          },
                          "loc": {
                            "start": {
                              "line": 20,
                              "column": 9,
                              "program": "enum_export.ets"
                            },
                            "end": {
                              "line": 20,
                              "column": 9,
                              "program": "enum_export.ets"
                            }
                          }
                        },
                        "loc": {
                          "start": {
                            "line": 20,
                            "column": 9,
                            "program": "enum_export.ets"
                          },
                          "end": {
                            "line": 20,
                            "column": 9,
                            "program": "enum_export.ets"
                          }
                        }
                      },
                      "decorators": [],
                      "loc": {
                        "start": {
                          "line": 20,
                          "column": 9,
                          "program": "enum_export.ets"
                        },
                        "end": {
                          "line": 20,
                          "column": 9,
                          "program": "enum_export.ets"
                        }
                      }
                    },
                    "loc": {
                      "start": {
                        "line": 20,
                        "column": 9,
                        "program": "enum_export.ets"
                      },
                      "end": {
                        "line": 20,
                        "column": 9,
                        "program": "enum_export.ets"
                      }
                    }
                  }
                ],
                "returnType": {
                  "type": "ETSTypeReference",
                  "part": {
                    "type": "ETSTypeReferencePart",
                    "name": {
                      "type": "Identifier",
                      "name": "AmbientColor",
                      "decorators": [],
                      "loc": {
                        "start": {
                          "line": 20,
                          "column": 9,
                          "program": "enum_export.ets"
                        },
                        "end": {
                          "line": 20,
                          "column": 9,
                          "program": "enum_export.ets"
                        }
                      }
                    },
                    "loc": {
                      "start": {
                        "line": 20,
                        "column": 9,
                        "program": "enum_export.ets"
                      },
                      "end": {
                        "line": 20,
                        "column": 9,
                        "program": "enum_export.ets"
                      }
                    }
                  },
                  "loc": {
                    "start": {
                      "line": 20,
                      "column": 9,
                      "program": "enum_export.ets"
                    },
                    "end": {
                      "line": 20,
                      "column": 9,
                      "program": "enum_export.ets"
                    }
                  }
                },
                "declare": true,
                "loc": {
                  "start": {
                    "line": 20,
                    "column": 9,
                    "program": "enum_export.ets"
                  },
                  "end": {
                    "line": 20,
                    "column": 9,
                    "program": "enum_export.ets"
                  }
                }
              },
              "loc": {
                "start": {
                  "line": 20,
                  "column": 9,
                  "program": "enum_export.ets"
                },
                "end": {
                  "line": 20,
                  "column": 9,
                  "program": "enum_export.ets"
                }
              }
            },
            "overloads": [],
            "decorators": [],
            "loc": {
              "start": {
                "line": 20,
                "column": 9,
                "program": "enum_export.ets"
              },
              "end": {
                "line": 20,
                "column": 9,
                "program": "enum_export.ets"
              }
            }
          },
          {
            "type": "MethodDefinition",
            "key": {
              "type": "Identifier",
              "name": "fromValue",
              "decorators": [],
              "loc": {
                "start": {
                  "line": 20,
                  "column": 9,
                  "program": "enum_export.ets"
                },
                "end": {
                  "line": 20,
                  "column": 9,
                  "program": "enum_export.ets"
                }
              }
            },
            "kind": "method",
            "accessibility": "public",
            "static": true,
            "optional": false,
            "computed": false,
            "value": {
              "type": "FunctionExpression",
              "function": {
                "type": "ScriptFunction",
                "id": {
                  "type": "Identifier",
                  "name": "fromValue",
                  "decorators": [],
                  "loc": {
                    "start": {
                      "line": 20,
                      "column": 9,
                      "program": "enum_export.ets"
                    },
                    "end": {
                      "line": 20,
                      "column": 9,
                      "program": "enum_export.ets"
                    }
                  }
                },
                "generator": false,
                "async": false,
                "expression": false,
                "params": [
                  {
                    "type": "ETSParameterExpression",
                    "name": {
                      "type": "Identifier",
                      "name": "value",
                      "typeAnnotation": {
                        "type": "ETSPrimitiveType",
                        "loc": {
                          "start": {
                            "line": 20,
                            "column": 9,
                            "program": "enum_export.ets"
                          },
                          "end": {
                            "line": 20,
                            "column": 9,
                            "program": "enum_export.ets"
                          }
                        }
                      },
                      "decorators": [],
                      "loc": {
                        "start": {
                          "line": 20,
                          "column": 9,
                          "program": "enum_export.ets"
                        },
                        "end": {
                          "line": 20,
                          "column": 9,
                          "program": "enum_export.ets"
                        }
                      }
                    },
                    "loc": {
                      "start": {
                        "line": 20,
                        "column": 9,
                        "program": "enum_export.ets"
                      },
                      "end": {
                        "line": 20,
                        "column": 9,
                        "program": "enum_export.ets"
                      }
                    }
                  }
                ],
                "returnType": {
                  "type": "ETSTypeReference",
                  "part": {
                    "type": "ETSTypeReferencePart",
                    "name": {
                      "type": "Identifier",
                      "name": "AmbientColor",
                      "decorators": [],
                      "loc": {
                        "start": {
                          "line": 20,
                          "column": 9,
                          "program": "enum_export.ets"
                        },
                        "end": {
                          "line": 20,
                          "column": 9,
                          "program": "enum_export.ets"
                        }
                      }
                    },
                    "loc": {
                      "start": {
                        "line": 20,
                        "column": 9,
                        "program": "enum_export.ets"
                      },
                      "end": {
                        "line": 20,
                        "column": 9,
                        "program": "enum_export.ets"
                      }
                    }
                  },
                  "loc": {
                    "start": {
                      "line": 20,
                      "column": 9,
                      "program": "enum_export.ets"
                    },
                    "end": {
                      "line": 20,
                      "column": 9,
                      "program": "enum_export.ets"
                    }
                  }
                },
                "declare": true,
                "loc": {
                  "start": {
                    "line": 20,
                    "column": 9,
                    "program": "enum_export.ets"
                  },
                  "end": {
                    "line": 20,
                    "column": 9,
                    "program": "enum_export.ets"
                  }
                }
              },
              "loc": {
                "start": {
                  "line": 20,
                  "column": 9,
                  "program": "enum_export.ets"
                },
                "end": {
                  "line": 20,
                  "column": 9,
                  "program": "enum_export.ets"
                }
              }
            },
            "overloads": [],
            "decorators": [],
            "loc": {
              "start": {
                "line": 20,
                "column": 9,
                "program": "enum_export.ets"
              },
              "end": {
                "line": 20,
                "column": 9,
                "program": "enum_export.ets"
              }
            }
          },
          {
            "type": "MethodDefinition",
            "key": {
              "type": "Identifier",
              "name": "valueOf",
              "decorators": [],
              "loc": {
                "start": {
                  "line": 20,
                  "column": 9,
                  "program": "enum_export.ets"
                },
                "end": {
                  "line": 20,
                  "column": 9,
                  "program": "enum_export.ets"
                }
              }
            },
            "kind": "method",
            "accessibility": "public",
            "static": false,
            "optional": false,
            "computed": false,
            "value": {
              "type": "FunctionExpression",
              "function": {
                "type": "ScriptFunction",
                "id": {
                  "type": "Identifier",
                  "name": "valueOf",
                  "decorators": [],
                  "loc": {
                    "start": {
                      "line": 20,
                      "column": 9,
                      "program": "enum_export.ets"
                    },
                    "end": {
                      "line": 20,
                      "column": 9,
                      "program": "enum_export.ets"
                    }
                  }
                },
                "generator": false,
                "async": false,
                "expression": false,
                "params": [],
                "returnType": {
                  "type": "ETSPrimitiveType",
                  "loc": {
                    "start": {
                      "line": 20,
                      "column": 9,
                      "program": "enum_export.ets"
                    },
                    "end": {
                      "line": 20,
                      "column": 9,
                      "program": "enum_export.ets"
                    }
                  }
                },
                "declare": true,
                "loc": {
                  "start": {
                    "line": 20,
                    "column": 9,
                    "program": "enum_export.ets"
                  },
                  "end": {
                    "line": 20,
                    "column": 9,
                    "program": "enum_export.ets"
                  }
                }
              },
              "loc": {
                "start": {
                  "line": 20,
                  "column": 9,
                  "program": "enum_export.ets"
                },
                "end": {
                  "line": 20,
                  "column": 9,
                  "program": "enum_export.ets"
                }
              }
            },
            "overloads": [],
            "decorators": [],
            "loc": {
              "start": {
                "line": 20,
                "column": 9,
                "program": "enum_export.ets"
              },
              "end": {
                "line": 20,
                "column": 9,
                "program": "enum_export.ets"
              }
            }
          },
          {
            "type": "MethodDefinition",
            "key": {
              "type": "Identifier",
              "name": "toString",
              "decorators": [],
              "loc": {
                "start": {
                  "line": 20,
                  "column": 9,
                  "program": "enum_export.ets"
                },
                "end": {
                  "line": 20,
                  "column": 9,
                  "program": "enum_export.ets"
                }
              }
            },
            "kind": "method",
            "accessibility": "public",
            "static": false,
            "optional": false,
            "computed": false,
            "value": {
              "type": "FunctionExpression",
              "function": {
                "type": "ScriptFunction",
                "id": {
                  "type": "Identifier",
                  "name": "toString",
                  "decorators": [],
                  "loc": {
                    "start": {
                      "line": 20,
                      "column": 9,
                      "program": "enum_export.ets"
                    },
                    "end": {
                      "line": 20,
                      "column": 9,
                      "program": "enum_export.ets"
                    }
                  }
                },
                "generator": false,
                "async": false,
                "expression": false,
                "params": [],
                "returnType": {
                  "type": "ETSTypeReference",
                  "part": {
                    "type": "ETSTypeReferencePart",
                    "name": {
                      "type": "Identifier",
                      "name": "String",
                      "decorators": [],
                      "loc": {
                        "start": {
                          "line": 20,
                          "column": 9,
                          "program": "enum_export.ets"
                        },
                        "end": {
                          "line": 20,
                          "column": 9,
                          "program": "enum_export.ets"
                        }
                      }
                    },
                    "loc": {
                      "start": {
                        "line": 20,
                        "column": 9,
                        "program": "enum_export.ets"
                      },
                      "end": {
                        "line": 20,
                        "column": 9,
                        "program": "enum_export.ets"
                      }
                    }
                  },
                  "loc": {
                    "start": {
                      "line": 20,
                      "column": 9,
                      "program": "enum_export.ets"
                    },
                    "end": {
                      "line": 20,
                      "column": 9,
                      "program": "enum_export.ets"
                    }
                  }
                },
                "declare": true,
                "loc": {
                  "start": {
                    "line": 20,
                    "column": 9,
                    "program": "enum_export.ets"
                  },
                  "end": {
                    "line": 20,
                    "column": 9,
                    "program": "enum_export.ets"
                  }
                }
              },
              "loc": {
                "start": {
                  "line": 20,
                  "column": 9,
                  "program": "enum_export.ets"
                },
                "end": {
                  "line": 20,
                  "column": 9,
                  "program": "enum_export.ets"
                }
              }
            },
            "overloads": [],
            "decorators": [],
            "loc": {
              "start": {
                "line": 20,
                "column": 9,
                "program": "enum_export.ets"
              },
              "end": {
                "line": 20,
                "column": 9,
                "program": "enum_export.ets"
              }
            }
          },
          {
            "type": "MethodDefinition",
            "key": {
              "type": "Identifier",
              "name": "values",
              "decorators": [],
              "loc": {
                "start": {
                  "line": 20,
                  "column": 9,
                  "program": "enum_export.ets"
                },
                "end": {
                  "line": 20,
                  "column": 9,
                  "program": "enum_export.ets"
                }
              }
            },
            "kind": "method",
            "accessibility": "public",
            "static": true,
            "optional": false,
            "computed": false,
            "value": {
              "type": "FunctionExpression",
              "function": {
                "type": "ScriptFunction",
                "id": {
                  "type": "Identifier",
                  "name": "values",
                  "decorators": [],
                  "loc": {
                    "start": {
                      "line": 20,
                      "column": 9,
                      "program": "enum_export.ets"
                    },
                    "end": {
                      "line": 20,
                      "column": 9,
                      "program": "enum_export.ets"
                    }
                  }
                },
                "generator": false,
                "async": false,
                "expression": false,
                "params": [],
                "returnType": {
                  "type": "TSArrayType",
                  "elementType": {
                    "type": "ETSTypeReference",
                    "part": {
                      "type": "ETSTypeReferencePart",
                      "name": {
                        "type": "Identifier",
                        "name": "AmbientColor",
                        "decorators": [],
                        "loc": {
                          "start": {
                            "line": 20,
                            "column": 9,
                            "program": "enum_export.ets"
                          },
                          "end": {
                            "line": 20,
                            "column": 9,
                            "program": "enum_export.ets"
                          }
                        }
                      },
                      "loc": {
                        "start": {
                          "line": 20,
                          "column": 9,
                          "program": "enum_export.ets"
                        },
                        "end": {
                          "line": 20,
                          "column": 9,
                          "program": "enum_export.ets"
                        }
                      }
                    },
                    "loc": {
                      "start": {
                        "line": 20,
                        "column": 9,
                        "program": "enum_export.ets"
                      },
                      "end": {
                        "line": 20,
                        "column": 9,
                        "program": "enum_export.ets"
                      }
                    }
                  },
                  "annotations": [],
                  "loc": {
                    "start": {
                      "line": 20,
                      "column": 9,
                      "program": "enum_export.ets"
                    },
                    "end": {
                      "line": 20,
                      "column": 9,
                      "program": "enum_export.ets"
                    }
                  }
                },
                "declare": true,
                "loc": {
                  "start": {
                    "line": 20,
                    "column": 9,
                    "program": "enum_export.ets"
                  },
                  "end": {
                    "line": 20,
                    "column": 9,
                    "program": "enum_export.ets"
                  }
                }
              },
              "loc": {
                "start": {
                  "line": 20,
                  "column": 9,
                  "program": "enum_export.ets"
                },
                "end": {
                  "line": 20,
                  "column": 9,
                  "program": "enum_export.ets"
                }
              }
            },
            "overloads": [],
            "decorators": [],
            "loc": {
              "start": {
                "line": 20,
                "column": 9,
                "program": "enum_export.ets"
              },
              "end": {
                "line": 20,
                "column": 9,
                "program": "enum_export.ets"
              }
            }
          },
          {
            "type": "MethodDefinition",
            "key": {
              "type": "Identifier",
              "name": "getOrdinal",
              "decorators": [],
              "loc": {
                "start": {
                  "line": 20,
                  "column": 9,
                  "program": "enum_export.ets"
                },
                "end": {
                  "line": 20,
                  "column": 9,
                  "program": "enum_export.ets"
                }
              }
            },
            "kind": "method",
            "accessibility": "public",
            "static": false,
            "optional": false,
            "computed": false,
            "value": {
              "type": "FunctionExpression",
              "function": {
                "type": "ScriptFunction",
                "id": {
                  "type": "Identifier",
                  "name": "getOrdinal",
                  "decorators": [],
                  "loc": {
                    "start": {
                      "line": 20,
                      "column": 9,
                      "program": "enum_export.ets"
                    },
                    "end": {
                      "line": 20,
                      "column": 9,
                      "program": "enum_export.ets"
                    }
                  }
                },
                "generator": false,
                "async": false,
                "expression": false,
                "params": [],
                "returnType": {
                  "type": "ETSPrimitiveType",
                  "loc": {
                    "start": {
                      "line": 20,
                      "column": 9,
                      "program": "enum_export.ets"
                    },
                    "end": {
                      "line": 20,
                      "column": 9,
                      "program": "enum_export.ets"
                    }
                  }
                },
                "declare": true,
                "loc": {
                  "start": {
                    "line": 20,
                    "column": 9,
                    "program": "enum_export.ets"
                  },
                  "end": {
                    "line": 20,
                    "column": 9,
                    "program": "enum_export.ets"
                  }
                }
              },
              "loc": {
                "start": {
                  "line": 20,
                  "column": 9,
                  "program": "enum_export.ets"
                },
                "end": {
                  "line": 20,
                  "column": 9,
                  "program": "enum_export.ets"
                }
              }
            },
            "overloads": [],
            "decorators": [],
            "loc": {
              "start": {
                "line": 20,
                "column": 9,
                "program": "enum_export.ets"
              },
              "end": {
                "line": 20,
                "column": 9,
                "program": "enum_export.ets"
              }
            }
          },
          {
            "type": "MethodDefinition",
            "key": {
              "type": "Identifier",
              "name": "$_get",
              "decorators": [],
              "loc": {
                "start": {
                  "line": 20,
                  "column": 9,
                  "program": "enum_export.ets"
                },
                "end": {
                  "line": 20,
                  "column": 9,
                  "program": "enum_export.ets"
                }
              }
            },
            "kind": "method",
            "accessibility": "public",
            "static": true,
            "optional": false,
            "computed": false,
            "value": {
              "type": "FunctionExpression",
              "function": {
                "type": "ScriptFunction",
                "id": {
                  "type": "Identifier",
                  "name": "$_get",
                  "decorators": [],
                  "loc": {
                    "start": {
                      "line": 20,
                      "column": 9,
                      "program": "enum_export.ets"
                    },
                    "end": {
                      "line": 20,
                      "column": 9,
                      "program": "enum_export.ets"
                    }
                  }
                },
                "generator": false,
                "async": false,
                "expression": false,
                "params": [
                  {
                    "type": "ETSParameterExpression",
                    "name": {
                      "type": "Identifier",
                      "name": "e",
                      "typeAnnotation": {
                        "type": "ETSTypeReference",
                        "part": {
                          "type": "ETSTypeReferencePart",
                          "name": {
                            "type": "Identifier",
                            "name": "AmbientColor",
                            "decorators": [],
                            "loc": {
                              "start": {
                                "line": 20,
                                "column": 9,
                                "program": "enum_export.ets"
                              },
                              "end": {
                                "line": 20,
                                "column": 9,
                                "program": "enum_export.ets"
                              }
                            }
                          },
                          "loc": {
                            "start": {
                              "line": 20,
                              "column": 9,
                              "program": "enum_export.ets"
                            },
                            "end": {
                              "line": 20,
                              "column": 9,
                              "program": "enum_export.ets"
                            }
                          }
                        },
                        "loc": {
                          "start": {
                            "line": 20,
                            "column": 9,
                            "program": "enum_export.ets"
                          },
                          "end": {
                            "line": 20,
                            "column": 9,
                            "program": "enum_export.ets"
                          }
                        }
                      },
                      "decorators": [],
                      "loc": {
                        "start": {
                          "line": 20,
                          "column": 9,
                          "program": "enum_export.ets"
                        },
                        "end": {
                          "line": 20,
                          "column": 9,
                          "program": "enum_export.ets"
                        }
                      }
                    },
                    "loc": {
                      "start": {
                        "line": 20,
                        "column": 9,
                        "program": "enum_export.ets"
                      },
                      "end": {
                        "line": 20,
                        "column": 9,
                        "program": "enum_export.ets"
                      }
                    }
                  }
                ],
                "returnType": {
                  "type": "ETSTypeReference",
                  "part": {
                    "type": "ETSTypeReferencePart",
                    "name": {
                      "type": "Identifier",
                      "name": "String",
                      "decorators": [],
                      "loc": {
                        "start": {
                          "line": 20,
                          "column": 9,
                          "program": "enum_export.ets"
                        },
                        "end": {
                          "line": 20,
                          "column": 9,
                          "program": "enum_export.ets"
                        }
                      }
                    },
                    "loc": {
                      "start": {
                        "line": 20,
                        "column": 9,
                        "program": "enum_export.ets"
                      },
                      "end": {
                        "line": 20,
                        "column": 9,
                        "program": "enum_export.ets"
                      }
                    }
                  },
                  "loc": {
                    "start": {
                      "line": 20,
                      "column": 9,
                      "program": "enum_export.ets"
                    },
                    "end": {
                      "line": 20,
                      "column": 9,
                      "program": "enum_export.ets"
                    }
                  }
                },
                "declare": true,
                "loc": {
                  "start": {
                    "line": 20,
                    "column": 9,
                    "program": "enum_export.ets"
                  },
                  "end": {
                    "line": 20,
                    "column": 9,
                    "program": "enum_export.ets"
                  }
                }
              },
              "loc": {
                "start": {
                  "line": 20,
                  "column": 9,
                  "program": "enum_export.ets"
                },
                "end": {
                  "line": 20,
                  "column": 9,
                  "program": "enum_export.ets"
                }
              }
            },
            "overloads": [],
            "decorators": [],
            "loc": {
              "start": {
                "line": 20,
                "column": 9,
                "program": "enum_export.ets"
              },
              "end": {
                "line": 20,
                "column": 9,
                "program": "enum_export.ets"
              }
            }
          }
        ],
        "loc": {
          "start": {
            "line": 20,
            "column": 9,
            "program": "enum_export.ets"
          },
          "end": {
            "line": 20,
            "column": 9,
            "program": "enum_export.ets"
          }
        }
      },
      "loc": {
        "start": {
          "line": 1,
          "column": 1,
          "program": null
        },
        "end": {
          "line": 1,
          "column": 1,
          "program": null
        }
      }
    },
    {
      "type": "ClassDeclaration",
      "definition": {
        "id": {
          "type": "Identifier",
          "name": "Color",
          "decorators": [],
          "loc": {
            "start": {
              "line": 22,
              "column": 13,
              "program": "enum_export.ets"
            },
            "end": {
              "line": 22,
              "column": 18,
              "program": "enum_export.ets"
            }
          }
        },
        "superClass": {
          "type": "ETSTypeReference",
          "part": {
            "type": "ETSTypeReferencePart",
            "name": {
              "type": "Identifier",
              "name": "BaseEnum",
              "decorators": [],
              "loc": {
                "start": {
                  "line": 22,
                  "column": 8,
                  "program": "enum_export.ets"
                },
                "end": {
                  "line": 22,
                  "column": 8,
                  "program": "enum_export.ets"
                }
              }
            },
            "typeParams": {
              "type": "TSTypeParameterInstantiation",
              "params": [
                {
                  "type": "ETSPrimitiveType",
                  "loc": {
                    "start": {
                      "line": 22,
                      "column": 8,
                      "program": "enum_export.ets"
                    },
                    "end": {
                      "line": 22,
                      "column": 8,
                      "program": "enum_export.ets"
                    }
                  }
                }
              ],
              "loc": {
                "start": {
                  "line": 22,
                  "column": 8,
                  "program": "enum_export.ets"
                },
                "end": {
                  "line": 22,
                  "column": 8,
                  "program": "enum_export.ets"
                }
              }
            },
            "loc": {
              "start": {
                "line": 22,
                "column": 8,
                "program": "enum_export.ets"
              },
              "end": {
                "line": 22,
                "column": 8,
                "program": "enum_export.ets"
              }
            }
          },
          "loc": {
            "start": {
              "line": 22,
              "column": 8,
              "program": "enum_export.ets"
            },
            "end": {
              "line": 22,
              "column": 8,
              "program": "enum_export.ets"
            }
          }
        },
        "implements": [],
        "body": [
          {
            "type": "ClassProperty",
            "key": {
              "type": "Identifier",
              "name": "#ordinal",
              "decorators": [],
              "loc": {
                "start": {
                  "line": 22,
                  "column": 8,
                  "program": "enum_export.ets"
                },
                "end": {
                  "line": 22,
                  "column": 8,
                  "program": "enum_export.ets"
                }
              }
            },
            "accessibility": "private",
            "static": false,
            "readonly": true,
            "declare": false,
            "optional": false,
            "computed": false,
            "typeAnnotation": {
              "type": "ETSPrimitiveType",
              "loc": {
                "start": {
                  "line": 22,
                  "column": 8,
                  "program": "enum_export.ets"
                },
                "end": {
                  "line": 22,
                  "column": 8,
                  "program": "enum_export.ets"
                }
              }
            },
            "definite": false,
            "decorators": [],
            "loc": {
              "start": {
                "line": 22,
                "column": 8,
                "program": "enum_export.ets"
              },
              "end": {
                "line": 22,
                "column": 8,
                "program": "enum_export.ets"
              }
            }
          },
          {
            "type": "MethodDefinition",
            "key": {
              "type": "Identifier",
              "name": "<cctor>",
              "decorators": [],
              "loc": {
                "start": {
                  "line": 22,
                  "column": 8,
                  "program": "enum_export.ets"
                },
                "end": {
                  "line": 22,
                  "column": 8,
                  "program": "enum_export.ets"
                }
              }
            },
            "kind": "method",
            "accessibility": "private",
            "static": true,
            "optional": false,
            "computed": false,
            "value": {
              "type": "FunctionExpression",
              "function": {
                "type": "ScriptFunction",
                "id": {
                  "type": "Identifier",
                  "name": "<cctor>",
                  "decorators": [],
                  "loc": {
                    "start": {
                      "line": 22,
                      "column": 8,
                      "program": "enum_export.ets"
                    },
                    "end": {
                      "line": 22,
                      "column": 8,
                      "program": "enum_export.ets"
                    }
                  }
                },
                "generator": false,
                "async": false,
                "expression": false,
                "params": [],
                "body": {
                  "type": "BlockStatement",
                  "statements": [],
                  "loc": {
                    "start": {
                      "line": 22,
                      "column": 8,
                      "program": "enum_export.ets"
                    },
                    "end": {
                      "line": 22,
                      "column": 8,
                      "program": "enum_export.ets"
                    }
                  }
                },
                "loc": {
                  "start": {
                    "line": 22,
                    "column": 8,
                    "program": "enum_export.ets"
                  },
                  "end": {
                    "line": 22,
                    "column": 8,
                    "program": "enum_export.ets"
                  }
                }
              },
              "loc": {
                "start": {
                  "line": 22,
                  "column": 8,
                  "program": "enum_export.ets"
                },
                "end": {
                  "line": 22,
                  "column": 8,
                  "program": "enum_export.ets"
                }
              }
            },
            "overloads": [],
            "decorators": [],
            "loc": {
              "start": {
                "line": 22,
                "column": 8,
                "program": "enum_export.ets"
              },
              "end": {
                "line": 22,
                "column": 8,
                "program": "enum_export.ets"
              }
            }
          },
          {
            "type": "MethodDefinition",
            "key": {
              "type": "Identifier",
              "name": "constructor",
              "decorators": [],
              "loc": {
                "start": {
                  "line": 22,
                  "column": 8,
                  "program": "enum_export.ets"
                },
                "end": {
                  "line": 22,
                  "column": 8,
                  "program": "enum_export.ets"
                }
              }
            },
            "kind": "constructor",
            "accessibility": "public",
            "static": false,
            "optional": false,
            "computed": false,
            "value": {
              "type": "FunctionExpression",
              "function": {
                "type": "ScriptFunction",
                "id": {
                  "type": "Identifier",
                  "name": "constructor",
                  "decorators": [],
                  "loc": {
                    "start": {
                      "line": 22,
                      "column": 8,
                      "program": "enum_export.ets"
                    },
                    "end": {
                      "line": 22,
                      "column": 8,
                      "program": "enum_export.ets"
                    }
                  }
                },
                "generator": false,
                "async": false,
                "expression": false,
                "params": [
                  {
                    "type": "ETSParameterExpression",
                    "name": {
                      "type": "Identifier",
                      "name": "ordinal",
                      "typeAnnotation": {
                        "type": "ETSPrimitiveType",
                        "loc": {
                          "start": {
                            "line": 22,
                            "column": 8,
                            "program": "enum_export.ets"
                          },
                          "end": {
                            "line": 22,
                            "column": 8,
                            "program": "enum_export.ets"
                          }
                        }
                      },
                      "decorators": [],
                      "loc": {
                        "start": {
                          "line": 22,
                          "column": 8,
                          "program": "enum_export.ets"
                        },
                        "end": {
                          "line": 22,
                          "column": 8,
                          "program": "enum_export.ets"
                        }
                      }
                    },
                    "loc": {
                      "start": {
                        "line": 22,
                        "column": 8,
                        "program": "enum_export.ets"
                      },
                      "end": {
                        "line": 22,
                        "column": 8,
                        "program": "enum_export.ets"
                      }
                    }
                  },
                  {
                    "type": "ETSParameterExpression",
                    "name": {
                      "type": "Identifier",
<<<<<<< HEAD
                      "name": "ordinal",
                      "typeAnnotation": {
                        "type": "ETSPrimitiveType",
                        "loc": {
                          "start": {
                            "line": 22,
                            "column": 8,
                            "program": "enum_export.ets"
                          },
                          "end": {
                            "line": 22,
                            "column": 8,
                            "program": "enum_export.ets"
                          }
                        }
                      },
                      "decorators": [],
                      "loc": {
                        "start": {
                          "line": 22,
                          "column": 8,
                          "program": "enum_export.ets"
                        },
                        "end": {
                          "line": 22,
                          "column": 8,
                          "program": "enum_export.ets"
                        }
                      }
                    },
                    "loc": {
                      "start": {
                        "line": 22,
                        "column": 8,
                        "program": "enum_export.ets"
                      },
                      "end": {
                        "line": 22,
                        "column": 8,
                        "program": "enum_export.ets"
                      }
                    }
                  },
                  {
                    "type": "ETSParameterExpression",
                    "name": {
                      "type": "Identifier",
=======
>>>>>>> 494f8da8
                      "name": "value",
                      "typeAnnotation": {
                        "type": "ETSPrimitiveType",
                        "loc": {
                          "start": {
                            "line": 22,
                            "column": 8,
                            "program": "enum_export.ets"
                          },
                          "end": {
                            "line": 22,
                            "column": 8,
                            "program": "enum_export.ets"
                          }
                        }
                      },
                      "decorators": [],
                      "loc": {
                        "start": {
                          "line": 22,
                          "column": 8,
                          "program": "enum_export.ets"
                        },
                        "end": {
                          "line": 22,
                          "column": 8,
                          "program": "enum_export.ets"
                        }
                      }
                    },
                    "loc": {
                      "start": {
                        "line": 22,
                        "column": 8,
                        "program": "enum_export.ets"
                      },
                      "end": {
                        "line": 22,
                        "column": 8,
                        "program": "enum_export.ets"
                      }
                    }
                  }
                ],
                "body": {
                  "type": "BlockStatement",
                  "statements": [
                    {
                      "type": "ExpressionStatement",
                      "expression": {
                        "type": "CallExpression",
                        "callee": {
                          "type": "Super",
                          "loc": {
                            "start": {
                              "line": 22,
                              "column": 8,
                              "program": "enum_export.ets"
                            },
                            "end": {
                              "line": 22,
                              "column": 8,
                              "program": "enum_export.ets"
                            }
                          }
                        },
                        "arguments": [
                          {
                            "type": "Identifier",
                            "name": "value",
                            "decorators": [],
                            "loc": {
                              "start": {
                                "line": 22,
                                "column": 8,
                                "program": "enum_export.ets"
                              },
                              "end": {
                                "line": 22,
                                "column": 8,
                                "program": "enum_export.ets"
                              }
                            }
                          }
                        ],
                        "optional": false,
                        "loc": {
                          "start": {
                            "line": 22,
                            "column": 8,
                            "program": "enum_export.ets"
                          },
                          "end": {
                            "line": 22,
                            "column": 8,
                            "program": "enum_export.ets"
                          }
                        }
                      },
                      "loc": {
                        "start": {
                          "line": 22,
                          "column": 8,
                          "program": "enum_export.ets"
                        },
                        "end": {
                          "line": 22,
                          "column": 8,
                          "program": "enum_export.ets"
                        }
                      }
                    },
                    {
                      "type": "ExpressionStatement",
                      "expression": {
                        "type": "AssignmentExpression",
                        "operator": "=",
                        "left": {
                          "type": "MemberExpression",
                          "object": {
                            "type": "ThisExpression",
                            "loc": {
                              "start": {
                                "line": 22,
                                "column": 8,
                                "program": "enum_export.ets"
                              },
                              "end": {
                                "line": 22,
                                "column": 8,
                                "program": "enum_export.ets"
                              }
                            }
                          },
                          "property": {
                            "type": "Identifier",
                            "name": "#ordinal",
                            "decorators": [],
                            "loc": {
                              "start": {
                                "line": 22,
                                "column": 8,
                                "program": "enum_export.ets"
                              },
                              "end": {
                                "line": 22,
                                "column": 8,
                                "program": "enum_export.ets"
                              }
                            }
                          },
                          "computed": false,
                          "optional": false,
                          "loc": {
                            "start": {
                              "line": 22,
                              "column": 8,
                              "program": "enum_export.ets"
                            },
                            "end": {
                              "line": 22,
                              "column": 8,
                              "program": "enum_export.ets"
                            }
                          }
                        },
                        "right": {
                          "type": "Identifier",
                          "name": "ordinal",
                          "decorators": [],
                          "loc": {
                            "start": {
                              "line": 22,
                              "column": 8,
                              "program": "enum_export.ets"
                            },
                            "end": {
                              "line": 22,
                              "column": 8,
                              "program": "enum_export.ets"
                            }
                          }
                        },
                        "loc": {
                          "start": {
                            "line": 22,
                            "column": 8,
                            "program": "enum_export.ets"
                          },
                          "end": {
                            "line": 22,
                            "column": 8,
                            "program": "enum_export.ets"
                          }
                        }
                      },
                      "loc": {
                        "start": {
                          "line": 22,
                          "column": 8,
                          "program": "enum_export.ets"
                        },
                        "end": {
                          "line": 22,
                          "column": 8,
                          "program": "enum_export.ets"
                        }
                      }
                    }
                  ],
                  "loc": {
                    "start": {
                      "line": 22,
                      "column": 8,
                      "program": "enum_export.ets"
                    },
                    "end": {
                      "line": 22,
                      "column": 8,
                      "program": "enum_export.ets"
                    }
                  }
                },
                "loc": {
                  "start": {
                    "line": 22,
                    "column": 8,
                    "program": "enum_export.ets"
                  },
                  "end": {
                    "line": 22,
                    "column": 8,
                    "program": "enum_export.ets"
                  }
                }
              },
              "loc": {
                "start": {
                  "line": 22,
                  "column": 8,
                  "program": "enum_export.ets"
                },
                "end": {
                  "line": 22,
                  "column": 8,
                  "program": "enum_export.ets"
                }
              }
            },
            "overloads": [],
            "decorators": [],
            "loc": {
              "start": {
                "line": 22,
                "column": 8,
                "program": "enum_export.ets"
              },
              "end": {
                "line": 22,
                "column": 8,
                "program": "enum_export.ets"
              }
            }
          },
          {
            "type": "ClassProperty",
            "key": {
              "type": "Identifier",
              "name": "Red",
              "decorators": [],
              "loc": {
                "start": {
                  "line": 23,
                  "column": 5,
                  "program": "enum_export.ets"
                },
                "end": {
                  "line": 23,
                  "column": 8,
                  "program": "enum_export.ets"
                }
              }
            },
            "value": {
              "type": "ETSNewClassInstanceExpression",
              "typeReference": {
                "type": "ETSTypeReference",
                "part": {
                  "type": "ETSTypeReferencePart",
                  "name": {
                    "type": "Identifier",
                    "name": "Color",
                    "decorators": [],
                    "loc": {
                      "start": {
                        "line": 22,
                        "column": 8,
                        "program": "enum_export.ets"
                      },
                      "end": {
                        "line": 22,
                        "column": 8,
                        "program": "enum_export.ets"
                      }
                    }
                  },
                  "loc": {
                    "start": {
                      "line": 22,
                      "column": 8,
                      "program": "enum_export.ets"
                    },
                    "end": {
                      "line": 22,
                      "column": 8,
                      "program": "enum_export.ets"
                    }
                  }
                },
                "loc": {
                  "start": {
                    "line": 22,
                    "column": 8,
                    "program": "enum_export.ets"
                  },
                  "end": {
                    "line": 22,
                    "column": 8,
                    "program": "enum_export.ets"
                  }
                }
              },
              "arguments": [
                {
                  "type": "NumberLiteral",
                  "value": 0,
                  "loc": {
                    "start": {
                      "line": 22,
                      "column": 8,
                      "program": "enum_export.ets"
                    },
                    "end": {
                      "line": 22,
                      "column": 8,
                      "program": "enum_export.ets"
                    }
                  }
                },
                {
                  "type": "NumberLiteral",
                  "value": 0,
                  "loc": {
                    "start": {
                      "line": 22,
                      "column": 8,
                      "program": "enum_export.ets"
                    },
                    "end": {
                      "line": 22,
                      "column": 8,
                      "program": "enum_export.ets"
                    }
                  }
                }
              ],
              "loc": {
                "start": {
                  "line": 23,
                  "column": 8,
                  "program": "enum_export.ets"
                },
                "end": {
                  "line": 23,
                  "column": 8,
                  "program": "enum_export.ets"
                }
              }
            },
            "accessibility": "public",
            "static": true,
            "readonly": true,
            "declare": false,
            "optional": false,
            "computed": false,
            "typeAnnotation": {
              "type": "ETSTypeReference",
              "part": {
                "type": "ETSTypeReferencePart",
                "name": {
                  "type": "Identifier",
                  "name": "Color",
                  "decorators": [],
                  "loc": {
                    "start": {
                      "line": 22,
                      "column": 8,
                      "program": "enum_export.ets"
                    },
                    "end": {
                      "line": 22,
                      "column": 8,
                      "program": "enum_export.ets"
                    }
                  }
                },
                "loc": {
                  "start": {
                    "line": 22,
                    "column": 8,
                    "program": "enum_export.ets"
                  },
                  "end": {
                    "line": 22,
                    "column": 8,
                    "program": "enum_export.ets"
                  }
                }
              },
              "loc": {
                "start": {
                  "line": 22,
                  "column": 8,
                  "program": "enum_export.ets"
                },
                "end": {
                  "line": 22,
                  "column": 8,
                  "program": "enum_export.ets"
                }
              }
            },
            "definite": false,
            "decorators": [],
            "loc": {
              "start": {
                "line": 23,
                "column": 5,
                "program": "enum_export.ets"
              },
              "end": {
                "line": 23,
                "column": 8,
                "program": "enum_export.ets"
              }
            }
          },
          {
            "type": "ClassProperty",
            "key": {
              "type": "Identifier",
              "name": "Blue",
              "decorators": [],
              "loc": {
                "start": {
                  "line": 23,
                  "column": 10,
                  "program": "enum_export.ets"
                },
                "end": {
                  "line": 23,
                  "column": 14,
                  "program": "enum_export.ets"
                }
              }
            },
            "value": {
              "type": "ETSNewClassInstanceExpression",
              "typeReference": {
                "type": "ETSTypeReference",
                "part": {
                  "type": "ETSTypeReferencePart",
                  "name": {
                    "type": "Identifier",
                    "name": "Color",
                    "decorators": [],
                    "loc": {
                      "start": {
                        "line": 22,
                        "column": 8,
                        "program": "enum_export.ets"
                      },
                      "end": {
                        "line": 22,
                        "column": 8,
                        "program": "enum_export.ets"
                      }
                    }
                  },
                  "loc": {
                    "start": {
                      "line": 22,
                      "column": 8,
                      "program": "enum_export.ets"
                    },
                    "end": {
                      "line": 22,
                      "column": 8,
                      "program": "enum_export.ets"
                    }
                  }
                },
                "loc": {
                  "start": {
                    "line": 22,
                    "column": 8,
                    "program": "enum_export.ets"
                  },
                  "end": {
                    "line": 22,
                    "column": 8,
                    "program": "enum_export.ets"
                  }
                }
              },
              "arguments": [
                {
                  "type": "NumberLiteral",
                  "value": 1,
                  "loc": {
                    "start": {
                      "line": 22,
                      "column": 8,
                      "program": "enum_export.ets"
                    },
                    "end": {
                      "line": 22,
                      "column": 8,
                      "program": "enum_export.ets"
                    }
                  }
                },
                {
                  "type": "NumberLiteral",
                  "value": 42,
                  "loc": {
                    "start": {
                      "line": 22,
                      "column": 8,
                      "program": "enum_export.ets"
                    },
                    "end": {
                      "line": 22,
                      "column": 8,
                      "program": "enum_export.ets"
                    }
                  }
                }
              ],
              "loc": {
                "start": {
                  "line": 23,
                  "column": 17,
                  "program": "enum_export.ets"
                },
                "end": {
                  "line": 23,
                  "column": 19,
                  "program": "enum_export.ets"
                }
              }
            },
            "accessibility": "public",
            "static": true,
            "readonly": true,
            "declare": false,
            "optional": false,
            "computed": false,
            "typeAnnotation": {
              "type": "ETSTypeReference",
              "part": {
                "type": "ETSTypeReferencePart",
                "name": {
                  "type": "Identifier",
                  "name": "Color",
                  "decorators": [],
                  "loc": {
                    "start": {
                      "line": 22,
                      "column": 8,
                      "program": "enum_export.ets"
                    },
                    "end": {
                      "line": 22,
                      "column": 8,
                      "program": "enum_export.ets"
                    }
                  }
                },
                "loc": {
                  "start": {
                    "line": 22,
                    "column": 8,
                    "program": "enum_export.ets"
                  },
                  "end": {
                    "line": 22,
                    "column": 8,
                    "program": "enum_export.ets"
                  }
                }
              },
              "loc": {
                "start": {
                  "line": 22,
                  "column": 8,
                  "program": "enum_export.ets"
                },
                "end": {
                  "line": 22,
                  "column": 8,
                  "program": "enum_export.ets"
                }
              }
            },
            "definite": false,
            "decorators": [],
            "loc": {
              "start": {
                "line": 23,
                "column": 10,
                "program": "enum_export.ets"
              },
              "end": {
                "line": 23,
                "column": 19,
                "program": "enum_export.ets"
              }
            }
          },
          {
            "type": "ClassProperty",
            "key": {
              "type": "Identifier",
              "name": "Green",
              "decorators": [],
              "loc": {
                "start": {
                  "line": 23,
                  "column": 21,
                  "program": "enum_export.ets"
                },
                "end": {
                  "line": 23,
                  "column": 26,
                  "program": "enum_export.ets"
                }
              }
            },
            "value": {
              "type": "ETSNewClassInstanceExpression",
              "typeReference": {
                "type": "ETSTypeReference",
                "part": {
                  "type": "ETSTypeReferencePart",
                  "name": {
                    "type": "Identifier",
                    "name": "Color",
                    "decorators": [],
                    "loc": {
                      "start": {
                        "line": 22,
                        "column": 8,
                        "program": "enum_export.ets"
                      },
                      "end": {
                        "line": 22,
                        "column": 8,
                        "program": "enum_export.ets"
                      }
                    }
                  },
                  "loc": {
                    "start": {
                      "line": 22,
                      "column": 8,
                      "program": "enum_export.ets"
                    },
                    "end": {
                      "line": 22,
                      "column": 8,
                      "program": "enum_export.ets"
                    }
                  }
                },
                "loc": {
                  "start": {
                    "line": 22,
                    "column": 8,
                    "program": "enum_export.ets"
                  },
                  "end": {
                    "line": 22,
                    "column": 8,
                    "program": "enum_export.ets"
                  }
                }
              },
              "arguments": [
                {
                  "type": "NumberLiteral",
                  "value": 2,
                  "loc": {
                    "start": {
                      "line": 22,
                      "column": 8,
                      "program": "enum_export.ets"
                    },
                    "end": {
                      "line": 22,
                      "column": 8,
                      "program": "enum_export.ets"
                    }
                  }
                },
                {
                  "type": "NumberLiteral",
                  "value": 43,
                  "loc": {
                    "start": {
                      "line": 22,
                      "column": 8,
                      "program": "enum_export.ets"
                    },
                    "end": {
                      "line": 22,
                      "column": 8,
                      "program": "enum_export.ets"
                    }
                  }
                }
              ],
              "loc": {
                "start": {
                  "line": 23,
                  "column": 26,
                  "program": "enum_export.ets"
                },
                "end": {
                  "line": 23,
                  "column": 26,
                  "program": "enum_export.ets"
                }
              }
            },
            "accessibility": "public",
            "static": true,
            "readonly": true,
            "declare": false,
            "optional": false,
            "computed": false,
            "typeAnnotation": {
              "type": "ETSTypeReference",
              "part": {
                "type": "ETSTypeReferencePart",
                "name": {
                  "type": "Identifier",
                  "name": "Color",
                  "decorators": [],
                  "loc": {
                    "start": {
                      "line": 22,
                      "column": 8,
                      "program": "enum_export.ets"
                    },
                    "end": {
                      "line": 22,
                      "column": 8,
                      "program": "enum_export.ets"
                    }
                  }
                },
                "loc": {
                  "start": {
                    "line": 22,
                    "column": 8,
                    "program": "enum_export.ets"
                  },
                  "end": {
                    "line": 22,
                    "column": 8,
                    "program": "enum_export.ets"
                  }
                }
              },
              "loc": {
                "start": {
                  "line": 22,
                  "column": 8,
                  "program": "enum_export.ets"
                },
                "end": {
                  "line": 22,
                  "column": 8,
                  "program": "enum_export.ets"
                }
              }
            },
            "definite": false,
            "decorators": [],
            "loc": {
              "start": {
                "line": 23,
                "column": 21,
                "program": "enum_export.ets"
              },
              "end": {
                "line": 23,
                "column": 26,
                "program": "enum_export.ets"
              }
            }
          },
          {
            "type": "ClassProperty",
            "key": {
              "type": "Identifier",
              "name": "#NamesArray",
              "decorators": [],
              "loc": {
                "start": {
                  "line": 22,
                  "column": 8,
                  "program": "enum_export.ets"
                },
                "end": {
                  "line": 22,
                  "column": 8,
                  "program": "enum_export.ets"
                }
              }
            },
            "value": {
              "type": "ArrayExpression",
              "elements": [
                {
                  "type": "StringLiteral",
                  "value": "Red",
                  "loc": {
                    "start": {
                      "line": 22,
                      "column": 8,
                      "program": "enum_export.ets"
                    },
                    "end": {
                      "line": 22,
                      "column": 8,
                      "program": "enum_export.ets"
                    }
                  }
                },
                {
                  "type": "StringLiteral",
                  "value": "Blue",
                  "loc": {
                    "start": {
                      "line": 22,
                      "column": 8,
                      "program": "enum_export.ets"
                    },
                    "end": {
                      "line": 22,
                      "column": 8,
                      "program": "enum_export.ets"
                    }
                  }
                },
                {
                  "type": "StringLiteral",
                  "value": "Green",
                  "loc": {
                    "start": {
                      "line": 22,
                      "column": 8,
                      "program": "enum_export.ets"
                    },
                    "end": {
                      "line": 22,
                      "column": 8,
                      "program": "enum_export.ets"
                    }
                  }
                }
              ],
              "loc": {
                "start": {
                  "line": 22,
                  "column": 8,
                  "program": "enum_export.ets"
                },
                "end": {
                  "line": 22,
                  "column": 8,
                  "program": "enum_export.ets"
                }
              }
            },
            "accessibility": "private",
            "static": true,
            "readonly": true,
            "declare": false,
            "optional": false,
            "computed": false,
            "typeAnnotation": {
              "type": "TSArrayType",
              "elementType": {
                "type": "ETSTypeReference",
                "part": {
                  "type": "ETSTypeReferencePart",
                  "name": {
                    "type": "Identifier",
                    "name": "String",
                    "decorators": [],
                    "loc": {
                      "start": {
                        "line": 22,
                        "column": 8,
                        "program": "enum_export.ets"
                      },
                      "end": {
                        "line": 22,
                        "column": 8,
                        "program": "enum_export.ets"
                      }
                    }
                  },
                  "loc": {
                    "start": {
                      "line": 22,
                      "column": 8,
                      "program": "enum_export.ets"
                    },
                    "end": {
                      "line": 22,
                      "column": 8,
                      "program": "enum_export.ets"
                    }
                  }
                },
                "loc": {
                  "start": {
                    "line": 22,
                    "column": 8,
                    "program": "enum_export.ets"
                  },
                  "end": {
                    "line": 22,
                    "column": 8,
                    "program": "enum_export.ets"
                  }
                }
              },
              "annotations": [],
              "loc": {
                "start": {
                  "line": 22,
                  "column": 8,
                  "program": "enum_export.ets"
                },
                "end": {
                  "line": 22,
                  "column": 8,
                  "program": "enum_export.ets"
                }
              }
            },
            "definite": false,
            "decorators": [],
            "loc": {
              "start": {
                "line": 22,
                "column": 8,
                "program": "enum_export.ets"
              },
              "end": {
                "line": 22,
                "column": 8,
                "program": "enum_export.ets"
              }
            }
          },
          {
            "type": "ClassProperty",
            "key": {
              "type": "Identifier",
              "name": "#ValuesArray",
              "decorators": [],
              "loc": {
                "start": {
                  "line": 22,
                  "column": 8,
                  "program": "enum_export.ets"
                },
                "end": {
                  "line": 22,
                  "column": 8,
                  "program": "enum_export.ets"
                }
              }
            },
            "value": {
              "type": "ArrayExpression",
              "elements": [
                {
                  "type": "NumberLiteral",
                  "value": 0,
                  "loc": {
                    "start": {
                      "line": 22,
                      "column": 8,
                      "program": "enum_export.ets"
                    },
                    "end": {
                      "line": 22,
                      "column": 8,
                      "program": "enum_export.ets"
                    }
                  }
                },
                {
                  "type": "NumberLiteral",
                  "value": 42,
                  "loc": {
                    "start": {
                      "line": 22,
                      "column": 8,
                      "program": "enum_export.ets"
                    },
                    "end": {
                      "line": 22,
                      "column": 8,
                      "program": "enum_export.ets"
                    }
                  }
                },
                {
                  "type": "NumberLiteral",
                  "value": 43,
                  "loc": {
                    "start": {
                      "line": 22,
                      "column": 8,
                      "program": "enum_export.ets"
                    },
                    "end": {
                      "line": 22,
                      "column": 8,
                      "program": "enum_export.ets"
                    }
                  }
                }
              ],
              "loc": {
                "start": {
                  "line": 22,
                  "column": 8,
                  "program": "enum_export.ets"
                },
                "end": {
                  "line": 22,
                  "column": 8,
                  "program": "enum_export.ets"
                }
              }
            },
            "accessibility": "private",
            "static": true,
            "readonly": true,
            "declare": false,
            "optional": false,
            "computed": false,
            "typeAnnotation": {
              "type": "TSArrayType",
              "elementType": {
                "type": "ETSPrimitiveType",
                "loc": {
                  "start": {
                    "line": 22,
                    "column": 8,
                    "program": "enum_export.ets"
                  },
                  "end": {
                    "line": 22,
                    "column": 8,
                    "program": "enum_export.ets"
                  }
                }
              },
              "annotations": [],
              "loc": {
                "start": {
                  "line": 22,
                  "column": 8,
                  "program": "enum_export.ets"
                },
                "end": {
                  "line": 22,
                  "column": 8,
                  "program": "enum_export.ets"
                }
              }
            },
            "definite": false,
            "decorators": [],
            "loc": {
              "start": {
                "line": 22,
                "column": 8,
                "program": "enum_export.ets"
              },
              "end": {
                "line": 22,
                "column": 8,
                "program": "enum_export.ets"
              }
            }
          },
          {
            "type": "ClassProperty",
            "key": {
              "type": "Identifier",
              "name": "#StringValuesArray",
              "decorators": [],
              "loc": {
                "start": {
                  "line": 22,
                  "column": 8,
                  "program": "enum_export.ets"
                },
                "end": {
                  "line": 22,
                  "column": 8,
                  "program": "enum_export.ets"
                }
              }
            },
            "value": {
              "type": "ArrayExpression",
              "elements": [
                {
                  "type": "StringLiteral",
                  "value": "0",
                  "loc": {
                    "start": {
                      "line": 22,
                      "column": 8,
                      "program": "enum_export.ets"
                    },
                    "end": {
                      "line": 22,
                      "column": 8,
                      "program": "enum_export.ets"
                    }
                  }
                },
                {
                  "type": "StringLiteral",
                  "value": "42",
                  "loc": {
                    "start": {
                      "line": 22,
                      "column": 8,
                      "program": "enum_export.ets"
                    },
                    "end": {
                      "line": 22,
                      "column": 8,
                      "program": "enum_export.ets"
                    }
                  }
                },
                {
                  "type": "StringLiteral",
                  "value": "43",
                  "loc": {
                    "start": {
                      "line": 22,
                      "column": 8,
                      "program": "enum_export.ets"
                    },
                    "end": {
                      "line": 22,
                      "column": 8,
                      "program": "enum_export.ets"
                    }
                  }
                }
              ],
              "loc": {
                "start": {
                  "line": 22,
                  "column": 8,
                  "program": "enum_export.ets"
                },
                "end": {
                  "line": 22,
                  "column": 8,
                  "program": "enum_export.ets"
                }
              }
            },
            "accessibility": "private",
            "static": true,
            "readonly": true,
            "declare": false,
            "optional": false,
            "computed": false,
            "typeAnnotation": {
              "type": "TSArrayType",
              "elementType": {
                "type": "ETSTypeReference",
                "part": {
                  "type": "ETSTypeReferencePart",
                  "name": {
                    "type": "Identifier",
                    "name": "String",
                    "decorators": [],
                    "loc": {
                      "start": {
                        "line": 22,
                        "column": 8,
                        "program": "enum_export.ets"
                      },
                      "end": {
                        "line": 22,
                        "column": 8,
                        "program": "enum_export.ets"
                      }
                    }
                  },
                  "loc": {
                    "start": {
                      "line": 22,
                      "column": 8,
                      "program": "enum_export.ets"
                    },
                    "end": {
                      "line": 22,
                      "column": 8,
                      "program": "enum_export.ets"
                    }
                  }
                },
                "loc": {
                  "start": {
                    "line": 22,
                    "column": 8,
                    "program": "enum_export.ets"
                  },
                  "end": {
                    "line": 22,
                    "column": 8,
                    "program": "enum_export.ets"
                  }
                }
              },
              "annotations": [],
              "loc": {
                "start": {
                  "line": 22,
                  "column": 8,
                  "program": "enum_export.ets"
                },
                "end": {
                  "line": 22,
                  "column": 8,
                  "program": "enum_export.ets"
                }
              }
            },
            "definite": false,
            "decorators": [],
            "loc": {
              "start": {
                "line": 22,
                "column": 8,
                "program": "enum_export.ets"
              },
              "end": {
                "line": 22,
                "column": 8,
                "program": "enum_export.ets"
              }
            }
          },
          {
            "type": "ClassProperty",
            "key": {
              "type": "Identifier",
              "name": "#ItemsArray",
              "decorators": [],
              "loc": {
                "start": {
                  "line": 22,
                  "column": 8,
                  "program": "enum_export.ets"
                },
                "end": {
                  "line": 22,
                  "column": 8,
                  "program": "enum_export.ets"
                }
              }
            },
            "value": {
              "type": "ArrayExpression",
              "elements": [
                {
                  "type": "MemberExpression",
                  "object": {
                    "type": "Identifier",
                    "name": "Color",
                    "decorators": [],
                    "loc": {
                      "start": {
                        "line": 22,
                        "column": 13,
                        "program": "enum_export.ets"
                      },
                      "end": {
                        "line": 22,
                        "column": 18,
                        "program": "enum_export.ets"
                      }
                    }
                  },
                  "property": {
                    "type": "Identifier",
                    "name": "Red",
                    "decorators": [],
                    "loc": {
                      "start": {
                        "line": 23,
                        "column": 5,
                        "program": "enum_export.ets"
                      },
                      "end": {
                        "line": 23,
                        "column": 8,
                        "program": "enum_export.ets"
                      }
                    }
                  },
                  "computed": false,
                  "optional": false,
                  "loc": {
                    "start": {
                      "line": 22,
                      "column": 8,
                      "program": "enum_export.ets"
                    },
                    "end": {
                      "line": 22,
                      "column": 8,
                      "program": "enum_export.ets"
                    }
                  }
                },
                {
                  "type": "MemberExpression",
                  "object": {
                    "type": "Identifier",
                    "name": "Color",
                    "decorators": [],
                    "loc": {
                      "start": {
                        "line": 22,
                        "column": 13,
                        "program": "enum_export.ets"
                      },
                      "end": {
                        "line": 22,
                        "column": 18,
                        "program": "enum_export.ets"
                      }
                    }
                  },
                  "property": {
                    "type": "Identifier",
                    "name": "Blue",
                    "decorators": [],
                    "loc": {
                      "start": {
                        "line": 23,
                        "column": 10,
                        "program": "enum_export.ets"
                      },
                      "end": {
                        "line": 23,
                        "column": 14,
                        "program": "enum_export.ets"
                      }
                    }
                  },
                  "computed": false,
                  "optional": false,
                  "loc": {
                    "start": {
                      "line": 22,
                      "column": 8,
                      "program": "enum_export.ets"
                    },
                    "end": {
                      "line": 22,
                      "column": 8,
                      "program": "enum_export.ets"
                    }
                  }
                },
                {
                  "type": "MemberExpression",
                  "object": {
                    "type": "Identifier",
                    "name": "Color",
                    "decorators": [],
                    "loc": {
                      "start": {
                        "line": 22,
                        "column": 13,
                        "program": "enum_export.ets"
                      },
                      "end": {
                        "line": 22,
                        "column": 18,
                        "program": "enum_export.ets"
                      }
                    }
                  },
                  "property": {
                    "type": "Identifier",
                    "name": "Green",
                    "decorators": [],
                    "loc": {
                      "start": {
                        "line": 23,
                        "column": 21,
                        "program": "enum_export.ets"
                      },
                      "end": {
                        "line": 23,
                        "column": 26,
                        "program": "enum_export.ets"
                      }
                    }
                  },
                  "computed": false,
                  "optional": false,
                  "loc": {
                    "start": {
                      "line": 22,
                      "column": 8,
                      "program": "enum_export.ets"
                    },
                    "end": {
                      "line": 22,
                      "column": 8,
                      "program": "enum_export.ets"
                    }
                  }
                }
              ],
              "loc": {
                "start": {
                  "line": 22,
                  "column": 8,
                  "program": "enum_export.ets"
                },
                "end": {
                  "line": 22,
                  "column": 8,
                  "program": "enum_export.ets"
                }
              }
            },
            "accessibility": "private",
            "static": true,
            "readonly": true,
            "declare": false,
            "optional": false,
            "computed": false,
            "typeAnnotation": {
              "type": "TSArrayType",
              "elementType": {
                "type": "ETSTypeReference",
                "part": {
                  "type": "ETSTypeReferencePart",
                  "name": {
                    "type": "Identifier",
                    "name": "Color",
                    "decorators": [],
                    "loc": {
                      "start": {
                        "line": 22,
                        "column": 8,
                        "program": "enum_export.ets"
                      },
                      "end": {
                        "line": 22,
                        "column": 8,
                        "program": "enum_export.ets"
                      }
                    }
                  },
                  "loc": {
                    "start": {
                      "line": 22,
                      "column": 8,
                      "program": "enum_export.ets"
                    },
                    "end": {
                      "line": 22,
                      "column": 8,
                      "program": "enum_export.ets"
                    }
                  }
                },
                "loc": {
                  "start": {
                    "line": 22,
                    "column": 8,
                    "program": "enum_export.ets"
                  },
                  "end": {
                    "line": 22,
                    "column": 8,
                    "program": "enum_export.ets"
                  }
                }
              },
              "annotations": [],
              "loc": {
                "start": {
                  "line": 22,
                  "column": 8,
                  "program": "enum_export.ets"
                },
                "end": {
                  "line": 22,
                  "column": 8,
                  "program": "enum_export.ets"
                }
              }
            },
            "definite": false,
            "decorators": [],
            "loc": {
              "start": {
                "line": 22,
                "column": 8,
                "program": "enum_export.ets"
              },
              "end": {
                "line": 22,
                "column": 8,
                "program": "enum_export.ets"
              }
            }
          },
          {
            "type": "MethodDefinition",
            "key": {
              "type": "Identifier",
              "name": "getName",
              "decorators": [],
              "loc": {
                "start": {
                  "line": 22,
                  "column": 8,
                  "program": "enum_export.ets"
                },
                "end": {
                  "line": 22,
                  "column": 8,
                  "program": "enum_export.ets"
                }
              }
            },
            "kind": "method",
            "accessibility": "public",
            "static": false,
            "optional": false,
            "computed": false,
            "value": {
              "type": "FunctionExpression",
              "function": {
                "type": "ScriptFunction",
                "id": {
                  "type": "Identifier",
                  "name": "getName",
                  "decorators": [],
                  "loc": {
                    "start": {
                      "line": 22,
                      "column": 8,
                      "program": "enum_export.ets"
                    },
                    "end": {
                      "line": 22,
                      "column": 8,
                      "program": "enum_export.ets"
                    }
                  }
                },
                "generator": false,
                "async": false,
                "expression": false,
                "params": [],
                "returnType": {
                  "type": "ETSTypeReference",
                  "part": {
                    "type": "ETSTypeReferencePart",
                    "name": {
                      "type": "Identifier",
                      "name": "String",
                      "decorators": [],
                      "loc": {
                        "start": {
                          "line": 22,
                          "column": 8,
                          "program": "enum_export.ets"
                        },
                        "end": {
                          "line": 22,
                          "column": 8,
                          "program": "enum_export.ets"
                        }
                      }
                    },
                    "loc": {
                      "start": {
                        "line": 22,
                        "column": 8,
                        "program": "enum_export.ets"
                      },
                      "end": {
                        "line": 22,
                        "column": 8,
                        "program": "enum_export.ets"
                      }
                    }
                  },
                  "loc": {
                    "start": {
                      "line": 22,
                      "column": 8,
                      "program": "enum_export.ets"
                    },
                    "end": {
                      "line": 22,
                      "column": 8,
                      "program": "enum_export.ets"
                    }
                  }
                },
                "body": {
                  "type": "BlockStatement",
                  "statements": [
                    {
                      "type": "ReturnStatement",
                      "argument": {
                        "type": "MemberExpression",
                        "object": {
                          "type": "MemberExpression",
                          "object": {
                            "type": "Identifier",
                            "name": "Color",
                            "decorators": [],
                            "loc": {
                              "start": {
                                "line": 22,
                                "column": 13,
                                "program": "enum_export.ets"
                              },
                              "end": {
                                "line": 22,
                                "column": 18,
                                "program": "enum_export.ets"
                              }
                            }
                          },
                          "property": {
                            "type": "Identifier",
                            "name": "#NamesArray",
                            "decorators": [],
                            "loc": {
                              "start": {
                                "line": 22,
                                "column": 8,
                                "program": "enum_export.ets"
                              },
                              "end": {
                                "line": 22,
                                "column": 8,
                                "program": "enum_export.ets"
                              }
                            }
                          },
                          "computed": false,
                          "optional": false,
                          "loc": {
                            "start": {
                              "line": 22,
                              "column": 8,
                              "program": "enum_export.ets"
                            },
                            "end": {
                              "line": 22,
                              "column": 8,
                              "program": "enum_export.ets"
                            }
                          }
                        },
                        "property": {
                          "type": "MemberExpression",
                          "object": {
                            "type": "ThisExpression",
                            "loc": {
                              "start": {
                                "line": 22,
                                "column": 8,
                                "program": "enum_export.ets"
                              },
                              "end": {
                                "line": 22,
                                "column": 8,
                                "program": "enum_export.ets"
                              }
                            }
                          },
                          "property": {
                            "type": "Identifier",
                            "name": "#ordinal",
                            "decorators": [],
                            "loc": {
                              "start": {
                                "line": 22,
                                "column": 8,
                                "program": "enum_export.ets"
                              },
                              "end": {
                                "line": 22,
                                "column": 8,
                                "program": "enum_export.ets"
                              }
                            }
                          },
                          "computed": false,
                          "optional": false,
                          "loc": {
                            "start": {
                              "line": 22,
                              "column": 8,
                              "program": "enum_export.ets"
                            },
                            "end": {
                              "line": 22,
                              "column": 8,
                              "program": "enum_export.ets"
                            }
                          }
                        },
                        "computed": true,
                        "optional": false,
                        "loc": {
                          "start": {
                            "line": 22,
                            "column": 8,
                            "program": "enum_export.ets"
                          },
                          "end": {
                            "line": 22,
                            "column": 8,
                            "program": "enum_export.ets"
                          }
                        }
                      },
                      "loc": {
                        "start": {
                          "line": 22,
                          "column": 8,
                          "program": "enum_export.ets"
                        },
                        "end": {
                          "line": 22,
                          "column": 8,
                          "program": "enum_export.ets"
                        }
                      }
                    }
                  ],
                  "loc": {
                    "start": {
                      "line": 22,
                      "column": 8,
                      "program": "enum_export.ets"
                    },
                    "end": {
                      "line": 22,
                      "column": 8,
                      "program": "enum_export.ets"
                    }
                  }
                },
                "loc": {
                  "start": {
                    "line": 22,
                    "column": 8,
                    "program": "enum_export.ets"
                  },
                  "end": {
                    "line": 22,
                    "column": 8,
                    "program": "enum_export.ets"
                  }
                }
              },
              "loc": {
                "start": {
                  "line": 22,
                  "column": 8,
                  "program": "enum_export.ets"
                },
                "end": {
                  "line": 22,
                  "column": 8,
                  "program": "enum_export.ets"
                }
              }
            },
            "overloads": [],
            "decorators": [],
            "loc": {
              "start": {
                "line": 22,
                "column": 8,
                "program": "enum_export.ets"
              },
              "end": {
                "line": 22,
                "column": 8,
                "program": "enum_export.ets"
              }
            }
          },
          {
            "type": "MethodDefinition",
            "key": {
              "type": "Identifier",
              "name": "getValueOf",
              "decorators": [],
              "loc": {
                "start": {
                  "line": 22,
                  "column": 8,
                  "program": "enum_export.ets"
                },
                "end": {
                  "line": 22,
                  "column": 8,
                  "program": "enum_export.ets"
                }
              }
            },
            "kind": "method",
            "accessibility": "public",
            "static": true,
            "optional": false,
            "computed": false,
            "value": {
              "type": "FunctionExpression",
              "function": {
                "type": "ScriptFunction",
                "id": {
                  "type": "Identifier",
                  "name": "getValueOf",
                  "decorators": [],
                  "loc": {
                    "start": {
                      "line": 22,
                      "column": 8,
                      "program": "enum_export.ets"
                    },
                    "end": {
                      "line": 22,
                      "column": 8,
                      "program": "enum_export.ets"
                    }
                  }
                },
                "generator": false,
                "async": false,
                "expression": false,
                "params": [
                  {
                    "type": "ETSParameterExpression",
                    "name": {
                      "type": "Identifier",
                      "name": "name",
                      "typeAnnotation": {
                        "type": "ETSTypeReference",
                        "part": {
                          "type": "ETSTypeReferencePart",
                          "name": {
                            "type": "Identifier",
                            "name": "String",
                            "decorators": [],
                            "loc": {
                              "start": {
                                "line": 22,
                                "column": 8,
                                "program": "enum_export.ets"
                              },
                              "end": {
                                "line": 22,
                                "column": 8,
                                "program": "enum_export.ets"
                              }
                            }
                          },
                          "loc": {
                            "start": {
                              "line": 22,
                              "column": 8,
                              "program": "enum_export.ets"
                            },
                            "end": {
                              "line": 22,
                              "column": 8,
                              "program": "enum_export.ets"
                            }
                          }
                        },
                        "loc": {
                          "start": {
                            "line": 22,
                            "column": 8,
                            "program": "enum_export.ets"
                          },
                          "end": {
                            "line": 22,
                            "column": 8,
                            "program": "enum_export.ets"
                          }
                        }
                      },
                      "decorators": [],
                      "loc": {
                        "start": {
                          "line": 22,
                          "column": 8,
                          "program": "enum_export.ets"
                        },
                        "end": {
                          "line": 22,
                          "column": 8,
                          "program": "enum_export.ets"
                        }
                      }
                    },
                    "loc": {
                      "start": {
                        "line": 22,
                        "column": 8,
                        "program": "enum_export.ets"
                      },
                      "end": {
                        "line": 22,
                        "column": 8,
                        "program": "enum_export.ets"
                      }
                    }
                  }
                ],
                "returnType": {
                  "type": "ETSTypeReference",
                  "part": {
                    "type": "ETSTypeReferencePart",
                    "name": {
                      "type": "Identifier",
                      "name": "Color",
                      "decorators": [],
                      "loc": {
                        "start": {
                          "line": 22,
                          "column": 8,
                          "program": "enum_export.ets"
                        },
                        "end": {
                          "line": 22,
                          "column": 8,
                          "program": "enum_export.ets"
                        }
                      }
                    },
                    "loc": {
                      "start": {
                        "line": 22,
                        "column": 8,
                        "program": "enum_export.ets"
                      },
                      "end": {
                        "line": 22,
                        "column": 8,
                        "program": "enum_export.ets"
                      }
                    }
                  },
                  "loc": {
                    "start": {
                      "line": 22,
                      "column": 8,
                      "program": "enum_export.ets"
                    },
                    "end": {
                      "line": 22,
                      "column": 8,
                      "program": "enum_export.ets"
                    }
                  }
                },
                "body": {
                  "type": "BlockStatement",
                  "statements": [
                    {
                      "type": "ForUpdateStatement",
                      "init": {
                        "type": "VariableDeclaration",
                        "declarations": [
                          {
                            "type": "VariableDeclarator",
                            "id": {
                              "type": "Identifier",
                              "name": "i",
                              "decorators": [],
                              "loc": {
                                "start": {
                                  "line": 22,
                                  "column": 8,
                                  "program": "enum_export.ets"
                                },
                                "end": {
                                  "line": 22,
                                  "column": 8,
                                  "program": "enum_export.ets"
                                }
                              }
                            },
                            "init": {
                              "type": "NumberLiteral",
                              "value": 0,
                              "loc": {
                                "start": {
                                  "line": 22,
                                  "column": 8,
                                  "program": "enum_export.ets"
                                },
                                "end": {
                                  "line": 22,
                                  "column": 8,
                                  "program": "enum_export.ets"
                                }
                              }
                            },
                            "loc": {
                              "start": {
                                "line": 22,
                                "column": 8,
                                "program": "enum_export.ets"
                              },
                              "end": {
                                "line": 22,
                                "column": 8,
                                "program": "enum_export.ets"
                              }
                            }
                          }
                        ],
                        "kind": "let",
                        "loc": {
                          "start": {
                            "line": 22,
                            "column": 8,
                            "program": "enum_export.ets"
                          },
                          "end": {
                            "line": 22,
                            "column": 8,
                            "program": "enum_export.ets"
                          }
                        }
                      },
                      "test": {
                        "type": "BinaryExpression",
                        "operator": "<",
                        "left": {
                          "type": "Identifier",
                          "name": "i",
                          "decorators": [],
                          "loc": {
                            "start": {
                              "line": 22,
                              "column": 8,
                              "program": "enum_export.ets"
                            },
                            "end": {
                              "line": 22,
                              "column": 8,
                              "program": "enum_export.ets"
                            }
                          }
                        },
                        "right": {
                          "type": "MemberExpression",
                          "object": {
                            "type": "MemberExpression",
                            "object": {
                              "type": "Identifier",
                              "name": "Color",
                              "decorators": [],
                              "loc": {
                                "start": {
                                  "line": 22,
                                  "column": 13,
                                  "program": "enum_export.ets"
                                },
                                "end": {
                                  "line": 22,
                                  "column": 18,
                                  "program": "enum_export.ets"
                                }
                              }
                            },
                            "property": {
                              "type": "Identifier",
                              "name": "#NamesArray",
                              "decorators": [],
                              "loc": {
                                "start": {
                                  "line": 22,
                                  "column": 8,
                                  "program": "enum_export.ets"
                                },
                                "end": {
                                  "line": 22,
                                  "column": 8,
                                  "program": "enum_export.ets"
                                }
                              }
                            },
                            "computed": false,
                            "optional": false,
                            "loc": {
                              "start": {
                                "line": 22,
                                "column": 8,
                                "program": "enum_export.ets"
                              },
                              "end": {
                                "line": 22,
                                "column": 8,
                                "program": "enum_export.ets"
                              }
                            }
                          },
                          "property": {
                            "type": "Identifier",
                            "name": "length",
                            "decorators": [],
                            "loc": {
                              "start": {
                                "line": 22,
                                "column": 8,
                                "program": "enum_export.ets"
                              },
                              "end": {
                                "line": 22,
                                "column": 8,
                                "program": "enum_export.ets"
                              }
                            }
                          },
                          "computed": false,
                          "optional": false,
                          "loc": {
                            "start": {
                              "line": 22,
                              "column": 8,
                              "program": "enum_export.ets"
                            },
                            "end": {
                              "line": 22,
                              "column": 8,
                              "program": "enum_export.ets"
                            }
                          }
                        },
                        "loc": {
                          "start": {
                            "line": 22,
                            "column": 8,
                            "program": "enum_export.ets"
                          },
                          "end": {
                            "line": 22,
                            "column": 8,
                            "program": "enum_export.ets"
                          }
                        }
                      },
                      "update": {
                        "type": "UpdateExpression",
                        "operator": "++",
                        "prefix": true,
                        "argument": {
                          "type": "Identifier",
                          "name": "i",
                          "decorators": [],
                          "loc": {
                            "start": {
                              "line": 22,
                              "column": 8,
                              "program": "enum_export.ets"
                            },
                            "end": {
                              "line": 22,
                              "column": 8,
                              "program": "enum_export.ets"
                            }
                          }
                        },
                        "loc": {
                          "start": {
                            "line": 22,
                            "column": 8,
                            "program": "enum_export.ets"
                          },
                          "end": {
                            "line": 22,
                            "column": 8,
                            "program": "enum_export.ets"
                          }
                        }
                      },
                      "body": {
                        "type": "IfStatement",
                        "test": {
                          "type": "BinaryExpression",
                          "operator": "==",
                          "left": {
                            "type": "Identifier",
                            "name": "name",
                            "decorators": [],
                            "loc": {
                              "start": {
                                "line": 22,
                                "column": 8,
                                "program": "enum_export.ets"
                              },
                              "end": {
                                "line": 22,
                                "column": 8,
                                "program": "enum_export.ets"
                              }
                            }
                          },
                          "right": {
                            "type": "MemberExpression",
                            "object": {
                              "type": "MemberExpression",
                              "object": {
                                "type": "Identifier",
                                "name": "Color",
                                "decorators": [],
                                "loc": {
                                  "start": {
                                    "line": 22,
                                    "column": 13,
                                    "program": "enum_export.ets"
                                  },
                                  "end": {
                                    "line": 22,
                                    "column": 18,
                                    "program": "enum_export.ets"
                                  }
                                }
                              },
                              "property": {
                                "type": "Identifier",
                                "name": "#NamesArray",
                                "decorators": [],
                                "loc": {
                                  "start": {
                                    "line": 22,
                                    "column": 8,
                                    "program": "enum_export.ets"
                                  },
                                  "end": {
                                    "line": 22,
                                    "column": 8,
                                    "program": "enum_export.ets"
                                  }
                                }
                              },
                              "computed": false,
                              "optional": false,
                              "loc": {
                                "start": {
                                  "line": 22,
                                  "column": 8,
                                  "program": "enum_export.ets"
                                },
                                "end": {
                                  "line": 22,
                                  "column": 8,
                                  "program": "enum_export.ets"
                                }
                              }
                            },
                            "property": {
                              "type": "Identifier",
                              "name": "i",
                              "decorators": [],
                              "loc": {
                                "start": {
                                  "line": 22,
                                  "column": 8,
                                  "program": "enum_export.ets"
                                },
                                "end": {
                                  "line": 22,
                                  "column": 8,
                                  "program": "enum_export.ets"
                                }
                              }
                            },
                            "computed": true,
                            "optional": false,
                            "loc": {
                              "start": {
                                "line": 22,
                                "column": 8,
                                "program": "enum_export.ets"
                              },
                              "end": {
                                "line": 22,
                                "column": 8,
                                "program": "enum_export.ets"
                              }
                            }
                          },
                          "loc": {
                            "start": {
                              "line": 22,
                              "column": 8,
                              "program": "enum_export.ets"
                            },
                            "end": {
                              "line": 22,
                              "column": 8,
                              "program": "enum_export.ets"
                            }
                          }
                        },
                        "consequent": {
                          "type": "ReturnStatement",
                          "argument": {
                            "type": "MemberExpression",
                            "object": {
                              "type": "MemberExpression",
                              "object": {
                                "type": "Identifier",
                                "name": "Color",
                                "decorators": [],
                                "loc": {
                                  "start": {
                                    "line": 22,
                                    "column": 13,
                                    "program": "enum_export.ets"
                                  },
                                  "end": {
                                    "line": 22,
                                    "column": 18,
                                    "program": "enum_export.ets"
                                  }
                                }
                              },
                              "property": {
                                "type": "Identifier",
                                "name": "#ItemsArray",
                                "decorators": [],
                                "loc": {
                                  "start": {
                                    "line": 22,
                                    "column": 8,
                                    "program": "enum_export.ets"
                                  },
                                  "end": {
                                    "line": 22,
                                    "column": 8,
                                    "program": "enum_export.ets"
                                  }
                                }
                              },
                              "computed": false,
                              "optional": false,
                              "loc": {
                                "start": {
                                  "line": 22,
                                  "column": 8,
                                  "program": "enum_export.ets"
                                },
                                "end": {
                                  "line": 22,
                                  "column": 8,
                                  "program": "enum_export.ets"
                                }
                              }
                            },
                            "property": {
                              "type": "Identifier",
                              "name": "i",
                              "decorators": [],
                              "loc": {
                                "start": {
                                  "line": 22,
                                  "column": 8,
                                  "program": "enum_export.ets"
                                },
                                "end": {
                                  "line": 22,
                                  "column": 8,
                                  "program": "enum_export.ets"
                                }
                              }
                            },
                            "computed": true,
                            "optional": false,
                            "loc": {
                              "start": {
                                "line": 22,
                                "column": 8,
                                "program": "enum_export.ets"
                              },
                              "end": {
                                "line": 22,
                                "column": 8,
                                "program": "enum_export.ets"
                              }
                            }
                          },
                          "loc": {
                            "start": {
                              "line": 22,
                              "column": 8,
                              "program": "enum_export.ets"
                            },
                            "end": {
                              "line": 22,
                              "column": 8,
                              "program": "enum_export.ets"
                            }
                          }
                        },
                        "alternate": null,
                        "loc": {
                          "start": {
                            "line": 22,
                            "column": 8,
                            "program": "enum_export.ets"
                          },
                          "end": {
                            "line": 22,
                            "column": 8,
                            "program": "enum_export.ets"
                          }
                        }
                      },
                      "loc": {
                        "start": {
                          "line": 22,
                          "column": 8,
                          "program": "enum_export.ets"
                        },
                        "end": {
                          "line": 22,
                          "column": 8,
                          "program": "enum_export.ets"
                        }
                      }
                    },
                    {
                      "type": "ThrowStatement",
                      "argument": {
                        "type": "ETSNewClassInstanceExpression",
                        "typeReference": {
                          "type": "ETSTypeReference",
                          "part": {
                            "type": "ETSTypeReferencePart",
                            "name": {
                              "type": "Identifier",
                              "name": "Error",
                              "decorators": [],
                              "loc": {
                                "start": {
                                  "line": 22,
                                  "column": 8,
                                  "program": "enum_export.ets"
                                },
                                "end": {
                                  "line": 22,
                                  "column": 8,
                                  "program": "enum_export.ets"
                                }
                              }
                            },
                            "loc": {
                              "start": {
                                "line": 22,
                                "column": 8,
                                "program": "enum_export.ets"
                              },
                              "end": {
                                "line": 22,
                                "column": 8,
                                "program": "enum_export.ets"
                              }
                            }
                          },
                          "loc": {
                            "start": {
                              "line": 22,
                              "column": 8,
                              "program": "enum_export.ets"
                            },
                            "end": {
                              "line": 22,
                              "column": 8,
                              "program": "enum_export.ets"
                            }
                          }
                        },
                        "arguments": [
                          {
                            "type": "BinaryExpression",
                            "operator": "+",
                            "left": {
                              "type": "StringLiteral",
                              "value": "No enum constant Color.",
                              "loc": {
                                "start": {
                                  "line": 22,
                                  "column": 8,
                                  "program": "enum_export.ets"
                                },
                                "end": {
                                  "line": 22,
                                  "column": 8,
                                  "program": "enum_export.ets"
                                }
                              }
                            },
                            "right": {
                              "type": "Identifier",
                              "name": "name",
                              "decorators": [],
                              "loc": {
                                "start": {
                                  "line": 22,
                                  "column": 8,
                                  "program": "enum_export.ets"
                                },
                                "end": {
                                  "line": 22,
                                  "column": 8,
                                  "program": "enum_export.ets"
                                }
                              }
                            },
                            "loc": {
                              "start": {
                                "line": 22,
                                "column": 8,
                                "program": "enum_export.ets"
                              },
                              "end": {
                                "line": 22,
                                "column": 8,
                                "program": "enum_export.ets"
                              }
                            }
                          }
                        ],
                        "loc": {
                          "start": {
                            "line": 22,
                            "column": 8,
                            "program": "enum_export.ets"
                          },
                          "end": {
                            "line": 22,
                            "column": 8,
                            "program": "enum_export.ets"
                          }
                        }
                      },
                      "loc": {
                        "start": {
                          "line": 22,
                          "column": 8,
                          "program": "enum_export.ets"
                        },
                        "end": {
                          "line": 22,
                          "column": 8,
                          "program": "enum_export.ets"
                        }
                      }
                    }
                  ],
                  "loc": {
                    "start": {
                      "line": 22,
                      "column": 8,
                      "program": "enum_export.ets"
                    },
                    "end": {
                      "line": 22,
                      "column": 8,
                      "program": "enum_export.ets"
                    }
                  }
                },
                "loc": {
                  "start": {
                    "line": 22,
                    "column": 8,
                    "program": "enum_export.ets"
                  },
                  "end": {
                    "line": 22,
                    "column": 8,
                    "program": "enum_export.ets"
                  }
                }
              },
              "loc": {
                "start": {
                  "line": 22,
                  "column": 8,
                  "program": "enum_export.ets"
                },
                "end": {
                  "line": 22,
                  "column": 8,
                  "program": "enum_export.ets"
                }
              }
            },
            "overloads": [],
            "decorators": [],
            "loc": {
              "start": {
                "line": 22,
                "column": 8,
                "program": "enum_export.ets"
              },
              "end": {
                "line": 22,
                "column": 8,
                "program": "enum_export.ets"
              }
            }
          },
          {
            "type": "MethodDefinition",
            "key": {
              "type": "Identifier",
              "name": "fromValue",
              "decorators": [],
              "loc": {
                "start": {
                  "line": 22,
                  "column": 8,
                  "program": "enum_export.ets"
                },
                "end": {
                  "line": 22,
                  "column": 8,
                  "program": "enum_export.ets"
                }
              }
            },
            "kind": "method",
            "accessibility": "public",
            "static": true,
            "optional": false,
            "computed": false,
            "value": {
              "type": "FunctionExpression",
              "function": {
                "type": "ScriptFunction",
                "id": {
                  "type": "Identifier",
                  "name": "fromValue",
                  "decorators": [],
                  "loc": {
                    "start": {
                      "line": 22,
                      "column": 8,
                      "program": "enum_export.ets"
                    },
                    "end": {
                      "line": 22,
                      "column": 8,
                      "program": "enum_export.ets"
                    }
                  }
                },
                "generator": false,
                "async": false,
                "expression": false,
                "params": [
                  {
                    "type": "ETSParameterExpression",
                    "name": {
                      "type": "Identifier",
                      "name": "value",
                      "typeAnnotation": {
                        "type": "ETSPrimitiveType",
                        "loc": {
                          "start": {
                            "line": 22,
                            "column": 8,
                            "program": "enum_export.ets"
                          },
                          "end": {
                            "line": 22,
                            "column": 8,
                            "program": "enum_export.ets"
                          }
                        }
                      },
                      "decorators": [],
                      "loc": {
                        "start": {
                          "line": 22,
                          "column": 8,
                          "program": "enum_export.ets"
                        },
                        "end": {
                          "line": 22,
                          "column": 8,
                          "program": "enum_export.ets"
                        }
                      }
                    },
                    "loc": {
                      "start": {
                        "line": 22,
                        "column": 8,
                        "program": "enum_export.ets"
                      },
                      "end": {
                        "line": 22,
                        "column": 8,
                        "program": "enum_export.ets"
                      }
                    }
                  }
                ],
                "returnType": {
                  "type": "ETSTypeReference",
                  "part": {
                    "type": "ETSTypeReferencePart",
                    "name": {
                      "type": "Identifier",
                      "name": "Color",
                      "decorators": [],
                      "loc": {
                        "start": {
                          "line": 22,
                          "column": 8,
                          "program": "enum_export.ets"
                        },
                        "end": {
                          "line": 22,
                          "column": 8,
                          "program": "enum_export.ets"
                        }
                      }
                    },
                    "loc": {
                      "start": {
                        "line": 22,
                        "column": 8,
                        "program": "enum_export.ets"
                      },
                      "end": {
                        "line": 22,
                        "column": 8,
                        "program": "enum_export.ets"
                      }
                    }
                  },
                  "loc": {
                    "start": {
                      "line": 22,
                      "column": 8,
                      "program": "enum_export.ets"
                    },
                    "end": {
                      "line": 22,
                      "column": 8,
                      "program": "enum_export.ets"
                    }
                  }
                },
                "body": {
                  "type": "BlockStatement",
                  "statements": [
                    {
                      "type": "ForUpdateStatement",
                      "init": {
                        "type": "VariableDeclaration",
                        "declarations": [
                          {
                            "type": "VariableDeclarator",
                            "id": {
                              "type": "Identifier",
                              "name": "i",
                              "decorators": [],
                              "loc": {
                                "start": {
                                  "line": 22,
                                  "column": 8,
                                  "program": "enum_export.ets"
                                },
                                "end": {
                                  "line": 22,
                                  "column": 8,
                                  "program": "enum_export.ets"
                                }
                              }
                            },
                            "init": {
                              "type": "NumberLiteral",
                              "value": 0,
                              "loc": {
                                "start": {
                                  "line": 22,
                                  "column": 8,
                                  "program": "enum_export.ets"
                                },
                                "end": {
                                  "line": 22,
                                  "column": 8,
                                  "program": "enum_export.ets"
                                }
                              }
                            },
                            "loc": {
                              "start": {
                                "line": 22,
                                "column": 8,
                                "program": "enum_export.ets"
                              },
                              "end": {
                                "line": 22,
                                "column": 8,
                                "program": "enum_export.ets"
                              }
                            }
                          }
                        ],
                        "kind": "let",
                        "loc": {
                          "start": {
                            "line": 22,
                            "column": 8,
                            "program": "enum_export.ets"
                          },
                          "end": {
                            "line": 22,
                            "column": 8,
                            "program": "enum_export.ets"
                          }
                        }
                      },
                      "test": {
                        "type": "BinaryExpression",
                        "operator": "<",
                        "left": {
                          "type": "Identifier",
                          "name": "i",
                          "decorators": [],
                          "loc": {
                            "start": {
                              "line": 22,
                              "column": 8,
                              "program": "enum_export.ets"
                            },
                            "end": {
                              "line": 22,
                              "column": 8,
                              "program": "enum_export.ets"
                            }
                          }
                        },
                        "right": {
                          "type": "MemberExpression",
                          "object": {
                            "type": "MemberExpression",
                            "object": {
                              "type": "Identifier",
                              "name": "Color",
                              "decorators": [],
                              "loc": {
                                "start": {
                                  "line": 22,
                                  "column": 13,
                                  "program": "enum_export.ets"
                                },
                                "end": {
                                  "line": 22,
                                  "column": 18,
                                  "program": "enum_export.ets"
                                }
                              }
                            },
                            "property": {
                              "type": "Identifier",
                              "name": "#ValuesArray",
                              "decorators": [],
                              "loc": {
                                "start": {
                                  "line": 22,
                                  "column": 8,
                                  "program": "enum_export.ets"
                                },
                                "end": {
                                  "line": 22,
                                  "column": 8,
                                  "program": "enum_export.ets"
                                }
                              }
                            },
                            "computed": false,
                            "optional": false,
                            "loc": {
                              "start": {
                                "line": 22,
                                "column": 8,
                                "program": "enum_export.ets"
                              },
                              "end": {
                                "line": 22,
                                "column": 8,
                                "program": "enum_export.ets"
                              }
                            }
                          },
                          "property": {
                            "type": "Identifier",
                            "name": "length",
                            "decorators": [],
                            "loc": {
                              "start": {
                                "line": 22,
                                "column": 8,
                                "program": "enum_export.ets"
                              },
                              "end": {
                                "line": 22,
                                "column": 8,
                                "program": "enum_export.ets"
                              }
                            }
                          },
                          "computed": false,
                          "optional": false,
                          "loc": {
                            "start": {
                              "line": 22,
                              "column": 8,
                              "program": "enum_export.ets"
                            },
                            "end": {
                              "line": 22,
                              "column": 8,
                              "program": "enum_export.ets"
                            }
                          }
                        },
                        "loc": {
                          "start": {
                            "line": 22,
                            "column": 8,
                            "program": "enum_export.ets"
                          },
                          "end": {
                            "line": 22,
                            "column": 8,
                            "program": "enum_export.ets"
                          }
                        }
                      },
                      "update": {
                        "type": "UpdateExpression",
                        "operator": "++",
                        "prefix": true,
                        "argument": {
                          "type": "Identifier",
                          "name": "i",
                          "decorators": [],
                          "loc": {
                            "start": {
                              "line": 22,
                              "column": 8,
                              "program": "enum_export.ets"
                            },
                            "end": {
                              "line": 22,
                              "column": 8,
                              "program": "enum_export.ets"
                            }
                          }
                        },
                        "loc": {
                          "start": {
                            "line": 22,
                            "column": 8,
                            "program": "enum_export.ets"
                          },
                          "end": {
                            "line": 22,
                            "column": 8,
                            "program": "enum_export.ets"
                          }
                        }
                      },
                      "body": {
                        "type": "IfStatement",
                        "test": {
                          "type": "BinaryExpression",
                          "operator": "==",
                          "left": {
                            "type": "Identifier",
                            "name": "value",
                            "decorators": [],
                            "loc": {
                              "start": {
                                "line": 22,
                                "column": 8,
                                "program": "enum_export.ets"
                              },
                              "end": {
                                "line": 22,
                                "column": 8,
                                "program": "enum_export.ets"
                              }
                            }
                          },
                          "right": {
                            "type": "MemberExpression",
                            "object": {
                              "type": "MemberExpression",
                              "object": {
                                "type": "Identifier",
                                "name": "Color",
                                "decorators": [],
                                "loc": {
                                  "start": {
                                    "line": 22,
                                    "column": 13,
                                    "program": "enum_export.ets"
                                  },
                                  "end": {
                                    "line": 22,
                                    "column": 18,
                                    "program": "enum_export.ets"
                                  }
                                }
                              },
                              "property": {
                                "type": "Identifier",
                                "name": "#ValuesArray",
                                "decorators": [],
                                "loc": {
                                  "start": {
                                    "line": 22,
                                    "column": 8,
                                    "program": "enum_export.ets"
                                  },
                                  "end": {
                                    "line": 22,
                                    "column": 8,
                                    "program": "enum_export.ets"
                                  }
                                }
                              },
                              "computed": false,
                              "optional": false,
                              "loc": {
                                "start": {
                                  "line": 22,
                                  "column": 8,
                                  "program": "enum_export.ets"
                                },
                                "end": {
                                  "line": 22,
                                  "column": 8,
                                  "program": "enum_export.ets"
                                }
                              }
                            },
                            "property": {
                              "type": "Identifier",
                              "name": "i",
                              "decorators": [],
                              "loc": {
                                "start": {
                                  "line": 22,
                                  "column": 8,
                                  "program": "enum_export.ets"
                                },
                                "end": {
                                  "line": 22,
                                  "column": 8,
                                  "program": "enum_export.ets"
                                }
                              }
                            },
                            "computed": true,
                            "optional": false,
                            "loc": {
                              "start": {
                                "line": 22,
                                "column": 8,
                                "program": "enum_export.ets"
                              },
                              "end": {
                                "line": 22,
                                "column": 8,
                                "program": "enum_export.ets"
                              }
                            }
                          },
                          "loc": {
                            "start": {
                              "line": 22,
                              "column": 8,
                              "program": "enum_export.ets"
                            },
                            "end": {
                              "line": 22,
                              "column": 8,
                              "program": "enum_export.ets"
                            }
                          }
                        },
                        "consequent": {
                          "type": "ReturnStatement",
                          "argument": {
                            "type": "MemberExpression",
                            "object": {
                              "type": "MemberExpression",
                              "object": {
                                "type": "Identifier",
                                "name": "Color",
                                "decorators": [],
                                "loc": {
                                  "start": {
                                    "line": 22,
                                    "column": 13,
                                    "program": "enum_export.ets"
                                  },
                                  "end": {
                                    "line": 22,
                                    "column": 18,
                                    "program": "enum_export.ets"
                                  }
                                }
                              },
                              "property": {
                                "type": "Identifier",
                                "name": "#ItemsArray",
                                "decorators": [],
                                "loc": {
                                  "start": {
                                    "line": 22,
                                    "column": 8,
                                    "program": "enum_export.ets"
                                  },
                                  "end": {
                                    "line": 22,
                                    "column": 8,
                                    "program": "enum_export.ets"
                                  }
                                }
                              },
                              "computed": false,
                              "optional": false,
                              "loc": {
                                "start": {
                                  "line": 22,
                                  "column": 8,
                                  "program": "enum_export.ets"
                                },
                                "end": {
                                  "line": 22,
                                  "column": 8,
                                  "program": "enum_export.ets"
                                }
                              }
                            },
                            "property": {
                              "type": "Identifier",
                              "name": "i",
                              "decorators": [],
                              "loc": {
                                "start": {
                                  "line": 22,
                                  "column": 8,
                                  "program": "enum_export.ets"
                                },
                                "end": {
                                  "line": 22,
                                  "column": 8,
                                  "program": "enum_export.ets"
                                }
                              }
                            },
                            "computed": true,
                            "optional": false,
                            "loc": {
                              "start": {
                                "line": 22,
                                "column": 8,
                                "program": "enum_export.ets"
                              },
                              "end": {
                                "line": 22,
                                "column": 8,
                                "program": "enum_export.ets"
                              }
                            }
                          },
                          "loc": {
                            "start": {
                              "line": 22,
                              "column": 8,
                              "program": "enum_export.ets"
                            },
                            "end": {
                              "line": 22,
                              "column": 8,
                              "program": "enum_export.ets"
                            }
                          }
                        },
                        "alternate": null,
                        "loc": {
                          "start": {
                            "line": 22,
                            "column": 8,
                            "program": "enum_export.ets"
                          },
                          "end": {
                            "line": 22,
                            "column": 8,
                            "program": "enum_export.ets"
                          }
                        }
                      },
                      "loc": {
                        "start": {
                          "line": 22,
                          "column": 8,
                          "program": "enum_export.ets"
                        },
                        "end": {
                          "line": 22,
                          "column": 8,
                          "program": "enum_export.ets"
                        }
                      }
                    },
                    {
                      "type": "ThrowStatement",
                      "argument": {
                        "type": "ETSNewClassInstanceExpression",
                        "typeReference": {
                          "type": "ETSTypeReference",
                          "part": {
                            "type": "ETSTypeReferencePart",
                            "name": {
                              "type": "Identifier",
                              "name": "Error",
                              "decorators": [],
                              "loc": {
                                "start": {
                                  "line": 22,
                                  "column": 8,
                                  "program": "enum_export.ets"
                                },
                                "end": {
                                  "line": 22,
                                  "column": 8,
                                  "program": "enum_export.ets"
                                }
                              }
                            },
                            "loc": {
                              "start": {
                                "line": 22,
                                "column": 8,
                                "program": "enum_export.ets"
                              },
                              "end": {
                                "line": 22,
                                "column": 8,
                                "program": "enum_export.ets"
                              }
                            }
                          },
                          "loc": {
                            "start": {
                              "line": 22,
                              "column": 8,
                              "program": "enum_export.ets"
                            },
                            "end": {
                              "line": 22,
                              "column": 8,
                              "program": "enum_export.ets"
                            }
                          }
                        },
                        "arguments": [
                          {
                            "type": "BinaryExpression",
                            "operator": "+",
                            "left": {
                              "type": "StringLiteral",
                              "value": "No enum Color with value ",
                              "loc": {
                                "start": {
                                  "line": 22,
                                  "column": 8,
                                  "program": "enum_export.ets"
                                },
                                "end": {
                                  "line": 22,
                                  "column": 8,
                                  "program": "enum_export.ets"
                                }
                              }
                            },
                            "right": {
                              "type": "Identifier",
                              "name": "value",
                              "decorators": [],
                              "loc": {
                                "start": {
                                  "line": 22,
                                  "column": 8,
                                  "program": "enum_export.ets"
                                },
                                "end": {
                                  "line": 22,
                                  "column": 8,
                                  "program": "enum_export.ets"
                                }
                              }
                            },
                            "loc": {
                              "start": {
                                "line": 22,
                                "column": 8,
                                "program": "enum_export.ets"
                              },
                              "end": {
                                "line": 22,
                                "column": 8,
                                "program": "enum_export.ets"
                              }
                            }
                          }
                        ],
                        "loc": {
                          "start": {
                            "line": 22,
                            "column": 8,
                            "program": "enum_export.ets"
                          },
                          "end": {
                            "line": 22,
                            "column": 8,
                            "program": "enum_export.ets"
                          }
                        }
                      },
                      "loc": {
                        "start": {
                          "line": 22,
                          "column": 8,
                          "program": "enum_export.ets"
                        },
                        "end": {
                          "line": 22,
                          "column": 8,
                          "program": "enum_export.ets"
                        }
                      }
                    }
                  ],
                  "loc": {
                    "start": {
                      "line": 22,
                      "column": 8,
                      "program": "enum_export.ets"
                    },
                    "end": {
                      "line": 22,
                      "column": 8,
                      "program": "enum_export.ets"
                    }
                  }
                },
                "loc": {
                  "start": {
                    "line": 22,
                    "column": 8,
                    "program": "enum_export.ets"
                  },
                  "end": {
                    "line": 22,
                    "column": 8,
                    "program": "enum_export.ets"
                  }
                }
              },
              "loc": {
                "start": {
                  "line": 22,
                  "column": 8,
                  "program": "enum_export.ets"
                },
                "end": {
                  "line": 22,
                  "column": 8,
                  "program": "enum_export.ets"
                }
              }
            },
            "overloads": [],
            "decorators": [],
            "loc": {
              "start": {
                "line": 22,
                "column": 8,
                "program": "enum_export.ets"
              },
              "end": {
                "line": 22,
                "column": 8,
                "program": "enum_export.ets"
              }
            }
          },
          {
            "type": "MethodDefinition",
            "key": {
              "type": "Identifier",
              "name": "valueOf",
              "decorators": [],
              "loc": {
                "start": {
                  "line": 22,
                  "column": 8,
                  "program": "enum_export.ets"
                },
                "end": {
                  "line": 22,
                  "column": 8,
                  "program": "enum_export.ets"
                }
              }
            },
            "kind": "method",
            "accessibility": "public",
            "static": false,
            "optional": false,
            "computed": false,
            "value": {
              "type": "FunctionExpression",
              "function": {
                "type": "ScriptFunction",
                "id": {
                  "type": "Identifier",
                  "name": "valueOf",
                  "decorators": [],
                  "loc": {
                    "start": {
                      "line": 22,
                      "column": 8,
                      "program": "enum_export.ets"
                    },
                    "end": {
                      "line": 22,
                      "column": 8,
                      "program": "enum_export.ets"
                    }
                  }
                },
                "generator": false,
                "async": false,
                "expression": false,
                "params": [],
                "returnType": {
                  "type": "ETSPrimitiveType",
                  "loc": {
                    "start": {
                      "line": 22,
                      "column": 8,
                      "program": "enum_export.ets"
                    },
                    "end": {
                      "line": 22,
                      "column": 8,
                      "program": "enum_export.ets"
                    }
                  }
                },
                "body": {
                  "type": "BlockStatement",
                  "statements": [
                    {
                      "type": "ReturnStatement",
                      "argument": {
                        "type": "MemberExpression",
                        "object": {
                          "type": "MemberExpression",
                          "object": {
                            "type": "Identifier",
                            "name": "Color",
                            "decorators": [],
                            "loc": {
                              "start": {
                                "line": 22,
                                "column": 13,
                                "program": "enum_export.ets"
                              },
                              "end": {
                                "line": 22,
                                "column": 18,
                                "program": "enum_export.ets"
                              }
                            }
                          },
                          "property": {
                            "type": "Identifier",
                            "name": "#ValuesArray",
                            "decorators": [],
                            "loc": {
                              "start": {
                                "line": 22,
                                "column": 8,
                                "program": "enum_export.ets"
                              },
                              "end": {
                                "line": 22,
                                "column": 8,
                                "program": "enum_export.ets"
                              }
                            }
                          },
                          "computed": false,
                          "optional": false,
                          "loc": {
                            "start": {
                              "line": 22,
                              "column": 8,
                              "program": "enum_export.ets"
                            },
                            "end": {
                              "line": 22,
                              "column": 8,
                              "program": "enum_export.ets"
                            }
                          }
                        },
                        "property": {
                          "type": "MemberExpression",
                          "object": {
                            "type": "ThisExpression",
                            "loc": {
                              "start": {
                                "line": 22,
                                "column": 8,
                                "program": "enum_export.ets"
                              },
                              "end": {
                                "line": 22,
                                "column": 8,
                                "program": "enum_export.ets"
                              }
                            }
                          },
                          "property": {
                            "type": "Identifier",
                            "name": "#ordinal",
                            "decorators": [],
                            "loc": {
                              "start": {
                                "line": 22,
                                "column": 8,
                                "program": "enum_export.ets"
                              },
                              "end": {
                                "line": 22,
                                "column": 8,
                                "program": "enum_export.ets"
                              }
                            }
                          },
                          "computed": false,
                          "optional": false,
                          "loc": {
                            "start": {
                              "line": 22,
                              "column": 8,
                              "program": "enum_export.ets"
                            },
                            "end": {
                              "line": 22,
                              "column": 8,
                              "program": "enum_export.ets"
                            }
                          }
                        },
                        "computed": true,
                        "optional": false,
                        "loc": {
                          "start": {
                            "line": 22,
                            "column": 8,
                            "program": "enum_export.ets"
                          },
                          "end": {
                            "line": 22,
                            "column": 8,
                            "program": "enum_export.ets"
                          }
                        }
                      },
                      "loc": {
                        "start": {
                          "line": 22,
                          "column": 8,
                          "program": "enum_export.ets"
                        },
                        "end": {
                          "line": 22,
                          "column": 8,
                          "program": "enum_export.ets"
                        }
                      }
                    }
                  ],
                  "loc": {
                    "start": {
                      "line": 22,
                      "column": 8,
                      "program": "enum_export.ets"
                    },
                    "end": {
                      "line": 22,
                      "column": 8,
                      "program": "enum_export.ets"
                    }
                  }
                },
                "loc": {
                  "start": {
                    "line": 22,
                    "column": 8,
                    "program": "enum_export.ets"
                  },
                  "end": {
                    "line": 22,
                    "column": 8,
                    "program": "enum_export.ets"
                  }
                }
              },
              "loc": {
                "start": {
                  "line": 22,
                  "column": 8,
                  "program": "enum_export.ets"
                },
                "end": {
                  "line": 22,
                  "column": 8,
                  "program": "enum_export.ets"
                }
              }
            },
            "overloads": [],
            "decorators": [],
            "loc": {
              "start": {
                "line": 22,
                "column": 8,
                "program": "enum_export.ets"
              },
              "end": {
                "line": 22,
                "column": 8,
                "program": "enum_export.ets"
              }
            }
          },
          {
            "type": "MethodDefinition",
            "key": {
              "type": "Identifier",
              "name": "toString",
              "decorators": [],
              "loc": {
                "start": {
                  "line": 22,
                  "column": 8,
                  "program": "enum_export.ets"
                },
                "end": {
                  "line": 22,
                  "column": 8,
                  "program": "enum_export.ets"
                }
              }
            },
            "kind": "method",
            "accessibility": "public",
            "static": false,
            "optional": false,
            "computed": false,
            "value": {
              "type": "FunctionExpression",
              "function": {
                "type": "ScriptFunction",
                "id": {
                  "type": "Identifier",
                  "name": "toString",
                  "decorators": [],
                  "loc": {
                    "start": {
                      "line": 22,
                      "column": 8,
                      "program": "enum_export.ets"
                    },
                    "end": {
                      "line": 22,
                      "column": 8,
                      "program": "enum_export.ets"
                    }
                  }
                },
                "generator": false,
                "async": false,
                "expression": false,
                "params": [],
                "returnType": {
                  "type": "ETSTypeReference",
                  "part": {
                    "type": "ETSTypeReferencePart",
                    "name": {
                      "type": "Identifier",
                      "name": "String",
                      "decorators": [],
                      "loc": {
                        "start": {
                          "line": 22,
                          "column": 8,
                          "program": "enum_export.ets"
                        },
                        "end": {
                          "line": 22,
                          "column": 8,
                          "program": "enum_export.ets"
                        }
                      }
                    },
                    "loc": {
                      "start": {
                        "line": 22,
                        "column": 8,
                        "program": "enum_export.ets"
                      },
                      "end": {
                        "line": 22,
                        "column": 8,
                        "program": "enum_export.ets"
                      }
                    }
                  },
                  "loc": {
                    "start": {
                      "line": 22,
                      "column": 8,
                      "program": "enum_export.ets"
                    },
                    "end": {
                      "line": 22,
                      "column": 8,
                      "program": "enum_export.ets"
                    }
                  }
                },
                "body": {
                  "type": "BlockStatement",
                  "statements": [
                    {
                      "type": "ReturnStatement",
                      "argument": {
                        "type": "MemberExpression",
                        "object": {
                          "type": "MemberExpression",
                          "object": {
                            "type": "Identifier",
                            "name": "Color",
                            "decorators": [],
                            "loc": {
                              "start": {
                                "line": 22,
                                "column": 13,
                                "program": "enum_export.ets"
                              },
                              "end": {
                                "line": 22,
                                "column": 18,
                                "program": "enum_export.ets"
                              }
                            }
                          },
                          "property": {
                            "type": "Identifier",
                            "name": "#StringValuesArray",
                            "decorators": [],
                            "loc": {
                              "start": {
                                "line": 22,
                                "column": 8,
                                "program": "enum_export.ets"
                              },
                              "end": {
                                "line": 22,
                                "column": 8,
                                "program": "enum_export.ets"
                              }
                            }
                          },
                          "computed": false,
                          "optional": false,
                          "loc": {
                            "start": {
                              "line": 22,
                              "column": 8,
                              "program": "enum_export.ets"
                            },
                            "end": {
                              "line": 22,
                              "column": 8,
                              "program": "enum_export.ets"
                            }
                          }
                        },
                        "property": {
                          "type": "MemberExpression",
                          "object": {
                            "type": "ThisExpression",
                            "loc": {
                              "start": {
                                "line": 22,
                                "column": 8,
                                "program": "enum_export.ets"
                              },
                              "end": {
                                "line": 22,
                                "column": 8,
                                "program": "enum_export.ets"
                              }
                            }
                          },
                          "property": {
                            "type": "Identifier",
                            "name": "#ordinal",
                            "decorators": [],
                            "loc": {
                              "start": {
                                "line": 22,
                                "column": 8,
                                "program": "enum_export.ets"
                              },
                              "end": {
                                "line": 22,
                                "column": 8,
                                "program": "enum_export.ets"
                              }
                            }
                          },
                          "computed": false,
                          "optional": false,
                          "loc": {
                            "start": {
                              "line": 22,
                              "column": 8,
                              "program": "enum_export.ets"
                            },
                            "end": {
                              "line": 22,
                              "column": 8,
                              "program": "enum_export.ets"
                            }
                          }
                        },
                        "computed": true,
                        "optional": false,
                        "loc": {
                          "start": {
                            "line": 22,
                            "column": 8,
                            "program": "enum_export.ets"
                          },
                          "end": {
                            "line": 22,
                            "column": 8,
                            "program": "enum_export.ets"
                          }
                        }
                      },
                      "loc": {
                        "start": {
                          "line": 22,
                          "column": 8,
                          "program": "enum_export.ets"
                        },
                        "end": {
                          "line": 22,
                          "column": 8,
                          "program": "enum_export.ets"
                        }
                      }
                    }
                  ],
                  "loc": {
                    "start": {
                      "line": 22,
                      "column": 8,
                      "program": "enum_export.ets"
                    },
                    "end": {
                      "line": 22,
                      "column": 8,
                      "program": "enum_export.ets"
                    }
                  }
                },
                "loc": {
                  "start": {
                    "line": 22,
                    "column": 8,
                    "program": "enum_export.ets"
                  },
                  "end": {
                    "line": 22,
                    "column": 8,
                    "program": "enum_export.ets"
                  }
                }
              },
              "loc": {
                "start": {
                  "line": 22,
                  "column": 8,
                  "program": "enum_export.ets"
                },
                "end": {
                  "line": 22,
                  "column": 8,
                  "program": "enum_export.ets"
                }
              }
            },
            "overloads": [],
            "decorators": [],
            "loc": {
              "start": {
                "line": 22,
                "column": 8,
                "program": "enum_export.ets"
              },
              "end": {
                "line": 22,
                "column": 8,
                "program": "enum_export.ets"
              }
            }
          },
          {
            "type": "MethodDefinition",
            "key": {
              "type": "Identifier",
              "name": "values",
              "decorators": [],
              "loc": {
                "start": {
                  "line": 22,
                  "column": 8,
                  "program": "enum_export.ets"
                },
                "end": {
                  "line": 22,
                  "column": 8,
                  "program": "enum_export.ets"
                }
              }
            },
            "kind": "method",
            "accessibility": "public",
            "static": true,
            "optional": false,
            "computed": false,
            "value": {
              "type": "FunctionExpression",
              "function": {
                "type": "ScriptFunction",
                "id": {
                  "type": "Identifier",
                  "name": "values",
                  "decorators": [],
                  "loc": {
                    "start": {
                      "line": 22,
                      "column": 8,
                      "program": "enum_export.ets"
                    },
                    "end": {
                      "line": 22,
                      "column": 8,
                      "program": "enum_export.ets"
                    }
                  }
                },
                "generator": false,
                "async": false,
                "expression": false,
                "params": [],
                "returnType": {
                  "type": "TSArrayType",
                  "elementType": {
                    "type": "ETSTypeReference",
                    "part": {
                      "type": "ETSTypeReferencePart",
                      "name": {
                        "type": "Identifier",
                        "name": "Color",
                        "decorators": [],
                        "loc": {
                          "start": {
                            "line": 22,
                            "column": 8,
                            "program": "enum_export.ets"
                          },
                          "end": {
                            "line": 22,
                            "column": 8,
                            "program": "enum_export.ets"
                          }
                        }
                      },
                      "loc": {
                        "start": {
                          "line": 22,
                          "column": 8,
                          "program": "enum_export.ets"
                        },
                        "end": {
                          "line": 22,
                          "column": 8,
                          "program": "enum_export.ets"
                        }
                      }
                    },
                    "loc": {
                      "start": {
                        "line": 22,
                        "column": 8,
                        "program": "enum_export.ets"
                      },
                      "end": {
                        "line": 22,
                        "column": 8,
                        "program": "enum_export.ets"
                      }
                    }
                  },
                  "annotations": [],
                  "loc": {
                    "start": {
                      "line": 22,
                      "column": 8,
                      "program": "enum_export.ets"
                    },
                    "end": {
                      "line": 22,
                      "column": 8,
                      "program": "enum_export.ets"
                    }
                  }
                },
                "body": {
                  "type": "BlockStatement",
                  "statements": [
                    {
                      "type": "ReturnStatement",
                      "argument": {
                        "type": "MemberExpression",
                        "object": {
                          "type": "Identifier",
                          "name": "Color",
                          "decorators": [],
                          "loc": {
                            "start": {
                              "line": 22,
                              "column": 13,
                              "program": "enum_export.ets"
                            },
                            "end": {
                              "line": 22,
                              "column": 18,
                              "program": "enum_export.ets"
                            }
                          }
                        },
                        "property": {
                          "type": "Identifier",
                          "name": "#ItemsArray",
                          "decorators": [],
                          "loc": {
                            "start": {
                              "line": 22,
                              "column": 8,
                              "program": "enum_export.ets"
                            },
                            "end": {
                              "line": 22,
                              "column": 8,
                              "program": "enum_export.ets"
                            }
                          }
                        },
                        "computed": false,
                        "optional": false,
                        "loc": {
                          "start": {
                            "line": 22,
                            "column": 8,
                            "program": "enum_export.ets"
                          },
                          "end": {
                            "line": 22,
                            "column": 8,
                            "program": "enum_export.ets"
                          }
                        }
                      },
                      "loc": {
                        "start": {
                          "line": 22,
                          "column": 8,
                          "program": "enum_export.ets"
                        },
                        "end": {
                          "line": 22,
                          "column": 8,
                          "program": "enum_export.ets"
                        }
                      }
                    }
                  ],
                  "loc": {
                    "start": {
                      "line": 22,
                      "column": 8,
                      "program": "enum_export.ets"
                    },
                    "end": {
                      "line": 22,
                      "column": 8,
                      "program": "enum_export.ets"
                    }
                  }
                },
                "loc": {
                  "start": {
                    "line": 22,
                    "column": 8,
                    "program": "enum_export.ets"
                  },
                  "end": {
                    "line": 22,
                    "column": 8,
                    "program": "enum_export.ets"
                  }
                }
              },
              "loc": {
                "start": {
                  "line": 22,
                  "column": 8,
                  "program": "enum_export.ets"
                },
                "end": {
                  "line": 22,
                  "column": 8,
                  "program": "enum_export.ets"
                }
              }
            },
            "overloads": [],
            "decorators": [],
            "loc": {
              "start": {
                "line": 22,
                "column": 8,
                "program": "enum_export.ets"
              },
              "end": {
                "line": 22,
                "column": 8,
                "program": "enum_export.ets"
              }
            }
          },
          {
            "type": "MethodDefinition",
            "key": {
              "type": "Identifier",
              "name": "getOrdinal",
              "decorators": [],
              "loc": {
                "start": {
                  "line": 22,
                  "column": 8,
                  "program": "enum_export.ets"
                },
                "end": {
                  "line": 22,
                  "column": 8,
                  "program": "enum_export.ets"
                }
              }
            },
            "kind": "method",
            "accessibility": "public",
            "static": false,
            "optional": false,
            "computed": false,
            "value": {
              "type": "FunctionExpression",
              "function": {
                "type": "ScriptFunction",
                "id": {
                  "type": "Identifier",
                  "name": "getOrdinal",
                  "decorators": [],
                  "loc": {
                    "start": {
                      "line": 22,
                      "column": 8,
                      "program": "enum_export.ets"
                    },
                    "end": {
                      "line": 22,
                      "column": 8,
                      "program": "enum_export.ets"
                    }
                  }
                },
                "generator": false,
                "async": false,
                "expression": false,
                "params": [],
                "returnType": {
                  "type": "ETSPrimitiveType",
                  "loc": {
                    "start": {
                      "line": 22,
                      "column": 8,
                      "program": "enum_export.ets"
                    },
                    "end": {
                      "line": 22,
                      "column": 8,
                      "program": "enum_export.ets"
                    }
                  }
                },
                "body": {
                  "type": "BlockStatement",
                  "statements": [
                    {
                      "type": "ReturnStatement",
                      "argument": {
                        "type": "MemberExpression",
                        "object": {
                          "type": "ThisExpression",
                          "loc": {
                            "start": {
                              "line": 22,
                              "column": 8,
                              "program": "enum_export.ets"
                            },
                            "end": {
                              "line": 22,
                              "column": 8,
                              "program": "enum_export.ets"
                            }
                          }
                        },
                        "property": {
                          "type": "Identifier",
                          "name": "#ordinal",
                          "decorators": [],
                          "loc": {
                            "start": {
                              "line": 22,
                              "column": 8,
                              "program": "enum_export.ets"
                            },
                            "end": {
                              "line": 22,
                              "column": 8,
                              "program": "enum_export.ets"
                            }
                          }
                        },
                        "computed": false,
                        "optional": false,
                        "loc": {
                          "start": {
                            "line": 22,
                            "column": 8,
                            "program": "enum_export.ets"
                          },
                          "end": {
                            "line": 22,
                            "column": 8,
                            "program": "enum_export.ets"
                          }
                        }
                      },
                      "loc": {
                        "start": {
                          "line": 22,
                          "column": 8,
                          "program": "enum_export.ets"
                        },
                        "end": {
                          "line": 22,
                          "column": 8,
                          "program": "enum_export.ets"
                        }
                      }
                    }
                  ],
                  "loc": {
                    "start": {
                      "line": 22,
                      "column": 8,
                      "program": "enum_export.ets"
                    },
                    "end": {
                      "line": 22,
                      "column": 8,
                      "program": "enum_export.ets"
                    }
                  }
                },
                "loc": {
                  "start": {
                    "line": 22,
                    "column": 8,
                    "program": "enum_export.ets"
                  },
                  "end": {
                    "line": 22,
                    "column": 8,
                    "program": "enum_export.ets"
                  }
                }
              },
              "loc": {
                "start": {
                  "line": 22,
                  "column": 8,
                  "program": "enum_export.ets"
                },
                "end": {
                  "line": 22,
                  "column": 8,
                  "program": "enum_export.ets"
                }
              }
            },
            "overloads": [],
            "decorators": [],
            "loc": {
              "start": {
                "line": 22,
                "column": 8,
                "program": "enum_export.ets"
              },
              "end": {
                "line": 22,
                "column": 8,
                "program": "enum_export.ets"
              }
            }
          },
          {
            "type": "MethodDefinition",
            "key": {
              "type": "Identifier",
              "name": "$_get",
              "decorators": [],
              "loc": {
                "start": {
                  "line": 22,
                  "column": 8,
                  "program": "enum_export.ets"
                },
                "end": {
                  "line": 22,
                  "column": 8,
                  "program": "enum_export.ets"
                }
              }
            },
            "kind": "method",
            "accessibility": "public",
            "static": true,
            "optional": false,
            "computed": false,
            "value": {
              "type": "FunctionExpression",
              "function": {
                "type": "ScriptFunction",
                "id": {
                  "type": "Identifier",
                  "name": "$_get",
                  "decorators": [],
                  "loc": {
                    "start": {
                      "line": 22,
                      "column": 8,
                      "program": "enum_export.ets"
                    },
                    "end": {
                      "line": 22,
                      "column": 8,
                      "program": "enum_export.ets"
                    }
                  }
                },
                "generator": false,
                "async": false,
                "expression": false,
                "params": [
                  {
                    "type": "ETSParameterExpression",
                    "name": {
                      "type": "Identifier",
                      "name": "e",
                      "typeAnnotation": {
                        "type": "ETSTypeReference",
                        "part": {
                          "type": "ETSTypeReferencePart",
                          "name": {
                            "type": "Identifier",
                            "name": "Color",
                            "decorators": [],
                            "loc": {
                              "start": {
                                "line": 22,
                                "column": 8,
                                "program": "enum_export.ets"
                              },
                              "end": {
                                "line": 22,
                                "column": 8,
                                "program": "enum_export.ets"
                              }
                            }
                          },
                          "loc": {
                            "start": {
                              "line": 22,
                              "column": 8,
                              "program": "enum_export.ets"
                            },
                            "end": {
                              "line": 22,
                              "column": 8,
                              "program": "enum_export.ets"
                            }
                          }
                        },
                        "loc": {
                          "start": {
                            "line": 22,
                            "column": 8,
                            "program": "enum_export.ets"
                          },
                          "end": {
                            "line": 22,
                            "column": 8,
                            "program": "enum_export.ets"
                          }
                        }
                      },
                      "decorators": [],
                      "loc": {
                        "start": {
                          "line": 22,
                          "column": 8,
                          "program": "enum_export.ets"
                        },
                        "end": {
                          "line": 22,
                          "column": 8,
                          "program": "enum_export.ets"
                        }
                      }
                    },
                    "loc": {
                      "start": {
                        "line": 22,
                        "column": 8,
                        "program": "enum_export.ets"
                      },
                      "end": {
                        "line": 22,
                        "column": 8,
                        "program": "enum_export.ets"
                      }
                    }
                  }
                ],
                "returnType": {
                  "type": "ETSTypeReference",
                  "part": {
                    "type": "ETSTypeReferencePart",
                    "name": {
                      "type": "Identifier",
                      "name": "String",
                      "decorators": [],
                      "loc": {
                        "start": {
                          "line": 22,
                          "column": 8,
                          "program": "enum_export.ets"
                        },
                        "end": {
                          "line": 22,
                          "column": 8,
                          "program": "enum_export.ets"
                        }
                      }
                    },
                    "loc": {
                      "start": {
                        "line": 22,
                        "column": 8,
                        "program": "enum_export.ets"
                      },
                      "end": {
                        "line": 22,
                        "column": 8,
                        "program": "enum_export.ets"
                      }
                    }
                  },
                  "loc": {
                    "start": {
                      "line": 22,
                      "column": 8,
                      "program": "enum_export.ets"
                    },
                    "end": {
                      "line": 22,
                      "column": 8,
                      "program": "enum_export.ets"
                    }
                  }
                },
                "body": {
                  "type": "BlockStatement",
                  "statements": [
                    {
                      "type": "ReturnStatement",
                      "argument": {
                        "type": "CallExpression",
                        "callee": {
                          "type": "MemberExpression",
                          "object": {
                            "type": "Identifier",
                            "name": "e",
                            "decorators": [],
                            "loc": {
                              "start": {
                                "line": 22,
                                "column": 8,
                                "program": "enum_export.ets"
                              },
                              "end": {
                                "line": 22,
                                "column": 8,
                                "program": "enum_export.ets"
                              }
                            }
                          },
                          "property": {
                            "type": "Identifier",
                            "name": "getName",
                            "decorators": [],
                            "loc": {
                              "start": {
                                "line": 22,
                                "column": 8,
                                "program": "enum_export.ets"
                              },
                              "end": {
                                "line": 22,
                                "column": 8,
                                "program": "enum_export.ets"
                              }
                            }
                          },
                          "computed": false,
                          "optional": false,
                          "loc": {
                            "start": {
                              "line": 22,
                              "column": 8,
                              "program": "enum_export.ets"
                            },
                            "end": {
                              "line": 22,
                              "column": 8,
                              "program": "enum_export.ets"
                            }
                          }
                        },
                        "arguments": [],
                        "optional": false,
                        "loc": {
                          "start": {
                            "line": 22,
                            "column": 8,
                            "program": "enum_export.ets"
                          },
                          "end": {
                            "line": 22,
                            "column": 8,
                            "program": "enum_export.ets"
                          }
                        }
                      },
                      "loc": {
                        "start": {
                          "line": 22,
                          "column": 8,
                          "program": "enum_export.ets"
                        },
                        "end": {
                          "line": 22,
                          "column": 8,
                          "program": "enum_export.ets"
                        }
                      }
                    }
                  ],
                  "loc": {
                    "start": {
                      "line": 22,
                      "column": 8,
                      "program": "enum_export.ets"
                    },
                    "end": {
                      "line": 22,
                      "column": 8,
                      "program": "enum_export.ets"
                    }
                  }
                },
                "loc": {
                  "start": {
                    "line": 22,
                    "column": 8,
                    "program": "enum_export.ets"
                  },
                  "end": {
                    "line": 22,
                    "column": 8,
                    "program": "enum_export.ets"
                  }
                }
              },
              "loc": {
                "start": {
                  "line": 22,
                  "column": 8,
                  "program": "enum_export.ets"
                },
                "end": {
                  "line": 22,
                  "column": 8,
                  "program": "enum_export.ets"
                }
              }
            },
            "overloads": [],
            "decorators": [],
            "loc": {
              "start": {
                "line": 22,
                "column": 8,
                "program": "enum_export.ets"
              },
              "end": {
                "line": 22,
                "column": 8,
                "program": "enum_export.ets"
              }
            }
          }
        ],
        "loc": {
          "start": {
            "line": 22,
            "column": 8,
            "program": "enum_export.ets"
          },
          "end": {
            "line": 22,
            "column": 8,
            "program": "enum_export.ets"
          }
        }
      },
      "loc": {
        "start": {
          "line": 1,
          "column": 1,
          "program": null
        },
        "end": {
          "line": 1,
          "column": 1,
          "program": null
        }
      }
    },
    {
      "type": "ClassDeclaration",
      "definition": {
        "id": {
          "type": "Identifier",
          "name": "Commands",
          "decorators": [],
          "loc": {
            "start": {
              "line": 26,
              "column": 13,
              "program": "enum_export.ets"
            },
            "end": {
              "line": 26,
              "column": 21,
              "program": "enum_export.ets"
            }
          }
        },
        "superClass": {
          "type": "ETSTypeReference",
          "part": {
            "type": "ETSTypeReferencePart",
            "name": {
              "type": "Identifier",
              "name": "BaseEnum",
              "decorators": [],
              "loc": {
                "start": {
                  "line": 26,
                  "column": 8,
                  "program": "enum_export.ets"
                },
                "end": {
                  "line": 26,
                  "column": 8,
                  "program": "enum_export.ets"
                }
              }
            },
            "typeParams": {
              "type": "TSTypeParameterInstantiation",
              "params": [
                {
                  "type": "ETSTypeReference",
                  "part": {
                    "type": "ETSTypeReferencePart",
                    "name": {
                      "type": "Identifier",
                      "name": "String",
                      "decorators": [],
                      "loc": {
                        "start": {
                          "line": 26,
                          "column": 8,
                          "program": "enum_export.ets"
                        },
                        "end": {
                          "line": 26,
                          "column": 8,
                          "program": "enum_export.ets"
                        }
                      }
                    },
                    "loc": {
                      "start": {
                        "line": 26,
                        "column": 8,
                        "program": "enum_export.ets"
                      },
                      "end": {
                        "line": 26,
                        "column": 8,
                        "program": "enum_export.ets"
                      }
                    }
                  },
                  "loc": {
                    "start": {
                      "line": 26,
                      "column": 8,
                      "program": "enum_export.ets"
                    },
                    "end": {
                      "line": 26,
                      "column": 8,
                      "program": "enum_export.ets"
                    }
                  }
                }
              ],
              "loc": {
                "start": {
                  "line": 26,
                  "column": 8,
                  "program": "enum_export.ets"
                },
                "end": {
                  "line": 26,
                  "column": 8,
                  "program": "enum_export.ets"
                }
              }
            },
            "loc": {
              "start": {
                "line": 26,
                "column": 8,
                "program": "enum_export.ets"
              },
              "end": {
                "line": 26,
                "column": 8,
                "program": "enum_export.ets"
              }
            }
          },
<<<<<<< HEAD
=======
          "end": {
            "line": 22,
            "column": 8,
            "program": "enum_export.ets"
          }
        }
      },
      "loc": {
        "start": {
          "line": 1,
          "column": 1,
          "program": null
        },
        "end": {
          "line": 1,
          "column": 1,
          "program": null
        }
      }
    },
    {
      "type": "ClassDeclaration",
      "definition": {
        "id": {
          "type": "Identifier",
          "name": "Commands",
          "decorators": [],
          "loc": {
            "start": {
              "line": 26,
              "column": 13,
              "program": "enum_export.ets"
            },
            "end": {
              "line": 26,
              "column": 21,
              "program": "enum_export.ets"
            }
          }
        },
        "superClass": {
          "type": "ETSTypeReference",
          "part": {
            "type": "ETSTypeReferencePart",
            "name": {
              "type": "Identifier",
              "name": "BaseEnum",
              "decorators": [],
              "loc": {
                "start": {
                  "line": 26,
                  "column": 8,
                  "program": "enum_export.ets"
                },
                "end": {
                  "line": 26,
                  "column": 8,
                  "program": "enum_export.ets"
                }
              }
            },
            "typeParams": {
              "type": "TSTypeParameterInstantiation",
              "params": [
                {
                  "type": "ETSTypeReference",
                  "part": {
                    "type": "ETSTypeReferencePart",
                    "name": {
                      "type": "Identifier",
                      "name": "String",
                      "decorators": [],
                      "loc": {
                        "start": {
                          "line": 26,
                          "column": 8,
                          "program": "enum_export.ets"
                        },
                        "end": {
                          "line": 26,
                          "column": 8,
                          "program": "enum_export.ets"
                        }
                      }
                    },
                    "loc": {
                      "start": {
                        "line": 26,
                        "column": 8,
                        "program": "enum_export.ets"
                      },
                      "end": {
                        "line": 26,
                        "column": 8,
                        "program": "enum_export.ets"
                      }
                    }
                  },
                  "loc": {
                    "start": {
                      "line": 26,
                      "column": 8,
                      "program": "enum_export.ets"
                    },
                    "end": {
                      "line": 26,
                      "column": 8,
                      "program": "enum_export.ets"
                    }
                  }
                }
              ],
              "loc": {
                "start": {
                  "line": 26,
                  "column": 8,
                  "program": "enum_export.ets"
                },
                "end": {
                  "line": 26,
                  "column": 8,
                  "program": "enum_export.ets"
                }
              }
            },
            "loc": {
              "start": {
                "line": 26,
                "column": 8,
                "program": "enum_export.ets"
              },
              "end": {
                "line": 26,
                "column": 8,
                "program": "enum_export.ets"
              }
            }
          },
>>>>>>> 494f8da8
          "loc": {
            "start": {
              "line": 26,
              "column": 8,
              "program": "enum_export.ets"
            },
            "end": {
              "line": 26,
              "column": 8,
              "program": "enum_export.ets"
            }
          }
        },
        "implements": [],
        "body": [
          {
            "type": "ClassProperty",
            "key": {
              "type": "Identifier",
              "name": "#ordinal",
              "decorators": [],
              "loc": {
                "start": {
                  "line": 26,
                  "column": 8,
                  "program": "enum_export.ets"
                },
                "end": {
                  "line": 26,
                  "column": 8,
                  "program": "enum_export.ets"
                }
              }
            },
            "accessibility": "private",
            "static": false,
            "readonly": true,
            "declare": false,
            "optional": false,
            "computed": false,
            "typeAnnotation": {
              "type": "ETSPrimitiveType",
              "loc": {
                "start": {
                  "line": 26,
                  "column": 8,
                  "program": "enum_export.ets"
                },
                "end": {
                  "line": 26,
                  "column": 8,
                  "program": "enum_export.ets"
                }
              }
            },
            "definite": false,
            "decorators": [],
            "loc": {
              "start": {
                "line": 26,
                "column": 8,
                "program": "enum_export.ets"
              },
              "end": {
                "line": 26,
                "column": 8,
                "program": "enum_export.ets"
              }
            }
          },
          {
            "type": "MethodDefinition",
            "key": {
              "type": "Identifier",
              "name": "<cctor>",
              "decorators": [],
              "loc": {
                "start": {
                  "line": 26,
                  "column": 8,
                  "program": "enum_export.ets"
                },
                "end": {
                  "line": 26,
                  "column": 8,
                  "program": "enum_export.ets"
                }
              }
            },
            "kind": "method",
            "accessibility": "private",
            "static": true,
            "optional": false,
            "computed": false,
            "value": {
              "type": "FunctionExpression",
              "function": {
                "type": "ScriptFunction",
                "id": {
                  "type": "Identifier",
                  "name": "<cctor>",
                  "decorators": [],
                  "loc": {
                    "start": {
                      "line": 26,
                      "column": 8,
                      "program": "enum_export.ets"
                    },
                    "end": {
                      "line": 26,
                      "column": 8,
                      "program": "enum_export.ets"
                    }
                  }
                },
                "generator": false,
                "async": false,
                "expression": false,
                "params": [],
                "body": {
                  "type": "BlockStatement",
                  "statements": [],
                  "loc": {
                    "start": {
                      "line": 26,
                      "column": 8,
                      "program": "enum_export.ets"
                    },
                    "end": {
                      "line": 26,
                      "column": 8,
                      "program": "enum_export.ets"
                    }
                  }
                },
                "loc": {
                  "start": {
                    "line": 26,
                    "column": 8,
                    "program": "enum_export.ets"
                  },
                  "end": {
                    "line": 26,
                    "column": 8,
                    "program": "enum_export.ets"
                  }
                }
              },
              "loc": {
                "start": {
                  "line": 26,
                  "column": 8,
                  "program": "enum_export.ets"
                },
                "end": {
                  "line": 26,
                  "column": 8,
                  "program": "enum_export.ets"
                }
              }
            },
            "overloads": [],
            "decorators": [],
            "loc": {
              "start": {
                "line": 26,
                "column": 8,
                "program": "enum_export.ets"
              },
              "end": {
                "line": 26,
                "column": 8,
                "program": "enum_export.ets"
              }
            }
          },
          {
            "type": "MethodDefinition",
            "key": {
              "type": "Identifier",
              "name": "constructor",
              "decorators": [],
              "loc": {
                "start": {
                  "line": 26,
                  "column": 8,
                  "program": "enum_export.ets"
                },
                "end": {
                  "line": 26,
                  "column": 8,
                  "program": "enum_export.ets"
                }
              }
            },
            "kind": "constructor",
            "accessibility": "public",
            "static": false,
            "optional": false,
            "computed": false,
            "value": {
              "type": "FunctionExpression",
              "function": {
                "type": "ScriptFunction",
                "id": {
                  "type": "Identifier",
                  "name": "constructor",
                  "decorators": [],
                  "loc": {
                    "start": {
                      "line": 26,
                      "column": 8,
                      "program": "enum_export.ets"
                    },
                    "end": {
                      "line": 26,
                      "column": 8,
                      "program": "enum_export.ets"
                    }
                  }
                },
                "generator": false,
                "async": false,
                "expression": false,
                "params": [
                  {
                    "type": "ETSParameterExpression",
                    "name": {
                      "type": "Identifier",
                      "name": "ordinal",
                      "typeAnnotation": {
                        "type": "ETSPrimitiveType",
                        "loc": {
                          "start": {
                            "line": 26,
                            "column": 8,
                            "program": "enum_export.ets"
                          },
                          "end": {
                            "line": 26,
                            "column": 8,
                            "program": "enum_export.ets"
                          }
                        }
                      },
                      "decorators": [],
                      "loc": {
                        "start": {
                          "line": 26,
                          "column": 8,
                          "program": "enum_export.ets"
                        },
                        "end": {
                          "line": 26,
                          "column": 8,
                          "program": "enum_export.ets"
                        }
                      }
                    },
                    "loc": {
                      "start": {
                        "line": 26,
                        "column": 8,
                        "program": "enum_export.ets"
                      },
                      "end": {
                        "line": 26,
                        "column": 8,
                        "program": "enum_export.ets"
                      }
                    }
                  },
                  {
                    "type": "ETSParameterExpression",
                    "name": {
                      "type": "Identifier",
                      "name": "value",
                      "typeAnnotation": {
                        "type": "ETSTypeReference",
                        "part": {
                          "type": "ETSTypeReferencePart",
                          "name": {
                            "type": "Identifier",
                            "name": "String",
                            "decorators": [],
                            "loc": {
                              "start": {
                                "line": 26,
                                "column": 8,
                                "program": "enum_export.ets"
                              },
                              "end": {
                                "line": 26,
                                "column": 8,
                                "program": "enum_export.ets"
                              }
                            }
                          },
                          "loc": {
                            "start": {
                              "line": 26,
                              "column": 8,
                              "program": "enum_export.ets"
                            },
                            "end": {
                              "line": 26,
                              "column": 8,
                              "program": "enum_export.ets"
                            }
                          }
                        },
                        "loc": {
                          "start": {
                            "line": 26,
                            "column": 8,
                            "program": "enum_export.ets"
                          },
                          "end": {
                            "line": 26,
                            "column": 8,
                            "program": "enum_export.ets"
                          }
                        }
                      },
                      "decorators": [],
                      "loc": {
                        "start": {
                          "line": 26,
                          "column": 8,
                          "program": "enum_export.ets"
                        },
                        "end": {
                          "line": 26,
                          "column": 8,
                          "program": "enum_export.ets"
                        }
                      }
                    },
                    "loc": {
                      "start": {
                        "line": 26,
                        "column": 8,
                        "program": "enum_export.ets"
                      },
                      "end": {
                        "line": 26,
                        "column": 8,
                        "program": "enum_export.ets"
                      }
                    }
                  }
                ],
                "body": {
                  "type": "BlockStatement",
                  "statements": [
                    {
                      "type": "ExpressionStatement",
                      "expression": {
                        "type": "CallExpression",
                        "callee": {
                          "type": "Super",
                          "loc": {
                            "start": {
                              "line": 26,
                              "column": 8,
                              "program": "enum_export.ets"
                            },
                            "end": {
                              "line": 26,
                              "column": 8,
                              "program": "enum_export.ets"
                            }
                          }
                        },
                        "arguments": [
                          {
                            "type": "Identifier",
                            "name": "value",
                            "decorators": [],
                            "loc": {
                              "start": {
                                "line": 26,
                                "column": 8,
                                "program": "enum_export.ets"
                              },
                              "end": {
                                "line": 26,
                                "column": 8,
                                "program": "enum_export.ets"
                              }
                            }
                          }
                        ],
                        "optional": false,
                        "loc": {
                          "start": {
                            "line": 26,
                            "column": 8,
                            "program": "enum_export.ets"
                          },
                          "end": {
                            "line": 26,
                            "column": 8,
                            "program": "enum_export.ets"
                          }
                        }
                      },
                      "loc": {
                        "start": {
                          "line": 26,
                          "column": 8,
                          "program": "enum_export.ets"
                        },
                        "end": {
                          "line": 26,
                          "column": 8,
                          "program": "enum_export.ets"
                        }
                      }
                    },
                    {
                      "type": "ExpressionStatement",
                      "expression": {
                        "type": "AssignmentExpression",
                        "operator": "=",
                        "left": {
                          "type": "MemberExpression",
                          "object": {
                            "type": "ThisExpression",
                            "loc": {
                              "start": {
                                "line": 26,
                                "column": 8,
                                "program": "enum_export.ets"
                              },
                              "end": {
                                "line": 26,
                                "column": 8,
                                "program": "enum_export.ets"
                              }
                            }
                          },
                          "property": {
                            "type": "Identifier",
                            "name": "#ordinal",
                            "decorators": [],
                            "loc": {
                              "start": {
                                "line": 26,
                                "column": 8,
                                "program": "enum_export.ets"
                              },
                              "end": {
                                "line": 26,
                                "column": 8,
                                "program": "enum_export.ets"
                              }
                            }
                          },
                          "computed": false,
                          "optional": false,
                          "loc": {
                            "start": {
                              "line": 26,
                              "column": 8,
                              "program": "enum_export.ets"
                            },
                            "end": {
                              "line": 26,
                              "column": 8,
                              "program": "enum_export.ets"
                            }
                          }
                        },
                        "right": {
                          "type": "Identifier",
                          "name": "ordinal",
                          "decorators": [],
                          "loc": {
                            "start": {
                              "line": 26,
                              "column": 8,
                              "program": "enum_export.ets"
                            },
                            "end": {
                              "line": 26,
                              "column": 8,
                              "program": "enum_export.ets"
                            }
                          }
                        },
                        "loc": {
                          "start": {
                            "line": 26,
                            "column": 8,
                            "program": "enum_export.ets"
                          },
                          "end": {
                            "line": 26,
                            "column": 8,
                            "program": "enum_export.ets"
                          }
                        }
                      },
                      "loc": {
                        "start": {
                          "line": 26,
                          "column": 8,
                          "program": "enum_export.ets"
                        },
                        "end": {
                          "line": 26,
                          "column": 8,
                          "program": "enum_export.ets"
                        }
                      }
                    }
                  ],
                  "loc": {
                    "start": {
                      "line": 26,
                      "column": 8,
                      "program": "enum_export.ets"
                    },
                    "end": {
                      "line": 26,
                      "column": 8,
                      "program": "enum_export.ets"
                    }
                  }
                },
                "loc": {
                  "start": {
                    "line": 26,
                    "column": 8,
                    "program": "enum_export.ets"
                  },
                  "end": {
                    "line": 26,
                    "column": 8,
                    "program": "enum_export.ets"
                  }
                }
              },
              "loc": {
                "start": {
                  "line": 26,
                  "column": 8,
                  "program": "enum_export.ets"
                },
                "end": {
                  "line": 26,
                  "column": 8,
                  "program": "enum_export.ets"
                }
              }
            },
            "overloads": [],
            "decorators": [],
            "loc": {
              "start": {
                "line": 26,
                "column": 8,
                "program": "enum_export.ets"
              },
              "end": {
                "line": 26,
                "column": 8,
                "program": "enum_export.ets"
              }
            }
          },
          {
            "type": "ClassProperty",
            "key": {
              "type": "Identifier",
              "name": "Open",
              "decorators": [],
              "loc": {
                "start": {
                  "line": 27,
                  "column": 5,
                  "program": "enum_export.ets"
                },
                "end": {
                  "line": 27,
                  "column": 9,
                  "program": "enum_export.ets"
                }
              }
            },
            "value": {
              "type": "ETSNewClassInstanceExpression",
              "typeReference": {
                "type": "ETSTypeReference",
                "part": {
                  "type": "ETSTypeReferencePart",
                  "name": {
                    "type": "Identifier",
                    "name": "Commands",
                    "decorators": [],
                    "loc": {
                      "start": {
                        "line": 26,
                        "column": 8,
                        "program": "enum_export.ets"
                      },
                      "end": {
                        "line": 26,
                        "column": 8,
                        "program": "enum_export.ets"
                      }
                    }
                  },
                  "loc": {
                    "start": {
                      "line": 26,
                      "column": 8,
                      "program": "enum_export.ets"
                    },
                    "end": {
                      "line": 26,
                      "column": 8,
                      "program": "enum_export.ets"
                    }
                  }
                },
                "loc": {
                  "start": {
                    "line": 26,
                    "column": 8,
                    "program": "enum_export.ets"
                  },
                  "end": {
                    "line": 26,
                    "column": 8,
                    "program": "enum_export.ets"
                  }
                }
              },
              "arguments": [
                {
                  "type": "NumberLiteral",
                  "value": 0,
                  "loc": {
                    "start": {
                      "line": 26,
                      "column": 8,
                      "program": "enum_export.ets"
                    },
                    "end": {
                      "line": 26,
                      "column": 8,
                      "program": "enum_export.ets"
                    }
                  }
                },
                {
                  "type": "StringLiteral",
                  "value": "fopen",
                  "loc": {
                    "start": {
                      "line": 26,
                      "column": 8,
                      "program": "enum_export.ets"
                    },
                    "end": {
                      "line": 26,
                      "column": 8,
                      "program": "enum_export.ets"
                    }
                  }
                }
              ],
              "loc": {
                "start": {
                  "line": 27,
                  "column": 12,
                  "program": "enum_export.ets"
                },
                "end": {
                  "line": 27,
                  "column": 19,
                  "program": "enum_export.ets"
                }
              }
            },
            "accessibility": "public",
            "static": true,
            "readonly": true,
            "declare": false,
            "optional": false,
            "computed": false,
            "typeAnnotation": {
              "type": "ETSTypeReference",
              "part": {
                "type": "ETSTypeReferencePart",
                "name": {
                  "type": "Identifier",
                  "name": "Commands",
                  "decorators": [],
                  "loc": {
                    "start": {
                      "line": 26,
                      "column": 8,
                      "program": "enum_export.ets"
                    },
                    "end": {
                      "line": 26,
                      "column": 8,
                      "program": "enum_export.ets"
                    }
                  }
                },
                "loc": {
                  "start": {
                    "line": 26,
                    "column": 8,
                    "program": "enum_export.ets"
                  },
                  "end": {
                    "line": 26,
                    "column": 8,
                    "program": "enum_export.ets"
                  }
                }
              },
              "loc": {
                "start": {
                  "line": 26,
                  "column": 8,
                  "program": "enum_export.ets"
                },
                "end": {
                  "line": 26,
                  "column": 8,
                  "program": "enum_export.ets"
                }
              }
            },
            "definite": false,
            "decorators": [],
            "loc": {
              "start": {
                "line": 27,
                "column": 5,
                "program": "enum_export.ets"
              },
              "end": {
                "line": 27,
                "column": 19,
                "program": "enum_export.ets"
              }
            }
          },
          {
            "type": "ClassProperty",
            "key": {
              "type": "Identifier",
              "name": "Close",
              "decorators": [],
              "loc": {
                "start": {
                  "line": 28,
                  "column": 5,
                  "program": "enum_export.ets"
                },
                "end": {
                  "line": 28,
                  "column": 10,
                  "program": "enum_export.ets"
                }
              }
            },
            "value": {
              "type": "ETSNewClassInstanceExpression",
              "typeReference": {
                "type": "ETSTypeReference",
                "part": {
                  "type": "ETSTypeReferencePart",
                  "name": {
                    "type": "Identifier",
                    "name": "Commands",
                    "decorators": [],
                    "loc": {
                      "start": {
                        "line": 26,
                        "column": 8,
                        "program": "enum_export.ets"
                      },
                      "end": {
                        "line": 26,
                        "column": 8,
                        "program": "enum_export.ets"
                      }
                    }
                  },
                  "loc": {
                    "start": {
                      "line": 26,
                      "column": 8,
                      "program": "enum_export.ets"
                    },
                    "end": {
                      "line": 26,
                      "column": 8,
                      "program": "enum_export.ets"
                    }
                  }
                },
                "loc": {
                  "start": {
                    "line": 26,
                    "column": 8,
                    "program": "enum_export.ets"
                  },
                  "end": {
                    "line": 26,
                    "column": 8,
                    "program": "enum_export.ets"
                  }
                }
              },
              "arguments": [
                {
                  "type": "NumberLiteral",
                  "value": 1,
                  "loc": {
                    "start": {
                      "line": 26,
                      "column": 8,
                      "program": "enum_export.ets"
                    },
                    "end": {
                      "line": 26,
                      "column": 8,
                      "program": "enum_export.ets"
                    }
                  }
                },
                {
                  "type": "StringLiteral",
                  "value": "fclose",
                  "loc": {
                    "start": {
                      "line": 26,
                      "column": 8,
                      "program": "enum_export.ets"
                    },
                    "end": {
                      "line": 26,
                      "column": 8,
                      "program": "enum_export.ets"
                    }
                  }
                }
              ],
              "loc": {
                "start": {
                  "line": 28,
                  "column": 13,
                  "program": "enum_export.ets"
                },
                "end": {
                  "line": 28,
                  "column": 21,
                  "program": "enum_export.ets"
                }
              }
            },
            "accessibility": "public",
            "static": true,
            "readonly": true,
            "declare": false,
            "optional": false,
            "computed": false,
            "typeAnnotation": {
              "type": "ETSTypeReference",
              "part": {
                "type": "ETSTypeReferencePart",
                "name": {
                  "type": "Identifier",
                  "name": "Commands",
                  "decorators": [],
                  "loc": {
                    "start": {
                      "line": 26,
                      "column": 8,
                      "program": "enum_export.ets"
                    },
                    "end": {
                      "line": 26,
                      "column": 8,
                      "program": "enum_export.ets"
                    }
                  }
                },
                "loc": {
                  "start": {
                    "line": 26,
                    "column": 8,
                    "program": "enum_export.ets"
                  },
                  "end": {
                    "line": 26,
                    "column": 8,
                    "program": "enum_export.ets"
                  }
                }
              },
              "loc": {
                "start": {
                  "line": 26,
                  "column": 8,
                  "program": "enum_export.ets"
                },
                "end": {
                  "line": 26,
                  "column": 8,
                  "program": "enum_export.ets"
                }
              }
            },
            "definite": false,
            "decorators": [],
            "loc": {
              "start": {
                "line": 28,
                "column": 5,
                "program": "enum_export.ets"
              },
              "end": {
                "line": 28,
                "column": 21,
                "program": "enum_export.ets"
              }
            }
          },
          {
            "type": "ClassProperty",
            "key": {
              "type": "Identifier",
              "name": "#NamesArray",
              "decorators": [],
              "loc": {
                "start": {
                  "line": 26,
                  "column": 8,
                  "program": "enum_export.ets"
                },
                "end": {
                  "line": 26,
                  "column": 8,
                  "program": "enum_export.ets"
                }
              }
            },
            "value": {
              "type": "ArrayExpression",
              "elements": [
                {
                  "type": "StringLiteral",
                  "value": "Open",
                  "loc": {
                    "start": {
                      "line": 26,
                      "column": 8,
                      "program": "enum_export.ets"
                    },
                    "end": {
                      "line": 26,
                      "column": 8,
                      "program": "enum_export.ets"
                    }
                  }
                },
                {
                  "type": "StringLiteral",
                  "value": "Close",
                  "loc": {
                    "start": {
                      "line": 26,
                      "column": 8,
                      "program": "enum_export.ets"
                    },
                    "end": {
                      "line": 26,
                      "column": 8,
                      "program": "enum_export.ets"
                    }
                  }
                }
              ],
              "loc": {
                "start": {
                  "line": 26,
                  "column": 8,
                  "program": "enum_export.ets"
                },
                "end": {
                  "line": 26,
                  "column": 8,
                  "program": "enum_export.ets"
                }
              }
            },
            "accessibility": "private",
            "static": true,
            "readonly": true,
            "declare": false,
            "optional": false,
            "computed": false,
            "typeAnnotation": {
              "type": "TSArrayType",
              "elementType": {
                "type": "ETSTypeReference",
                "part": {
                  "type": "ETSTypeReferencePart",
                  "name": {
                    "type": "Identifier",
                    "name": "String",
                    "decorators": [],
                    "loc": {
                      "start": {
                        "line": 26,
                        "column": 8,
                        "program": "enum_export.ets"
                      },
                      "end": {
                        "line": 26,
                        "column": 8,
                        "program": "enum_export.ets"
                      }
                    }
                  },
                  "loc": {
                    "start": {
                      "line": 26,
                      "column": 8,
                      "program": "enum_export.ets"
                    },
                    "end": {
                      "line": 26,
                      "column": 8,
                      "program": "enum_export.ets"
                    }
                  }
                },
                "loc": {
                  "start": {
                    "line": 26,
                    "column": 8,
                    "program": "enum_export.ets"
                  },
                  "end": {
                    "line": 26,
                    "column": 8,
                    "program": "enum_export.ets"
                  }
                }
              },
              "annotations": [],
              "loc": {
                "start": {
                  "line": 26,
                  "column": 8,
                  "program": "enum_export.ets"
                },
                "end": {
                  "line": 26,
                  "column": 8,
                  "program": "enum_export.ets"
                }
              }
            },
            "definite": false,
            "decorators": [],
            "loc": {
              "start": {
                "line": 26,
                "column": 8,
                "program": "enum_export.ets"
              },
              "end": {
                "line": 26,
                "column": 8,
                "program": "enum_export.ets"
              }
            }
          },
          {
            "type": "ClassProperty",
            "key": {
              "type": "Identifier",
              "name": "#StringValuesArray",
              "decorators": [],
              "loc": {
                "start": {
                  "line": 26,
                  "column": 8,
                  "program": "enum_export.ets"
                },
                "end": {
                  "line": 26,
                  "column": 8,
                  "program": "enum_export.ets"
                }
              }
            },
            "value": {
              "type": "ArrayExpression",
              "elements": [
                {
                  "type": "StringLiteral",
                  "value": "fopen",
                  "loc": {
                    "start": {
                      "line": 26,
                      "column": 8,
                      "program": "enum_export.ets"
                    },
                    "end": {
                      "line": 26,
                      "column": 8,
                      "program": "enum_export.ets"
                    }
                  }
                },
                {
                  "type": "StringLiteral",
                  "value": "fclose",
                  "loc": {
                    "start": {
                      "line": 26,
                      "column": 8,
                      "program": "enum_export.ets"
                    },
                    "end": {
                      "line": 26,
                      "column": 8,
                      "program": "enum_export.ets"
                    }
                  }
                }
              ],
              "loc": {
                "start": {
                  "line": 26,
                  "column": 8,
                  "program": "enum_export.ets"
                },
                "end": {
                  "line": 26,
                  "column": 8,
                  "program": "enum_export.ets"
                }
              }
            },
            "accessibility": "private",
            "static": true,
            "readonly": true,
            "declare": false,
            "optional": false,
            "computed": false,
            "typeAnnotation": {
              "type": "TSArrayType",
              "elementType": {
                "type": "ETSTypeReference",
                "part": {
                  "type": "ETSTypeReferencePart",
                  "name": {
                    "type": "Identifier",
                    "name": "String",
                    "decorators": [],
                    "loc": {
                      "start": {
                        "line": 26,
                        "column": 8,
                        "program": "enum_export.ets"
                      },
                      "end": {
                        "line": 26,
                        "column": 8,
                        "program": "enum_export.ets"
                      }
                    }
                  },
                  "loc": {
                    "start": {
                      "line": 26,
                      "column": 8,
                      "program": "enum_export.ets"
                    },
                    "end": {
                      "line": 26,
                      "column": 8,
                      "program": "enum_export.ets"
                    }
                  }
                },
                "loc": {
                  "start": {
                    "line": 26,
                    "column": 8,
                    "program": "enum_export.ets"
                  },
                  "end": {
                    "line": 26,
                    "column": 8,
                    "program": "enum_export.ets"
                  }
                }
              },
              "annotations": [],
              "loc": {
                "start": {
                  "line": 26,
                  "column": 8,
                  "program": "enum_export.ets"
                },
                "end": {
                  "line": 26,
                  "column": 8,
                  "program": "enum_export.ets"
                }
              }
            },
            "definite": false,
            "decorators": [],
            "loc": {
              "start": {
                "line": 26,
                "column": 8,
                "program": "enum_export.ets"
              },
              "end": {
                "line": 26,
                "column": 8,
                "program": "enum_export.ets"
              }
            }
          },
          {
            "type": "ClassProperty",
            "key": {
              "type": "Identifier",
              "name": "#ItemsArray",
              "decorators": [],
              "loc": {
                "start": {
                  "line": 26,
                  "column": 8,
                  "program": "enum_export.ets"
                },
                "end": {
                  "line": 26,
                  "column": 8,
                  "program": "enum_export.ets"
                }
              }
            },
            "value": {
              "type": "ArrayExpression",
              "elements": [
                {
                  "type": "MemberExpression",
                  "object": {
                    "type": "Identifier",
                    "name": "Commands",
                    "decorators": [],
                    "loc": {
                      "start": {
                        "line": 26,
                        "column": 13,
                        "program": "enum_export.ets"
                      },
                      "end": {
                        "line": 26,
                        "column": 21,
                        "program": "enum_export.ets"
                      }
                    }
                  },
                  "property": {
                    "type": "Identifier",
                    "name": "Open",
                    "decorators": [],
                    "loc": {
                      "start": {
                        "line": 27,
                        "column": 5,
                        "program": "enum_export.ets"
                      },
                      "end": {
                        "line": 27,
                        "column": 9,
                        "program": "enum_export.ets"
                      }
                    }
                  },
                  "computed": false,
                  "optional": false,
                  "loc": {
                    "start": {
                      "line": 26,
                      "column": 8,
                      "program": "enum_export.ets"
                    },
                    "end": {
                      "line": 26,
                      "column": 8,
                      "program": "enum_export.ets"
                    }
                  }
                },
                {
                  "type": "MemberExpression",
                  "object": {
                    "type": "Identifier",
                    "name": "Commands",
                    "decorators": [],
                    "loc": {
                      "start": {
                        "line": 26,
                        "column": 13,
                        "program": "enum_export.ets"
                      },
                      "end": {
                        "line": 26,
                        "column": 21,
                        "program": "enum_export.ets"
                      }
                    }
                  },
                  "property": {
                    "type": "Identifier",
                    "name": "Close",
                    "decorators": [],
                    "loc": {
                      "start": {
                        "line": 28,
                        "column": 5,
                        "program": "enum_export.ets"
                      },
                      "end": {
                        "line": 28,
                        "column": 10,
                        "program": "enum_export.ets"
                      }
                    }
                  },
                  "computed": false,
                  "optional": false,
                  "loc": {
                    "start": {
                      "line": 26,
                      "column": 8,
                      "program": "enum_export.ets"
                    },
                    "end": {
                      "line": 26,
                      "column": 8,
                      "program": "enum_export.ets"
                    }
                  }
                }
              ],
              "loc": {
                "start": {
                  "line": 26,
                  "column": 8,
                  "program": "enum_export.ets"
                },
                "end": {
                  "line": 26,
                  "column": 8,
                  "program": "enum_export.ets"
                }
              }
            },
            "accessibility": "private",
            "static": true,
            "readonly": true,
            "declare": false,
            "optional": false,
            "computed": false,
            "typeAnnotation": {
              "type": "TSArrayType",
              "elementType": {
                "type": "ETSTypeReference",
                "part": {
                  "type": "ETSTypeReferencePart",
                  "name": {
                    "type": "Identifier",
                    "name": "Commands",
                    "decorators": [],
                    "loc": {
                      "start": {
                        "line": 26,
                        "column": 8,
                        "program": "enum_export.ets"
                      },
                      "end": {
                        "line": 26,
                        "column": 8,
                        "program": "enum_export.ets"
                      }
                    }
                  },
                  "loc": {
                    "start": {
                      "line": 26,
                      "column": 8,
                      "program": "enum_export.ets"
                    },
                    "end": {
                      "line": 26,
                      "column": 8,
                      "program": "enum_export.ets"
                    }
                  }
                },
                "loc": {
                  "start": {
                    "line": 26,
                    "column": 8,
                    "program": "enum_export.ets"
                  },
                  "end": {
                    "line": 26,
                    "column": 8,
                    "program": "enum_export.ets"
                  }
                }
              },
              "annotations": [],
              "loc": {
                "start": {
                  "line": 26,
                  "column": 8,
                  "program": "enum_export.ets"
                },
                "end": {
                  "line": 26,
                  "column": 8,
                  "program": "enum_export.ets"
                }
              }
            },
            "definite": false,
            "decorators": [],
            "loc": {
              "start": {
                "line": 26,
                "column": 8,
                "program": "enum_export.ets"
              },
              "end": {
                "line": 26,
                "column": 8,
                "program": "enum_export.ets"
              }
            }
          },
          {
            "type": "MethodDefinition",
            "key": {
              "type": "Identifier",
              "name": "getName",
              "decorators": [],
              "loc": {
                "start": {
                  "line": 26,
                  "column": 8,
                  "program": "enum_export.ets"
                },
                "end": {
                  "line": 26,
                  "column": 8,
                  "program": "enum_export.ets"
                }
              }
            },
            "kind": "method",
            "accessibility": "public",
            "static": false,
            "optional": false,
            "computed": false,
            "value": {
              "type": "FunctionExpression",
              "function": {
                "type": "ScriptFunction",
                "id": {
                  "type": "Identifier",
                  "name": "getName",
                  "decorators": [],
                  "loc": {
                    "start": {
                      "line": 26,
                      "column": 8,
                      "program": "enum_export.ets"
                    },
                    "end": {
                      "line": 26,
                      "column": 8,
                      "program": "enum_export.ets"
                    }
                  }
                },
                "generator": false,
                "async": false,
                "expression": false,
                "params": [],
                "returnType": {
                  "type": "ETSTypeReference",
                  "part": {
                    "type": "ETSTypeReferencePart",
                    "name": {
                      "type": "Identifier",
                      "name": "String",
                      "decorators": [],
                      "loc": {
                        "start": {
                          "line": 26,
                          "column": 8,
                          "program": "enum_export.ets"
                        },
                        "end": {
                          "line": 26,
                          "column": 8,
                          "program": "enum_export.ets"
                        }
                      }
                    },
                    "loc": {
                      "start": {
                        "line": 26,
                        "column": 8,
                        "program": "enum_export.ets"
                      },
                      "end": {
                        "line": 26,
                        "column": 8,
                        "program": "enum_export.ets"
                      }
                    }
                  },
                  "loc": {
                    "start": {
                      "line": 26,
                      "column": 8,
                      "program": "enum_export.ets"
                    },
                    "end": {
                      "line": 26,
                      "column": 8,
                      "program": "enum_export.ets"
                    }
                  }
                },
                "body": {
                  "type": "BlockStatement",
                  "statements": [
                    {
                      "type": "ReturnStatement",
                      "argument": {
                        "type": "MemberExpression",
                        "object": {
                          "type": "MemberExpression",
                          "object": {
                            "type": "Identifier",
                            "name": "Commands",
                            "decorators": [],
                            "loc": {
                              "start": {
                                "line": 26,
                                "column": 13,
                                "program": "enum_export.ets"
                              },
                              "end": {
                                "line": 26,
                                "column": 21,
                                "program": "enum_export.ets"
                              }
                            }
                          },
                          "property": {
                            "type": "Identifier",
                            "name": "#NamesArray",
                            "decorators": [],
                            "loc": {
                              "start": {
                                "line": 26,
                                "column": 8,
                                "program": "enum_export.ets"
                              },
                              "end": {
                                "line": 26,
                                "column": 8,
                                "program": "enum_export.ets"
                              }
                            }
                          },
                          "computed": false,
                          "optional": false,
                          "loc": {
                            "start": {
                              "line": 26,
                              "column": 8,
                              "program": "enum_export.ets"
                            },
                            "end": {
                              "line": 26,
                              "column": 8,
                              "program": "enum_export.ets"
                            }
                          }
                        },
                        "property": {
                          "type": "MemberExpression",
                          "object": {
                            "type": "ThisExpression",
                            "loc": {
                              "start": {
                                "line": 26,
                                "column": 8,
                                "program": "enum_export.ets"
                              },
                              "end": {
                                "line": 26,
                                "column": 8,
                                "program": "enum_export.ets"
                              }
                            }
                          },
                          "property": {
                            "type": "Identifier",
                            "name": "#ordinal",
                            "decorators": [],
                            "loc": {
                              "start": {
                                "line": 26,
                                "column": 8,
                                "program": "enum_export.ets"
                              },
                              "end": {
                                "line": 26,
                                "column": 8,
                                "program": "enum_export.ets"
                              }
                            }
                          },
                          "computed": false,
                          "optional": false,
                          "loc": {
                            "start": {
                              "line": 26,
                              "column": 8,
                              "program": "enum_export.ets"
                            },
                            "end": {
                              "line": 26,
                              "column": 8,
                              "program": "enum_export.ets"
                            }
                          }
                        },
                        "computed": true,
                        "optional": false,
                        "loc": {
                          "start": {
                            "line": 26,
                            "column": 8,
                            "program": "enum_export.ets"
                          },
                          "end": {
                            "line": 26,
                            "column": 8,
                            "program": "enum_export.ets"
                          }
                        }
                      },
                      "loc": {
                        "start": {
                          "line": 26,
                          "column": 8,
                          "program": "enum_export.ets"
                        },
                        "end": {
                          "line": 26,
                          "column": 8,
                          "program": "enum_export.ets"
                        }
                      }
                    }
                  ],
                  "loc": {
                    "start": {
                      "line": 26,
                      "column": 8,
                      "program": "enum_export.ets"
                    },
                    "end": {
                      "line": 26,
                      "column": 8,
                      "program": "enum_export.ets"
                    }
                  }
                },
                "loc": {
                  "start": {
                    "line": 26,
                    "column": 8,
                    "program": "enum_export.ets"
                  },
                  "end": {
                    "line": 26,
                    "column": 8,
                    "program": "enum_export.ets"
                  }
                }
              },
              "loc": {
                "start": {
                  "line": 26,
                  "column": 8,
                  "program": "enum_export.ets"
                },
                "end": {
                  "line": 26,
                  "column": 8,
                  "program": "enum_export.ets"
                }
              }
            },
            "overloads": [],
            "decorators": [],
            "loc": {
              "start": {
                "line": 26,
                "column": 8,
                "program": "enum_export.ets"
              },
              "end": {
                "line": 26,
                "column": 8,
                "program": "enum_export.ets"
              }
            }
          },
          {
            "type": "MethodDefinition",
            "key": {
              "type": "Identifier",
              "name": "getValueOf",
              "decorators": [],
              "loc": {
                "start": {
                  "line": 26,
                  "column": 8,
                  "program": "enum_export.ets"
                },
                "end": {
                  "line": 26,
                  "column": 8,
                  "program": "enum_export.ets"
                }
              }
            },
            "kind": "method",
            "accessibility": "public",
            "static": true,
            "optional": false,
            "computed": false,
            "value": {
              "type": "FunctionExpression",
              "function": {
                "type": "ScriptFunction",
                "id": {
                  "type": "Identifier",
                  "name": "getValueOf",
                  "decorators": [],
                  "loc": {
                    "start": {
                      "line": 26,
                      "column": 8,
                      "program": "enum_export.ets"
                    },
                    "end": {
                      "line": 26,
                      "column": 8,
                      "program": "enum_export.ets"
                    }
                  }
                },
                "generator": false,
                "async": false,
                "expression": false,
                "params": [
                  {
                    "type": "ETSParameterExpression",
                    "name": {
                      "type": "Identifier",
                      "name": "name",
                      "typeAnnotation": {
                        "type": "ETSTypeReference",
                        "part": {
                          "type": "ETSTypeReferencePart",
                          "name": {
                            "type": "Identifier",
                            "name": "String",
                            "decorators": [],
                            "loc": {
                              "start": {
                                "line": 26,
                                "column": 8,
                                "program": "enum_export.ets"
                              },
                              "end": {
                                "line": 26,
                                "column": 8,
                                "program": "enum_export.ets"
                              }
                            }
                          },
                          "loc": {
                            "start": {
                              "line": 26,
                              "column": 8,
                              "program": "enum_export.ets"
                            },
                            "end": {
                              "line": 26,
                              "column": 8,
                              "program": "enum_export.ets"
                            }
                          }
                        },
                        "loc": {
                          "start": {
                            "line": 26,
                            "column": 8,
                            "program": "enum_export.ets"
                          },
                          "end": {
                            "line": 26,
                            "column": 8,
                            "program": "enum_export.ets"
                          }
                        }
                      },
                      "decorators": [],
                      "loc": {
                        "start": {
                          "line": 26,
                          "column": 8,
                          "program": "enum_export.ets"
                        },
                        "end": {
                          "line": 26,
                          "column": 8,
                          "program": "enum_export.ets"
                        }
                      }
                    },
                    "loc": {
                      "start": {
                        "line": 26,
                        "column": 8,
                        "program": "enum_export.ets"
                      },
                      "end": {
                        "line": 26,
                        "column": 8,
                        "program": "enum_export.ets"
                      }
                    }
                  }
                ],
                "returnType": {
                  "type": "ETSTypeReference",
                  "part": {
                    "type": "ETSTypeReferencePart",
                    "name": {
                      "type": "Identifier",
                      "name": "Commands",
                      "decorators": [],
                      "loc": {
                        "start": {
                          "line": 26,
                          "column": 8,
                          "program": "enum_export.ets"
                        },
                        "end": {
                          "line": 26,
                          "column": 8,
                          "program": "enum_export.ets"
                        }
                      }
                    },
                    "loc": {
                      "start": {
                        "line": 26,
                        "column": 8,
                        "program": "enum_export.ets"
                      },
                      "end": {
                        "line": 26,
                        "column": 8,
                        "program": "enum_export.ets"
                      }
                    }
                  },
                  "loc": {
                    "start": {
                      "line": 26,
                      "column": 8,
                      "program": "enum_export.ets"
                    },
                    "end": {
                      "line": 26,
                      "column": 8,
                      "program": "enum_export.ets"
                    }
                  }
                },
                "body": {
                  "type": "BlockStatement",
                  "statements": [
                    {
                      "type": "ForUpdateStatement",
                      "init": {
                        "type": "VariableDeclaration",
                        "declarations": [
                          {
                            "type": "VariableDeclarator",
                            "id": {
                              "type": "Identifier",
                              "name": "i",
                              "decorators": [],
                              "loc": {
                                "start": {
                                  "line": 26,
                                  "column": 8,
                                  "program": "enum_export.ets"
                                },
                                "end": {
                                  "line": 26,
                                  "column": 8,
                                  "program": "enum_export.ets"
                                }
                              }
                            },
                            "init": {
                              "type": "NumberLiteral",
                              "value": 0,
                              "loc": {
                                "start": {
                                  "line": 26,
                                  "column": 8,
                                  "program": "enum_export.ets"
                                },
                                "end": {
                                  "line": 26,
                                  "column": 8,
                                  "program": "enum_export.ets"
                                }
                              }
                            },
                            "loc": {
                              "start": {
                                "line": 26,
                                "column": 8,
                                "program": "enum_export.ets"
                              },
                              "end": {
                                "line": 26,
                                "column": 8,
                                "program": "enum_export.ets"
                              }
                            }
                          }
                        ],
                        "kind": "let",
                        "loc": {
                          "start": {
                            "line": 26,
                            "column": 8,
                            "program": "enum_export.ets"
                          },
                          "end": {
                            "line": 26,
                            "column": 8,
                            "program": "enum_export.ets"
                          }
                        }
                      },
                      "test": {
                        "type": "BinaryExpression",
                        "operator": "<",
                        "left": {
                          "type": "Identifier",
                          "name": "i",
                          "decorators": [],
                          "loc": {
                            "start": {
                              "line": 26,
                              "column": 8,
                              "program": "enum_export.ets"
                            },
                            "end": {
                              "line": 26,
                              "column": 8,
                              "program": "enum_export.ets"
                            }
                          }
                        },
                        "right": {
                          "type": "MemberExpression",
                          "object": {
                            "type": "MemberExpression",
                            "object": {
                              "type": "Identifier",
                              "name": "Commands",
                              "decorators": [],
                              "loc": {
                                "start": {
                                  "line": 26,
                                  "column": 13,
                                  "program": "enum_export.ets"
                                },
                                "end": {
                                  "line": 26,
                                  "column": 21,
                                  "program": "enum_export.ets"
                                }
                              }
                            },
                            "property": {
                              "type": "Identifier",
                              "name": "#NamesArray",
                              "decorators": [],
                              "loc": {
                                "start": {
                                  "line": 26,
                                  "column": 8,
                                  "program": "enum_export.ets"
                                },
                                "end": {
                                  "line": 26,
                                  "column": 8,
                                  "program": "enum_export.ets"
                                }
                              }
                            },
                            "computed": false,
                            "optional": false,
                            "loc": {
                              "start": {
                                "line": 26,
                                "column": 8,
                                "program": "enum_export.ets"
                              },
                              "end": {
                                "line": 26,
                                "column": 8,
                                "program": "enum_export.ets"
                              }
                            }
                          },
                          "property": {
                            "type": "Identifier",
                            "name": "length",
                            "decorators": [],
                            "loc": {
                              "start": {
                                "line": 26,
                                "column": 8,
                                "program": "enum_export.ets"
                              },
                              "end": {
                                "line": 26,
                                "column": 8,
                                "program": "enum_export.ets"
                              }
                            }
                          },
                          "computed": false,
                          "optional": false,
                          "loc": {
                            "start": {
                              "line": 26,
                              "column": 8,
                              "program": "enum_export.ets"
                            },
                            "end": {
                              "line": 26,
                              "column": 8,
                              "program": "enum_export.ets"
                            }
                          }
                        },
                        "loc": {
                          "start": {
                            "line": 26,
                            "column": 8,
                            "program": "enum_export.ets"
                          },
                          "end": {
                            "line": 26,
                            "column": 8,
                            "program": "enum_export.ets"
                          }
                        }
                      },
                      "update": {
                        "type": "UpdateExpression",
                        "operator": "++",
                        "prefix": true,
                        "argument": {
                          "type": "Identifier",
                          "name": "i",
                          "decorators": [],
                          "loc": {
                            "start": {
                              "line": 26,
                              "column": 8,
                              "program": "enum_export.ets"
                            },
                            "end": {
                              "line": 26,
                              "column": 8,
                              "program": "enum_export.ets"
                            }
                          }
                        },
                        "loc": {
                          "start": {
                            "line": 26,
                            "column": 8,
                            "program": "enum_export.ets"
                          },
                          "end": {
                            "line": 26,
                            "column": 8,
                            "program": "enum_export.ets"
                          }
                        }
                      },
                      "body": {
                        "type": "IfStatement",
                        "test": {
                          "type": "BinaryExpression",
                          "operator": "==",
                          "left": {
                            "type": "Identifier",
                            "name": "name",
                            "decorators": [],
                            "loc": {
                              "start": {
                                "line": 26,
                                "column": 8,
                                "program": "enum_export.ets"
                              },
                              "end": {
                                "line": 26,
                                "column": 8,
                                "program": "enum_export.ets"
                              }
                            }
                          },
                          "right": {
                            "type": "MemberExpression",
                            "object": {
                              "type": "MemberExpression",
                              "object": {
                                "type": "Identifier",
                                "name": "Commands",
                                "decorators": [],
                                "loc": {
                                  "start": {
                                    "line": 26,
                                    "column": 13,
                                    "program": "enum_export.ets"
                                  },
                                  "end": {
                                    "line": 26,
                                    "column": 21,
                                    "program": "enum_export.ets"
                                  }
                                }
                              },
                              "property": {
                                "type": "Identifier",
                                "name": "#NamesArray",
                                "decorators": [],
                                "loc": {
                                  "start": {
                                    "line": 26,
                                    "column": 8,
                                    "program": "enum_export.ets"
                                  },
                                  "end": {
                                    "line": 26,
                                    "column": 8,
                                    "program": "enum_export.ets"
                                  }
                                }
                              },
                              "computed": false,
                              "optional": false,
                              "loc": {
                                "start": {
                                  "line": 26,
                                  "column": 8,
                                  "program": "enum_export.ets"
                                },
                                "end": {
                                  "line": 26,
                                  "column": 8,
                                  "program": "enum_export.ets"
                                }
                              }
                            },
                            "property": {
                              "type": "Identifier",
                              "name": "i",
                              "decorators": [],
                              "loc": {
                                "start": {
                                  "line": 26,
                                  "column": 8,
                                  "program": "enum_export.ets"
                                },
                                "end": {
                                  "line": 26,
                                  "column": 8,
                                  "program": "enum_export.ets"
                                }
                              }
                            },
                            "computed": true,
                            "optional": false,
                            "loc": {
                              "start": {
                                "line": 26,
                                "column": 8,
                                "program": "enum_export.ets"
                              },
                              "end": {
                                "line": 26,
                                "column": 8,
                                "program": "enum_export.ets"
                              }
                            }
                          },
                          "loc": {
                            "start": {
                              "line": 26,
                              "column": 8,
                              "program": "enum_export.ets"
                            },
                            "end": {
                              "line": 26,
                              "column": 8,
                              "program": "enum_export.ets"
                            }
                          }
                        },
                        "consequent": {
                          "type": "ReturnStatement",
                          "argument": {
                            "type": "MemberExpression",
                            "object": {
                              "type": "MemberExpression",
                              "object": {
                                "type": "Identifier",
                                "name": "Commands",
                                "decorators": [],
                                "loc": {
                                  "start": {
                                    "line": 26,
                                    "column": 13,
                                    "program": "enum_export.ets"
                                  },
                                  "end": {
                                    "line": 26,
                                    "column": 21,
                                    "program": "enum_export.ets"
                                  }
                                }
                              },
                              "property": {
                                "type": "Identifier",
                                "name": "#ItemsArray",
                                "decorators": [],
                                "loc": {
                                  "start": {
                                    "line": 26,
                                    "column": 8,
                                    "program": "enum_export.ets"
                                  },
                                  "end": {
                                    "line": 26,
                                    "column": 8,
                                    "program": "enum_export.ets"
                                  }
                                }
                              },
                              "computed": false,
                              "optional": false,
                              "loc": {
                                "start": {
                                  "line": 26,
                                  "column": 8,
                                  "program": "enum_export.ets"
                                },
                                "end": {
                                  "line": 26,
                                  "column": 8,
                                  "program": "enum_export.ets"
                                }
                              }
                            },
                            "property": {
                              "type": "Identifier",
                              "name": "i",
                              "decorators": [],
                              "loc": {
                                "start": {
                                  "line": 26,
                                  "column": 8,
                                  "program": "enum_export.ets"
                                },
                                "end": {
                                  "line": 26,
                                  "column": 8,
                                  "program": "enum_export.ets"
                                }
                              }
                            },
                            "computed": true,
                            "optional": false,
                            "loc": {
                              "start": {
                                "line": 26,
                                "column": 8,
                                "program": "enum_export.ets"
                              },
                              "end": {
                                "line": 26,
                                "column": 8,
                                "program": "enum_export.ets"
                              }
                            }
                          },
                          "loc": {
                            "start": {
                              "line": 26,
                              "column": 8,
                              "program": "enum_export.ets"
                            },
                            "end": {
                              "line": 26,
                              "column": 8,
                              "program": "enum_export.ets"
                            }
                          }
                        },
                        "alternate": null,
                        "loc": {
                          "start": {
                            "line": 26,
                            "column": 8,
                            "program": "enum_export.ets"
                          },
                          "end": {
                            "line": 26,
                            "column": 8,
                            "program": "enum_export.ets"
                          }
                        }
                      },
                      "loc": {
                        "start": {
                          "line": 26,
                          "column": 8,
                          "program": "enum_export.ets"
                        },
                        "end": {
                          "line": 26,
                          "column": 8,
                          "program": "enum_export.ets"
                        }
                      }
                    },
                    {
                      "type": "ThrowStatement",
                      "argument": {
                        "type": "ETSNewClassInstanceExpression",
                        "typeReference": {
                          "type": "ETSTypeReference",
                          "part": {
                            "type": "ETSTypeReferencePart",
                            "name": {
                              "type": "Identifier",
                              "name": "Error",
                              "decorators": [],
                              "loc": {
                                "start": {
                                  "line": 26,
                                  "column": 8,
                                  "program": "enum_export.ets"
                                },
                                "end": {
                                  "line": 26,
                                  "column": 8,
                                  "program": "enum_export.ets"
                                }
                              }
                            },
                            "loc": {
                              "start": {
                                "line": 26,
                                "column": 8,
                                "program": "enum_export.ets"
                              },
                              "end": {
                                "line": 26,
                                "column": 8,
                                "program": "enum_export.ets"
                              }
                            }
                          },
                          "loc": {
                            "start": {
                              "line": 26,
                              "column": 8,
                              "program": "enum_export.ets"
                            },
                            "end": {
                              "line": 26,
                              "column": 8,
                              "program": "enum_export.ets"
                            }
                          }
                        },
                        "arguments": [
                          {
                            "type": "BinaryExpression",
                            "operator": "+",
                            "left": {
                              "type": "StringLiteral",
                              "value": "No enum constant Commands.",
                              "loc": {
                                "start": {
                                  "line": 26,
                                  "column": 8,
                                  "program": "enum_export.ets"
                                },
                                "end": {
                                  "line": 26,
                                  "column": 8,
                                  "program": "enum_export.ets"
                                }
                              }
                            },
                            "right": {
                              "type": "Identifier",
                              "name": "name",
                              "decorators": [],
                              "loc": {
                                "start": {
                                  "line": 26,
                                  "column": 8,
                                  "program": "enum_export.ets"
                                },
                                "end": {
                                  "line": 26,
                                  "column": 8,
                                  "program": "enum_export.ets"
                                }
                              }
                            },
                            "loc": {
                              "start": {
                                "line": 26,
                                "column": 8,
                                "program": "enum_export.ets"
                              },
                              "end": {
                                "line": 26,
                                "column": 8,
                                "program": "enum_export.ets"
                              }
                            }
                          }
                        ],
                        "loc": {
                          "start": {
                            "line": 26,
                            "column": 8,
                            "program": "enum_export.ets"
                          },
                          "end": {
                            "line": 26,
                            "column": 8,
                            "program": "enum_export.ets"
                          }
                        }
                      },
                      "loc": {
                        "start": {
                          "line": 26,
                          "column": 8,
                          "program": "enum_export.ets"
                        },
                        "end": {
                          "line": 26,
                          "column": 8,
                          "program": "enum_export.ets"
                        }
                      }
                    }
                  ],
                  "loc": {
                    "start": {
                      "line": 26,
                      "column": 8,
                      "program": "enum_export.ets"
                    },
                    "end": {
                      "line": 26,
                      "column": 8,
                      "program": "enum_export.ets"
                    }
                  }
                },
                "loc": {
                  "start": {
                    "line": 26,
                    "column": 8,
                    "program": "enum_export.ets"
                  },
                  "end": {
                    "line": 26,
                    "column": 8,
                    "program": "enum_export.ets"
                  }
                }
              },
              "loc": {
                "start": {
                  "line": 26,
                  "column": 8,
                  "program": "enum_export.ets"
                },
                "end": {
                  "line": 26,
                  "column": 8,
                  "program": "enum_export.ets"
                }
              }
            },
            "overloads": [],
            "decorators": [],
            "loc": {
              "start": {
                "line": 26,
                "column": 8,
                "program": "enum_export.ets"
              },
              "end": {
                "line": 26,
                "column": 8,
                "program": "enum_export.ets"
              }
            }
          },
          {
            "type": "MethodDefinition",
            "key": {
              "type": "Identifier",
              "name": "fromValue",
              "decorators": [],
              "loc": {
                "start": {
                  "line": 26,
                  "column": 8,
                  "program": "enum_export.ets"
                },
                "end": {
                  "line": 26,
                  "column": 8,
                  "program": "enum_export.ets"
                }
              }
            },
            "kind": "method",
            "accessibility": "public",
            "static": true,
            "optional": false,
            "computed": false,
            "value": {
              "type": "FunctionExpression",
              "function": {
                "type": "ScriptFunction",
                "id": {
                  "type": "Identifier",
                  "name": "fromValue",
                  "decorators": [],
                  "loc": {
                    "start": {
                      "line": 26,
                      "column": 8,
                      "program": "enum_export.ets"
                    },
                    "end": {
                      "line": 26,
                      "column": 8,
                      "program": "enum_export.ets"
                    }
                  }
                },
                "generator": false,
                "async": false,
                "expression": false,
                "params": [
                  {
                    "type": "ETSParameterExpression",
                    "name": {
                      "type": "Identifier",
                      "name": "value",
                      "typeAnnotation": {
                        "type": "ETSTypeReference",
                        "part": {
                          "type": "ETSTypeReferencePart",
                          "name": {
                            "type": "Identifier",
                            "name": "String",
                            "decorators": [],
                            "loc": {
                              "start": {
                                "line": 26,
                                "column": 8,
                                "program": "enum_export.ets"
                              },
                              "end": {
                                "line": 26,
                                "column": 8,
                                "program": "enum_export.ets"
                              }
                            }
                          },
                          "loc": {
                            "start": {
                              "line": 26,
                              "column": 8,
                              "program": "enum_export.ets"
                            },
                            "end": {
                              "line": 26,
                              "column": 8,
                              "program": "enum_export.ets"
                            }
                          }
                        },
                        "loc": {
                          "start": {
                            "line": 26,
                            "column": 8,
                            "program": "enum_export.ets"
                          },
                          "end": {
                            "line": 26,
                            "column": 8,
                            "program": "enum_export.ets"
                          }
                        }
                      },
                      "decorators": [],
                      "loc": {
                        "start": {
                          "line": 26,
                          "column": 8,
                          "program": "enum_export.ets"
                        },
                        "end": {
                          "line": 26,
                          "column": 8,
                          "program": "enum_export.ets"
                        }
                      }
                    },
                    "loc": {
                      "start": {
                        "line": 26,
                        "column": 8,
                        "program": "enum_export.ets"
                      },
                      "end": {
                        "line": 26,
                        "column": 8,
                        "program": "enum_export.ets"
                      }
                    }
                  }
                ],
                "returnType": {
                  "type": "ETSTypeReference",
                  "part": {
                    "type": "ETSTypeReferencePart",
                    "name": {
                      "type": "Identifier",
                      "name": "Commands",
                      "decorators": [],
                      "loc": {
                        "start": {
                          "line": 26,
                          "column": 8,
                          "program": "enum_export.ets"
                        },
                        "end": {
                          "line": 26,
                          "column": 8,
                          "program": "enum_export.ets"
                        }
                      }
                    },
                    "loc": {
                      "start": {
                        "line": 26,
                        "column": 8,
                        "program": "enum_export.ets"
                      },
                      "end": {
                        "line": 26,
                        "column": 8,
                        "program": "enum_export.ets"
                      }
                    }
                  },
                  "loc": {
                    "start": {
                      "line": 26,
                      "column": 8,
                      "program": "enum_export.ets"
                    },
                    "end": {
                      "line": 26,
                      "column": 8,
                      "program": "enum_export.ets"
                    }
                  }
                },
                "body": {
                  "type": "BlockStatement",
                  "statements": [
                    {
                      "type": "ForUpdateStatement",
                      "init": {
                        "type": "VariableDeclaration",
                        "declarations": [
                          {
                            "type": "VariableDeclarator",
                            "id": {
                              "type": "Identifier",
                              "name": "i",
                              "decorators": [],
                              "loc": {
                                "start": {
                                  "line": 26,
                                  "column": 8,
                                  "program": "enum_export.ets"
                                },
                                "end": {
                                  "line": 26,
                                  "column": 8,
                                  "program": "enum_export.ets"
                                }
                              }
                            },
                            "init": {
                              "type": "NumberLiteral",
                              "value": 0,
                              "loc": {
                                "start": {
                                  "line": 26,
                                  "column": 8,
                                  "program": "enum_export.ets"
                                },
                                "end": {
                                  "line": 26,
                                  "column": 8,
                                  "program": "enum_export.ets"
                                }
                              }
                            },
                            "loc": {
                              "start": {
                                "line": 26,
                                "column": 8,
                                "program": "enum_export.ets"
                              },
                              "end": {
                                "line": 26,
                                "column": 8,
                                "program": "enum_export.ets"
                              }
                            }
                          }
                        ],
                        "kind": "let",
                        "loc": {
                          "start": {
                            "line": 26,
                            "column": 8,
                            "program": "enum_export.ets"
                          },
                          "end": {
                            "line": 26,
                            "column": 8,
                            "program": "enum_export.ets"
                          }
                        }
                      },
                      "test": {
                        "type": "BinaryExpression",
                        "operator": "<",
                        "left": {
                          "type": "Identifier",
                          "name": "i",
                          "decorators": [],
                          "loc": {
                            "start": {
                              "line": 26,
                              "column": 8,
                              "program": "enum_export.ets"
                            },
                            "end": {
                              "line": 26,
                              "column": 8,
                              "program": "enum_export.ets"
                            }
                          }
                        },
                        "right": {
                          "type": "MemberExpression",
                          "object": {
                            "type": "MemberExpression",
                            "object": {
                              "type": "Identifier",
                              "name": "Commands",
                              "decorators": [],
                              "loc": {
                                "start": {
                                  "line": 26,
                                  "column": 13,
                                  "program": "enum_export.ets"
                                },
                                "end": {
                                  "line": 26,
                                  "column": 21,
                                  "program": "enum_export.ets"
                                }
                              }
                            },
                            "property": {
                              "type": "Identifier",
                              "name": "#StringValuesArray",
                              "decorators": [],
                              "loc": {
                                "start": {
                                  "line": 26,
                                  "column": 8,
                                  "program": "enum_export.ets"
                                },
                                "end": {
                                  "line": 26,
                                  "column": 8,
                                  "program": "enum_export.ets"
                                }
                              }
                            },
                            "computed": false,
                            "optional": false,
                            "loc": {
                              "start": {
                                "line": 26,
                                "column": 8,
                                "program": "enum_export.ets"
                              },
                              "end": {
                                "line": 26,
                                "column": 8,
                                "program": "enum_export.ets"
                              }
                            }
                          },
                          "property": {
                            "type": "Identifier",
                            "name": "length",
                            "decorators": [],
                            "loc": {
                              "start": {
                                "line": 26,
                                "column": 8,
                                "program": "enum_export.ets"
                              },
                              "end": {
                                "line": 26,
                                "column": 8,
                                "program": "enum_export.ets"
                              }
                            }
                          },
                          "computed": false,
                          "optional": false,
                          "loc": {
                            "start": {
                              "line": 26,
                              "column": 8,
                              "program": "enum_export.ets"
                            },
                            "end": {
                              "line": 26,
                              "column": 8,
                              "program": "enum_export.ets"
                            }
                          }
                        },
                        "loc": {
                          "start": {
                            "line": 26,
                            "column": 8,
                            "program": "enum_export.ets"
                          },
                          "end": {
                            "line": 26,
                            "column": 8,
                            "program": "enum_export.ets"
                          }
                        }
                      },
                      "update": {
                        "type": "UpdateExpression",
                        "operator": "++",
                        "prefix": true,
                        "argument": {
                          "type": "Identifier",
                          "name": "i",
                          "decorators": [],
                          "loc": {
                            "start": {
                              "line": 26,
                              "column": 8,
                              "program": "enum_export.ets"
                            },
                            "end": {
                              "line": 26,
                              "column": 8,
                              "program": "enum_export.ets"
                            }
                          }
                        },
                        "loc": {
                          "start": {
                            "line": 26,
                            "column": 8,
                            "program": "enum_export.ets"
                          },
                          "end": {
                            "line": 26,
                            "column": 8,
                            "program": "enum_export.ets"
                          }
                        }
                      },
                      "body": {
                        "type": "IfStatement",
                        "test": {
                          "type": "BinaryExpression",
                          "operator": "==",
                          "left": {
                            "type": "Identifier",
                            "name": "value",
                            "decorators": [],
                            "loc": {
                              "start": {
                                "line": 26,
                                "column": 8,
                                "program": "enum_export.ets"
                              },
                              "end": {
                                "line": 26,
                                "column": 8,
                                "program": "enum_export.ets"
                              }
                            }
                          },
                          "right": {
                            "type": "MemberExpression",
                            "object": {
                              "type": "MemberExpression",
                              "object": {
                                "type": "Identifier",
                                "name": "Commands",
                                "decorators": [],
                                "loc": {
                                  "start": {
                                    "line": 26,
                                    "column": 13,
                                    "program": "enum_export.ets"
                                  },
                                  "end": {
                                    "line": 26,
                                    "column": 21,
                                    "program": "enum_export.ets"
                                  }
                                }
                              },
                              "property": {
                                "type": "Identifier",
                                "name": "#StringValuesArray",
                                "decorators": [],
                                "loc": {
                                  "start": {
                                    "line": 26,
                                    "column": 8,
                                    "program": "enum_export.ets"
                                  },
                                  "end": {
                                    "line": 26,
                                    "column": 8,
                                    "program": "enum_export.ets"
                                  }
                                }
                              },
                              "computed": false,
                              "optional": false,
                              "loc": {
                                "start": {
                                  "line": 26,
                                  "column": 8,
                                  "program": "enum_export.ets"
                                },
                                "end": {
                                  "line": 26,
                                  "column": 8,
                                  "program": "enum_export.ets"
                                }
                              }
                            },
                            "property": {
                              "type": "Identifier",
                              "name": "i",
                              "decorators": [],
                              "loc": {
                                "start": {
                                  "line": 26,
                                  "column": 8,
                                  "program": "enum_export.ets"
                                },
                                "end": {
                                  "line": 26,
                                  "column": 8,
                                  "program": "enum_export.ets"
                                }
                              }
                            },
                            "computed": true,
                            "optional": false,
                            "loc": {
                              "start": {
                                "line": 26,
                                "column": 8,
                                "program": "enum_export.ets"
                              },
                              "end": {
                                "line": 26,
                                "column": 8,
                                "program": "enum_export.ets"
                              }
                            }
                          },
                          "loc": {
                            "start": {
                              "line": 26,
                              "column": 8,
                              "program": "enum_export.ets"
                            },
                            "end": {
                              "line": 26,
                              "column": 8,
                              "program": "enum_export.ets"
                            }
                          }
                        },
                        "consequent": {
                          "type": "ReturnStatement",
                          "argument": {
                            "type": "MemberExpression",
                            "object": {
                              "type": "MemberExpression",
                              "object": {
                                "type": "Identifier",
                                "name": "Commands",
                                "decorators": [],
                                "loc": {
                                  "start": {
                                    "line": 26,
                                    "column": 13,
                                    "program": "enum_export.ets"
                                  },
                                  "end": {
                                    "line": 26,
                                    "column": 21,
                                    "program": "enum_export.ets"
                                  }
                                }
                              },
                              "property": {
                                "type": "Identifier",
                                "name": "#ItemsArray",
                                "decorators": [],
                                "loc": {
                                  "start": {
                                    "line": 26,
                                    "column": 8,
                                    "program": "enum_export.ets"
                                  },
                                  "end": {
                                    "line": 26,
                                    "column": 8,
                                    "program": "enum_export.ets"
                                  }
                                }
                              },
                              "computed": false,
                              "optional": false,
                              "loc": {
                                "start": {
                                  "line": 26,
                                  "column": 8,
                                  "program": "enum_export.ets"
                                },
                                "end": {
                                  "line": 26,
                                  "column": 8,
                                  "program": "enum_export.ets"
                                }
                              }
                            },
                            "property": {
                              "type": "Identifier",
                              "name": "i",
                              "decorators": [],
                              "loc": {
                                "start": {
                                  "line": 26,
                                  "column": 8,
                                  "program": "enum_export.ets"
                                },
                                "end": {
                                  "line": 26,
                                  "column": 8,
                                  "program": "enum_export.ets"
                                }
                              }
                            },
                            "computed": true,
                            "optional": false,
                            "loc": {
                              "start": {
                                "line": 26,
                                "column": 8,
                                "program": "enum_export.ets"
                              },
                              "end": {
                                "line": 26,
                                "column": 8,
                                "program": "enum_export.ets"
                              }
                            }
                          },
                          "loc": {
                            "start": {
                              "line": 26,
                              "column": 8,
                              "program": "enum_export.ets"
                            },
                            "end": {
                              "line": 26,
                              "column": 8,
                              "program": "enum_export.ets"
                            }
                          }
                        },
                        "alternate": null,
                        "loc": {
                          "start": {
                            "line": 26,
                            "column": 8,
                            "program": "enum_export.ets"
                          },
                          "end": {
                            "line": 26,
                            "column": 8,
                            "program": "enum_export.ets"
                          }
                        }
                      },
                      "loc": {
                        "start": {
                          "line": 26,
                          "column": 8,
                          "program": "enum_export.ets"
                        },
                        "end": {
                          "line": 26,
                          "column": 8,
                          "program": "enum_export.ets"
                        }
                      }
                    },
                    {
                      "type": "ThrowStatement",
                      "argument": {
                        "type": "ETSNewClassInstanceExpression",
                        "typeReference": {
                          "type": "ETSTypeReference",
                          "part": {
                            "type": "ETSTypeReferencePart",
                            "name": {
                              "type": "Identifier",
                              "name": "Error",
                              "decorators": [],
                              "loc": {
                                "start": {
                                  "line": 26,
                                  "column": 8,
                                  "program": "enum_export.ets"
                                },
                                "end": {
                                  "line": 26,
                                  "column": 8,
                                  "program": "enum_export.ets"
                                }
                              }
                            },
                            "loc": {
                              "start": {
                                "line": 26,
                                "column": 8,
                                "program": "enum_export.ets"
                              },
                              "end": {
                                "line": 26,
                                "column": 8,
                                "program": "enum_export.ets"
                              }
                            }
                          },
                          "loc": {
                            "start": {
                              "line": 26,
                              "column": 8,
                              "program": "enum_export.ets"
                            },
                            "end": {
                              "line": 26,
                              "column": 8,
                              "program": "enum_export.ets"
                            }
                          }
                        },
                        "arguments": [
                          {
                            "type": "BinaryExpression",
                            "operator": "+",
                            "left": {
                              "type": "StringLiteral",
                              "value": "No enum Commands with value ",
                              "loc": {
                                "start": {
                                  "line": 26,
                                  "column": 8,
                                  "program": "enum_export.ets"
                                },
                                "end": {
                                  "line": 26,
                                  "column": 8,
                                  "program": "enum_export.ets"
                                }
                              }
                            },
                            "right": {
                              "type": "Identifier",
                              "name": "value",
                              "decorators": [],
                              "loc": {
                                "start": {
                                  "line": 26,
                                  "column": 8,
                                  "program": "enum_export.ets"
                                },
                                "end": {
                                  "line": 26,
                                  "column": 8,
                                  "program": "enum_export.ets"
                                }
                              }
                            },
                            "loc": {
                              "start": {
                                "line": 26,
                                "column": 8,
                                "program": "enum_export.ets"
                              },
                              "end": {
                                "line": 26,
                                "column": 8,
                                "program": "enum_export.ets"
                              }
                            }
                          }
                        ],
                        "loc": {
                          "start": {
                            "line": 26,
                            "column": 8,
                            "program": "enum_export.ets"
                          },
                          "end": {
                            "line": 26,
                            "column": 8,
                            "program": "enum_export.ets"
                          }
                        }
                      },
                      "loc": {
                        "start": {
                          "line": 26,
                          "column": 8,
                          "program": "enum_export.ets"
                        },
                        "end": {
                          "line": 26,
                          "column": 8,
                          "program": "enum_export.ets"
                        }
                      }
                    }
                  ],
                  "loc": {
                    "start": {
                      "line": 26,
                      "column": 8,
                      "program": "enum_export.ets"
                    },
                    "end": {
                      "line": 26,
                      "column": 8,
                      "program": "enum_export.ets"
                    }
                  }
                },
                "loc": {
                  "start": {
                    "line": 26,
                    "column": 8,
                    "program": "enum_export.ets"
                  },
                  "end": {
                    "line": 26,
                    "column": 8,
                    "program": "enum_export.ets"
                  }
                }
              },
              "loc": {
                "start": {
                  "line": 26,
                  "column": 8,
                  "program": "enum_export.ets"
                },
                "end": {
                  "line": 26,
                  "column": 8,
                  "program": "enum_export.ets"
                }
              }
            },
            "overloads": [],
            "decorators": [],
            "loc": {
              "start": {
                "line": 26,
                "column": 8,
                "program": "enum_export.ets"
              },
              "end": {
                "line": 26,
                "column": 8,
                "program": "enum_export.ets"
              }
            }
          },
          {
            "type": "MethodDefinition",
            "key": {
              "type": "Identifier",
              "name": "valueOf",
              "decorators": [],
              "loc": {
                "start": {
                  "line": 26,
                  "column": 8,
                  "program": "enum_export.ets"
                },
                "end": {
                  "line": 26,
                  "column": 8,
                  "program": "enum_export.ets"
                }
              }
            },
            "kind": "method",
            "accessibility": "public",
            "static": false,
            "optional": false,
            "computed": false,
            "value": {
              "type": "FunctionExpression",
              "function": {
                "type": "ScriptFunction",
                "id": {
                  "type": "Identifier",
                  "name": "valueOf",
                  "decorators": [],
                  "loc": {
                    "start": {
                      "line": 26,
                      "column": 8,
                      "program": "enum_export.ets"
                    },
                    "end": {
                      "line": 26,
                      "column": 8,
                      "program": "enum_export.ets"
                    }
                  }
                },
                "generator": false,
                "async": false,
                "expression": false,
                "params": [],
                "returnType": {
                  "type": "ETSTypeReference",
                  "part": {
                    "type": "ETSTypeReferencePart",
                    "name": {
                      "type": "Identifier",
                      "name": "String",
                      "decorators": [],
                      "loc": {
                        "start": {
                          "line": 26,
                          "column": 8,
                          "program": "enum_export.ets"
                        },
                        "end": {
                          "line": 26,
                          "column": 8,
                          "program": "enum_export.ets"
                        }
                      }
                    },
                    "loc": {
                      "start": {
                        "line": 26,
                        "column": 8,
                        "program": "enum_export.ets"
                      },
                      "end": {
                        "line": 26,
                        "column": 8,
                        "program": "enum_export.ets"
                      }
                    }
                  },
                  "loc": {
                    "start": {
                      "line": 26,
                      "column": 8,
                      "program": "enum_export.ets"
                    },
                    "end": {
                      "line": 26,
                      "column": 8,
                      "program": "enum_export.ets"
                    }
                  }
                },
                "body": {
                  "type": "BlockStatement",
                  "statements": [
                    {
                      "type": "ReturnStatement",
                      "argument": {
                        "type": "MemberExpression",
                        "object": {
                          "type": "MemberExpression",
                          "object": {
                            "type": "Identifier",
                            "name": "Commands",
                            "decorators": [],
                            "loc": {
                              "start": {
                                "line": 26,
                                "column": 13,
                                "program": "enum_export.ets"
                              },
                              "end": {
                                "line": 26,
                                "column": 21,
                                "program": "enum_export.ets"
                              }
                            }
                          },
                          "property": {
                            "type": "Identifier",
                            "name": "#StringValuesArray",
                            "decorators": [],
                            "loc": {
                              "start": {
                                "line": 26,
                                "column": 8,
                                "program": "enum_export.ets"
                              },
                              "end": {
                                "line": 26,
                                "column": 8,
                                "program": "enum_export.ets"
                              }
                            }
                          },
                          "computed": false,
                          "optional": false,
                          "loc": {
                            "start": {
                              "line": 26,
                              "column": 8,
                              "program": "enum_export.ets"
                            },
                            "end": {
                              "line": 26,
                              "column": 8,
                              "program": "enum_export.ets"
                            }
                          }
                        },
                        "property": {
                          "type": "MemberExpression",
                          "object": {
                            "type": "ThisExpression",
                            "loc": {
                              "start": {
                                "line": 26,
                                "column": 8,
                                "program": "enum_export.ets"
                              },
                              "end": {
                                "line": 26,
                                "column": 8,
                                "program": "enum_export.ets"
                              }
                            }
                          },
                          "property": {
                            "type": "Identifier",
                            "name": "#ordinal",
                            "decorators": [],
                            "loc": {
                              "start": {
                                "line": 26,
                                "column": 8,
                                "program": "enum_export.ets"
                              },
                              "end": {
                                "line": 26,
                                "column": 8,
                                "program": "enum_export.ets"
                              }
                            }
                          },
                          "computed": false,
                          "optional": false,
                          "loc": {
                            "start": {
                              "line": 26,
                              "column": 8,
                              "program": "enum_export.ets"
                            },
                            "end": {
                              "line": 26,
                              "column": 8,
                              "program": "enum_export.ets"
                            }
                          }
                        },
                        "computed": true,
                        "optional": false,
                        "loc": {
                          "start": {
                            "line": 26,
                            "column": 8,
                            "program": "enum_export.ets"
                          },
                          "end": {
                            "line": 26,
                            "column": 8,
                            "program": "enum_export.ets"
                          }
                        }
                      },
                      "loc": {
                        "start": {
                          "line": 26,
                          "column": 8,
                          "program": "enum_export.ets"
                        },
                        "end": {
                          "line": 26,
                          "column": 8,
                          "program": "enum_export.ets"
                        }
                      }
                    }
                  ],
                  "loc": {
                    "start": {
                      "line": 26,
                      "column": 8,
                      "program": "enum_export.ets"
                    },
                    "end": {
                      "line": 26,
                      "column": 8,
                      "program": "enum_export.ets"
                    }
                  }
                },
                "loc": {
                  "start": {
                    "line": 26,
                    "column": 8,
                    "program": "enum_export.ets"
                  },
                  "end": {
                    "line": 26,
                    "column": 8,
                    "program": "enum_export.ets"
                  }
                }
              },
              "loc": {
                "start": {
                  "line": 26,
                  "column": 8,
                  "program": "enum_export.ets"
                },
                "end": {
                  "line": 26,
                  "column": 8,
                  "program": "enum_export.ets"
                }
              }
            },
            "overloads": [],
            "decorators": [],
            "loc": {
              "start": {
                "line": 26,
                "column": 8,
                "program": "enum_export.ets"
              },
              "end": {
                "line": 26,
                "column": 8,
                "program": "enum_export.ets"
              }
            }
          },
          {
            "type": "MethodDefinition",
            "key": {
              "type": "Identifier",
              "name": "toString",
              "decorators": [],
              "loc": {
                "start": {
                  "line": 26,
                  "column": 8,
                  "program": "enum_export.ets"
                },
                "end": {
                  "line": 26,
                  "column": 8,
                  "program": "enum_export.ets"
                }
              }
            },
            "kind": "method",
            "accessibility": "public",
            "static": false,
            "optional": false,
            "computed": false,
            "value": {
              "type": "FunctionExpression",
              "function": {
                "type": "ScriptFunction",
                "id": {
                  "type": "Identifier",
                  "name": "toString",
                  "decorators": [],
                  "loc": {
                    "start": {
                      "line": 26,
                      "column": 8,
                      "program": "enum_export.ets"
                    },
                    "end": {
                      "line": 26,
                      "column": 8,
                      "program": "enum_export.ets"
                    }
                  }
                },
                "generator": false,
                "async": false,
                "expression": false,
                "params": [],
                "returnType": {
                  "type": "ETSTypeReference",
                  "part": {
                    "type": "ETSTypeReferencePart",
                    "name": {
                      "type": "Identifier",
                      "name": "String",
                      "decorators": [],
                      "loc": {
                        "start": {
                          "line": 26,
                          "column": 8,
                          "program": "enum_export.ets"
                        },
                        "end": {
                          "line": 26,
                          "column": 8,
                          "program": "enum_export.ets"
                        }
                      }
                    },
                    "loc": {
                      "start": {
                        "line": 26,
                        "column": 8,
                        "program": "enum_export.ets"
                      },
                      "end": {
                        "line": 26,
                        "column": 8,
                        "program": "enum_export.ets"
                      }
                    }
                  },
                  "loc": {
                    "start": {
                      "line": 26,
                      "column": 8,
                      "program": "enum_export.ets"
                    },
                    "end": {
                      "line": 26,
                      "column": 8,
                      "program": "enum_export.ets"
                    }
                  }
                },
                "body": {
                  "type": "BlockStatement",
                  "statements": [
                    {
                      "type": "ReturnStatement",
                      "argument": {
                        "type": "MemberExpression",
                        "object": {
                          "type": "MemberExpression",
                          "object": {
                            "type": "Identifier",
                            "name": "Commands",
                            "decorators": [],
                            "loc": {
                              "start": {
                                "line": 26,
                                "column": 13,
                                "program": "enum_export.ets"
                              },
                              "end": {
                                "line": 26,
                                "column": 21,
                                "program": "enum_export.ets"
                              }
                            }
                          },
                          "property": {
                            "type": "Identifier",
                            "name": "#StringValuesArray",
                            "decorators": [],
                            "loc": {
                              "start": {
                                "line": 26,
                                "column": 8,
                                "program": "enum_export.ets"
                              },
                              "end": {
                                "line": 26,
                                "column": 8,
                                "program": "enum_export.ets"
                              }
                            }
                          },
                          "computed": false,
                          "optional": false,
                          "loc": {
                            "start": {
                              "line": 26,
                              "column": 8,
                              "program": "enum_export.ets"
                            },
                            "end": {
                              "line": 26,
                              "column": 8,
                              "program": "enum_export.ets"
                            }
                          }
                        },
                        "property": {
                          "type": "MemberExpression",
                          "object": {
                            "type": "ThisExpression",
                            "loc": {
                              "start": {
                                "line": 26,
                                "column": 8,
                                "program": "enum_export.ets"
                              },
                              "end": {
                                "line": 26,
                                "column": 8,
                                "program": "enum_export.ets"
                              }
                            }
                          },
                          "property": {
                            "type": "Identifier",
                            "name": "#ordinal",
                            "decorators": [],
                            "loc": {
                              "start": {
                                "line": 26,
                                "column": 8,
                                "program": "enum_export.ets"
                              },
                              "end": {
                                "line": 26,
                                "column": 8,
                                "program": "enum_export.ets"
                              }
                            }
                          },
                          "computed": false,
                          "optional": false,
                          "loc": {
                            "start": {
                              "line": 26,
                              "column": 8,
                              "program": "enum_export.ets"
                            },
                            "end": {
                              "line": 26,
                              "column": 8,
                              "program": "enum_export.ets"
                            }
                          }
                        },
                        "computed": true,
                        "optional": false,
                        "loc": {
                          "start": {
                            "line": 26,
                            "column": 8,
                            "program": "enum_export.ets"
                          },
                          "end": {
                            "line": 26,
                            "column": 8,
                            "program": "enum_export.ets"
                          }
                        }
                      },
                      "loc": {
                        "start": {
                          "line": 26,
                          "column": 8,
                          "program": "enum_export.ets"
                        },
                        "end": {
                          "line": 26,
                          "column": 8,
                          "program": "enum_export.ets"
                        }
                      }
                    }
                  ],
                  "loc": {
                    "start": {
                      "line": 26,
                      "column": 8,
                      "program": "enum_export.ets"
                    },
                    "end": {
                      "line": 26,
                      "column": 8,
                      "program": "enum_export.ets"
                    }
                  }
                },
                "loc": {
                  "start": {
                    "line": 26,
                    "column": 8,
                    "program": "enum_export.ets"
                  },
                  "end": {
                    "line": 26,
                    "column": 8,
                    "program": "enum_export.ets"
                  }
                }
              },
              "loc": {
                "start": {
                  "line": 26,
                  "column": 8,
                  "program": "enum_export.ets"
                },
                "end": {
                  "line": 26,
                  "column": 8,
                  "program": "enum_export.ets"
                }
              }
            },
            "overloads": [],
            "decorators": [],
            "loc": {
              "start": {
                "line": 26,
                "column": 8,
                "program": "enum_export.ets"
              },
              "end": {
                "line": 26,
                "column": 8,
                "program": "enum_export.ets"
              }
            }
          },
          {
            "type": "MethodDefinition",
            "key": {
              "type": "Identifier",
              "name": "values",
              "decorators": [],
              "loc": {
                "start": {
                  "line": 26,
                  "column": 8,
                  "program": "enum_export.ets"
                },
                "end": {
                  "line": 26,
                  "column": 8,
                  "program": "enum_export.ets"
                }
              }
            },
            "kind": "method",
            "accessibility": "public",
            "static": true,
            "optional": false,
            "computed": false,
            "value": {
              "type": "FunctionExpression",
              "function": {
                "type": "ScriptFunction",
                "id": {
                  "type": "Identifier",
                  "name": "values",
                  "decorators": [],
                  "loc": {
                    "start": {
                      "line": 26,
                      "column": 8,
                      "program": "enum_export.ets"
                    },
                    "end": {
                      "line": 26,
                      "column": 8,
                      "program": "enum_export.ets"
                    }
                  }
                },
                "generator": false,
                "async": false,
                "expression": false,
                "params": [],
                "returnType": {
                  "type": "TSArrayType",
                  "elementType": {
                    "type": "ETSTypeReference",
                    "part": {
                      "type": "ETSTypeReferencePart",
                      "name": {
                        "type": "Identifier",
                        "name": "Commands",
                        "decorators": [],
                        "loc": {
                          "start": {
                            "line": 26,
                            "column": 8,
                            "program": "enum_export.ets"
                          },
                          "end": {
                            "line": 26,
                            "column": 8,
                            "program": "enum_export.ets"
                          }
                        }
                      },
                      "loc": {
                        "start": {
                          "line": 26,
                          "column": 8,
                          "program": "enum_export.ets"
                        },
                        "end": {
                          "line": 26,
                          "column": 8,
                          "program": "enum_export.ets"
                        }
                      }
                    },
                    "loc": {
                      "start": {
                        "line": 26,
                        "column": 8,
                        "program": "enum_export.ets"
                      },
                      "end": {
                        "line": 26,
                        "column": 8,
                        "program": "enum_export.ets"
                      }
                    }
                  },
                  "annotations": [],
                  "loc": {
                    "start": {
                      "line": 26,
                      "column": 8,
                      "program": "enum_export.ets"
                    },
                    "end": {
                      "line": 26,
                      "column": 8,
                      "program": "enum_export.ets"
                    }
                  }
                },
                "body": {
                  "type": "BlockStatement",
                  "statements": [
                    {
                      "type": "ReturnStatement",
                      "argument": {
                        "type": "MemberExpression",
                        "object": {
                          "type": "Identifier",
                          "name": "Commands",
                          "decorators": [],
                          "loc": {
                            "start": {
                              "line": 26,
                              "column": 13,
                              "program": "enum_export.ets"
                            },
                            "end": {
                              "line": 26,
                              "column": 21,
                              "program": "enum_export.ets"
                            }
                          }
                        },
                        "property": {
                          "type": "Identifier",
                          "name": "#ItemsArray",
                          "decorators": [],
                          "loc": {
                            "start": {
                              "line": 26,
                              "column": 8,
                              "program": "enum_export.ets"
                            },
                            "end": {
                              "line": 26,
                              "column": 8,
                              "program": "enum_export.ets"
                            }
                          }
                        },
                        "computed": false,
                        "optional": false,
                        "loc": {
                          "start": {
                            "line": 26,
                            "column": 8,
                            "program": "enum_export.ets"
                          },
                          "end": {
                            "line": 26,
                            "column": 8,
                            "program": "enum_export.ets"
                          }
                        }
                      },
                      "loc": {
                        "start": {
                          "line": 26,
                          "column": 8,
                          "program": "enum_export.ets"
                        },
                        "end": {
                          "line": 26,
                          "column": 8,
                          "program": "enum_export.ets"
                        }
                      }
                    }
                  ],
                  "loc": {
                    "start": {
                      "line": 26,
                      "column": 8,
                      "program": "enum_export.ets"
                    },
                    "end": {
                      "line": 26,
                      "column": 8,
                      "program": "enum_export.ets"
                    }
                  }
                },
                "loc": {
                  "start": {
                    "line": 26,
                    "column": 8,
                    "program": "enum_export.ets"
                  },
                  "end": {
                    "line": 26,
                    "column": 8,
                    "program": "enum_export.ets"
                  }
                }
              },
              "loc": {
                "start": {
                  "line": 26,
                  "column": 8,
                  "program": "enum_export.ets"
                },
                "end": {
                  "line": 26,
                  "column": 8,
                  "program": "enum_export.ets"
                }
              }
            },
            "overloads": [],
            "decorators": [],
            "loc": {
              "start": {
                "line": 26,
                "column": 8,
                "program": "enum_export.ets"
              },
              "end": {
                "line": 26,
                "column": 8,
                "program": "enum_export.ets"
              }
            }
          },
          {
            "type": "MethodDefinition",
            "key": {
              "type": "Identifier",
              "name": "getOrdinal",
              "decorators": [],
              "loc": {
                "start": {
                  "line": 26,
                  "column": 8,
                  "program": "enum_export.ets"
                },
                "end": {
                  "line": 26,
                  "column": 8,
                  "program": "enum_export.ets"
                }
              }
            },
            "kind": "method",
            "accessibility": "public",
            "static": false,
            "optional": false,
            "computed": false,
            "value": {
              "type": "FunctionExpression",
              "function": {
                "type": "ScriptFunction",
                "id": {
                  "type": "Identifier",
                  "name": "getOrdinal",
                  "decorators": [],
                  "loc": {
                    "start": {
                      "line": 26,
                      "column": 8,
                      "program": "enum_export.ets"
                    },
                    "end": {
                      "line": 26,
                      "column": 8,
                      "program": "enum_export.ets"
                    }
                  }
                },
                "generator": false,
                "async": false,
                "expression": false,
                "params": [],
                "returnType": {
                  "type": "ETSPrimitiveType",
                  "loc": {
                    "start": {
                      "line": 26,
                      "column": 8,
                      "program": "enum_export.ets"
                    },
                    "end": {
                      "line": 26,
                      "column": 8,
                      "program": "enum_export.ets"
                    }
                  }
                },
                "body": {
                  "type": "BlockStatement",
                  "statements": [
                    {
                      "type": "ReturnStatement",
                      "argument": {
                        "type": "MemberExpression",
                        "object": {
                          "type": "ThisExpression",
                          "loc": {
                            "start": {
                              "line": 26,
                              "column": 8,
                              "program": "enum_export.ets"
                            },
                            "end": {
                              "line": 26,
                              "column": 8,
                              "program": "enum_export.ets"
                            }
                          }
                        },
                        "property": {
                          "type": "Identifier",
                          "name": "#ordinal",
                          "decorators": [],
                          "loc": {
                            "start": {
                              "line": 26,
                              "column": 8,
                              "program": "enum_export.ets"
                            },
                            "end": {
                              "line": 26,
                              "column": 8,
                              "program": "enum_export.ets"
                            }
                          }
                        },
                        "computed": false,
                        "optional": false,
                        "loc": {
                          "start": {
                            "line": 26,
                            "column": 8,
                            "program": "enum_export.ets"
                          },
                          "end": {
                            "line": 26,
                            "column": 8,
                            "program": "enum_export.ets"
                          }
                        }
                      },
                      "loc": {
                        "start": {
                          "line": 26,
                          "column": 8,
                          "program": "enum_export.ets"
                        },
                        "end": {
                          "line": 26,
                          "column": 8,
                          "program": "enum_export.ets"
                        }
                      }
                    }
                  ],
                  "loc": {
                    "start": {
                      "line": 26,
                      "column": 8,
                      "program": "enum_export.ets"
                    },
                    "end": {
                      "line": 26,
                      "column": 8,
                      "program": "enum_export.ets"
                    }
                  }
                },
                "loc": {
                  "start": {
                    "line": 26,
                    "column": 8,
                    "program": "enum_export.ets"
                  },
                  "end": {
                    "line": 26,
                    "column": 8,
                    "program": "enum_export.ets"
                  }
                }
              },
              "loc": {
                "start": {
                  "line": 26,
                  "column": 8,
                  "program": "enum_export.ets"
                },
                "end": {
                  "line": 26,
                  "column": 8,
                  "program": "enum_export.ets"
                }
              }
            },
            "overloads": [],
            "decorators": [],
            "loc": {
              "start": {
                "line": 26,
                "column": 8,
                "program": "enum_export.ets"
              },
              "end": {
                "line": 26,
                "column": 8,
                "program": "enum_export.ets"
              }
            }
          },
          {
            "type": "MethodDefinition",
            "key": {
              "type": "Identifier",
              "name": "$_get",
              "decorators": [],
              "loc": {
                "start": {
                  "line": 26,
                  "column": 8,
                  "program": "enum_export.ets"
                },
                "end": {
                  "line": 26,
                  "column": 8,
                  "program": "enum_export.ets"
                }
              }
            },
            "kind": "method",
            "accessibility": "public",
            "static": true,
            "optional": false,
            "computed": false,
            "value": {
              "type": "FunctionExpression",
              "function": {
                "type": "ScriptFunction",
                "id": {
                  "type": "Identifier",
                  "name": "$_get",
                  "decorators": [],
                  "loc": {
                    "start": {
                      "line": 26,
                      "column": 8,
                      "program": "enum_export.ets"
                    },
                    "end": {
                      "line": 26,
                      "column": 8,
                      "program": "enum_export.ets"
                    }
                  }
                },
                "generator": false,
                "async": false,
                "expression": false,
                "params": [
                  {
                    "type": "ETSParameterExpression",
                    "name": {
                      "type": "Identifier",
                      "name": "e",
                      "typeAnnotation": {
                        "type": "ETSTypeReference",
                        "part": {
                          "type": "ETSTypeReferencePart",
                          "name": {
                            "type": "Identifier",
                            "name": "Commands",
                            "decorators": [],
                            "loc": {
                              "start": {
                                "line": 26,
                                "column": 8,
                                "program": "enum_export.ets"
                              },
                              "end": {
                                "line": 26,
                                "column": 8,
                                "program": "enum_export.ets"
                              }
                            }
                          },
                          "loc": {
                            "start": {
                              "line": 26,
                              "column": 8,
                              "program": "enum_export.ets"
                            },
                            "end": {
                              "line": 26,
                              "column": 8,
                              "program": "enum_export.ets"
                            }
                          }
                        },
                        "loc": {
                          "start": {
                            "line": 26,
                            "column": 8,
                            "program": "enum_export.ets"
                          },
                          "end": {
                            "line": 26,
                            "column": 8,
                            "program": "enum_export.ets"
                          }
                        }
                      },
                      "decorators": [],
                      "loc": {
                        "start": {
                          "line": 26,
                          "column": 8,
                          "program": "enum_export.ets"
                        },
                        "end": {
                          "line": 26,
                          "column": 8,
                          "program": "enum_export.ets"
                        }
                      }
                    },
                    "loc": {
                      "start": {
                        "line": 26,
                        "column": 8,
                        "program": "enum_export.ets"
                      },
                      "end": {
                        "line": 26,
                        "column": 8,
                        "program": "enum_export.ets"
                      }
                    }
                  }
                ],
                "returnType": {
                  "type": "ETSTypeReference",
                  "part": {
                    "type": "ETSTypeReferencePart",
                    "name": {
                      "type": "Identifier",
                      "name": "String",
                      "decorators": [],
                      "loc": {
                        "start": {
                          "line": 26,
                          "column": 8,
                          "program": "enum_export.ets"
                        },
                        "end": {
                          "line": 26,
                          "column": 8,
                          "program": "enum_export.ets"
                        }
                      }
                    },
                    "loc": {
                      "start": {
                        "line": 26,
                        "column": 8,
                        "program": "enum_export.ets"
                      },
                      "end": {
                        "line": 26,
                        "column": 8,
                        "program": "enum_export.ets"
                      }
                    }
                  },
                  "loc": {
                    "start": {
                      "line": 26,
                      "column": 8,
                      "program": "enum_export.ets"
                    },
                    "end": {
                      "line": 26,
                      "column": 8,
                      "program": "enum_export.ets"
                    }
                  }
                },
                "body": {
                  "type": "BlockStatement",
                  "statements": [
                    {
                      "type": "ReturnStatement",
                      "argument": {
                        "type": "CallExpression",
                        "callee": {
                          "type": "MemberExpression",
                          "object": {
                            "type": "Identifier",
                            "name": "e",
                            "decorators": [],
                            "loc": {
                              "start": {
                                "line": 26,
                                "column": 8,
                                "program": "enum_export.ets"
                              },
                              "end": {
                                "line": 26,
                                "column": 8,
                                "program": "enum_export.ets"
                              }
                            }
                          },
                          "property": {
                            "type": "Identifier",
                            "name": "getName",
                            "decorators": [],
                            "loc": {
                              "start": {
                                "line": 26,
                                "column": 8,
                                "program": "enum_export.ets"
                              },
                              "end": {
                                "line": 26,
                                "column": 8,
                                "program": "enum_export.ets"
                              }
                            }
                          },
                          "computed": false,
                          "optional": false,
                          "loc": {
                            "start": {
                              "line": 26,
                              "column": 8,
                              "program": "enum_export.ets"
                            },
                            "end": {
                              "line": 26,
                              "column": 8,
                              "program": "enum_export.ets"
                            }
                          }
                        },
                        "arguments": [],
                        "optional": false,
                        "loc": {
                          "start": {
                            "line": 26,
                            "column": 8,
                            "program": "enum_export.ets"
                          },
                          "end": {
                            "line": 26,
                            "column": 8,
                            "program": "enum_export.ets"
                          }
                        }
                      },
                      "loc": {
                        "start": {
                          "line": 26,
                          "column": 8,
                          "program": "enum_export.ets"
                        },
                        "end": {
                          "line": 26,
                          "column": 8,
                          "program": "enum_export.ets"
                        }
                      }
                    }
                  ],
                  "loc": {
                    "start": {
                      "line": 26,
                      "column": 8,
                      "program": "enum_export.ets"
                    },
                    "end": {
                      "line": 26,
                      "column": 8,
                      "program": "enum_export.ets"
                    }
                  }
                },
                "loc": {
                  "start": {
                    "line": 26,
                    "column": 8,
                    "program": "enum_export.ets"
                  },
                  "end": {
                    "line": 26,
                    "column": 8,
                    "program": "enum_export.ets"
                  }
                }
              },
              "loc": {
                "start": {
                  "line": 26,
                  "column": 8,
                  "program": "enum_export.ets"
                },
                "end": {
                  "line": 26,
                  "column": 8,
                  "program": "enum_export.ets"
                }
              }
            },
            "overloads": [],
            "decorators": [],
            "loc": {
              "start": {
                "line": 26,
                "column": 8,
                "program": "enum_export.ets"
              },
              "end": {
                "line": 26,
                "column": 8,
                "program": "enum_export.ets"
              }
            }
          }
        ],
        "loc": {
          "start": {
            "line": 26,
            "column": 8,
            "program": "enum_export.ets"
          },
          "end": {
            "line": 26,
            "column": 8,
            "program": "enum_export.ets"
          }
        }
      },
      "loc": {
        "start": {
          "line": 1,
          "column": 1,
          "program": null
        },
        "end": {
          "line": 1,
          "column": 1,
          "program": null
        }
      }
    },
    {
      "type": "ClassDeclaration",
      "definition": {
        "id": {
          "type": "Identifier",
          "name": "C",
          "decorators": [],
          "loc": {
            "start": {
              "line": 31,
              "column": 14,
              "program": "enum_export.ets"
            },
            "end": {
              "line": 31,
              "column": 15,
              "program": "enum_export.ets"
            }
          }
        },
        "superClass": null,
        "implements": [],
        "body": [
          {
            "type": "ClassProperty",
            "key": {
              "type": "Identifier",
              "name": "a",
              "decorators": [],
              "loc": {
                "start": {
                  "line": 32,
                  "column": 3,
                  "program": "enum_export.ets"
                },
                "end": {
                  "line": 32,
                  "column": 4,
                  "program": "enum_export.ets"
                }
              }
            },
            "value": {
              "type": "MemberExpression",
              "object": {
                "type": "Identifier",
                "name": "AmbientColor",
                "decorators": [],
                "loc": {
                  "start": {
                    "line": 32,
                    "column": 22,
                    "program": "enum_export.ets"
                  },
                  "end": {
                    "line": 32,
                    "column": 34,
                    "program": "enum_export.ets"
                  }
                }
              },
              "property": {
                "type": "Identifier",
                "name": "Yellow",
                "decorators": [],
                "loc": {
                  "start": {
                    "line": 32,
                    "column": 35,
                    "program": "enum_export.ets"
                  },
                  "end": {
                    "line": 32,
                    "column": 41,
                    "program": "enum_export.ets"
                  }
                }
              },
              "computed": false,
              "optional": false,
              "loc": {
                "start": {
                  "line": 32,
                  "column": 22,
                  "program": "enum_export.ets"
                },
                "end": {
                  "line": 32,
                  "column": 41,
                  "program": "enum_export.ets"
                }
              }
            },
            "accessibility": "public",
            "static": false,
            "readonly": false,
            "declare": false,
            "optional": false,
            "computed": false,
            "typeAnnotation": {
              "type": "ETSTypeReference",
              "part": {
                "type": "ETSTypeReferencePart",
                "name": {
                  "type": "Identifier",
                  "name": "AmbientColor",
                  "decorators": [],
                  "loc": {
                    "start": {
                      "line": 32,
                      "column": 7,
                      "program": "enum_export.ets"
                    },
                    "end": {
                      "line": 32,
                      "column": 19,
                      "program": "enum_export.ets"
                    }
                  }
                },
                "loc": {
                  "start": {
                    "line": 32,
                    "column": 7,
                    "program": "enum_export.ets"
                  },
                  "end": {
                    "line": 32,
                    "column": 21,
                    "program": "enum_export.ets"
                  }
                }
              },
              "loc": {
                "start": {
                  "line": 32,
                  "column": 7,
                  "program": "enum_export.ets"
                },
                "end": {
                  "line": 32,
                  "column": 21,
                  "program": "enum_export.ets"
                }
              }
            },
            "definite": false,
            "decorators": [],
            "loc": {
              "start": {
                "line": 32,
                "column": 3,
                "program": "enum_export.ets"
              },
              "end": {
                "line": 32,
                "column": 41,
                "program": "enum_export.ets"
              }
            }
          },
          {
            "type": "MethodDefinition",
            "key": {
              "type": "Identifier",
              "name": "constructor",
              "decorators": [],
              "loc": {
                "start": {
                  "line": 31,
                  "column": 17,
                  "program": "enum_export.ets"
                },
                "end": {
                  "line": 31,
                  "column": 17,
                  "program": "enum_export.ets"
                }
              }
            },
            "kind": "constructor",
            "static": false,
            "optional": false,
            "computed": false,
            "value": {
              "type": "FunctionExpression",
              "function": {
                "type": "ScriptFunction",
                "id": {
                  "type": "Identifier",
                  "name": "constructor",
                  "decorators": [],
                  "loc": {
                    "start": {
                      "line": 31,
                      "column": 17,
                      "program": "enum_export.ets"
                    },
                    "end": {
                      "line": 31,
                      "column": 17,
                      "program": "enum_export.ets"
                    }
                  }
                },
                "generator": false,
                "async": false,
                "expression": false,
                "params": [],
                "body": {
                  "type": "BlockStatement",
                  "statements": [],
                  "loc": {
                    "start": {
                      "line": 31,
                      "column": 17,
                      "program": "enum_export.ets"
                    },
                    "end": {
                      "line": 31,
                      "column": 17,
                      "program": "enum_export.ets"
                    }
                  }
                },
                "loc": {
                  "start": {
                    "line": 31,
                    "column": 17,
                    "program": "enum_export.ets"
                  },
                  "end": {
                    "line": 31,
                    "column": 17,
                    "program": "enum_export.ets"
                  }
                }
              },
              "loc": {
                "start": {
                  "line": 31,
                  "column": 17,
                  "program": "enum_export.ets"
                },
                "end": {
                  "line": 31,
                  "column": 17,
                  "program": "enum_export.ets"
                }
              }
            },
            "overloads": [],
            "decorators": [],
            "loc": {
              "start": {
                "line": 1,
                "column": 1,
                "program": null
              },
              "end": {
                "line": 1,
                "column": 1,
                "program": null
              }
            }
          }
        ],
        "loc": {
          "start": {
            "line": 31,
            "column": 16,
            "program": "enum_export.ets"
          },
          "end": {
            "line": 33,
            "column": 3,
            "program": "enum_export.ets"
          }
        }
      },
      "loc": {
        "start": {
          "line": 31,
          "column": 8,
          "program": "enum_export.ets"
        },
        "end": {
          "line": 33,
          "column": 3,
          "program": "enum_export.ets"
        }
      }
    },
    {
      "type": "ClassDeclaration",
      "definition": {
        "id": {
          "type": "Identifier",
          "name": "ETSGLOBAL",
          "decorators": [],
          "loc": {
            "start": {
              "line": 1,
              "column": 1,
              "program": "enum_export.ets"
            },
            "end": {
              "line": 1,
              "column": 1,
              "program": "enum_export.ets"
            }
          }
        },
        "superClass": null,
        "implements": [],
        "body": [
          {
            "type": "MethodDefinition",
            "key": {
              "type": "Identifier",
              "name": "main",
              "decorators": [],
              "loc": {
                "start": {
                  "line": 1,
                  "column": 1,
                  "program": null
                },
                "end": {
                  "line": 1,
                  "column": 1,
                  "program": null
                }
              }
            },
            "kind": "method",
            "accessibility": "public",
            "static": true,
            "optional": false,
            "computed": false,
            "value": {
              "type": "FunctionExpression",
              "function": {
                "type": "ScriptFunction",
                "id": {
                  "type": "Identifier",
                  "name": "main",
                  "decorators": [],
                  "loc": {
                    "start": {
                      "line": 1,
                      "column": 1,
                      "program": null
                    },
                    "end": {
                      "line": 1,
                      "column": 1,
                      "program": null
                    }
                  }
                },
                "generator": false,
                "async": false,
                "expression": false,
                "params": [],
                "body": {
                  "type": "BlockStatement",
                  "statements": [],
                  "loc": {
                    "start": {
                      "line": 1,
                      "column": 1,
                      "program": "enum_export.ets"
                    },
                    "end": {
                      "line": 1,
                      "column": 1,
                      "program": "enum_export.ets"
                    }
                  }
                },
                "loc": {
                  "start": {
                    "line": 1,
                    "column": 1,
                    "program": "enum_export.ets"
                  },
                  "end": {
                    "line": 1,
                    "column": 1,
                    "program": "enum_export.ets"
                  }
                }
              },
              "loc": {
                "start": {
                  "line": 1,
                  "column": 1,
                  "program": "enum_export.ets"
                },
                "end": {
                  "line": 1,
                  "column": 1,
                  "program": "enum_export.ets"
                }
              }
            },
            "overloads": [],
            "decorators": [],
            "loc": {
              "start": {
                "line": 1,
                "column": 1,
                "program": "enum_export.ets"
              },
              "end": {
                "line": 1,
                "column": 1,
                "program": "enum_export.ets"
              }
            }
          },
          {
            "type": "MethodDefinition",
            "key": {
              "type": "Identifier",
              "name": "_$init$_",
              "decorators": [],
              "loc": {
                "start": {
                  "line": 1,
                  "column": 1,
                  "program": null
                },
                "end": {
                  "line": 1,
                  "column": 1,
                  "program": null
                }
              }
            },
            "kind": "method",
            "accessibility": "public",
            "static": true,
            "optional": false,
            "computed": false,
            "value": {
              "type": "FunctionExpression",
              "function": {
                "type": "ScriptFunction",
                "id": {
                  "type": "Identifier",
                  "name": "_$init$_",
                  "decorators": [],
                  "loc": {
                    "start": {
                      "line": 1,
                      "column": 1,
                      "program": null
                    },
                    "end": {
                      "line": 1,
                      "column": 1,
                      "program": null
                    }
                  }
                },
                "generator": false,
                "async": false,
                "expression": false,
                "params": [],
                "body": {
                  "type": "BlockStatement",
                  "statements": [],
                  "loc": {
                    "start": {
                      "line": 1,
                      "column": 1,
                      "program": "enum_export.ets"
                    },
                    "end": {
                      "line": 1,
                      "column": 1,
                      "program": "enum_export.ets"
                    }
                  }
                },
                "loc": {
                  "start": {
                    "line": 1,
                    "column": 1,
                    "program": "enum_export.ets"
                  },
                  "end": {
                    "line": 1,
                    "column": 1,
                    "program": "enum_export.ets"
                  }
                }
              },
              "loc": {
                "start": {
                  "line": 1,
                  "column": 1,
                  "program": "enum_export.ets"
                },
                "end": {
                  "line": 1,
                  "column": 1,
                  "program": "enum_export.ets"
                }
              }
            },
            "overloads": [],
            "decorators": [],
            "loc": {
              "start": {
                "line": 1,
                "column": 1,
                "program": "enum_export.ets"
              },
              "end": {
                "line": 1,
                "column": 1,
                "program": "enum_export.ets"
              }
            }
          }
        ],
        "loc": {
          "start": {
            "line": 1,
            "column": 1,
            "program": "enum_export.ets"
          },
          "end": {
            "line": 1,
            "column": 1,
            "program": "enum_export.ets"
          }
        }
      },
      "loc": {
        "start": {
          "line": 1,
          "column": 1,
          "program": "enum_export.ets"
        },
        "end": {
          "line": 1,
          "column": 1,
          "program": "enum_export.ets"
        }
      }
    }
  ],
  "loc": {
    "start": {
      "line": 1,
      "column": 1,
      "program": "enum_export.ets"
    },
    "end": {
      "line": 34,
      "column": 1,
      "program": "enum_export.ets"
    }
  }
}<|MERGE_RESOLUTION|>--- conflicted
+++ resolved
@@ -2741,56 +2741,6 @@
                     "type": "ETSParameterExpression",
                     "name": {
                       "type": "Identifier",
-<<<<<<< HEAD
-                      "name": "ordinal",
-                      "typeAnnotation": {
-                        "type": "ETSPrimitiveType",
-                        "loc": {
-                          "start": {
-                            "line": 22,
-                            "column": 8,
-                            "program": "enum_export.ets"
-                          },
-                          "end": {
-                            "line": 22,
-                            "column": 8,
-                            "program": "enum_export.ets"
-                          }
-                        }
-                      },
-                      "decorators": [],
-                      "loc": {
-                        "start": {
-                          "line": 22,
-                          "column": 8,
-                          "program": "enum_export.ets"
-                        },
-                        "end": {
-                          "line": 22,
-                          "column": 8,
-                          "program": "enum_export.ets"
-                        }
-                      }
-                    },
-                    "loc": {
-                      "start": {
-                        "line": 22,
-                        "column": 8,
-                        "program": "enum_export.ets"
-                      },
-                      "end": {
-                        "line": 22,
-                        "column": 8,
-                        "program": "enum_export.ets"
-                      }
-                    }
-                  },
-                  {
-                    "type": "ETSParameterExpression",
-                    "name": {
-                      "type": "Identifier",
-=======
->>>>>>> 494f8da8
                       "name": "value",
                       "typeAnnotation": {
                         "type": "ETSPrimitiveType",
@@ -7685,147 +7635,6 @@
               }
             }
           },
-<<<<<<< HEAD
-=======
-          "end": {
-            "line": 22,
-            "column": 8,
-            "program": "enum_export.ets"
-          }
-        }
-      },
-      "loc": {
-        "start": {
-          "line": 1,
-          "column": 1,
-          "program": null
-        },
-        "end": {
-          "line": 1,
-          "column": 1,
-          "program": null
-        }
-      }
-    },
-    {
-      "type": "ClassDeclaration",
-      "definition": {
-        "id": {
-          "type": "Identifier",
-          "name": "Commands",
-          "decorators": [],
-          "loc": {
-            "start": {
-              "line": 26,
-              "column": 13,
-              "program": "enum_export.ets"
-            },
-            "end": {
-              "line": 26,
-              "column": 21,
-              "program": "enum_export.ets"
-            }
-          }
-        },
-        "superClass": {
-          "type": "ETSTypeReference",
-          "part": {
-            "type": "ETSTypeReferencePart",
-            "name": {
-              "type": "Identifier",
-              "name": "BaseEnum",
-              "decorators": [],
-              "loc": {
-                "start": {
-                  "line": 26,
-                  "column": 8,
-                  "program": "enum_export.ets"
-                },
-                "end": {
-                  "line": 26,
-                  "column": 8,
-                  "program": "enum_export.ets"
-                }
-              }
-            },
-            "typeParams": {
-              "type": "TSTypeParameterInstantiation",
-              "params": [
-                {
-                  "type": "ETSTypeReference",
-                  "part": {
-                    "type": "ETSTypeReferencePart",
-                    "name": {
-                      "type": "Identifier",
-                      "name": "String",
-                      "decorators": [],
-                      "loc": {
-                        "start": {
-                          "line": 26,
-                          "column": 8,
-                          "program": "enum_export.ets"
-                        },
-                        "end": {
-                          "line": 26,
-                          "column": 8,
-                          "program": "enum_export.ets"
-                        }
-                      }
-                    },
-                    "loc": {
-                      "start": {
-                        "line": 26,
-                        "column": 8,
-                        "program": "enum_export.ets"
-                      },
-                      "end": {
-                        "line": 26,
-                        "column": 8,
-                        "program": "enum_export.ets"
-                      }
-                    }
-                  },
-                  "loc": {
-                    "start": {
-                      "line": 26,
-                      "column": 8,
-                      "program": "enum_export.ets"
-                    },
-                    "end": {
-                      "line": 26,
-                      "column": 8,
-                      "program": "enum_export.ets"
-                    }
-                  }
-                }
-              ],
-              "loc": {
-                "start": {
-                  "line": 26,
-                  "column": 8,
-                  "program": "enum_export.ets"
-                },
-                "end": {
-                  "line": 26,
-                  "column": 8,
-                  "program": "enum_export.ets"
-                }
-              }
-            },
-            "loc": {
-              "start": {
-                "line": 26,
-                "column": 8,
-                "program": "enum_export.ets"
-              },
-              "end": {
-                "line": 26,
-                "column": 8,
-                "program": "enum_export.ets"
-              }
-            }
-          },
->>>>>>> 494f8da8
           "loc": {
             "start": {
               "line": 26,
