{
  "type": "Program",
  "statements": [
    {
      "type": "TSInterfaceDeclaration",
      "body": {
        "type": "TSInterfaceBody",
        "body": [
          {
            "type": "MethodDefinition",
            "key": {
              "type": "Identifier",
              "name": "fn",
              "decorators": [],
              "loc": {
                "start": {
                  "line": 17,
                  "column": 3,
                  "program": "override.ets"
                },
                "end": {
                  "line": 17,
                  "column": 5,
                  "program": "override.ets"
                }
              }
            },
            "kind": "method",
            "accessibility": "public",
            "static": false,
            "optional": false,
            "computed": false,
            "value": {
              "type": "FunctionExpression",
              "function": {
                "type": "ScriptFunction",
                "id": {
                  "type": "Identifier",
                  "name": "fn",
                  "decorators": [],
                  "loc": {
                    "start": {
                      "line": 17,
                      "column": 3,
                      "program": "override.ets"
                    },
                    "end": {
                      "line": 17,
                      "column": 5,
                      "program": "override.ets"
                    }
                  }
                },
                "generator": false,
                "async": false,
                "expression": false,
                "params": [],
                "returnType": {
                  "type": "ETSTypeReference",
                  "part": {
                    "type": "ETSTypeReferencePart",
                    "name": {
                      "type": "Identifier",
                      "name": "Object",
                      "decorators": [],
                      "loc": {
                        "start": {
                          "line": 17,
                          "column": 9,
                          "program": "override.ets"
                        },
                        "end": {
                          "line": 17,
                          "column": 15,
                          "program": "override.ets"
                        }
                      }
                    },
                    "loc": {
                      "start": {
                        "line": 17,
                        "column": 9,
                        "program": "override.ets"
                      },
                      "end": {
                        "line": 17,
                        "column": 15,
                        "program": "override.ets"
                      }
                    }
                  },
                  "loc": {
                    "start": {
                      "line": 17,
                      "column": 9,
                      "program": "override.ets"
                    },
                    "end": {
                      "line": 17,
                      "column": 15,
                      "program": "override.ets"
                    }
                  }
                },
                "loc": {
                  "start": {
                    "line": 17,
                    "column": 3,
                    "program": "override.ets"
                  },
                  "end": {
                    "line": 17,
                    "column": 15,
                    "program": "override.ets"
                  }
                }
              },
              "loc": {
                "start": {
                  "line": 17,
                  "column": 3,
                  "program": "override.ets"
                },
                "end": {
                  "line": 17,
                  "column": 15,
                  "program": "override.ets"
                }
              }
            },
            "overloads": [],
            "decorators": [],
            "loc": {
              "start": {
                "line": 17,
                "column": 3,
                "program": "override.ets"
              },
              "end": {
                "line": 17,
                "column": 16,
                "program": "override.ets"
              }
            }
          },
          {
            "type": "MethodDefinition",
            "key": {
              "type": "Identifier",
              "name": "fn2",
              "decorators": [],
              "loc": {
                "start": {
                  "line": 18,
                  "column": 3,
                  "program": "override.ets"
                },
                "end": {
                  "line": 18,
                  "column": 6,
                  "program": "override.ets"
                }
              }
            },
            "kind": "method",
            "accessibility": "public",
            "static": false,
            "optional": false,
            "computed": false,
            "value": {
              "type": "FunctionExpression",
              "function": {
                "type": "ScriptFunction",
                "id": {
                  "type": "Identifier",
                  "name": "fn2",
                  "decorators": [],
                  "loc": {
                    "start": {
                      "line": 18,
                      "column": 3,
                      "program": "override.ets"
                    },
                    "end": {
                      "line": 18,
                      "column": 6,
                      "program": "override.ets"
                    }
                  }
                },
                "generator": false,
                "async": false,
                "expression": false,
                "params": [],
                "returnType": {
                  "type": "ETSTypeReference",
                  "part": {
                    "type": "ETSTypeReferencePart",
                    "name": {
                      "type": "Identifier",
                      "name": "Object",
                      "decorators": [],
                      "loc": {
                        "start": {
                          "line": 18,
                          "column": 10,
                          "program": "override.ets"
                        },
                        "end": {
                          "line": 18,
                          "column": 16,
                          "program": "override.ets"
                        }
                      }
                    },
                    "loc": {
                      "start": {
                        "line": 18,
                        "column": 10,
                        "program": "override.ets"
                      },
                      "end": {
                        "line": 18,
                        "column": 16,
                        "program": "override.ets"
                      }
                    }
                  },
                  "loc": {
                    "start": {
                      "line": 18,
                      "column": 10,
                      "program": "override.ets"
                    },
                    "end": {
                      "line": 18,
                      "column": 16,
                      "program": "override.ets"
                    }
                  }
                },
                "loc": {
                  "start": {
                    "line": 18,
                    "column": 3,
                    "program": "override.ets"
                  },
                  "end": {
                    "line": 18,
                    "column": 16,
                    "program": "override.ets"
                  }
                }
              },
              "loc": {
                "start": {
                  "line": 18,
                  "column": 3,
                  "program": "override.ets"
                },
                "end": {
                  "line": 18,
                  "column": 16,
                  "program": "override.ets"
                }
              }
            },
            "overloads": [],
            "decorators": [],
            "loc": {
              "start": {
                "line": 18,
                "column": 3,
                "program": "override.ets"
              },
              "end": {
                "line": 18,
                "column": 17,
                "program": "override.ets"
              }
            }
          },
          {
            "type": "MethodDefinition",
            "key": {
              "type": "Identifier",
              "name": "fn3",
              "decorators": [],
              "loc": {
                "start": {
                  "line": 19,
                  "column": 3,
                  "program": "override.ets"
                },
                "end": {
                  "line": 19,
                  "column": 6,
                  "program": "override.ets"
                }
              }
            },
            "kind": "method",
            "accessibility": "public",
            "static": false,
            "optional": false,
            "computed": false,
            "value": {
              "type": "FunctionExpression",
              "function": {
                "type": "ScriptFunction",
                "id": {
                  "type": "Identifier",
                  "name": "fn3",
                  "decorators": [],
                  "loc": {
                    "start": {
                      "line": 19,
                      "column": 3,
                      "program": "override.ets"
                    },
                    "end": {
                      "line": 19,
                      "column": 6,
                      "program": "override.ets"
                    }
                  }
                },
                "generator": false,
                "async": false,
                "expression": false,
                "params": [],
                "returnType": {
                  "type": "ETSTypeReference",
                  "part": {
                    "type": "ETSTypeReferencePart",
                    "name": {
                      "type": "Identifier",
                      "name": "Object",
                      "decorators": [],
                      "loc": {
                        "start": {
                          "line": 19,
                          "column": 10,
                          "program": "override.ets"
                        },
                        "end": {
                          "line": 19,
                          "column": 16,
                          "program": "override.ets"
                        }
                      }
                    },
                    "loc": {
                      "start": {
                        "line": 19,
                        "column": 10,
                        "program": "override.ets"
                      },
                      "end": {
                        "line": 19,
                        "column": 16,
                        "program": "override.ets"
                      }
                    }
                  },
                  "loc": {
                    "start": {
                      "line": 19,
                      "column": 10,
                      "program": "override.ets"
                    },
                    "end": {
                      "line": 19,
                      "column": 16,
                      "program": "override.ets"
                    }
                  }
                },
                "loc": {
                  "start": {
                    "line": 19,
                    "column": 3,
                    "program": "override.ets"
                  },
                  "end": {
                    "line": 19,
                    "column": 16,
                    "program": "override.ets"
                  }
                }
              },
              "loc": {
                "start": {
                  "line": 19,
                  "column": 3,
                  "program": "override.ets"
                },
                "end": {
                  "line": 19,
                  "column": 16,
                  "program": "override.ets"
                }
              }
            },
            "overloads": [],
            "decorators": [],
            "loc": {
              "start": {
                "line": 19,
                "column": 3,
                "program": "override.ets"
              },
              "end": {
                "line": 19,
                "column": 17,
                "program": "override.ets"
              }
            }
          },
          {
            "type": "MethodDefinition",
            "key": {
              "type": "Identifier",
              "name": "fn4",
              "decorators": [],
              "loc": {
                "start": {
                  "line": 20,
                  "column": 3,
                  "program": "override.ets"
                },
                "end": {
                  "line": 20,
                  "column": 6,
                  "program": "override.ets"
                }
              }
            },
            "kind": "method",
            "accessibility": "public",
            "static": false,
            "optional": false,
            "computed": false,
            "value": {
              "type": "FunctionExpression",
              "function": {
                "type": "ScriptFunction",
                "id": {
                  "type": "Identifier",
                  "name": "fn4",
                  "decorators": [],
                  "loc": {
                    "start": {
                      "line": 20,
                      "column": 3,
                      "program": "override.ets"
                    },
                    "end": {
                      "line": 20,
                      "column": 6,
                      "program": "override.ets"
                    }
                  }
                },
                "generator": false,
                "async": false,
                "expression": false,
                "params": [],
                "returnType": {
                  "type": "ETSTypeReference",
                  "part": {
                    "type": "ETSTypeReferencePart",
                    "name": {
                      "type": "Identifier",
                      "name": "FixedArray",
                      "decorators": [],
                      "loc": {
                        "start": {
                          "line": 20,
                          "column": 10,
                          "program": "override.ets"
                        },
                        "end": {
                          "line": 20,
                          "column": 20,
                          "program": "override.ets"
                        }
                      }
                    },
                    "typeParams": {
                      "type": "TSTypeParameterInstantiation",
                      "params": [
                        {
                          "type": "ETSTypeReference",
                          "part": {
                            "type": "ETSTypeReferencePart",
                            "name": {
                              "type": "Identifier",
                              "name": "Object",
                              "decorators": [],
                              "loc": {
                                "start": {
                                  "line": 20,
                                  "column": 21,
                                  "program": "override.ets"
                                },
                                "end": {
                                  "line": 20,
                                  "column": 27,
                                  "program": "override.ets"
                                }
                              }
                            },
                            "loc": {
                              "start": {
                                "line": 20,
                                "column": 21,
                                "program": "override.ets"
                              },
                              "end": {
                                "line": 20,
<<<<<<< HEAD
                                "column": 28,
=======
                                "column": 27,
>>>>>>> 6d813986
                                "program": "override.ets"
                              }
                            }
                          },
                          "loc": {
                            "start": {
                              "line": 20,
                              "column": 21,
                              "program": "override.ets"
                            },
                            "end": {
                              "line": 20,
<<<<<<< HEAD
                              "column": 28,
=======
                              "column": 27,
>>>>>>> 6d813986
                              "program": "override.ets"
                            }
                          }
                        }
                      ],
                      "loc": {
                        "start": {
                          "line": 20,
                          "column": 20,
                          "program": "override.ets"
                        },
                        "end": {
                          "line": 20,
                          "column": 28,
                          "program": "override.ets"
                        }
                      }
                    },
                    "loc": {
                      "start": {
                        "line": 20,
                        "column": 10,
                        "program": "override.ets"
                      },
                      "end": {
                        "line": 20,
<<<<<<< HEAD
                        "column": 29,
=======
                        "column": 28,
>>>>>>> 6d813986
                        "program": "override.ets"
                      }
                    }
                  },
                  "loc": {
                    "start": {
                      "line": 20,
                      "column": 10,
                      "program": "override.ets"
                    },
                    "end": {
                      "line": 20,
<<<<<<< HEAD
                      "column": 29,
=======
                      "column": 28,
>>>>>>> 6d813986
                      "program": "override.ets"
                    }
                  }
                },
                "loc": {
                  "start": {
                    "line": 20,
                    "column": 3,
                    "program": "override.ets"
                  },
                  "end": {
                    "line": 20,
<<<<<<< HEAD
                    "column": 29,
=======
                    "column": 28,
>>>>>>> 6d813986
                    "program": "override.ets"
                  }
                }
              },
              "loc": {
                "start": {
                  "line": 20,
                  "column": 3,
                  "program": "override.ets"
                },
                "end": {
                  "line": 20,
<<<<<<< HEAD
                  "column": 29,
=======
                  "column": 28,
>>>>>>> 6d813986
                  "program": "override.ets"
                }
              }
            },
            "overloads": [],
            "decorators": [],
            "loc": {
              "start": {
                "line": 20,
                "column": 3,
                "program": "override.ets"
              },
              "end": {
                "line": 20,
                "column": 29,
                "program": "override.ets"
              }
            }
          }
        ],
        "loc": {
          "start": {
            "line": 16,
            "column": 13,
            "program": "override.ets"
          },
          "end": {
            "line": 21,
            "column": 2,
            "program": "override.ets"
          }
        }
      },
      "id": {
        "type": "Identifier",
        "name": "I",
        "decorators": [],
        "loc": {
          "start": {
            "line": 16,
            "column": 11,
            "program": "override.ets"
          },
          "end": {
            "line": 16,
            "column": 12,
            "program": "override.ets"
          }
        }
      },
      "extends": [],
      "loc": {
        "start": {
          "line": 16,
          "column": 1,
          "program": "override.ets"
        },
        "end": {
          "line": 21,
          "column": 2,
          "program": "override.ets"
        }
      }
    },
    {
      "type": "ClassDeclaration",
      "definition": {
        "id": {
          "type": "Identifier",
          "name": "A",
          "decorators": [],
          "loc": {
            "start": {
              "line": 23,
              "column": 7,
              "program": "override.ets"
            },
            "end": {
              "line": 23,
              "column": 8,
              "program": "override.ets"
            }
          }
        },
        "superClass": null,
        "implements": [
          {
            "type": "TSClassImplements",
            "expression": {
              "type": "ETSTypeReference",
              "part": {
                "type": "ETSTypeReferencePart",
                "name": {
                  "type": "Identifier",
                  "name": "I",
                  "decorators": [],
                  "loc": {
                    "start": {
                      "line": 23,
                      "column": 20,
                      "program": "override.ets"
                    },
                    "end": {
                      "line": 23,
                      "column": 21,
                      "program": "override.ets"
                    }
                  }
                },
                "loc": {
                  "start": {
                    "line": 23,
                    "column": 20,
                    "program": "override.ets"
                  },
                  "end": {
                    "line": 23,
                    "column": 21,
                    "program": "override.ets"
                  }
                }
              },
              "loc": {
                "start": {
                  "line": 23,
                  "column": 20,
                  "program": "override.ets"
                },
                "end": {
                  "line": 23,
                  "column": 21,
                  "program": "override.ets"
                }
              }
            },
            "loc": {
              "start": {
                "line": 23,
                "column": 20,
                "program": "override.ets"
              },
              "end": {
                "line": 23,
                "column": 23,
                "program": "override.ets"
              }
            }
          }
        ],
        "body": [
          {
            "type": "MethodDefinition",
            "key": {
              "type": "Identifier",
              "name": "fn",
              "decorators": [],
              "loc": {
                "start": {
                  "line": 24,
                  "column": 12,
                  "program": "override.ets"
                },
                "end": {
                  "line": 24,
                  "column": 14,
                  "program": "override.ets"
                }
              }
            },
            "kind": "method",
            "accessibility": "public",
            "static": false,
            "optional": false,
            "computed": false,
            "value": {
              "type": "FunctionExpression",
              "function": {
                "type": "ScriptFunction",
                "id": {
                  "type": "Identifier",
                  "name": "fn",
                  "decorators": [],
                  "loc": {
                    "start": {
                      "line": 24,
                      "column": 12,
                      "program": "override.ets"
                    },
                    "end": {
                      "line": 24,
                      "column": 14,
                      "program": "override.ets"
                    }
                  }
                },
                "generator": false,
                "async": false,
                "expression": false,
                "params": [],
                "returnType": {
                  "type": "ETSTypeReference",
                  "part": {
                    "type": "ETSTypeReferencePart",
                    "name": {
                      "type": "Identifier",
                      "name": "String",
                      "decorators": [],
                      "loc": {
                        "start": {
                          "line": 24,
                          "column": 18,
                          "program": "override.ets"
                        },
                        "end": {
                          "line": 24,
                          "column": 24,
                          "program": "override.ets"
                        }
                      }
                    },
                    "loc": {
                      "start": {
                        "line": 24,
                        "column": 18,
                        "program": "override.ets"
                      },
                      "end": {
                        "line": 24,
                        "column": 24,
                        "program": "override.ets"
                      }
                    }
                  },
                  "loc": {
                    "start": {
                      "line": 24,
                      "column": 18,
                      "program": "override.ets"
                    },
                    "end": {
                      "line": 24,
                      "column": 24,
                      "program": "override.ets"
                    }
                  }
                },
                "body": {
                  "type": "BlockStatement",
                  "statements": [
                    {
                      "type": "ReturnStatement",
                      "argument": {
                        "type": "StringLiteral",
                        "value": "",
                        "loc": {
                          "start": {
                            "line": 24,
                            "column": 34,
                            "program": "override.ets"
                          },
                          "end": {
                            "line": 24,
                            "column": 36,
                            "program": "override.ets"
                          }
                        }
                      },
                      "loc": {
                        "start": {
                          "line": 24,
                          "column": 27,
                          "program": "override.ets"
                        },
                        "end": {
                          "line": 24,
                          "column": 37,
                          "program": "override.ets"
                        }
                      }
                    }
                  ],
                  "loc": {
                    "start": {
                      "line": 24,
                      "column": 25,
                      "program": "override.ets"
                    },
                    "end": {
                      "line": 24,
                      "column": 39,
                      "program": "override.ets"
                    }
                  }
                },
                "loc": {
                  "start": {
                    "line": 24,
                    "column": 14,
                    "program": "override.ets"
                  },
                  "end": {
                    "line": 24,
                    "column": 39,
                    "program": "override.ets"
                  }
                }
              },
              "loc": {
                "start": {
                  "line": 24,
                  "column": 14,
                  "program": "override.ets"
                },
                "end": {
                  "line": 24,
                  "column": 39,
                  "program": "override.ets"
                }
              }
            },
            "overloads": [],
            "decorators": [],
            "loc": {
              "start": {
                "line": 24,
                "column": 12,
                "program": "override.ets"
              },
              "end": {
                "line": 24,
                "column": 39,
                "program": "override.ets"
              }
            }
          },
          {
            "type": "MethodDefinition",
            "key": {
              "type": "Identifier",
              "name": "fn2",
              "decorators": [],
              "loc": {
                "start": {
                  "line": 25,
                  "column": 12,
                  "program": "override.ets"
                },
                "end": {
                  "line": 25,
                  "column": 15,
                  "program": "override.ets"
                }
              }
            },
            "kind": "method",
            "accessibility": "public",
            "static": false,
            "optional": false,
            "computed": false,
            "value": {
              "type": "FunctionExpression",
              "function": {
                "type": "ScriptFunction",
                "id": {
                  "type": "Identifier",
                  "name": "fn2",
                  "decorators": [],
                  "loc": {
                    "start": {
                      "line": 25,
                      "column": 12,
                      "program": "override.ets"
                    },
                    "end": {
                      "line": 25,
                      "column": 15,
                      "program": "override.ets"
                    }
                  }
                },
                "generator": false,
                "async": false,
                "expression": false,
                "params": [],
                "returnType": {
                  "type": "ETSTypeReference",
                  "part": {
                    "type": "ETSTypeReferencePart",
                    "name": {
                      "type": "Identifier",
                      "name": "FixedArray",
                      "decorators": [],
                      "loc": {
                        "start": {
                          "line": 25,
                          "column": 19,
                          "program": "override.ets"
                        },
                        "end": {
                          "line": 25,
                          "column": 29,
                          "program": "override.ets"
                        }
                      }
                    },
                    "typeParams": {
                      "type": "TSTypeParameterInstantiation",
                      "params": [
                        {
                          "type": "ETSTypeReference",
                          "part": {
                            "type": "ETSTypeReferencePart",
                            "name": {
                              "type": "Identifier",
                              "name": "Object",
                              "decorators": [],
                              "loc": {
                                "start": {
                                  "line": 25,
                                  "column": 30,
                                  "program": "override.ets"
                                },
                                "end": {
                                  "line": 25,
                                  "column": 36,
                                  "program": "override.ets"
                                }
                              }
                            },
                            "loc": {
                              "start": {
                                "line": 25,
                                "column": 30,
                                "program": "override.ets"
                              },
                              "end": {
                                "line": 25,
<<<<<<< HEAD
                                "column": 37,
=======
                                "column": 36,
>>>>>>> 6d813986
                                "program": "override.ets"
                              }
                            }
                          },
                          "loc": {
                            "start": {
                              "line": 25,
                              "column": 30,
                              "program": "override.ets"
                            },
                            "end": {
                              "line": 25,
<<<<<<< HEAD
                              "column": 37,
=======
                              "column": 36,
>>>>>>> 6d813986
                              "program": "override.ets"
                            }
                          }
                        }
                      ],
                      "loc": {
                        "start": {
                          "line": 25,
                          "column": 29,
                          "program": "override.ets"
                        },
                        "end": {
                          "line": 25,
                          "column": 37,
                          "program": "override.ets"
                        }
                      }
                    },
                    "loc": {
                      "start": {
                        "line": 25,
                        "column": 19,
                        "program": "override.ets"
                      },
                      "end": {
                        "line": 25,
<<<<<<< HEAD
                        "column": 39,
=======
                        "column": 37,
>>>>>>> 6d813986
                        "program": "override.ets"
                      }
                    }
                  },
                  "loc": {
                    "start": {
                      "line": 25,
                      "column": 19,
                      "program": "override.ets"
                    },
                    "end": {
                      "line": 25,
<<<<<<< HEAD
                      "column": 39,
=======
                      "column": 37,
>>>>>>> 6d813986
                      "program": "override.ets"
                    }
                  }
                },
                "body": {
                  "type": "BlockStatement",
                  "statements": [
                    {
                      "type": "ReturnStatement",
                      "argument": {
                        "type": "ArrayExpression",
                        "elements": [
                          {
                            "type": "ETSNewClassInstanceExpression",
                            "typeReference": {
                              "type": "ETSTypeReference",
                              "part": {
                                "type": "ETSTypeReferencePart",
                                "name": {
                                  "type": "Identifier",
                                  "name": "Object",
                                  "decorators": [],
                                  "loc": {
                                    "start": {
                                      "line": 25,
                                      "column": 52,
                                      "program": "override.ets"
                                    },
                                    "end": {
                                      "line": 25,
                                      "column": 58,
                                      "program": "override.ets"
                                    }
                                  }
                                },
                                "loc": {
                                  "start": {
                                    "line": 25,
                                    "column": 52,
                                    "program": "override.ets"
                                  },
                                  "end": {
                                    "line": 25,
<<<<<<< HEAD
                                    "column": 59,
=======
                                    "column": 58,
>>>>>>> 6d813986
                                    "program": "override.ets"
                                  }
                                }
                              },
                              "loc": {
                                "start": {
                                  "line": 25,
                                  "column": 52,
                                  "program": "override.ets"
                                },
                                "end": {
                                  "line": 25,
<<<<<<< HEAD
                                  "column": 59,
=======
                                  "column": 58,
>>>>>>> 6d813986
                                  "program": "override.ets"
                                }
                              }
                            },
                            "arguments": [],
                            "loc": {
                              "start": {
                                "line": 25,
                                "column": 48,
                                "program": "override.ets"
                              },
                              "end": {
                                "line": 25,
                                "column": 61,
                                "program": "override.ets"
                              }
                            }
                          }
                        ],
                        "loc": {
                          "start": {
                            "line": 25,
                            "column": 47,
                            "program": "override.ets"
                          },
                          "end": {
                            "line": 25,
                            "column": 61,
                            "program": "override.ets"
                          }
                        }
                      },
                      "loc": {
                        "start": {
                          "line": 25,
                          "column": 40,
                          "program": "override.ets"
                        },
                        "end": {
                          "line": 25,
                          "column": 62,
                          "program": "override.ets"
                        }
                      }
                    }
                  ],
                  "loc": {
                    "start": {
                      "line": 25,
                      "column": 38,
                      "program": "override.ets"
                    },
                    "end": {
                      "line": 25,
                      "column": 64,
                      "program": "override.ets"
                    }
                  }
                },
                "loc": {
                  "start": {
                    "line": 25,
                    "column": 15,
                    "program": "override.ets"
                  },
                  "end": {
                    "line": 25,
                    "column": 64,
                    "program": "override.ets"
                  }
                }
              },
              "loc": {
                "start": {
                  "line": 25,
                  "column": 15,
                  "program": "override.ets"
                },
                "end": {
                  "line": 25,
                  "column": 64,
                  "program": "override.ets"
                }
              }
            },
            "overloads": [],
            "decorators": [],
            "loc": {
              "start": {
                "line": 25,
                "column": 12,
                "program": "override.ets"
              },
              "end": {
                "line": 25,
                "column": 64,
                "program": "override.ets"
              }
            }
          },
          {
            "type": "MethodDefinition",
            "key": {
              "type": "Identifier",
              "name": "fn3",
              "decorators": [],
              "loc": {
                "start": {
                  "line": 26,
                  "column": 12,
                  "program": "override.ets"
                },
                "end": {
                  "line": 26,
                  "column": 15,
                  "program": "override.ets"
                }
              }
            },
            "kind": "method",
            "accessibility": "public",
            "static": false,
            "optional": false,
            "computed": false,
            "value": {
              "type": "FunctionExpression",
              "function": {
                "type": "ScriptFunction",
                "id": {
                  "type": "Identifier",
                  "name": "fn3",
                  "decorators": [],
                  "loc": {
                    "start": {
                      "line": 26,
                      "column": 12,
                      "program": "override.ets"
                    },
                    "end": {
                      "line": 26,
                      "column": 15,
                      "program": "override.ets"
                    }
                  }
                },
                "generator": false,
                "async": false,
                "expression": false,
                "params": [],
                "returnType": {
                  "type": "ETSTypeReference",
                  "part": {
                    "type": "ETSTypeReferencePart",
                    "name": {
                      "type": "Identifier",
                      "name": "FixedArray",
                      "decorators": [],
                      "loc": {
                        "start": {
                          "line": 26,
                          "column": 19,
                          "program": "override.ets"
                        },
                        "end": {
                          "line": 26,
                          "column": 29,
                          "program": "override.ets"
                        }
                      }
                    },
                    "typeParams": {
                      "type": "TSTypeParameterInstantiation",
                      "params": [
                        {
                          "type": "ETSPrimitiveType",
                          "loc": {
                            "start": {
                              "line": 26,
                              "column": 30,
                              "program": "override.ets"
                            },
                            "end": {
                              "line": 26,
                              "column": 33,
                              "program": "override.ets"
                            }
                          }
                        }
                      ],
                      "loc": {
                        "start": {
                          "line": 26,
                          "column": 29,
                          "program": "override.ets"
                        },
                        "end": {
                          "line": 26,
                          "column": 34,
                          "program": "override.ets"
                        }
                      }
                    },
                    "loc": {
                      "start": {
                        "line": 26,
                        "column": 19,
                        "program": "override.ets"
                      },
                      "end": {
                        "line": 26,
<<<<<<< HEAD
                        "column": 36,
=======
                        "column": 34,
>>>>>>> 6d813986
                        "program": "override.ets"
                      }
                    }
                  },
                  "loc": {
                    "start": {
                      "line": 26,
                      "column": 19,
                      "program": "override.ets"
                    },
                    "end": {
                      "line": 26,
<<<<<<< HEAD
                      "column": 36,
=======
                      "column": 34,
>>>>>>> 6d813986
                      "program": "override.ets"
                    }
                  }
                },
                "body": {
                  "type": "BlockStatement",
                  "statements": [
                    {
                      "type": "ReturnStatement",
                      "argument": {
                        "type": "ArrayExpression",
                        "elements": [
                          {
                            "type": "NumberLiteral",
                            "value": 0,
                            "loc": {
                              "start": {
                                "line": 26,
                                "column": 45,
                                "program": "override.ets"
                              },
                              "end": {
                                "line": 26,
                                "column": 46,
                                "program": "override.ets"
                              }
                            }
                          }
                        ],
                        "loc": {
                          "start": {
                            "line": 26,
                            "column": 44,
                            "program": "override.ets"
                          },
                          "end": {
                            "line": 26,
                            "column": 47,
                            "program": "override.ets"
                          }
                        }
                      },
                      "loc": {
                        "start": {
                          "line": 26,
                          "column": 37,
                          "program": "override.ets"
                        },
                        "end": {
                          "line": 26,
                          "column": 48,
                          "program": "override.ets"
                        }
                      }
                    }
                  ],
                  "loc": {
                    "start": {
                      "line": 26,
                      "column": 35,
                      "program": "override.ets"
                    },
                    "end": {
                      "line": 26,
                      "column": 50,
                      "program": "override.ets"
                    }
                  }
                },
                "loc": {
                  "start": {
                    "line": 26,
                    "column": 15,
                    "program": "override.ets"
                  },
                  "end": {
                    "line": 26,
                    "column": 50,
                    "program": "override.ets"
                  }
                }
              },
              "loc": {
                "start": {
                  "line": 26,
                  "column": 15,
                  "program": "override.ets"
                },
                "end": {
                  "line": 26,
                  "column": 50,
                  "program": "override.ets"
                }
              }
            },
            "overloads": [],
            "decorators": [],
            "loc": {
              "start": {
                "line": 26,
                "column": 12,
                "program": "override.ets"
              },
              "end": {
                "line": 26,
                "column": 50,
                "program": "override.ets"
              }
            }
          },
          {
            "type": "MethodDefinition",
            "key": {
              "type": "Identifier",
              "name": "fn4",
              "decorators": [],
              "loc": {
                "start": {
                  "line": 27,
                  "column": 12,
                  "program": "override.ets"
                },
                "end": {
                  "line": 27,
                  "column": 15,
                  "program": "override.ets"
                }
              }
            },
            "kind": "method",
            "accessibility": "public",
            "static": false,
            "optional": false,
            "computed": false,
            "value": {
              "type": "FunctionExpression",
              "function": {
                "type": "ScriptFunction",
                "id": {
                  "type": "Identifier",
                  "name": "fn4",
                  "decorators": [],
                  "loc": {
                    "start": {
                      "line": 27,
                      "column": 12,
                      "program": "override.ets"
                    },
                    "end": {
                      "line": 27,
                      "column": 15,
                      "program": "override.ets"
                    }
                  }
                },
                "generator": false,
                "async": false,
                "expression": false,
                "params": [],
                "returnType": {
                  "type": "ETSTypeReference",
                  "part": {
                    "type": "ETSTypeReferencePart",
                    "name": {
                      "type": "Identifier",
                      "name": "FixedArray",
                      "decorators": [],
                      "loc": {
                        "start": {
                          "line": 27,
                          "column": 19,
                          "program": "override.ets"
                        },
                        "end": {
                          "line": 27,
                          "column": 29,
                          "program": "override.ets"
                        }
                      }
                    },
                    "typeParams": {
                      "type": "TSTypeParameterInstantiation",
                      "params": [
                        {
                          "type": "ETSTypeReference",
                          "part": {
                            "type": "ETSTypeReferencePart",
                            "name": {
                              "type": "Identifier",
                              "name": "String",
                              "decorators": [],
                              "loc": {
                                "start": {
                                  "line": 27,
                                  "column": 30,
                                  "program": "override.ets"
                                },
                                "end": {
                                  "line": 27,
                                  "column": 36,
                                  "program": "override.ets"
                                }
                              }
                            },
                            "loc": {
                              "start": {
                                "line": 27,
                                "column": 30,
                                "program": "override.ets"
                              },
                              "end": {
                                "line": 27,
<<<<<<< HEAD
                                "column": 37,
=======
                                "column": 36,
>>>>>>> 6d813986
                                "program": "override.ets"
                              }
                            }
                          },
                          "loc": {
                            "start": {
                              "line": 27,
                              "column": 30,
                              "program": "override.ets"
                            },
                            "end": {
                              "line": 27,
<<<<<<< HEAD
                              "column": 37,
=======
                              "column": 36,
>>>>>>> 6d813986
                              "program": "override.ets"
                            }
                          }
                        }
                      ],
                      "loc": {
                        "start": {
                          "line": 27,
                          "column": 29,
                          "program": "override.ets"
                        },
                        "end": {
                          "line": 27,
                          "column": 37,
                          "program": "override.ets"
                        }
                      }
                    },
                    "loc": {
                      "start": {
                        "line": 27,
                        "column": 19,
                        "program": "override.ets"
                      },
                      "end": {
                        "line": 27,
<<<<<<< HEAD
                        "column": 39,
=======
                        "column": 37,
>>>>>>> 6d813986
                        "program": "override.ets"
                      }
                    }
                  },
                  "loc": {
                    "start": {
                      "line": 27,
                      "column": 19,
                      "program": "override.ets"
                    },
                    "end": {
                      "line": 27,
<<<<<<< HEAD
                      "column": 39,
=======
                      "column": 37,
>>>>>>> 6d813986
                      "program": "override.ets"
                    }
                  }
                },
                "body": {
                  "type": "BlockStatement",
                  "statements": [
                    {
                      "type": "ReturnStatement",
                      "argument": {
                        "type": "ArrayExpression",
                        "elements": [
                          {
                            "type": "StringLiteral",
                            "value": "",
                            "loc": {
                              "start": {
                                "line": 27,
                                "column": 48,
                                "program": "override.ets"
                              },
                              "end": {
                                "line": 27,
                                "column": 50,
                                "program": "override.ets"
                              }
                            }
                          }
                        ],
                        "loc": {
                          "start": {
                            "line": 27,
                            "column": 47,
                            "program": "override.ets"
                          },
                          "end": {
                            "line": 27,
                            "column": 51,
                            "program": "override.ets"
                          }
                        }
                      },
                      "loc": {
                        "start": {
                          "line": 27,
                          "column": 40,
                          "program": "override.ets"
                        },
                        "end": {
                          "line": 27,
                          "column": 52,
                          "program": "override.ets"
                        }
                      }
                    }
                  ],
                  "loc": {
                    "start": {
                      "line": 27,
                      "column": 38,
                      "program": "override.ets"
                    },
                    "end": {
                      "line": 27,
                      "column": 54,
                      "program": "override.ets"
                    }
                  }
                },
                "loc": {
                  "start": {
                    "line": 27,
                    "column": 15,
                    "program": "override.ets"
                  },
                  "end": {
                    "line": 27,
                    "column": 54,
                    "program": "override.ets"
                  }
                }
              },
              "loc": {
                "start": {
                  "line": 27,
                  "column": 15,
                  "program": "override.ets"
                },
                "end": {
                  "line": 27,
                  "column": 54,
                  "program": "override.ets"
                }
              }
            },
            "overloads": [],
            "decorators": [],
            "loc": {
              "start": {
                "line": 27,
                "column": 12,
                "program": "override.ets"
              },
              "end": {
                "line": 27,
                "column": 54,
                "program": "override.ets"
              }
            }
          },
          {
            "type": "MethodDefinition",
            "key": {
              "type": "Identifier",
              "name": "constructor",
              "decorators": [],
              "loc": {
                "start": {
                  "line": 23,
                  "column": 23,
                  "program": "override.ets"
                },
                "end": {
                  "line": 23,
                  "column": 23,
                  "program": "override.ets"
                }
              }
            },
            "kind": "constructor",
            "static": false,
            "optional": false,
            "computed": false,
            "value": {
              "type": "FunctionExpression",
              "function": {
                "type": "ScriptFunction",
                "id": {
                  "type": "Identifier",
                  "name": "constructor",
                  "decorators": [],
                  "loc": {
                    "start": {
                      "line": 23,
                      "column": 23,
                      "program": "override.ets"
                    },
                    "end": {
                      "line": 23,
                      "column": 23,
                      "program": "override.ets"
                    }
                  }
                },
                "generator": false,
                "async": false,
                "expression": false,
                "params": [],
                "body": {
                  "type": "BlockStatement",
                  "statements": [],
                  "loc": {
                    "start": {
                      "line": 23,
                      "column": 23,
                      "program": "override.ets"
                    },
                    "end": {
                      "line": 23,
                      "column": 23,
                      "program": "override.ets"
                    }
                  }
                },
                "loc": {
                  "start": {
                    "line": 23,
                    "column": 23,
                    "program": "override.ets"
                  },
                  "end": {
                    "line": 23,
                    "column": 23,
                    "program": "override.ets"
                  }
                }
              },
              "loc": {
                "start": {
                  "line": 23,
                  "column": 23,
                  "program": "override.ets"
                },
                "end": {
                  "line": 23,
                  "column": 23,
                  "program": "override.ets"
                }
              }
            },
            "overloads": [],
            "decorators": [],
            "loc": {
              "start": {
                "line": 1,
                "column": 1,
                "program": null
              },
              "end": {
                "line": 1,
                "column": 1,
                "program": null
              }
            }
          }
        ],
        "loc": {
          "start": {
            "line": 23,
            "column": 22,
            "program": "override.ets"
          },
          "end": {
            "line": 30,
            "column": 9,
            "program": "override.ets"
          }
        }
      },
      "loc": {
        "start": {
          "line": 23,
          "column": 1,
          "program": "override.ets"
        },
        "end": {
          "line": 30,
          "column": 9,
          "program": "override.ets"
        }
      }
    },
    {
      "type": "ClassDeclaration",
      "definition": {
        "id": {
          "type": "Identifier",
          "name": "ETSGLOBAL",
          "decorators": [],
          "loc": {
            "start": {
              "line": 1,
              "column": 1,
              "program": "override.ets"
            },
            "end": {
              "line": 1,
              "column": 1,
              "program": "override.ets"
            }
          }
        },
        "superClass": null,
        "implements": [],
        "body": [
          {
            "type": "MethodDefinition",
            "key": {
              "type": "Identifier",
              "name": "main",
              "decorators": [],
              "loc": {
                "start": {
                  "line": 30,
                  "column": 10,
                  "program": "override.ets"
                },
                "end": {
                  "line": 30,
                  "column": 14,
                  "program": "override.ets"
                }
              }
            },
            "kind": "method",
            "accessibility": "public",
            "static": true,
            "optional": false,
            "computed": false,
            "value": {
              "type": "FunctionExpression",
              "function": {
                "type": "ScriptFunction",
                "id": {
                  "type": "Identifier",
                  "name": "main",
                  "decorators": [],
                  "loc": {
                    "start": {
                      "line": 30,
                      "column": 10,
                      "program": "override.ets"
                    },
                    "end": {
                      "line": 30,
                      "column": 14,
                      "program": "override.ets"
                    }
                  }
                },
                "generator": false,
                "async": false,
                "expression": false,
                "params": [],
                "returnType": {
                  "type": "ETSPrimitiveType",
                  "loc": {
                    "start": {
                      "line": 30,
                      "column": 18,
                      "program": "override.ets"
                    },
                    "end": {
                      "line": 30,
                      "column": 22,
                      "program": "override.ets"
                    }
                  }
                },
                "body": {
                  "type": "BlockStatement",
                  "statements": [],
                  "loc": {
                    "start": {
                      "line": 30,
                      "column": 23,
                      "program": "override.ets"
                    },
                    "end": {
                      "line": 30,
                      "column": 25,
                      "program": "override.ets"
                    }
                  }
                },
                "loc": {
                  "start": {
                    "line": 30,
                    "column": 10,
                    "program": "override.ets"
                  },
                  "end": {
                    "line": 30,
                    "column": 25,
                    "program": "override.ets"
                  }
                }
              },
              "loc": {
                "start": {
                  "line": 30,
                  "column": 10,
                  "program": "override.ets"
                },
                "end": {
                  "line": 30,
                  "column": 25,
                  "program": "override.ets"
                }
              }
            },
            "overloads": [],
            "decorators": [],
            "loc": {
              "start": {
                "line": 30,
                "column": 1,
                "program": "override.ets"
              },
              "end": {
                "line": 30,
                "column": 25,
                "program": "override.ets"
              }
            }
          }
        ],
        "loc": {
          "start": {
            "line": 1,
            "column": 1,
            "program": "override.ets"
          },
          "end": {
            "line": 1,
            "column": 1,
            "program": "override.ets"
          }
        }
      },
      "loc": {
        "start": {
          "line": 1,
          "column": 1,
          "program": "override.ets"
        },
        "end": {
          "line": 1,
          "column": 1,
          "program": "override.ets"
        }
      }
    }
  ],
  "loc": {
    "start": {
      "line": 1,
      "column": 1,
      "program": "override.ets"
    },
    "end": {
      "line": 33,
      "column": 1,
      "program": "override.ets"
    }
  }
}<|MERGE_RESOLUTION|>--- conflicted
+++ resolved
@@ -519,11 +519,7 @@
                               },
                               "end": {
                                 "line": 20,
-<<<<<<< HEAD
-                                "column": 28,
-=======
                                 "column": 27,
->>>>>>> 6d813986
                                 "program": "override.ets"
                               }
                             }
@@ -536,11 +532,7 @@
                             },
                             "end": {
                               "line": 20,
-<<<<<<< HEAD
-                              "column": 28,
-=======
                               "column": 27,
->>>>>>> 6d813986
                               "program": "override.ets"
                             }
                           }
@@ -567,11 +559,7 @@
                       },
                       "end": {
                         "line": 20,
-<<<<<<< HEAD
-                        "column": 29,
-=======
                         "column": 28,
->>>>>>> 6d813986
                         "program": "override.ets"
                       }
                     }
@@ -584,11 +572,7 @@
                     },
                     "end": {
                       "line": 20,
-<<<<<<< HEAD
-                      "column": 29,
-=======
                       "column": 28,
->>>>>>> 6d813986
                       "program": "override.ets"
                     }
                   }
@@ -601,11 +585,7 @@
                   },
                   "end": {
                     "line": 20,
-<<<<<<< HEAD
-                    "column": 29,
-=======
                     "column": 28,
->>>>>>> 6d813986
                     "program": "override.ets"
                   }
                 }
@@ -618,11 +598,7 @@
                 },
                 "end": {
                   "line": 20,
-<<<<<<< HEAD
-                  "column": 29,
-=======
                   "column": 28,
->>>>>>> 6d813986
                   "program": "override.ets"
                 }
               }
@@ -1060,11 +1036,7 @@
                               },
                               "end": {
                                 "line": 25,
-<<<<<<< HEAD
-                                "column": 37,
-=======
                                 "column": 36,
->>>>>>> 6d813986
                                 "program": "override.ets"
                               }
                             }
@@ -1077,11 +1049,7 @@
                             },
                             "end": {
                               "line": 25,
-<<<<<<< HEAD
-                              "column": 37,
-=======
                               "column": 36,
->>>>>>> 6d813986
                               "program": "override.ets"
                             }
                           }
@@ -1108,11 +1076,7 @@
                       },
                       "end": {
                         "line": 25,
-<<<<<<< HEAD
-                        "column": 39,
-=======
                         "column": 37,
->>>>>>> 6d813986
                         "program": "override.ets"
                       }
                     }
@@ -1125,11 +1089,7 @@
                     },
                     "end": {
                       "line": 25,
-<<<<<<< HEAD
-                      "column": 39,
-=======
                       "column": 37,
->>>>>>> 6d813986
                       "program": "override.ets"
                     }
                   }
@@ -1173,11 +1133,7 @@
                                   },
                                   "end": {
                                     "line": 25,
-<<<<<<< HEAD
-                                    "column": 59,
-=======
                                     "column": 58,
->>>>>>> 6d813986
                                     "program": "override.ets"
                                   }
                                 }
@@ -1190,11 +1146,7 @@
                                 },
                                 "end": {
                                   "line": 25,
-<<<<<<< HEAD
-                                  "column": 59,
-=======
                                   "column": 58,
->>>>>>> 6d813986
                                   "program": "override.ets"
                                 }
                               }
@@ -1405,11 +1357,7 @@
                       },
                       "end": {
                         "line": 26,
-<<<<<<< HEAD
-                        "column": 36,
-=======
                         "column": 34,
->>>>>>> 6d813986
                         "program": "override.ets"
                       }
                     }
@@ -1422,11 +1370,7 @@
                     },
                     "end": {
                       "line": 26,
-<<<<<<< HEAD
-                      "column": 36,
-=======
                       "column": 34,
->>>>>>> 6d813986
                       "program": "override.ets"
                     }
                   }
@@ -1639,11 +1583,7 @@
                               },
                               "end": {
                                 "line": 27,
-<<<<<<< HEAD
-                                "column": 37,
-=======
                                 "column": 36,
->>>>>>> 6d813986
                                 "program": "override.ets"
                               }
                             }
@@ -1656,11 +1596,7 @@
                             },
                             "end": {
                               "line": 27,
-<<<<<<< HEAD
-                              "column": 37,
-=======
                               "column": 36,
->>>>>>> 6d813986
                               "program": "override.ets"
                             }
                           }
@@ -1687,11 +1623,7 @@
                       },
                       "end": {
                         "line": 27,
-<<<<<<< HEAD
-                        "column": 39,
-=======
                         "column": 37,
->>>>>>> 6d813986
                         "program": "override.ets"
                       }
                     }
@@ -1704,11 +1636,7 @@
                     },
                     "end": {
                       "line": 27,
-<<<<<<< HEAD
-                      "column": 39,
-=======
                       "column": 37,
->>>>>>> 6d813986
                       "program": "override.ets"
                     }
                   }
