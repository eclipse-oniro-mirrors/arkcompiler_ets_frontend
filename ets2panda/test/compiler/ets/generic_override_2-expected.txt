{
  "type": "Program",
  "statements": [
    {
      "type": "TSInterfaceDeclaration",
      "body": {
        "type": "TSInterfaceBody",
        "body": [
          {
            "type": "MethodDefinition",
            "key": {
              "type": "Identifier",
              "name": "then",
              "decorators": [],
              "loc": {
                "start": {
                  "line": 17,
                  "column": 5,
                  "program": "generic_override_2.ets"
                },
                "end": {
                  "line": 17,
                  "column": 9,
                  "program": "generic_override_2.ets"
                }
              }
            },
            "kind": "method",
            "accessibility": "public",
            "static": false,
            "optional": false,
            "computed": false,
            "value": {
              "type": "FunctionExpression",
              "function": {
                "type": "ScriptFunction",
                "id": {
                  "type": "Identifier",
                  "name": "then",
                  "decorators": [],
                  "loc": {
                    "start": {
                      "line": 17,
                      "column": 5,
                      "program": "generic_override_2.ets"
                    },
                    "end": {
                      "line": 17,
                      "column": 9,
                      "program": "generic_override_2.ets"
                    }
                  }
                },
                "generator": false,
                "async": false,
                "expression": false,
                "params": [
                  {
                    "type": "ETSParameterExpression",
                    "name": {
                      "type": "Identifier",
                      "name": "onFulfilled",
                      "typeAnnotation": {
                        "type": "ETSFunctionType",
                        "params": [
                          {
                            "type": "ETSParameterExpression",
                            "name": {
                              "type": "Identifier",
                              "name": "value",
                              "typeAnnotation": {
                                "type": "ETSTypeReference",
                                "part": {
                                  "type": "ETSTypeReferencePart",
                                  "name": {
                                    "type": "Identifier",
                                    "name": "T",
                                    "decorators": [],
                                    "loc": {
                                      "start": {
                                        "line": 17,
                                        "column": 46,
                                        "program": "generic_override_2.ets"
                                      },
                                      "end": {
                                        "line": 17,
                                        "column": 47,
                                        "program": "generic_override_2.ets"
                                      }
                                    }
                                  },
                                  "loc": {
                                    "start": {
                                      "line": 17,
                                      "column": 46,
                                      "program": "generic_override_2.ets"
                                    },
                                    "end": {
                                      "line": 17,
                                      "column": 47,
                                      "program": "generic_override_2.ets"
                                    }
                                  }
                                },
                                "loc": {
                                  "start": {
                                    "line": 17,
                                    "column": 46,
                                    "program": "generic_override_2.ets"
                                  },
                                  "end": {
                                    "line": 17,
                                    "column": 47,
                                    "program": "generic_override_2.ets"
                                  }
                                }
                              },
                              "decorators": [],
                              "loc": {
                                "start": {
                                  "line": 17,
                                  "column": 39,
                                  "program": "generic_override_2.ets"
                                },
                                "end": {
                                  "line": 17,
                                  "column": 47,
                                  "program": "generic_override_2.ets"
                                }
                              }
                            },
                            "loc": {
                              "start": {
                                "line": 17,
                                "column": 39,
                                "program": "generic_override_2.ets"
                              },
                              "end": {
                                "line": 17,
                                "column": 47,
                                "program": "generic_override_2.ets"
                              }
                            }
                          }
                        ],
                        "returnType": {
                          "type": "ETSUnionType",
                          "types": [
                            {
                              "type": "ETSTypeReference",
                              "part": {
                                "type": "ETSTypeReferencePart",
                                "name": {
                                  "type": "Identifier",
                                  "name": "U",
                                  "decorators": [],
                                  "loc": {
                                    "start": {
                                      "line": 17,
                                      "column": 52,
                                      "program": "generic_override_2.ets"
                                    },
                                    "end": {
                                      "line": 17,
                                      "column": 53,
                                      "program": "generic_override_2.ets"
                                    }
                                  }
                                },
                                "loc": {
                                  "start": {
                                    "line": 17,
                                    "column": 52,
                                    "program": "generic_override_2.ets"
                                  },
                                  "end": {
                                    "line": 17,
                                    "column": 53,
                                    "program": "generic_override_2.ets"
                                  }
                                }
                              },
                              "loc": {
                                "start": {
                                  "line": 17,
                                  "column": 52,
                                  "program": "generic_override_2.ets"
                                },
                                "end": {
                                  "line": 17,
                                  "column": 53,
                                  "program": "generic_override_2.ets"
                                }
                              }
                            },
                            {
                              "type": "ETSTypeReference",
                              "part": {
                                "type": "ETSTypeReferencePart",
                                "name": {
                                  "type": "Identifier",
                                  "name": "PL",
                                  "decorators": [],
                                  "loc": {
                                    "start": {
                                      "line": 17,
                                      "column": 54,
                                      "program": "generic_override_2.ets"
                                    },
                                    "end": {
                                      "line": 17,
                                      "column": 56,
                                      "program": "generic_override_2.ets"
                                    }
                                  }
                                },
                                "typeParams": {
                                  "type": "TSTypeParameterInstantiation",
                                  "params": [
                                    {
                                      "type": "ETSTypeReference",
                                      "part": {
                                        "type": "ETSTypeReferencePart",
                                        "name": {
                                          "type": "Identifier",
                                          "name": "U",
                                          "decorators": [],
                                          "loc": {
                                            "start": {
                                              "line": 17,
                                              "column": 57,
                                              "program": "generic_override_2.ets"
                                            },
                                            "end": {
                                              "line": 17,
                                              "column": 58,
                                              "program": "generic_override_2.ets"
                                            }
                                          }
                                        },
                                        "loc": {
                                          "start": {
                                            "line": 17,
                                            "column": 57,
                                            "program": "generic_override_2.ets"
                                          },
                                          "end": {
                                            "line": 17,
                                            "column": 58,
                                            "program": "generic_override_2.ets"
                                          }
                                        }
                                      },
                                      "loc": {
                                        "start": {
                                          "line": 17,
                                          "column": 57,
                                          "program": "generic_override_2.ets"
                                        },
                                        "end": {
                                          "line": 17,
                                          "column": 58,
                                          "program": "generic_override_2.ets"
                                        }
                                      }
                                    }
                                  ],
                                  "loc": {
                                    "start": {
                                      "line": 17,
                                      "column": 56,
                                      "program": "generic_override_2.ets"
                                    },
                                    "end": {
                                      "line": 17,
                                      "column": 59,
                                      "program": "generic_override_2.ets"
                                    }
                                  }
                                },
                                "loc": {
                                  "start": {
                                    "line": 17,
                                    "column": 54,
                                    "program": "generic_override_2.ets"
                                  },
                                  "end": {
                                    "line": 17,
                                    "column": 59,
                                    "program": "generic_override_2.ets"
                                  }
                                }
                              },
                              "loc": {
                                "start": {
                                  "line": 17,
                                  "column": 54,
                                  "program": "generic_override_2.ets"
                                },
                                "end": {
                                  "line": 17,
                                  "column": 59,
                                  "program": "generic_override_2.ets"
                                }
                              }
                            }
                          ],
                          "loc": {
                            "start": {
                              "line": 17,
                              "column": 52,
                              "program": "generic_override_2.ets"
                            },
                            "end": {
                              "line": 17,
                              "column": 59,
                              "program": "generic_override_2.ets"
                            }
                          }
                        },
                        "loc": {
                          "start": {
                            "line": 17,
                            "column": 38,
                            "program": "generic_override_2.ets"
                          },
                          "end": {
                            "line": 17,
                            "column": 59,
                            "program": "generic_override_2.ets"
                          }
                        }
                      },
                      "decorators": [],
                      "loc": {
                        "start": {
                          "line": 17,
                          "column": 24,
                          "program": "generic_override_2.ets"
                        },
                        "end": {
                          "line": 17,
                          "column": 59,
                          "program": "generic_override_2.ets"
                        }
                      }
                    },
                    "loc": {
                      "start": {
                        "line": 17,
                        "column": 24,
                        "program": "generic_override_2.ets"
                      },
                      "end": {
                        "line": 17,
                        "column": 59,
                        "program": "generic_override_2.ets"
                      }
                    }
                  },
                  {
                    "type": "ETSParameterExpression",
                    "name": {
                      "type": "Identifier",
                      "name": "onRejected",
                      "typeAnnotation": {
                        "type": "ETSFunctionType",
                        "params": [
                          {
                            "type": "ETSParameterExpression",
                            "name": {
                              "type": "Identifier",
                              "name": "error",
                              "typeAnnotation": {
                                "type": "ETSTypeReference",
                                "part": {
                                  "type": "ETSTypeReferencePart",
                                  "name": {
                                    "type": "Identifier",
                                    "name": "NullishType",
                                    "decorators": [],
                                    "loc": {
                                      "start": {
                                        "line": 18,
                                        "column": 34,
                                        "program": "generic_override_2.ets"
                                      },
                                      "end": {
                                        "line": 18,
                                        "column": 45,
                                        "program": "generic_override_2.ets"
                                      }
                                    }
                                  },
                                  "loc": {
                                    "start": {
                                      "line": 18,
                                      "column": 34,
                                      "program": "generic_override_2.ets"
                                    },
                                    "end": {
                                      "line": 18,
                                      "column": 45,
                                      "program": "generic_override_2.ets"
                                    }
                                  }
                                },
                                "loc": {
                                  "start": {
                                    "line": 18,
                                    "column": 34,
                                    "program": "generic_override_2.ets"
                                  },
                                  "end": {
                                    "line": 18,
                                    "column": 45,
                                    "program": "generic_override_2.ets"
                                  }
                                }
                              },
                              "decorators": [],
                              "loc": {
                                "start": {
                                  "line": 18,
                                  "column": 27,
                                  "program": "generic_override_2.ets"
                                },
                                "end": {
                                  "line": 18,
                                  "column": 45,
                                  "program": "generic_override_2.ets"
                                }
                              }
                            },
                            "loc": {
                              "start": {
                                "line": 18,
                                "column": 27,
                                "program": "generic_override_2.ets"
                              },
                              "end": {
                                "line": 18,
                                "column": 45,
                                "program": "generic_override_2.ets"
                              }
                            }
                          }
                        ],
                        "returnType": {
                          "type": "ETSUnionType",
                          "types": [
                            {
                              "type": "ETSTypeReference",
                              "part": {
                                "type": "ETSTypeReferencePart",
                                "name": {
                                  "type": "Identifier",
                                  "name": "E",
                                  "decorators": [],
                                  "loc": {
                                    "start": {
                                      "line": 18,
                                      "column": 50,
                                      "program": "generic_override_2.ets"
                                    },
                                    "end": {
                                      "line": 18,
                                      "column": 51,
                                      "program": "generic_override_2.ets"
                                    }
                                  }
                                },
                                "loc": {
                                  "start": {
                                    "line": 18,
                                    "column": 50,
                                    "program": "generic_override_2.ets"
                                  },
                                  "end": {
                                    "line": 18,
                                    "column": 51,
                                    "program": "generic_override_2.ets"
                                  }
                                }
                              },
                              "loc": {
                                "start": {
                                  "line": 18,
                                  "column": 50,
                                  "program": "generic_override_2.ets"
                                },
                                "end": {
                                  "line": 18,
                                  "column": 51,
                                  "program": "generic_override_2.ets"
                                }
                              }
                            },
                            {
                              "type": "ETSTypeReference",
                              "part": {
                                "type": "ETSTypeReferencePart",
                                "name": {
                                  "type": "Identifier",
                                  "name": "PL",
                                  "decorators": [],
                                  "loc": {
                                    "start": {
                                      "line": 18,
                                      "column": 52,
                                      "program": "generic_override_2.ets"
                                    },
                                    "end": {
                                      "line": 18,
                                      "column": 54,
                                      "program": "generic_override_2.ets"
                                    }
                                  }
                                },
                                "typeParams": {
                                  "type": "TSTypeParameterInstantiation",
                                  "params": [
                                    {
                                      "type": "ETSTypeReference",
                                      "part": {
                                        "type": "ETSTypeReferencePart",
                                        "name": {
                                          "type": "Identifier",
                                          "name": "E",
                                          "decorators": [],
                                          "loc": {
                                            "start": {
                                              "line": 18,
                                              "column": 55,
                                              "program": "generic_override_2.ets"
                                            },
                                            "end": {
                                              "line": 18,
                                              "column": 56,
                                              "program": "generic_override_2.ets"
                                            }
                                          }
                                        },
                                        "loc": {
                                          "start": {
                                            "line": 18,
                                            "column": 55,
                                            "program": "generic_override_2.ets"
                                          },
                                          "end": {
                                            "line": 18,
                                            "column": 56,
                                            "program": "generic_override_2.ets"
                                          }
                                        }
                                      },
                                      "loc": {
                                        "start": {
                                          "line": 18,
                                          "column": 55,
                                          "program": "generic_override_2.ets"
                                        },
                                        "end": {
                                          "line": 18,
                                          "column": 56,
                                          "program": "generic_override_2.ets"
                                        }
                                      }
                                    }
                                  ],
                                  "loc": {
                                    "start": {
                                      "line": 18,
                                      "column": 54,
                                      "program": "generic_override_2.ets"
                                    },
                                    "end": {
                                      "line": 18,
                                      "column": 57,
                                      "program": "generic_override_2.ets"
                                    }
                                  }
                                },
                                "loc": {
                                  "start": {
                                    "line": 18,
                                    "column": 52,
                                    "program": "generic_override_2.ets"
                                  },
                                  "end": {
                                    "line": 18,
                                    "column": 57,
                                    "program": "generic_override_2.ets"
                                  }
                                }
                              },
                              "loc": {
                                "start": {
                                  "line": 18,
                                  "column": 52,
                                  "program": "generic_override_2.ets"
                                },
                                "end": {
                                  "line": 18,
                                  "column": 57,
                                  "program": "generic_override_2.ets"
                                }
                              }
                            }
                          ],
                          "loc": {
                            "start": {
                              "line": 18,
                              "column": 50,
                              "program": "generic_override_2.ets"
                            },
                            "end": {
                              "line": 18,
                              "column": 57,
                              "program": "generic_override_2.ets"
                            }
                          }
                        },
                        "loc": {
                          "start": {
                            "line": 18,
                            "column": 26,
                            "program": "generic_override_2.ets"
                          },
                          "end": {
                            "line": 18,
                            "column": 57,
                            "program": "generic_override_2.ets"
                          }
                        }
                      },
                      "decorators": [],
                      "loc": {
                        "start": {
                          "line": 18,
                          "column": 13,
                          "program": "generic_override_2.ets"
                        },
                        "end": {
                          "line": 18,
                          "column": 57,
                          "program": "generic_override_2.ets"
                        }
                      }
                    },
                    "loc": {
                      "start": {
                        "line": 18,
                        "column": 13,
                        "program": "generic_override_2.ets"
                      },
                      "end": {
                        "line": 18,
                        "column": 57,
                        "program": "generic_override_2.ets"
                      }
                    }
                  }
                ],
                "returnType": {
                  "type": "ETSTypeReference",
                  "part": {
                    "type": "ETSTypeReferencePart",
                    "name": {
                      "type": "Identifier",
                      "name": "PL",
                      "decorators": [],
                      "loc": {
                        "start": {
                          "line": 18,
                          "column": 60,
                          "program": "generic_override_2.ets"
                        },
                        "end": {
                          "line": 18,
                          "column": 62,
                          "program": "generic_override_2.ets"
                        }
                      }
                    },
                    "typeParams": {
                      "type": "TSTypeParameterInstantiation",
                      "params": [
                        {
                          "type": "ETSUnionType",
                          "types": [
                            {
                              "type": "ETSTypeReference",
                              "part": {
                                "type": "ETSTypeReferencePart",
                                "name": {
                                  "type": "Identifier",
                                  "name": "U",
                                  "decorators": [],
                                  "loc": {
                                    "start": {
                                      "line": 18,
                                      "column": 63,
                                      "program": "generic_override_2.ets"
                                    },
                                    "end": {
                                      "line": 18,
                                      "column": 64,
                                      "program": "generic_override_2.ets"
                                    }
                                  }
                                },
                                "loc": {
                                  "start": {
                                    "line": 18,
                                    "column": 63,
                                    "program": "generic_override_2.ets"
                                  },
                                  "end": {
                                    "line": 18,
                                    "column": 64,
                                    "program": "generic_override_2.ets"
                                  }
                                }
                              },
                              "loc": {
                                "start": {
                                  "line": 18,
                                  "column": 63,
                                  "program": "generic_override_2.ets"
                                },
                                "end": {
                                  "line": 18,
                                  "column": 64,
                                  "program": "generic_override_2.ets"
                                }
                              }
                            },
                            {
                              "type": "ETSTypeReference",
                              "part": {
                                "type": "ETSTypeReferencePart",
                                "name": {
                                  "type": "Identifier",
                                  "name": "E",
                                  "decorators": [],
                                  "loc": {
                                    "start": {
                                      "line": 18,
                                      "column": 65,
                                      "program": "generic_override_2.ets"
                                    },
                                    "end": {
                                      "line": 18,
                                      "column": 66,
                                      "program": "generic_override_2.ets"
                                    }
                                  }
                                },
                                "loc": {
                                  "start": {
                                    "line": 18,
                                    "column": 65,
                                    "program": "generic_override_2.ets"
                                  },
                                  "end": {
                                    "line": 18,
                                    "column": 66,
                                    "program": "generic_override_2.ets"
                                  }
                                }
                              },
                              "loc": {
                                "start": {
                                  "line": 18,
                                  "column": 65,
                                  "program": "generic_override_2.ets"
                                },
                                "end": {
                                  "line": 18,
                                  "column": 66,
                                  "program": "generic_override_2.ets"
                                }
                              }
                            }
                          ],
                          "loc": {
                            "start": {
                              "line": 18,
                              "column": 63,
                              "program": "generic_override_2.ets"
                            },
                            "end": {
                              "line": 18,
                              "column": 66,
                              "program": "generic_override_2.ets"
                            }
                          }
                        }
                      ],
                      "loc": {
                        "start": {
                          "line": 18,
                          "column": 62,
                          "program": "generic_override_2.ets"
                        },
                        "end": {
                          "line": 18,
                          "column": 67,
                          "program": "generic_override_2.ets"
                        }
                      }
                    },
                    "loc": {
                      "start": {
                        "line": 18,
                        "column": 60,
                        "program": "generic_override_2.ets"
                      },
                      "end": {
                        "line": 18,
                        "column": 67,
                        "program": "generic_override_2.ets"
                      }
                    }
                  },
                  "loc": {
                    "start": {
                      "line": 18,
                      "column": 60,
                      "program": "generic_override_2.ets"
                    },
                    "end": {
                      "line": 18,
                      "column": 67,
                      "program": "generic_override_2.ets"
                    }
                  }
                },
                "typeParameters": {
                  "type": "TSTypeParameterDeclaration",
                  "params": [
                    {
                      "type": "TSTypeParameter",
                      "name": {
                        "type": "Identifier",
                        "name": "U",
                        "decorators": [],
                        "loc": {
                          "start": {
                            "line": 17,
                            "column": 10,
                            "program": "generic_override_2.ets"
                          },
                          "end": {
                            "line": 17,
                            "column": 11,
                            "program": "generic_override_2.ets"
                          }
                        }
                      },
                      "loc": {
                        "start": {
                          "line": 17,
                          "column": 10,
                          "program": "generic_override_2.ets"
                        },
                        "end": {
                          "line": 17,
                          "column": 12,
                          "program": "generic_override_2.ets"
                        }
                      }
                    },
                    {
                      "type": "TSTypeParameter",
                      "name": {
                        "type": "Identifier",
                        "name": "E",
                        "decorators": [],
                        "loc": {
                          "start": {
                            "line": 17,
                            "column": 13,
                            "program": "generic_override_2.ets"
                          },
                          "end": {
                            "line": 17,
                            "column": 14,
                            "program": "generic_override_2.ets"
                          }
                        }
                      },
                      "default": {
                        "type": "ETSTypeReference",
                        "part": {
                          "type": "ETSTypeReferencePart",
                          "name": {
                            "type": "Identifier",
                            "name": "never",
                            "decorators": [],
                            "loc": {
                              "start": {
                                "line": 17,
                                "column": 17,
                                "program": "generic_override_2.ets"
                              },
                              "end": {
                                "line": 17,
                                "column": 22,
                                "program": "generic_override_2.ets"
                              }
                            }
                          },
                          "loc": {
                            "start": {
                              "line": 17,
                              "column": 17,
                              "program": "generic_override_2.ets"
                            },
                            "end": {
                              "line": 17,
                              "column": 22,
                              "program": "generic_override_2.ets"
                            }
                          }
                        },
                        "loc": {
                          "start": {
                            "line": 17,
                            "column": 17,
                            "program": "generic_override_2.ets"
                          },
                          "end": {
                            "line": 17,
                            "column": 22,
                            "program": "generic_override_2.ets"
                          }
                        }
                      },
                      "loc": {
                        "start": {
                          "line": 17,
                          "column": 13,
                          "program": "generic_override_2.ets"
                        },
                        "end": {
                          "line": 17,
                          "column": 23,
                          "program": "generic_override_2.ets"
                        }
                      }
                    }
                  ],
                  "loc": {
                    "start": {
                      "line": 17,
                      "column": 9,
                      "program": "generic_override_2.ets"
                    },
                    "end": {
                      "line": 17,
                      "column": 23,
                      "program": "generic_override_2.ets"
                    }
                  }
                },
                "annotations": [
                  {
                    "expr_": {
                      "type": "ETSTypeReference",
                      "part": {
                        "type": "ETSTypeReferencePart",
                        "name": {
                          "type": "TSQualifiedName",
                          "left": {
                            "type": "Identifier",
                            "name": "functions",
                            "decorators": [],
                            "loc": {
                              "start": {
                                "line": 17,
<<<<<<< HEAD
                                "column": 9,
=======
                                "column": 5,
>>>>>>> 6d813986
                                "program": "generic_override_2.ets"
                              },
                              "end": {
                                "line": 18,
<<<<<<< HEAD
                                "column": 75,
=======
                                "column": 67,
>>>>>>> 6d813986
                                "program": "generic_override_2.ets"
                              }
                            }
                          },
                          "right": {
                            "type": "Identifier",
                            "name": "OptionalParametersAnnotation",
                            "decorators": [],
                            "loc": {
                              "start": {
                                "line": 17,
<<<<<<< HEAD
                                "column": 9,
=======
                                "column": 5,
>>>>>>> 6d813986
                                "program": "generic_override_2.ets"
                              },
                              "end": {
                                "line": 18,
<<<<<<< HEAD
                                "column": 75,
=======
                                "column": 67,
>>>>>>> 6d813986
                                "program": "generic_override_2.ets"
                              }
                            }
                          },
                          "loc": {
                            "start": {
                              "line": 17,
<<<<<<< HEAD
                              "column": 9,
=======
                              "column": 5,
>>>>>>> 6d813986
                              "program": "generic_override_2.ets"
                            },
                            "end": {
                              "line": 18,
<<<<<<< HEAD
                              "column": 75,
=======
                              "column": 67,
>>>>>>> 6d813986
                              "program": "generic_override_2.ets"
                            }
                          }
                        },
                        "loc": {
                          "start": {
                            "line": 17,
<<<<<<< HEAD
                            "column": 9,
=======
                            "column": 5,
>>>>>>> 6d813986
                            "program": "generic_override_2.ets"
                          },
                          "end": {
                            "line": 18,
<<<<<<< HEAD
                            "column": 75,
=======
                            "column": 67,
>>>>>>> 6d813986
                            "program": "generic_override_2.ets"
                          }
                        }
                      },
                      "loc": {
                        "start": {
                          "line": 17,
<<<<<<< HEAD
                          "column": 9,
=======
                          "column": 5,
>>>>>>> 6d813986
                          "program": "generic_override_2.ets"
                        },
                        "end": {
                          "line": 18,
<<<<<<< HEAD
                          "column": 75,
=======
                          "column": 67,
>>>>>>> 6d813986
                          "program": "generic_override_2.ets"
                        }
                      }
                    },
                    "properties": [
                      {
                        "type": "ClassProperty",
                        "key": {
                          "type": "Identifier",
                          "name": "minArgCount",
                          "decorators": [],
                          "loc": {
                            "start": {
                              "line": 17,
<<<<<<< HEAD
                              "column": 9,
=======
                              "column": 5,
>>>>>>> 6d813986
                              "program": "generic_override_2.ets"
                            },
                            "end": {
                              "line": 18,
<<<<<<< HEAD
                              "column": 75,
=======
                              "column": 67,
>>>>>>> 6d813986
                              "program": "generic_override_2.ets"
                            }
                          }
                        },
                        "value": {
                          "type": "NumberLiteral",
                          "value": 0,
                          "loc": {
                            "start": {
                              "line": 17,
<<<<<<< HEAD
                              "column": 9,
=======
                              "column": 5,
>>>>>>> 6d813986
                              "program": "generic_override_2.ets"
                            },
                            "end": {
                              "line": 18,
<<<<<<< HEAD
                              "column": 75,
=======
                              "column": 67,
>>>>>>> 6d813986
                              "program": "generic_override_2.ets"
                            }
                          }
                        },
                        "static": false,
                        "readonly": false,
                        "declare": false,
                        "optional": false,
                        "computed": false,
                        "definite": false,
                        "decorators": [],
                        "loc": {
                          "start": {
                            "line": 17,
<<<<<<< HEAD
                            "column": 9,
=======
                            "column": 5,
>>>>>>> 6d813986
                            "program": "generic_override_2.ets"
                          },
                          "end": {
                            "line": 18,
<<<<<<< HEAD
                            "column": 75,
=======
                            "column": 67,
>>>>>>> 6d813986
                            "program": "generic_override_2.ets"
                          }
                        }
                      }
                    ],
                    "loc": {
                      "start": {
                        "line": 17,
<<<<<<< HEAD
                        "column": 9,
=======
                        "column": 5,
>>>>>>> 6d813986
                        "program": "generic_override_2.ets"
                      },
                      "end": {
                        "line": 18,
<<<<<<< HEAD
                        "column": 75,
=======
                        "column": 67,
>>>>>>> 6d813986
                        "program": "generic_override_2.ets"
                      }
                    }
                  }
                ],
                "loc": {
                  "start": {
                    "line": 17,
                    "column": 5,
                    "program": "generic_override_2.ets"
                  },
                  "end": {
                    "line": 18,
                    "column": 67,
                    "program": "generic_override_2.ets"
                  }
                }
              },
              "loc": {
                "start": {
                  "line": 17,
                  "column": 5,
                  "program": "generic_override_2.ets"
                },
                "end": {
                  "line": 18,
                  "column": 67,
                  "program": "generic_override_2.ets"
                }
              }
            },
            "overloads": [],
            "decorators": [],
            "loc": {
              "start": {
                "line": 17,
                "column": 5,
                "program": "generic_override_2.ets"
              },
              "end": {
                "line": 18,
                "column": 68,
                "program": "generic_override_2.ets"
              }
            }
          }
        ],
        "loc": {
          "start": {
            "line": 16,
            "column": 17,
            "program": "generic_override_2.ets"
          },
          "end": {
            "line": 19,
            "column": 2,
            "program": "generic_override_2.ets"
          }
        }
      },
      "id": {
        "type": "Identifier",
        "name": "PL",
        "decorators": [],
        "loc": {
          "start": {
            "line": 16,
            "column": 11,
            "program": "generic_override_2.ets"
          },
          "end": {
            "line": 16,
            "column": 13,
            "program": "generic_override_2.ets"
          }
        }
      },
      "extends": [],
      "typeParameters": {
        "type": "TSTypeParameterDeclaration",
        "params": [
          {
            "type": "TSTypeParameter",
            "name": {
              "type": "Identifier",
              "name": "T",
              "decorators": [],
              "loc": {
                "start": {
                  "line": 16,
                  "column": 14,
                  "program": "generic_override_2.ets"
                },
                "end": {
                  "line": 16,
                  "column": 15,
                  "program": "generic_override_2.ets"
                }
              }
            },
            "loc": {
              "start": {
                "line": 16,
                "column": 14,
                "program": "generic_override_2.ets"
              },
              "end": {
                "line": 16,
                "column": 16,
                "program": "generic_override_2.ets"
              }
            }
          }
        ],
        "loc": {
          "start": {
            "line": 16,
            "column": 13,
            "program": "generic_override_2.ets"
          },
          "end": {
            "line": 16,
            "column": 16,
            "program": "generic_override_2.ets"
          }
        }
      },
      "loc": {
        "start": {
          "line": 16,
          "column": 1,
          "program": "generic_override_2.ets"
        },
        "end": {
          "line": 19,
          "column": 2,
          "program": "generic_override_2.ets"
        }
      }
    },
    {
      "type": "ClassDeclaration",
      "definition": {
        "id": {
          "type": "Identifier",
          "name": "P",
          "decorators": [],
          "loc": {
            "start": {
              "line": 21,
              "column": 7,
              "program": "generic_override_2.ets"
            },
            "end": {
              "line": 21,
              "column": 8,
              "program": "generic_override_2.ets"
            }
          }
        },
        "typeParameters": {
          "type": "TSTypeParameterDeclaration",
          "params": [
            {
              "type": "TSTypeParameter",
              "name": {
                "type": "Identifier",
                "name": "T",
                "decorators": [],
                "loc": {
                  "start": {
                    "line": 21,
                    "column": 9,
                    "program": "generic_override_2.ets"
                  },
                  "end": {
                    "line": 21,
                    "column": 10,
                    "program": "generic_override_2.ets"
                  }
                }
              },
              "loc": {
                "start": {
                  "line": 21,
                  "column": 9,
                  "program": "generic_override_2.ets"
                },
                "end": {
                  "line": 21,
                  "column": 11,
                  "program": "generic_override_2.ets"
                }
              }
            }
          ],
          "loc": {
            "start": {
              "line": 21,
              "column": 8,
              "program": "generic_override_2.ets"
            },
            "end": {
              "line": 21,
              "column": 11,
              "program": "generic_override_2.ets"
            }
          }
        },
        "superClass": null,
        "implements": [
          {
            "type": "TSClassImplements",
            "expression": {
              "type": "ETSTypeReference",
              "part": {
                "type": "ETSTypeReferencePart",
                "name": {
                  "type": "Identifier",
                  "name": "PL",
                  "decorators": [],
                  "loc": {
                    "start": {
                      "line": 21,
                      "column": 23,
                      "program": "generic_override_2.ets"
                    },
                    "end": {
                      "line": 21,
                      "column": 25,
                      "program": "generic_override_2.ets"
                    }
                  }
                },
                "typeParams": {
                  "type": "TSTypeParameterInstantiation",
                  "params": [
                    {
                      "type": "ETSTypeReference",
                      "part": {
                        "type": "ETSTypeReferencePart",
                        "name": {
                          "type": "Identifier",
                          "name": "T",
                          "decorators": [],
                          "loc": {
                            "start": {
                              "line": 21,
                              "column": 26,
                              "program": "generic_override_2.ets"
                            },
                            "end": {
                              "line": 21,
                              "column": 27,
                              "program": "generic_override_2.ets"
                            }
                          }
                        },
                        "loc": {
                          "start": {
                            "line": 21,
                            "column": 26,
                            "program": "generic_override_2.ets"
                          },
                          "end": {
                            "line": 21,
                            "column": 27,
                            "program": "generic_override_2.ets"
                          }
                        }
                      },
                      "loc": {
                        "start": {
                          "line": 21,
                          "column": 26,
                          "program": "generic_override_2.ets"
                        },
                        "end": {
                          "line": 21,
                          "column": 27,
                          "program": "generic_override_2.ets"
                        }
                      }
                    }
                  ],
                  "loc": {
                    "start": {
                      "line": 21,
                      "column": 25,
                      "program": "generic_override_2.ets"
                    },
                    "end": {
                      "line": 21,
                      "column": 28,
                      "program": "generic_override_2.ets"
                    }
                  }
                },
                "loc": {
                  "start": {
                    "line": 21,
                    "column": 23,
                    "program": "generic_override_2.ets"
                  },
                  "end": {
                    "line": 21,
                    "column": 28,
                    "program": "generic_override_2.ets"
                  }
                }
              },
              "loc": {
                "start": {
                  "line": 21,
                  "column": 23,
                  "program": "generic_override_2.ets"
                },
                "end": {
                  "line": 21,
                  "column": 28,
                  "program": "generic_override_2.ets"
                }
              }
            },
            "loc": {
              "start": {
                "line": 21,
                "column": 23,
                "program": "generic_override_2.ets"
              },
              "end": {
                "line": 21,
                "column": 30,
                "program": "generic_override_2.ets"
              }
            }
          }
        ],
        "body": [
          {
            "type": "MethodDefinition",
            "key": {
              "type": "Identifier",
              "name": "then",
              "decorators": [],
              "loc": {
                "start": {
                  "line": 22,
                  "column": 5,
                  "program": "generic_override_2.ets"
                },
                "end": {
                  "line": 22,
                  "column": 9,
                  "program": "generic_override_2.ets"
                }
              }
            },
            "kind": "method",
            "accessibility": "public",
            "static": false,
            "optional": false,
            "computed": false,
            "value": {
              "type": "FunctionExpression",
              "function": {
                "type": "ScriptFunction",
                "id": {
                  "type": "Identifier",
                  "name": "then",
                  "decorators": [],
                  "loc": {
                    "start": {
                      "line": 22,
                      "column": 5,
                      "program": "generic_override_2.ets"
                    },
                    "end": {
                      "line": 22,
                      "column": 9,
                      "program": "generic_override_2.ets"
                    }
                  }
                },
                "generator": false,
                "async": false,
                "expression": false,
                "params": [
                  {
                    "type": "ETSParameterExpression",
                    "name": {
                      "type": "Identifier",
                      "name": "onFulfilled",
                      "typeAnnotation": {
                        "type": "ETSFunctionType",
                        "params": [
                          {
                            "type": "ETSParameterExpression",
                            "name": {
                              "type": "Identifier",
                              "name": "value",
                              "typeAnnotation": {
                                "type": "ETSTypeReference",
                                "part": {
                                  "type": "ETSTypeReferencePart",
                                  "name": {
                                    "type": "Identifier",
                                    "name": "T",
                                    "decorators": [],
                                    "loc": {
                                      "start": {
                                        "line": 22,
                                        "column": 46,
                                        "program": "generic_override_2.ets"
                                      },
                                      "end": {
                                        "line": 22,
                                        "column": 47,
                                        "program": "generic_override_2.ets"
                                      }
                                    }
                                  },
                                  "loc": {
                                    "start": {
                                      "line": 22,
                                      "column": 46,
                                      "program": "generic_override_2.ets"
                                    },
                                    "end": {
                                      "line": 22,
                                      "column": 47,
                                      "program": "generic_override_2.ets"
                                    }
                                  }
                                },
                                "loc": {
                                  "start": {
                                    "line": 22,
                                    "column": 46,
                                    "program": "generic_override_2.ets"
                                  },
                                  "end": {
                                    "line": 22,
                                    "column": 47,
                                    "program": "generic_override_2.ets"
                                  }
                                }
                              },
                              "decorators": [],
                              "loc": {
                                "start": {
                                  "line": 22,
                                  "column": 39,
                                  "program": "generic_override_2.ets"
                                },
                                "end": {
                                  "line": 22,
                                  "column": 47,
                                  "program": "generic_override_2.ets"
                                }
                              }
                            },
                            "loc": {
                              "start": {
                                "line": 22,
                                "column": 39,
                                "program": "generic_override_2.ets"
                              },
                              "end": {
                                "line": 22,
                                "column": 47,
                                "program": "generic_override_2.ets"
                              }
                            }
                          }
                        ],
                        "returnType": {
                          "type": "ETSUnionType",
                          "types": [
                            {
                              "type": "ETSTypeReference",
                              "part": {
                                "type": "ETSTypeReferencePart",
                                "name": {
                                  "type": "Identifier",
                                  "name": "U",
                                  "decorators": [],
                                  "loc": {
                                    "start": {
                                      "line": 22,
                                      "column": 52,
                                      "program": "generic_override_2.ets"
                                    },
                                    "end": {
                                      "line": 22,
                                      "column": 53,
                                      "program": "generic_override_2.ets"
                                    }
                                  }
                                },
                                "loc": {
                                  "start": {
                                    "line": 22,
                                    "column": 52,
                                    "program": "generic_override_2.ets"
                                  },
                                  "end": {
                                    "line": 22,
                                    "column": 53,
                                    "program": "generic_override_2.ets"
                                  }
                                }
                              },
                              "loc": {
                                "start": {
                                  "line": 22,
                                  "column": 52,
                                  "program": "generic_override_2.ets"
                                },
                                "end": {
                                  "line": 22,
                                  "column": 53,
                                  "program": "generic_override_2.ets"
                                }
                              }
                            },
                            {
                              "type": "ETSTypeReference",
                              "part": {
                                "type": "ETSTypeReferencePart",
                                "name": {
                                  "type": "Identifier",
                                  "name": "PL",
                                  "decorators": [],
                                  "loc": {
                                    "start": {
                                      "line": 22,
                                      "column": 54,
                                      "program": "generic_override_2.ets"
                                    },
                                    "end": {
                                      "line": 22,
                                      "column": 56,
                                      "program": "generic_override_2.ets"
                                    }
                                  }
                                },
                                "typeParams": {
                                  "type": "TSTypeParameterInstantiation",
                                  "params": [
                                    {
                                      "type": "ETSTypeReference",
                                      "part": {
                                        "type": "ETSTypeReferencePart",
                                        "name": {
                                          "type": "Identifier",
                                          "name": "U",
                                          "decorators": [],
                                          "loc": {
                                            "start": {
                                              "line": 22,
                                              "column": 57,
                                              "program": "generic_override_2.ets"
                                            },
                                            "end": {
                                              "line": 22,
                                              "column": 58,
                                              "program": "generic_override_2.ets"
                                            }
                                          }
                                        },
                                        "loc": {
                                          "start": {
                                            "line": 22,
                                            "column": 57,
                                            "program": "generic_override_2.ets"
                                          },
                                          "end": {
                                            "line": 22,
                                            "column": 58,
                                            "program": "generic_override_2.ets"
                                          }
                                        }
                                      },
                                      "loc": {
                                        "start": {
                                          "line": 22,
                                          "column": 57,
                                          "program": "generic_override_2.ets"
                                        },
                                        "end": {
                                          "line": 22,
                                          "column": 58,
                                          "program": "generic_override_2.ets"
                                        }
                                      }
                                    }
                                  ],
                                  "loc": {
                                    "start": {
                                      "line": 22,
                                      "column": 56,
                                      "program": "generic_override_2.ets"
                                    },
                                    "end": {
                                      "line": 22,
                                      "column": 59,
                                      "program": "generic_override_2.ets"
                                    }
                                  }
                                },
                                "loc": {
                                  "start": {
                                    "line": 22,
                                    "column": 54,
                                    "program": "generic_override_2.ets"
                                  },
                                  "end": {
                                    "line": 22,
                                    "column": 59,
                                    "program": "generic_override_2.ets"
                                  }
                                }
                              },
                              "loc": {
                                "start": {
                                  "line": 22,
                                  "column": 54,
                                  "program": "generic_override_2.ets"
                                },
                                "end": {
                                  "line": 22,
                                  "column": 59,
                                  "program": "generic_override_2.ets"
                                }
                              }
                            }
                          ],
                          "loc": {
                            "start": {
                              "line": 22,
                              "column": 52,
                              "program": "generic_override_2.ets"
                            },
                            "end": {
                              "line": 22,
                              "column": 59,
                              "program": "generic_override_2.ets"
                            }
                          }
                        },
                        "loc": {
                          "start": {
                            "line": 22,
                            "column": 38,
                            "program": "generic_override_2.ets"
                          },
                          "end": {
                            "line": 22,
                            "column": 59,
                            "program": "generic_override_2.ets"
                          }
                        }
                      },
                      "decorators": [],
                      "loc": {
                        "start": {
                          "line": 22,
                          "column": 24,
                          "program": "generic_override_2.ets"
                        },
                        "end": {
                          "line": 22,
                          "column": 59,
                          "program": "generic_override_2.ets"
                        }
                      }
                    },
                    "loc": {
                      "start": {
                        "line": 22,
                        "column": 24,
                        "program": "generic_override_2.ets"
                      },
                      "end": {
                        "line": 22,
                        "column": 59,
                        "program": "generic_override_2.ets"
                      }
                    }
                  },
                  {
                    "type": "ETSParameterExpression",
                    "name": {
                      "type": "Identifier",
                      "name": "onRejected",
                      "typeAnnotation": {
                        "type": "ETSFunctionType",
                        "params": [
                          {
                            "type": "ETSParameterExpression",
                            "name": {
                              "type": "Identifier",
                              "name": "error",
                              "typeAnnotation": {
                                "type": "ETSTypeReference",
                                "part": {
                                  "type": "ETSTypeReferencePart",
                                  "name": {
                                    "type": "Identifier",
                                    "name": "NullishType",
                                    "decorators": [],
                                    "loc": {
                                      "start": {
                                        "line": 23,
                                        "column": 34,
                                        "program": "generic_override_2.ets"
                                      },
                                      "end": {
                                        "line": 23,
                                        "column": 45,
                                        "program": "generic_override_2.ets"
                                      }
                                    }
                                  },
                                  "loc": {
                                    "start": {
                                      "line": 23,
                                      "column": 34,
                                      "program": "generic_override_2.ets"
                                    },
                                    "end": {
                                      "line": 23,
                                      "column": 45,
                                      "program": "generic_override_2.ets"
                                    }
                                  }
                                },
                                "loc": {
                                  "start": {
                                    "line": 23,
                                    "column": 34,
                                    "program": "generic_override_2.ets"
                                  },
                                  "end": {
                                    "line": 23,
                                    "column": 45,
                                    "program": "generic_override_2.ets"
                                  }
                                }
                              },
                              "decorators": [],
                              "loc": {
                                "start": {
                                  "line": 23,
                                  "column": 27,
                                  "program": "generic_override_2.ets"
                                },
                                "end": {
                                  "line": 23,
                                  "column": 45,
                                  "program": "generic_override_2.ets"
                                }
                              }
                            },
                            "loc": {
                              "start": {
                                "line": 23,
                                "column": 27,
                                "program": "generic_override_2.ets"
                              },
                              "end": {
                                "line": 23,
                                "column": 45,
                                "program": "generic_override_2.ets"
                              }
                            }
                          }
                        ],
                        "returnType": {
                          "type": "ETSUnionType",
                          "types": [
                            {
                              "type": "ETSTypeReference",
                              "part": {
                                "type": "ETSTypeReferencePart",
                                "name": {
                                  "type": "Identifier",
                                  "name": "E",
                                  "decorators": [],
                                  "loc": {
                                    "start": {
                                      "line": 23,
                                      "column": 50,
                                      "program": "generic_override_2.ets"
                                    },
                                    "end": {
                                      "line": 23,
                                      "column": 51,
                                      "program": "generic_override_2.ets"
                                    }
                                  }
                                },
                                "loc": {
                                  "start": {
                                    "line": 23,
                                    "column": 50,
                                    "program": "generic_override_2.ets"
                                  },
                                  "end": {
                                    "line": 23,
                                    "column": 51,
                                    "program": "generic_override_2.ets"
                                  }
                                }
                              },
                              "loc": {
                                "start": {
                                  "line": 23,
                                  "column": 50,
                                  "program": "generic_override_2.ets"
                                },
                                "end": {
                                  "line": 23,
                                  "column": 51,
                                  "program": "generic_override_2.ets"
                                }
                              }
                            },
                            {
                              "type": "ETSTypeReference",
                              "part": {
                                "type": "ETSTypeReferencePart",
                                "name": {
                                  "type": "Identifier",
                                  "name": "PL",
                                  "decorators": [],
                                  "loc": {
                                    "start": {
                                      "line": 23,
                                      "column": 52,
                                      "program": "generic_override_2.ets"
                                    },
                                    "end": {
                                      "line": 23,
                                      "column": 54,
                                      "program": "generic_override_2.ets"
                                    }
                                  }
                                },
                                "typeParams": {
                                  "type": "TSTypeParameterInstantiation",
                                  "params": [
                                    {
                                      "type": "ETSTypeReference",
                                      "part": {
                                        "type": "ETSTypeReferencePart",
                                        "name": {
                                          "type": "Identifier",
                                          "name": "E",
                                          "decorators": [],
                                          "loc": {
                                            "start": {
                                              "line": 23,
                                              "column": 55,
                                              "program": "generic_override_2.ets"
                                            },
                                            "end": {
                                              "line": 23,
                                              "column": 56,
                                              "program": "generic_override_2.ets"
                                            }
                                          }
                                        },
                                        "loc": {
                                          "start": {
                                            "line": 23,
                                            "column": 55,
                                            "program": "generic_override_2.ets"
                                          },
                                          "end": {
                                            "line": 23,
                                            "column": 56,
                                            "program": "generic_override_2.ets"
                                          }
                                        }
                                      },
                                      "loc": {
                                        "start": {
                                          "line": 23,
                                          "column": 55,
                                          "program": "generic_override_2.ets"
                                        },
                                        "end": {
                                          "line": 23,
                                          "column": 56,
                                          "program": "generic_override_2.ets"
                                        }
                                      }
                                    }
                                  ],
                                  "loc": {
                                    "start": {
                                      "line": 23,
                                      "column": 54,
                                      "program": "generic_override_2.ets"
                                    },
                                    "end": {
                                      "line": 23,
                                      "column": 57,
                                      "program": "generic_override_2.ets"
                                    }
                                  }
                                },
                                "loc": {
                                  "start": {
                                    "line": 23,
                                    "column": 52,
                                    "program": "generic_override_2.ets"
                                  },
                                  "end": {
                                    "line": 23,
                                    "column": 57,
                                    "program": "generic_override_2.ets"
                                  }
                                }
                              },
                              "loc": {
                                "start": {
                                  "line": 23,
                                  "column": 52,
                                  "program": "generic_override_2.ets"
                                },
                                "end": {
                                  "line": 23,
                                  "column": 57,
                                  "program": "generic_override_2.ets"
                                }
                              }
                            }
                          ],
                          "loc": {
                            "start": {
                              "line": 23,
                              "column": 50,
                              "program": "generic_override_2.ets"
                            },
                            "end": {
                              "line": 23,
                              "column": 57,
                              "program": "generic_override_2.ets"
                            }
                          }
                        },
                        "loc": {
                          "start": {
                            "line": 23,
                            "column": 26,
                            "program": "generic_override_2.ets"
                          },
                          "end": {
                            "line": 23,
                            "column": 57,
                            "program": "generic_override_2.ets"
                          }
                        }
                      },
                      "decorators": [],
                      "loc": {
                        "start": {
                          "line": 23,
                          "column": 13,
                          "program": "generic_override_2.ets"
                        },
                        "end": {
                          "line": 23,
                          "column": 57,
                          "program": "generic_override_2.ets"
                        }
                      }
                    },
                    "loc": {
                      "start": {
                        "line": 23,
                        "column": 13,
                        "program": "generic_override_2.ets"
                      },
                      "end": {
                        "line": 23,
                        "column": 57,
                        "program": "generic_override_2.ets"
                      }
                    }
                  }
                ],
                "returnType": {
                  "type": "ETSTypeReference",
                  "part": {
                    "type": "ETSTypeReferencePart",
                    "name": {
                      "type": "Identifier",
                      "name": "PL",
                      "decorators": [],
                      "loc": {
                        "start": {
                          "line": 23,
                          "column": 60,
                          "program": "generic_override_2.ets"
                        },
                        "end": {
                          "line": 23,
                          "column": 62,
                          "program": "generic_override_2.ets"
                        }
                      }
                    },
                    "typeParams": {
                      "type": "TSTypeParameterInstantiation",
                      "params": [
                        {
                          "type": "ETSUnionType",
                          "types": [
                            {
                              "type": "ETSTypeReference",
                              "part": {
                                "type": "ETSTypeReferencePart",
                                "name": {
                                  "type": "Identifier",
                                  "name": "U",
                                  "decorators": [],
                                  "loc": {
                                    "start": {
                                      "line": 23,
                                      "column": 63,
                                      "program": "generic_override_2.ets"
                                    },
                                    "end": {
                                      "line": 23,
                                      "column": 64,
                                      "program": "generic_override_2.ets"
                                    }
                                  }
                                },
                                "loc": {
                                  "start": {
                                    "line": 23,
                                    "column": 63,
                                    "program": "generic_override_2.ets"
                                  },
                                  "end": {
                                    "line": 23,
                                    "column": 64,
                                    "program": "generic_override_2.ets"
                                  }
                                }
                              },
                              "loc": {
                                "start": {
                                  "line": 23,
                                  "column": 63,
                                  "program": "generic_override_2.ets"
                                },
                                "end": {
                                  "line": 23,
                                  "column": 64,
                                  "program": "generic_override_2.ets"
                                }
                              }
                            },
                            {
                              "type": "ETSTypeReference",
                              "part": {
                                "type": "ETSTypeReferencePart",
                                "name": {
                                  "type": "Identifier",
                                  "name": "E",
                                  "decorators": [],
                                  "loc": {
                                    "start": {
                                      "line": 23,
                                      "column": 65,
                                      "program": "generic_override_2.ets"
                                    },
                                    "end": {
                                      "line": 23,
                                      "column": 66,
                                      "program": "generic_override_2.ets"
                                    }
                                  }
                                },
                                "loc": {
                                  "start": {
                                    "line": 23,
                                    "column": 65,
                                    "program": "generic_override_2.ets"
                                  },
                                  "end": {
                                    "line": 23,
                                    "column": 66,
                                    "program": "generic_override_2.ets"
                                  }
                                }
                              },
                              "loc": {
                                "start": {
                                  "line": 23,
                                  "column": 65,
                                  "program": "generic_override_2.ets"
                                },
                                "end": {
                                  "line": 23,
                                  "column": 66,
                                  "program": "generic_override_2.ets"
                                }
                              }
                            }
                          ],
                          "loc": {
                            "start": {
                              "line": 23,
                              "column": 63,
                              "program": "generic_override_2.ets"
                            },
                            "end": {
                              "line": 23,
                              "column": 66,
                              "program": "generic_override_2.ets"
                            }
                          }
                        }
                      ],
                      "loc": {
                        "start": {
                          "line": 23,
                          "column": 62,
                          "program": "generic_override_2.ets"
                        },
                        "end": {
                          "line": 23,
                          "column": 67,
                          "program": "generic_override_2.ets"
                        }
                      }
                    },
                    "loc": {
                      "start": {
                        "line": 23,
                        "column": 60,
                        "program": "generic_override_2.ets"
                      },
                      "end": {
                        "line": 23,
                        "column": 67,
                        "program": "generic_override_2.ets"
                      }
                    }
                  },
                  "loc": {
                    "start": {
                      "line": 23,
                      "column": 60,
                      "program": "generic_override_2.ets"
                    },
                    "end": {
                      "line": 23,
                      "column": 67,
                      "program": "generic_override_2.ets"
                    }
                  }
                },
                "typeParameters": {
                  "type": "TSTypeParameterDeclaration",
                  "params": [
                    {
                      "type": "TSTypeParameter",
                      "name": {
                        "type": "Identifier",
                        "name": "U",
                        "decorators": [],
                        "loc": {
                          "start": {
                            "line": 22,
                            "column": 10,
                            "program": "generic_override_2.ets"
                          },
                          "end": {
                            "line": 22,
                            "column": 11,
                            "program": "generic_override_2.ets"
                          }
                        }
                      },
                      "loc": {
                        "start": {
                          "line": 22,
                          "column": 10,
                          "program": "generic_override_2.ets"
                        },
                        "end": {
                          "line": 22,
                          "column": 12,
                          "program": "generic_override_2.ets"
                        }
                      }
                    },
                    {
                      "type": "TSTypeParameter",
                      "name": {
                        "type": "Identifier",
                        "name": "E",
                        "decorators": [],
                        "loc": {
                          "start": {
                            "line": 22,
                            "column": 13,
                            "program": "generic_override_2.ets"
                          },
                          "end": {
                            "line": 22,
                            "column": 14,
                            "program": "generic_override_2.ets"
                          }
                        }
                      },
                      "default": {
                        "type": "ETSTypeReference",
                        "part": {
                          "type": "ETSTypeReferencePart",
                          "name": {
                            "type": "Identifier",
                            "name": "never",
                            "decorators": [],
                            "loc": {
                              "start": {
                                "line": 22,
                                "column": 17,
                                "program": "generic_override_2.ets"
                              },
                              "end": {
                                "line": 22,
                                "column": 22,
                                "program": "generic_override_2.ets"
                              }
                            }
                          },
                          "loc": {
                            "start": {
                              "line": 22,
                              "column": 17,
                              "program": "generic_override_2.ets"
                            },
                            "end": {
                              "line": 22,
                              "column": 22,
                              "program": "generic_override_2.ets"
                            }
                          }
                        },
                        "loc": {
                          "start": {
                            "line": 22,
                            "column": 17,
                            "program": "generic_override_2.ets"
                          },
                          "end": {
                            "line": 22,
                            "column": 22,
                            "program": "generic_override_2.ets"
                          }
                        }
                      },
                      "loc": {
                        "start": {
                          "line": 22,
                          "column": 13,
                          "program": "generic_override_2.ets"
                        },
                        "end": {
                          "line": 22,
                          "column": 23,
                          "program": "generic_override_2.ets"
                        }
                      }
                    }
                  ],
                  "loc": {
                    "start": {
                      "line": 22,
                      "column": 9,
                      "program": "generic_override_2.ets"
                    },
                    "end": {
                      "line": 22,
                      "column": 23,
                      "program": "generic_override_2.ets"
                    }
                  }
                },
                "body": {
                  "type": "BlockStatement",
                  "statements": [
                    {
                      "type": "ReturnStatement",
                      "argument": {
                        "type": "ETSNewClassInstanceExpression",
                        "typeReference": {
                          "type": "ETSTypeReference",
                          "part": {
                            "type": "ETSTypeReferencePart",
                            "name": {
                              "type": "Identifier",
                              "name": "P",
                              "decorators": [],
                              "loc": {
                                "start": {
                                  "line": 24,
                                  "column": 20,
                                  "program": "generic_override_2.ets"
                                },
                                "end": {
                                  "line": 24,
                                  "column": 21,
                                  "program": "generic_override_2.ets"
                                }
                              }
                            },
                            "typeParams": {
                              "type": "TSTypeParameterInstantiation",
                              "params": [
                                {
                                  "type": "ETSUnionType",
                                  "types": [
                                    {
                                      "type": "ETSTypeReference",
                                      "part": {
                                        "type": "ETSTypeReferencePart",
                                        "name": {
                                          "type": "Identifier",
                                          "name": "U",
                                          "decorators": [],
                                          "loc": {
                                            "start": {
                                              "line": 24,
                                              "column": 22,
                                              "program": "generic_override_2.ets"
                                            },
                                            "end": {
                                              "line": 24,
                                              "column": 23,
                                              "program": "generic_override_2.ets"
                                            }
                                          }
                                        },
                                        "loc": {
                                          "start": {
                                            "line": 24,
                                            "column": 22,
                                            "program": "generic_override_2.ets"
                                          },
                                          "end": {
                                            "line": 24,
                                            "column": 23,
                                            "program": "generic_override_2.ets"
                                          }
                                        }
                                      },
                                      "loc": {
                                        "start": {
                                          "line": 24,
                                          "column": 22,
                                          "program": "generic_override_2.ets"
                                        },
                                        "end": {
                                          "line": 24,
                                          "column": 23,
                                          "program": "generic_override_2.ets"
                                        }
                                      }
                                    },
                                    {
                                      "type": "ETSTypeReference",
                                      "part": {
                                        "type": "ETSTypeReferencePart",
                                        "name": {
                                          "type": "Identifier",
                                          "name": "E",
                                          "decorators": [],
                                          "loc": {
                                            "start": {
                                              "line": 24,
                                              "column": 24,
                                              "program": "generic_override_2.ets"
                                            },
                                            "end": {
                                              "line": 24,
                                              "column": 25,
                                              "program": "generic_override_2.ets"
                                            }
                                          }
                                        },
                                        "loc": {
                                          "start": {
                                            "line": 24,
                                            "column": 24,
                                            "program": "generic_override_2.ets"
                                          },
                                          "end": {
                                            "line": 24,
                                            "column": 25,
                                            "program": "generic_override_2.ets"
                                          }
                                        }
                                      },
                                      "loc": {
                                        "start": {
                                          "line": 24,
                                          "column": 24,
                                          "program": "generic_override_2.ets"
                                        },
                                        "end": {
                                          "line": 24,
                                          "column": 25,
                                          "program": "generic_override_2.ets"
                                        }
                                      }
                                    }
                                  ],
                                  "loc": {
                                    "start": {
                                      "line": 24,
                                      "column": 22,
                                      "program": "generic_override_2.ets"
                                    },
                                    "end": {
                                      "line": 24,
                                      "column": 25,
                                      "program": "generic_override_2.ets"
                                    }
                                  }
                                }
                              ],
                              "loc": {
                                "start": {
                                  "line": 24,
                                  "column": 21,
                                  "program": "generic_override_2.ets"
                                },
                                "end": {
                                  "line": 24,
                                  "column": 26,
                                  "program": "generic_override_2.ets"
                                }
                              }
                            },
                            "loc": {
                              "start": {
                                "line": 24,
                                "column": 20,
                                "program": "generic_override_2.ets"
                              },
                              "end": {
                                "line": 24,
                                "column": 26,
                                "program": "generic_override_2.ets"
                              }
                            }
                          },
                          "loc": {
                            "start": {
                              "line": 24,
                              "column": 20,
                              "program": "generic_override_2.ets"
                            },
                            "end": {
                              "line": 24,
                              "column": 26,
                              "program": "generic_override_2.ets"
                            }
                          }
                        },
                        "arguments": [],
                        "loc": {
                          "start": {
                            "line": 24,
                            "column": 16,
                            "program": "generic_override_2.ets"
                          },
                          "end": {
                            "line": 25,
                            "column": 6,
                            "program": "generic_override_2.ets"
                          }
                        }
                      },
                      "loc": {
                        "start": {
                          "line": 24,
                          "column": 9,
                          "program": "generic_override_2.ets"
                        },
                        "end": {
                          "line": 25,
                          "column": 6,
                          "program": "generic_override_2.ets"
                        }
                      }
                    }
                  ],
                  "loc": {
                    "start": {
                      "line": 23,
                      "column": 68,
                      "program": "generic_override_2.ets"
                    },
                    "end": {
                      "line": 25,
                      "column": 6,
                      "program": "generic_override_2.ets"
                    }
                  }
                },
                "annotations": [
                  {
                    "expr_": {
                      "type": "ETSTypeReference",
                      "part": {
                        "type": "ETSTypeReferencePart",
                        "name": {
                          "type": "TSQualifiedName",
                          "left": {
                            "type": "Identifier",
                            "name": "functions",
                            "decorators": [],
                            "loc": {
                              "start": {
                                "line": 22,
                                "column": 9,
                                "program": "generic_override_2.ets"
                              },
                              "end": {
                                "line": 25,
                                "column": 6,
                                "program": "generic_override_2.ets"
                              }
                            }
                          },
                          "right": {
                            "type": "Identifier",
                            "name": "OptionalParametersAnnotation",
                            "decorators": [],
                            "loc": {
                              "start": {
                                "line": 22,
                                "column": 9,
                                "program": "generic_override_2.ets"
                              },
                              "end": {
                                "line": 25,
                                "column": 6,
                                "program": "generic_override_2.ets"
                              }
                            }
                          },
                          "loc": {
                            "start": {
                              "line": 22,
                              "column": 9,
                              "program": "generic_override_2.ets"
                            },
                            "end": {
                              "line": 25,
                              "column": 6,
                              "program": "generic_override_2.ets"
                            }
                          }
                        },
                        "loc": {
                          "start": {
                            "line": 22,
                            "column": 9,
                            "program": "generic_override_2.ets"
                          },
                          "end": {
                            "line": 25,
                            "column": 6,
                            "program": "generic_override_2.ets"
                          }
                        }
                      },
                      "loc": {
                        "start": {
                          "line": 22,
                          "column": 9,
                          "program": "generic_override_2.ets"
                        },
                        "end": {
                          "line": 25,
                          "column": 6,
                          "program": "generic_override_2.ets"
                        }
                      }
                    },
                    "properties": [
                      {
                        "type": "ClassProperty",
                        "key": {
                          "type": "Identifier",
                          "name": "minArgCount",
                          "decorators": [],
                          "loc": {
                            "start": {
                              "line": 22,
                              "column": 9,
                              "program": "generic_override_2.ets"
                            },
                            "end": {
                              "line": 25,
                              "column": 6,
                              "program": "generic_override_2.ets"
                            }
                          }
                        },
                        "value": {
                          "type": "NumberLiteral",
                          "value": 0,
                          "loc": {
                            "start": {
                              "line": 22,
                              "column": 9,
                              "program": "generic_override_2.ets"
                            },
                            "end": {
                              "line": 25,
                              "column": 6,
                              "program": "generic_override_2.ets"
                            }
                          }
                        },
                        "static": false,
                        "readonly": false,
                        "declare": false,
                        "optional": false,
                        "computed": false,
                        "definite": false,
                        "decorators": [],
                        "loc": {
                          "start": {
                            "line": 22,
                            "column": 9,
                            "program": "generic_override_2.ets"
                          },
                          "end": {
                            "line": 25,
                            "column": 6,
                            "program": "generic_override_2.ets"
                          }
                        }
                      }
                    ],
                    "loc": {
                      "start": {
                        "line": 22,
                        "column": 9,
                        "program": "generic_override_2.ets"
                      },
                      "end": {
                        "line": 25,
                        "column": 6,
                        "program": "generic_override_2.ets"
                      }
                    }
                  }
                ],
                "loc": {
                  "start": {
                    "line": 22,
                    "column": 9,
                    "program": "generic_override_2.ets"
                  },
                  "end": {
                    "line": 25,
                    "column": 6,
                    "program": "generic_override_2.ets"
                  }
                }
              },
              "loc": {
                "start": {
                  "line": 22,
                  "column": 9,
                  "program": "generic_override_2.ets"
                },
                "end": {
                  "line": 25,
                  "column": 6,
                  "program": "generic_override_2.ets"
                }
              }
            },
            "overloads": [],
            "decorators": [],
            "loc": {
              "start": {
                "line": 22,
                "column": 5,
                "program": "generic_override_2.ets"
              },
              "end": {
                "line": 25,
                "column": 6,
                "program": "generic_override_2.ets"
              }
            }
          },
          {
            "type": "MethodDefinition",
            "key": {
              "type": "Identifier",
              "name": "constructor",
              "decorators": [],
              "loc": {
                "start": {
                  "line": 21,
                  "column": 30,
                  "program": "generic_override_2.ets"
                },
                "end": {
                  "line": 21,
                  "column": 30,
                  "program": "generic_override_2.ets"
                }
              }
            },
            "kind": "constructor",
            "static": false,
            "optional": false,
            "computed": false,
            "value": {
              "type": "FunctionExpression",
              "function": {
                "type": "ScriptFunction",
                "id": {
                  "type": "Identifier",
                  "name": "constructor",
                  "decorators": [],
                  "loc": {
                    "start": {
                      "line": 21,
                      "column": 30,
                      "program": "generic_override_2.ets"
                    },
                    "end": {
                      "line": 21,
                      "column": 30,
                      "program": "generic_override_2.ets"
                    }
                  }
                },
                "generator": false,
                "async": false,
                "expression": false,
                "params": [],
                "body": {
                  "type": "BlockStatement",
                  "statements": [],
                  "loc": {
                    "start": {
                      "line": 21,
                      "column": 30,
                      "program": "generic_override_2.ets"
                    },
                    "end": {
                      "line": 21,
                      "column": 30,
                      "program": "generic_override_2.ets"
                    }
                  }
                },
                "loc": {
                  "start": {
                    "line": 21,
                    "column": 30,
                    "program": "generic_override_2.ets"
                  },
                  "end": {
                    "line": 21,
                    "column": 30,
                    "program": "generic_override_2.ets"
                  }
                }
              },
              "loc": {
                "start": {
                  "line": 21,
                  "column": 30,
                  "program": "generic_override_2.ets"
                },
                "end": {
                  "line": 21,
                  "column": 30,
                  "program": "generic_override_2.ets"
                }
              }
            },
            "overloads": [],
            "decorators": [],
            "loc": {
              "start": {
                "line": 1,
                "column": 1,
                "program": null
              },
              "end": {
                "line": 1,
                "column": 1,
                "program": null
              }
            }
          }
        ],
        "loc": {
          "start": {
            "line": 21,
            "column": 29,
            "program": "generic_override_2.ets"
          },
          "end": {
            "line": 27,
            "column": 1,
            "program": "generic_override_2.ets"
          }
        }
      },
      "loc": {
        "start": {
          "line": 21,
          "column": 1,
          "program": "generic_override_2.ets"
        },
        "end": {
          "line": 27,
          "column": 1,
          "program": "generic_override_2.ets"
        }
      }
    },
    {
      "type": "ClassDeclaration",
      "definition": {
        "id": {
          "type": "Identifier",
          "name": "ETSGLOBAL",
          "decorators": [],
          "loc": {
            "start": {
              "line": 1,
              "column": 1,
              "program": "generic_override_2.ets"
            },
            "end": {
              "line": 1,
              "column": 1,
              "program": "generic_override_2.ets"
            }
          }
        },
        "superClass": null,
        "implements": [],
        "body": [
          {
            "type": "MethodDefinition",
            "key": {
              "type": "Identifier",
              "name": "main",
              "decorators": [],
              "loc": {
                "start": {
                  "line": 1,
                  "column": 1,
                  "program": null
                },
                "end": {
                  "line": 1,
                  "column": 1,
                  "program": null
                }
              }
            },
            "kind": "method",
            "accessibility": "public",
            "static": true,
            "optional": false,
            "computed": false,
            "value": {
              "type": "FunctionExpression",
              "function": {
                "type": "ScriptFunction",
                "id": {
                  "type": "Identifier",
                  "name": "main",
                  "decorators": [],
                  "loc": {
                    "start": {
                      "line": 1,
                      "column": 1,
                      "program": null
                    },
                    "end": {
                      "line": 1,
                      "column": 1,
                      "program": null
                    }
                  }
                },
                "generator": false,
                "async": false,
                "expression": false,
                "params": [],
                "body": {
                  "type": "BlockStatement",
                  "statements": [],
                  "loc": {
                    "start": {
                      "line": 1,
                      "column": 1,
                      "program": "generic_override_2.ets"
                    },
                    "end": {
                      "line": 1,
                      "column": 1,
                      "program": "generic_override_2.ets"
                    }
                  }
                },
                "loc": {
                  "start": {
                    "line": 1,
                    "column": 1,
                    "program": "generic_override_2.ets"
                  },
                  "end": {
                    "line": 1,
                    "column": 1,
                    "program": "generic_override_2.ets"
                  }
                }
              },
              "loc": {
                "start": {
                  "line": 1,
                  "column": 1,
                  "program": "generic_override_2.ets"
                },
                "end": {
                  "line": 1,
                  "column": 1,
                  "program": "generic_override_2.ets"
                }
              }
            },
            "overloads": [],
            "decorators": [],
            "loc": {
              "start": {
                "line": 1,
                "column": 1,
                "program": "generic_override_2.ets"
              },
              "end": {
                "line": 1,
                "column": 1,
                "program": "generic_override_2.ets"
              }
            }
          }
        ],
        "loc": {
          "start": {
            "line": 1,
            "column": 1,
            "program": "generic_override_2.ets"
          },
          "end": {
            "line": 1,
            "column": 1,
            "program": "generic_override_2.ets"
          }
        }
      },
      "loc": {
        "start": {
          "line": 1,
          "column": 1,
          "program": "generic_override_2.ets"
        },
        "end": {
          "line": 1,
          "column": 1,
          "program": "generic_override_2.ets"
        }
      }
    }
  ],
  "loc": {
    "start": {
      "line": 1,
      "column": 1,
      "program": "generic_override_2.ets"
    },
    "end": {
      "line": 27,
      "column": 1,
      "program": "generic_override_2.ets"
    }
  }
}<|MERGE_RESOLUTION|>--- conflicted
+++ resolved
@@ -980,20 +980,12 @@
                             "loc": {
                               "start": {
                                 "line": 17,
-<<<<<<< HEAD
-                                "column": 9,
-=======
                                 "column": 5,
->>>>>>> 6d813986
                                 "program": "generic_override_2.ets"
                               },
                               "end": {
                                 "line": 18,
-<<<<<<< HEAD
-                                "column": 75,
-=======
                                 "column": 67,
->>>>>>> 6d813986
                                 "program": "generic_override_2.ets"
                               }
                             }
@@ -1005,20 +997,12 @@
                             "loc": {
                               "start": {
                                 "line": 17,
-<<<<<<< HEAD
-                                "column": 9,
-=======
                                 "column": 5,
->>>>>>> 6d813986
                                 "program": "generic_override_2.ets"
                               },
                               "end": {
                                 "line": 18,
-<<<<<<< HEAD
-                                "column": 75,
-=======
                                 "column": 67,
->>>>>>> 6d813986
                                 "program": "generic_override_2.ets"
                               }
                             }
@@ -1026,20 +1010,12 @@
                           "loc": {
                             "start": {
                               "line": 17,
-<<<<<<< HEAD
-                              "column": 9,
-=======
                               "column": 5,
->>>>>>> 6d813986
                               "program": "generic_override_2.ets"
                             },
                             "end": {
                               "line": 18,
-<<<<<<< HEAD
-                              "column": 75,
-=======
                               "column": 67,
->>>>>>> 6d813986
                               "program": "generic_override_2.ets"
                             }
                           }
@@ -1047,20 +1023,12 @@
                         "loc": {
                           "start": {
                             "line": 17,
-<<<<<<< HEAD
-                            "column": 9,
-=======
                             "column": 5,
->>>>>>> 6d813986
                             "program": "generic_override_2.ets"
                           },
                           "end": {
                             "line": 18,
-<<<<<<< HEAD
-                            "column": 75,
-=======
                             "column": 67,
->>>>>>> 6d813986
                             "program": "generic_override_2.ets"
                           }
                         }
@@ -1068,20 +1036,12 @@
                       "loc": {
                         "start": {
                           "line": 17,
-<<<<<<< HEAD
-                          "column": 9,
-=======
                           "column": 5,
->>>>>>> 6d813986
                           "program": "generic_override_2.ets"
                         },
                         "end": {
                           "line": 18,
-<<<<<<< HEAD
-                          "column": 75,
-=======
                           "column": 67,
->>>>>>> 6d813986
                           "program": "generic_override_2.ets"
                         }
                       }
@@ -1096,20 +1056,12 @@
                           "loc": {
                             "start": {
                               "line": 17,
-<<<<<<< HEAD
-                              "column": 9,
-=======
                               "column": 5,
->>>>>>> 6d813986
                               "program": "generic_override_2.ets"
                             },
                             "end": {
                               "line": 18,
-<<<<<<< HEAD
-                              "column": 75,
-=======
                               "column": 67,
->>>>>>> 6d813986
                               "program": "generic_override_2.ets"
                             }
                           }
@@ -1120,20 +1072,12 @@
                           "loc": {
                             "start": {
                               "line": 17,
-<<<<<<< HEAD
-                              "column": 9,
-=======
                               "column": 5,
->>>>>>> 6d813986
                               "program": "generic_override_2.ets"
                             },
                             "end": {
                               "line": 18,
-<<<<<<< HEAD
-                              "column": 75,
-=======
                               "column": 67,
->>>>>>> 6d813986
                               "program": "generic_override_2.ets"
                             }
                           }
@@ -1148,20 +1092,12 @@
                         "loc": {
                           "start": {
                             "line": 17,
-<<<<<<< HEAD
-                            "column": 9,
-=======
                             "column": 5,
->>>>>>> 6d813986
                             "program": "generic_override_2.ets"
                           },
                           "end": {
                             "line": 18,
-<<<<<<< HEAD
-                            "column": 75,
-=======
                             "column": 67,
->>>>>>> 6d813986
                             "program": "generic_override_2.ets"
                           }
                         }
@@ -1170,20 +1106,12 @@
                     "loc": {
                       "start": {
                         "line": 17,
-<<<<<<< HEAD
-                        "column": 9,
-=======
                         "column": 5,
->>>>>>> 6d813986
                         "program": "generic_override_2.ets"
                       },
                       "end": {
                         "line": 18,
-<<<<<<< HEAD
-                        "column": 75,
-=======
                         "column": 67,
->>>>>>> 6d813986
                         "program": "generic_override_2.ets"
                       }
                     }
