--- conflicted
+++ resolved
@@ -225,11 +225,7 @@
     ASSERT_LT(paramIndex, found->second.params.size());
 
     for (const auto &expected : expectedAnnotations) {
-<<<<<<< HEAD
-        auto annotations = found->second.params.at(paramIndex).GetOrCreateMetadata().GetAnnotations();
-=======
         auto annotations = found->second.params.at(paramIndex).GetOrCreateMetadata()->GetAnnotations();
->>>>>>> 6d813986
         auto it = std::find_if(annotations.begin(), annotations.end(),
                                [&expected](const ark::pandasm::AnnotationData &annotation) {
                                    return annotation.GetName() == expected.first;
@@ -250,11 +246,7 @@
     auto found = functionTable.find(functionName);
     ASSERT_NE(found, functionTable.end());
     ASSERT_LT(paramIndex, found->second.params.size());
-<<<<<<< HEAD
-    ASSERT(found->second.params.at(paramIndex).GetOrCreateMetadata().GetAnnotations().empty());
-=======
     ASSERT(found->second.params.at(paramIndex).GetOrCreateMetadata()->GetAnnotations().empty());
->>>>>>> 6d813986
 }
 
 void AsmTest::CheckClassFieldAnnotations(ark::pandasm::Program *program, const std::string &recordName,
