/*
 * Copyright (c) 2024-2025 Huawei Device Co., Ltd.
 * Licensed under the Apache License, Version 2.0 (the "License");
 * you may not use this file except in compliance with the License.
 * You may obtain a copy of the License at
 *
 * http://www.apache.org/licenses/LICENSE-2.0
 *
 * Unless required by applicable law or agreed to in writing, software
 * distributed under the License is distributed on an "AS IS" BASIS,
 * WITHOUT WARRANTIES OR CONDITIONS OF ANY KIND, either express or implied.
 * See the License for the specific language governing permissions and
 * limitations under the License.
 */

class C {
    public met(...p: number[]): string {
         return "nR"
    }
    public met(...p: Number[]): string {
        return "NR"
    }
}

function main() {
    let c: C = new C()
    c.met()
}

<<<<<<< HEAD
/* @@? 20:5 Error TypeError: Function met with this assembly signature already declared.   */
=======
/* @@? 20:12 Error TypeError: Function met with this assembly signature already declared.   */
>>>>>>> 6d813986
<|MERGE_RESOLUTION|>--- conflicted
+++ resolved
@@ -27,8 +27,4 @@
     c.met()
 }
 
-<<<<<<< HEAD
-/* @@? 20:5 Error TypeError: Function met with this assembly signature already declared.   */
-=======
-/* @@? 20:12 Error TypeError: Function met with this assembly signature already declared.   */
->>>>>>> 6d813986
+/* @@? 20:12 Error TypeError: Function met with this assembly signature already declared.   */