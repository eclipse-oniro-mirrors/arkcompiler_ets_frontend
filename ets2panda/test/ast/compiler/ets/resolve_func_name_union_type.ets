--- conflicted
+++ resolved
@@ -26,9 +26,4 @@
 }
 
 /* @@? 24:17 Error TypeError: Type '() => Double' cannot be assigned to type '() => void|Double'  */
-<<<<<<< HEAD
-/* @@? 25:16 Error TypeError: Cannot use type 'void' as value.   */
-/* @@? 25:17 Error TypeError: Cannot cast type '() => Double' to '() => void'  */
-=======
-/* @@? 25:24 Error TypeError: Cannot use type 'void' as value.   */
->>>>>>> 6d813986
+/* @@? 25:24 Error TypeError: Cannot use type 'void' as value.   */