--- conflicted
+++ resolved
@@ -18,8 +18,4 @@
     const array: (number|boolean) [] = tuple
 }
 
-<<<<<<< HEAD
-/* @@? 18:40 Error TypeError: Type '[double, double, boolean]' cannot be assigned to type '(Double|Boolean)[]' */
-=======
-/* @@? 18:40 Error TypeError: Type '[double, double, boolean]' cannot be assigned to type 'Array<Double|Boolean>' */
->>>>>>> 58c46612
+/* @@? 18:40 Error TypeError: Type '[double, double, boolean]' cannot be assigned to type 'Array<Double|Boolean>' */