--- conflicted
+++ resolved
@@ -18,8 +18,4 @@
     const array: (number|boolean) [] = tuple
 }
 
-<<<<<<< HEAD
-/* @@? 18:40 Error TypeError: Type '[double, double, boolean]' cannot be assigned to type '(Double|Boolean)[]' */
-=======
-/* @@? 18:40 Error TypeError: Type '[Double, Double, Boolean]' cannot be assigned to type 'Array<Double|Boolean>' */
->>>>>>> 494f8da8
+/* @@? 18:40 Error TypeError: Type '[Double, Double, Boolean]' cannot be assigned to type 'Array<Double|Boolean>' */