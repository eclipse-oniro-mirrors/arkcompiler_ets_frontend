/*
 * Copyright (c) 2024-2025 Huawei Device Co., Ltd.
 * Licensed under the Apache License, Version 2.0 (the "License");
 * you may not use this file except in compliance with the License.
 * You may obtain a copy of the License at
 *
 * http://www.apache.org/licenses/LICENSE-2.0
 *
 * Unless required by applicable law or agreed to in writing, software
 * distributed under the License is distributed on an "AS IS" BASIS,
 * WITHOUT WARRANTIES OR CONDITIONS OF ANY KIND, either express or implied.
 * See the License for the specific language governing permissions and
 * limitations under the License.
 */

package subpackage_a;

import {myvar} from "./package_module"
import {myvar2} from "./package_module"

export let a: String = "SubpackageA";

/* @@? 18:1 Error SyntaxError: Package module cannot import from a file in it's own package.  */
<<<<<<< HEAD
/* @@? 19:1 Error SyntaxError: Package module cannot import from a file in it's own package.  */
=======
>>>>>>> 494f8da8
/* @@? 18:21 Error TypeError: Cannot find import: ./package_module  */
/* @@? 19:1 Error SyntaxError: Package module cannot import from a file in it's own package.  */
/* @@? 19:22 Error TypeError: Cannot find import: ./package_module  */<|MERGE_RESOLUTION|>--- conflicted
+++ resolved
@@ -21,10 +21,6 @@
 export let a: String = "SubpackageA";
 
 /* @@? 18:1 Error SyntaxError: Package module cannot import from a file in it's own package.  */
-<<<<<<< HEAD
-/* @@? 19:1 Error SyntaxError: Package module cannot import from a file in it's own package.  */
-=======
->>>>>>> 494f8da8
 /* @@? 18:21 Error TypeError: Cannot find import: ./package_module  */
 /* @@? 19:1 Error SyntaxError: Package module cannot import from a file in it's own package.  */
 /* @@? 19:22 Error TypeError: Cannot find import: ./package_module  */