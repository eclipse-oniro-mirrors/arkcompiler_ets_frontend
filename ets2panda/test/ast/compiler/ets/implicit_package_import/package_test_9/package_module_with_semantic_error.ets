/*
 * Copyright (c) 2025 Huawei Device Co., Ltd.
 * Licensed under the Apache License, Version 2.0 (the "License");
 * you may not use this file except in compliance with the License.
 * You may obtain a copy of the License at
 *
 * http://www.apache.org/licenses/LICENSE-2.0
 *
 * Unless required by applicable law or agreed to in writing, software
 * distributed under the License is distributed on an "AS IS" BASIS,
 * WITHOUT WARRANTIES OR CONDITIONS OF ANY KIND, either express or implied.
 * See the License for the specific language governing permissions and
 * limitations under the License.
 */

package mypack;

let a: int = "I am a number, I promise...";

/* @@? package_module_with_syntax_error.ets:18:1 Error SyntaxError: Unexpected token '='. */
/* @@? package_module_with_syntax_error.ets:18:1 Error SyntaxError: Invalid package toplevel statement */
/* @@? package_module_with_syntax_error.ets:18:2 Error SyntaxError: Unexpected token ')'. */
/* @@? package_module_with_syntax_error.ets:18:2 Error SyntaxError: Invalid package toplevel statement */

/* @@? package_with_both_errors.ets:21:16 Error TypeError: Cannot find type 'good'. */
/* @@? package_with_both_errors.ets:21:21 Error SyntaxError: Unexpected token 'Day'. */
/* @@? package_with_both_errors.ets:21:21 Error TypeError: No static $_invoke method and static $_instantiate method in Day. Day() is not allowed. */
/* @@? package_with_both_errors.ets:21:21 Error TypeError: Type 'Day' has no call signatures. */

<<<<<<< HEAD
/* @@? package_module_with_semantic_error.ets:18:14 Error TypeError: Type '"I am a number, I promise..."' cannot be assigned to type 'int' */
=======
/* @@? package_module_with_semantic_error.ets:18:14 Error TypeError: Type '"I am a number, I promise..."' cannot be assigned to type 'Int' */
>>>>>>> 6d813986
<|MERGE_RESOLUTION|>--- conflicted
+++ resolved
@@ -27,8 +27,4 @@
 /* @@? package_with_both_errors.ets:21:21 Error TypeError: No static $_invoke method and static $_instantiate method in Day. Day() is not allowed. */
 /* @@? package_with_both_errors.ets:21:21 Error TypeError: Type 'Day' has no call signatures. */
 
-<<<<<<< HEAD
-/* @@? package_module_with_semantic_error.ets:18:14 Error TypeError: Type '"I am a number, I promise..."' cannot be assigned to type 'int' */
-=======
-/* @@? package_module_with_semantic_error.ets:18:14 Error TypeError: Type '"I am a number, I promise..."' cannot be assigned to type 'Int' */
->>>>>>> 6d813986
+/* @@? package_module_with_semantic_error.ets:18:14 Error TypeError: Type '"I am a number, I promise..."' cannot be assigned to type 'Int' */