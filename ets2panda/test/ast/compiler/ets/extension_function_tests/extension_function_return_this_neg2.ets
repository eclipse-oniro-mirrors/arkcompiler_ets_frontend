--- conflicted
+++ resolved
@@ -21,9 +21,4 @@
 }
 
 /* @@@ label Error SyntaxError: A 'this' type is available only as return type in a non-static method of a class or struct and extension functions. */
-<<<<<<< HEAD
-/* @@? 19:37 Error TypeError: A 'this' cannot be used as type of array. */
-/* @@? 20:12 Error TypeError: Type 'B' is not compatible with the enclosing method's return type 'ETSGLOBAL[]' */
-=======
-/* @@? 20:12 Error TypeError: Type 'B' is not compatible with the enclosing method's return type 'Array<ETSGLOBAL>' */
->>>>>>> 58c46612
+/* @@? 20:12 Error TypeError: Type 'B' is not compatible with the enclosing method's return type 'Array<ETSGLOBAL>' */