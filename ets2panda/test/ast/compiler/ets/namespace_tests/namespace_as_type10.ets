--- conflicted
+++ resolved
@@ -19,8 +19,4 @@
 let a = 1 instanceof MySpace
 
 /* @@? 19:22 Error TypeError: Namespace 'MySpace' cannot be used as a type.  */
-<<<<<<< HEAD
-/* @@? 19:9 Error TypeError: Bad operand type, the types of the operands must be same type.  */
-=======
-/* @@? 19:22 Error TypeError: Namespace 'MySpace' cannot be used as a type.  */
->>>>>>> 6d813986
+/* @@? 19:22 Error TypeError: Namespace 'MySpace' cannot be used as a type.  */