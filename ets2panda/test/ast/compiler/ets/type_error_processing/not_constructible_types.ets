/*
 * Copyright (c) 2024-2025 Huawei Device Co., Ltd.
 * Licensed under the Apache License, Version 2.0 (the "License");
 * you may not use this file except in compliance with the License.
 * You may obtain a copy of the License at
 *
 * http://www.apache.org/licenses/LICENSE-2.0
 *
 * Unless required by applicable law or agreed to in writing, software
 * distributed under the License is distributed on an "AS IS" BASIS,
 * WITHOUT WARRANTIES OR CONDITIONS OF ANY KIND, either express or implied.
 * See the License for the specific language governing permissions and
 * limitations under the License.
 */

let a = new null()
new null()
new undefined(1, "123")
new never()
new []()

type A = undefined | null | int
new A()
type B = Object | string
new B
WeakSet [12] = new undefined()

// *NOTE* error has printed twice, that is known issue #20560


/* @@? 16:9 Error TypeError: Type 'null' is not constructible. */
/* @@? 17:1 Error TypeError: Type 'null' is not constructible. */
/* @@? 18:1 Error TypeError: Type 'undefined' is not constructible. */
/* @@? 19:1 Error TypeError: Type 'never' is not constructible. */
/* @@? 20:1 Error TypeError: This expression is not constructible. */
/* @@? 23:1 Error TypeError: The union type is not constructible. */
<<<<<<< HEAD
/* @@? 26:1 Error TypeError: Indexed signatures are not allowed. Use arrays instead! */
/* @@? 26:1 Error TypeError: Class name 'WeakSet' used in the wrong context */
=======
/* @@? 26:1 Error TypeError: Object type doesn't have proper index access method. */
/* @@? 26:1 Error SyntaxError: Class cannot be used as object. */
>>>>>>> 6d813986
/* @@? 26:16 Error TypeError: Type 'undefined' is not constructible. */<|MERGE_RESOLUTION|>--- conflicted
+++ resolved
@@ -34,11 +34,6 @@
 /* @@? 19:1 Error TypeError: Type 'never' is not constructible. */
 /* @@? 20:1 Error TypeError: This expression is not constructible. */
 /* @@? 23:1 Error TypeError: The union type is not constructible. */
-<<<<<<< HEAD
-/* @@? 26:1 Error TypeError: Indexed signatures are not allowed. Use arrays instead! */
-/* @@? 26:1 Error TypeError: Class name 'WeakSet' used in the wrong context */
-=======
 /* @@? 26:1 Error TypeError: Object type doesn't have proper index access method. */
 /* @@? 26:1 Error SyntaxError: Class cannot be used as object. */
->>>>>>> 6d813986
 /* @@? 26:16 Error TypeError: Type 'undefined' is not constructible. */