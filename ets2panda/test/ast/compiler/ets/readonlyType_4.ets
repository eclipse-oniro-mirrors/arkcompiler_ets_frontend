--- conflicted
+++ resolved
@@ -25,17 +25,9 @@
 class C extends B {
     fld: Number = 2
     foo (a0: Readonly<A>) {
-<<<<<<< HEAD
-        /* @@ label2 */a0.fld = 6
-=======
         /* @@ label */a0.fld = 6
->>>>>>> 6d813986
     }
 }
 
 /* @@@ label Error TypeError: Cannot assign to a readonly variable fld  */
-<<<<<<< HEAD
-/* @@@ label2 Error TypeError: The 'Readonly' property cannot be reassigned.  */
-=======
-/* @@@ label Error TypeError: The 'Readonly' property cannot be reassigned.  */
->>>>>>> 6d813986
+/* @@@ label Error TypeError: The 'Readonly' property cannot be reassigned.  */