/*
 * Copyright (c) 2025 Huawei Device Co., Ltd.
 * Licensed under the Apache License, Version 2.0 (the "License");
 * you may not use this file except in compliance with the License.
 * You may obtain a copy of the License at
 *
 * http://www.apache.org/licenses/LICENSE-2.0
 *
 * Unless required by applicable law or agreed to in writing, software
 * distributed under the License is distributed on an "AS IS" BASIS,
 * WITHOUT WARRANTIES OR CONDITIONS OF ANY KIND, either express or implied.
 * See the License for the specific language governing permissions and
 * limitations under the License.
 */

get duplicateGetter(): number { return 1 }
get duplicateGetter(): string { return "2" }

<<<<<<< HEAD
/* @@? 17:20 Error Semantic error ESE0130: Function duplicateGetter is already declared. */
=======
/* @@? 17:1 Error TypeError: Function duplicateGetter is already declared. */
/* @@? 17:5 Error TypeError: Duplicate accessor definition */
>>>>>>> 90f73a42
<|MERGE_RESOLUTION|>--- conflicted
+++ resolved
@@ -16,9 +16,5 @@
 get duplicateGetter(): number { return 1 }
 get duplicateGetter(): string { return "2" }
 
-<<<<<<< HEAD
-/* @@? 17:20 Error Semantic error ESE0130: Function duplicateGetter is already declared. */
-=======
 /* @@? 17:1 Error TypeError: Function duplicateGetter is already declared. */
-/* @@? 17:5 Error TypeError: Duplicate accessor definition */
->>>>>>> 90f73a42
+/* @@? 17:5 Error TypeError: Duplicate accessor definition */