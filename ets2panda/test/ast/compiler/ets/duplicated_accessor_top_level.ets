/*
 * Copyright (c) 2025 Huawei Device Co., Ltd.
 * Licensed under the Apache License, Version 2.0 (the "License");
 * you may not use this file except in compliance with the License.
 * You may obtain a copy of the License at
 *
 * http://www.apache.org/licenses/LICENSE-2.0
 *
 * Unless required by applicable law or agreed to in writing, software
 * distributed under the License is distributed on an "AS IS" BASIS,
 * WITHOUT WARRANTIES OR CONDITIONS OF ANY KIND, either express or implied.
 * See the License for the specific language governing permissions and
 * limitations under the License.
 */

get duplicateGetter(): number { return 1 }
get duplicateGetter(): string { return "2" }

set duplicateSetter(x: number){}
set duplicateSetter(x: string) {}

<<<<<<< HEAD
/* @@? 17:5 Error Semantic error ESE0219: Duplicate accessor definition */
/* @@? 17:20 Error Semantic error ESE0130: Function duplicateGetter is already declared. */
/* @@? 20:5 Error Semantic error ESE0219: Duplicate accessor definition */
=======
/* @@? 17:1 Error TypeError: Function duplicateGetter is already declared. */
/* @@? 17:5 Error TypeError: Duplicate accessor definition */
/* @@? 20:5 Error TypeError: Duplicate accessor definition */
>>>>>>> 90f73a42
<|MERGE_RESOLUTION|>--- conflicted
+++ resolved
@@ -19,12 +19,6 @@
 set duplicateSetter(x: number){}
 set duplicateSetter(x: string) {}
 
-<<<<<<< HEAD
-/* @@? 17:5 Error Semantic error ESE0219: Duplicate accessor definition */
-/* @@? 17:20 Error Semantic error ESE0130: Function duplicateGetter is already declared. */
-/* @@? 20:5 Error Semantic error ESE0219: Duplicate accessor definition */
-=======
 /* @@? 17:1 Error TypeError: Function duplicateGetter is already declared. */
 /* @@? 17:5 Error TypeError: Duplicate accessor definition */
-/* @@? 20:5 Error TypeError: Duplicate accessor definition */
->>>>>>> 90f73a42
+/* @@? 20:5 Error TypeError: Duplicate accessor definition */