/*
 * Copyright (c) 2025 Huawei Device Co., Ltd.
 * Licensed under the Apache License, Version 2.0 (the "License");
 * you may not use this file except in compliance with the License.
 * You may obtain a copy of the License at
 *
 * http://www.apache.org/licenses/LICENSE-2.0
 *
 * Unless required by applicable law or agreed to in writing, software
 * distributed under the License is distributed on an "AS IS" BASIS,
 * WITHOUT WARRANTIES OR CONDITIONS OF ANY KIND, either express or implied.
 * See the License for the specific language governing permissions and
 * limitations under the License.
 */

let a: readonly int [""];

/* @@? 16:22 Error SyntaxError: Unexpected token, expected ']'. */
<<<<<<< HEAD
/* @@? 16:22 Error SyntaxError: 'readonly' type modifier is only permitted on resizable array and tuple types. */
=======
>>>>>>> 6d813986
/* @@? 16:22 Error SyntaxError: Unexpected token ']'. */
/* @@? 16:24 Error SyntaxError: Unexpected token ']'. */<|MERGE_RESOLUTION|>--- conflicted
+++ resolved
@@ -16,9 +16,5 @@
 let a: readonly int [""];
 
 /* @@? 16:22 Error SyntaxError: Unexpected token, expected ']'. */
-<<<<<<< HEAD
-/* @@? 16:22 Error SyntaxError: 'readonly' type modifier is only permitted on resizable array and tuple types. */
-=======
->>>>>>> 6d813986
 /* @@? 16:22 Error SyntaxError: Unexpected token ']'. */
 /* @@? 16:24 Error SyntaxError: Unexpected token ']'. */