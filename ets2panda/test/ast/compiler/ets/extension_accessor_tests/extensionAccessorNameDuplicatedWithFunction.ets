/*
 * Copyright (c) 2025 Huawei Device Co., Ltd.
 * Licensed under the Apache License, Version 2.0 (the "License");
 * you may not use this file except in compliance with the License.
 * You may obtain a copy of the License at
 *
 * http://www.apache.org/licenses/LICENSE-2.0
 *
 * Unless required by applicable law or agreed to in writing, software
 * distributed under the License is distributed on an "AS IS" BASIS,
 * WITHOUT WARRANTIES OR CONDITIONS OF ANY KIND, either express or implied.
 * See the License for the specific language governing permissions and
 * limitations under the License.
 */

class B {
    name_: string
}

function name(b: B) {}
function name(b: B, n: string) {}

get name(this: B): string {
    return this.name_;
}

set name/* @@ label */(this: B, n: string) {
    this.name_ = n;
}

<<<<<<< HEAD
/* @@@ label1 Error TypeError: Function name with this assembly signature already declared.  */
/* @@@ label2 Error TypeError: Function name with this assembly signature already declared.  */
=======
/* @@@ label Error TypeError: Function name with this assembly signature already declared.  */
/* @@@ label Error TypeError: Function name with this assembly signature already declared.  */
>>>>>>> 6d813986
<|MERGE_RESOLUTION|>--- conflicted
+++ resolved
@@ -28,10 +28,5 @@
     this.name_ = n;
 }
 
-<<<<<<< HEAD
-/* @@@ label1 Error TypeError: Function name with this assembly signature already declared.  */
-/* @@@ label2 Error TypeError: Function name with this assembly signature already declared.  */
-=======
 /* @@@ label Error TypeError: Function name with this assembly signature already declared.  */
-/* @@@ label Error TypeError: Function name with this assembly signature already declared.  */
->>>>>>> 6d813986
+/* @@@ label Error TypeError: Function name with this assembly signature already declared.  */