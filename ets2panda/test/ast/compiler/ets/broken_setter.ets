/*
 * Copyright (c) 2025 Huawei Device Co., Ltd.
 * Licensed under the Apache License, Version 2.0 (the "License");
 * you may not use this file except in compliance with the License.
 * You may obtain a copy of the License at
 *
 * http://www.apache.org/licenses/LICENSE-2.0
 *
 * Unless required by applicable law or agreed to in writing, software
 * distributed under the License is distributed on an "AS IS" BASIS,
 * WITHOUT WARRANTIES OR CONDITIONS OF ANY KIND, either express or implied.
 * See the License for the specific language governing permissions and
 * limitations under the License.
 */

let i = 0

class A{
    set p(){
        i+=1
    }

    get p():number {
        return this.p
    }
}

function foo(p:Partial<A>){}

<<<<<<< HEAD
/* @@? 23:5 Error Syntax error ESY0063: Setter must have exactly one formal parameter. */
/* @@? 23:5 Error Semantic error ESE0130: Function p is already declared. */
/* @@? 24:21 Warning Warning W0023: Reading the value of the property inside its getter may lead to an endless loop. */
=======
/* @@? 19:10 Error SyntaxError: Setter must have exactly one formal parameter. */
/* @@? 23:5 Error TypeError: Function p is already declared. */
/* @@? 24:21 Error Warning: Reading the value of the property inside its getter may lead to an endless loop. */
>>>>>>> 90f73a42
<|MERGE_RESOLUTION|>--- conflicted
+++ resolved
@@ -27,12 +27,6 @@
 
 function foo(p:Partial<A>){}
 
-<<<<<<< HEAD
-/* @@? 23:5 Error Syntax error ESY0063: Setter must have exactly one formal parameter. */
-/* @@? 23:5 Error Semantic error ESE0130: Function p is already declared. */
-/* @@? 24:21 Warning Warning W0023: Reading the value of the property inside its getter may lead to an endless loop. */
-=======
 /* @@? 19:10 Error SyntaxError: Setter must have exactly one formal parameter. */
 /* @@? 23:5 Error TypeError: Function p is already declared. */
-/* @@? 24:21 Error Warning: Reading the value of the property inside its getter may lead to an endless loop. */
->>>>>>> 90f73a42
+/* @@? 24:21 Error Warning: Reading the value of the property inside its getter may lead to an endless loop. */