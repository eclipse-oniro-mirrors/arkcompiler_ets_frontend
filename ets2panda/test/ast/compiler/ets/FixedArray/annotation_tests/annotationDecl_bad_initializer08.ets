--- conflicted
+++ resolved
@@ -24,17 +24,10 @@
     testProperty5: FixedArray<Size> = [Color.GREEN, Color.BLUE]
 }
 
-<<<<<<< HEAD
-/* @@? 20:29 Error TypeError: Type 'int' cannot be assigned to type 'String' */
-/* @@? 21:30 Error TypeError: Type '"false"' cannot be assigned to type 'boolean' */
-/* @@? 22:39 Error TypeError: Array element at index 0 with type 'double' is not compatible with the target array element type 'int' */
-/* @@? 22:44 Error TypeError: Array element at index 1 with type 'double' is not compatible with the target array element type 'int' */
-=======
 /* @@? 20:29 Error TypeError: Type 'Int' cannot be assigned to type 'String' */
 /* @@? 21:30 Error TypeError: Type '"false"' cannot be assigned to type 'Boolean' */
 /* @@? 22:39 Error TypeError: Array element at index 0 with type 'Double' is not compatible with the target array element type 'Int' */
 /* @@? 22:44 Error TypeError: Array element at index 1 with type 'Double' is not compatible with the target array element type 'Int' */
->>>>>>> 494f8da8
 /* @@? 23:28 Error TypeError: Type 'Size' cannot be assigned to type 'Color' */
 /* @@? 24:40 Error TypeError: Array element at index 0 with type 'Color' is not compatible with the target array element type 'Size' */
 /* @@? 24:53 Error TypeError: Array element at index 1 with type 'Color' is not compatible with the target array element type 'Size' */