/*
 * Copyright (c) 2025 Huawei Device Co., Ltd.
 * Licensed under the Apache License, Version 2.0 (the "License");
 * you may not use this file except in compliance with the License.
 * You may obtain a copy of the License at
 *
 * http://www.apache.org/licenses/LICENSE-2.0
 *
 * Unless required by applicable law or agreed to in writing, software
 * distributed under the License is distributed on an "AS IS" BASIS,
 * WITHOUT WARRANTIES OR CONDITIONS OF ANY KIND, either express or implied.
 * See the License for the specific language governing permissions and
 * limitations under the License.
 */


function main(): void {
    let a: [number, string, FixedArray<...Int>] = [2, "a", 3];
}

/* @@? 18:29 Error TypeError: FixedArray<T> must have only one type parameter. */
/* @@? 18:40 Error SyntaxError: Invalid Type. */
/* @@? 18:40 Error SyntaxError: Unexpected token, expected '>'. */
/* @@? 18:40 Error SyntaxError: Unexpected token, expected ',' or ']'. */
/* @@? 18:40 Error SyntaxError: Unexpected token '>'. */
/* @@? 18:43 Error SyntaxError: Unexpected token 'Int'. */
<<<<<<< HEAD
/* @@? 18:43 Error TypeError: Class name 'Int' used in the wrong context */
=======
/* @@? 18:43 Error SyntaxError: Class cannot be used as object. */
>>>>>>> 6d813986
/* @@? 18:43 Error TypeError: Bad operand type, the types of the operands must be numeric, same enumeration, or boolean type. */
/* @@? 18:47 Error SyntaxError: Unexpected token ']'. */<|MERGE_RESOLUTION|>--- conflicted
+++ resolved
@@ -24,10 +24,6 @@
 /* @@? 18:40 Error SyntaxError: Unexpected token, expected ',' or ']'. */
 /* @@? 18:40 Error SyntaxError: Unexpected token '>'. */
 /* @@? 18:43 Error SyntaxError: Unexpected token 'Int'. */
-<<<<<<< HEAD
-/* @@? 18:43 Error TypeError: Class name 'Int' used in the wrong context */
-=======
 /* @@? 18:43 Error SyntaxError: Class cannot be used as object. */
->>>>>>> 6d813986
 /* @@? 18:43 Error TypeError: Bad operand type, the types of the operands must be numeric, same enumeration, or boolean type. */
 /* @@? 18:47 Error SyntaxError: Unexpected token ']'. */