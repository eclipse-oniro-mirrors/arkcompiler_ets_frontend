--- conflicted
+++ resolved
@@ -23,19 +23,7 @@
 /* @@? 18:40 Error SyntaxError: Unexpected token, expected '>'. */
 /* @@? 18:40 Error SyntaxError: Unexpected token, expected ',' or ']'. */
 /* @@? 18:40 Error SyntaxError: Unexpected token '>'. */
-<<<<<<< HEAD
-/* @@? 18:40 Error SyntaxError: Unexpected token '>'. */
-/* @@? 18:40 Error TypeError: Bad operand type, the types of the operands must be numeric, same enumeration, or boolean type. */
-/* @@? 18:40 Error TypeError: Bad operand type, the types of the operands must be numeric, same enumeration, or boolean type. */
-/* @@? 18:43 Error TypeError: Class name 'Int' used in the wrong context */
-/* @@? 18:47 Error SyntaxError: Unexpected token ']'. */
-/* @@? 18:47 Error SyntaxError: Unexpected token ']'. */
-/* @@? 18:47 Error SyntaxError: Unexpected token ']'. */
-/* @@? 18:47 Error SyntaxError: Unexpected token ']'. */
-/* @@? 18:49 Error SyntaxError: Unexpected token '='. */
-=======
 /* @@? 18:43 Error SyntaxError: Unexpected token 'Int'. */
 /* @@? 18:43 Error SyntaxError: Class cannot be used as object. */
 /* @@? 18:43 Error TypeError: Bad operand type, the types of the operands must be numeric, same enumeration, or boolean type. */
-/* @@? 18:47 Error SyntaxError: Unexpected token ']'. */
->>>>>>> 494f8da8
+/* @@? 18:47 Error SyntaxError: Unexpected token ']'. */