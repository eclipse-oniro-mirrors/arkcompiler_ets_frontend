--- conflicted
+++ resolved
@@ -25,13 +25,5 @@
 /* @@? 18:40 Error SyntaxError: Unexpected token '>'. */
 /* @@? 18:43 Error SyntaxError: Unexpected token 'Int'. */
 /* @@? 18:43 Error TypeError: Class name 'Int' used in the wrong context */
-<<<<<<< HEAD
-/* @@? 18:47 Error SyntaxError: Unexpected token ']'. */
-/* @@? 18:47 Error SyntaxError: Unexpected token ']'. */
-/* @@? 18:47 Error SyntaxError: Unexpected token ']'. */
-/* @@? 18:47 Error SyntaxError: Unexpected token ']'. */
-/* @@? 18:49 Error SyntaxError: Unexpected token '='. */
-=======
 /* @@? 18:43 Error TypeError: Bad operand type, the types of the operands must be numeric, same enumeration, or boolean type. */
-/* @@? 18:47 Error SyntaxError: Unexpected token ']'. */
->>>>>>> 58c46612
+/* @@? 18:47 Error SyntaxError: Unexpected token ']'. */