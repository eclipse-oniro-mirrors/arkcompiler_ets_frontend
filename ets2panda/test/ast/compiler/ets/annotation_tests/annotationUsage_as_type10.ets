--- conflicted
+++ resolved
@@ -19,8 +19,4 @@
 let a = 1 instanceof MyAnno
 
 /* @@? 19:22 Error TypeError: Annotations cannot be used as a type.  */
-<<<<<<< HEAD
-/* @@? 19:9 Error TypeError: Bad operand type, the types of the operands must be same type.  */
-=======
-/* @@? 19:22 Error TypeError: Annotations cannot be used as a type.  */
->>>>>>> 6d813986
+/* @@? 19:22 Error TypeError: Annotations cannot be used as a type.  */