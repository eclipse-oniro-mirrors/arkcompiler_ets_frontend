/*
 * Copyright (c) 2021-2025 Huawei Device Co., Ltd.
 * Licensed under the Apache License, Version 2.0 (the "License");
 * you may not use this file except in compliance with the License.
 * You may obtain a copy of the License at
 *
 * http://www.apache.org/licenses/LICENSE-2.0
 *
 * Unless required by applicable law or agreed to in writing, software
 * distributed under the License is distributed on an "AS IS" BASIS,
 * WITHOUT WARRANTIES OR CONDITIONS OF ANY KIND, either express or implied.
 * See the License for the specific language governing permissions and
 * limitations under the License.
 */

function refInt(a: Int): void {}

function main() : void {
    let a: Short = new Short(3); // 3 is of type short in this context
    let b: short = 2;
    let c: short = /* @@ label1 */-b; // due to unary operator promotion, '-b' will be int, which is not assignable
    let d: short = /* @@ label2 */b | b; // due to binary operator promotion, 'b | b' will be int, which is not assignable
    refInt(b);
}

<<<<<<< HEAD
/* @@@ label Error TypeError: Expected 0 arguments, got 1. */
/* @@@ label Error TypeError: No matching construct signature for std.core.Short(int)  */
/* @@? 19:44 Error TypeError: Type 'int' is not compatible with type 'short' at index 1 */
/* @@@ label1 Error TypeError: Type 'int' cannot be assigned to type 'short'  */
/* @@@ label2 Error TypeError: Type 'int' cannot be assigned to type 'short'  */
=======
/* @@@ label1 Error TypeError: Type 'Int' cannot be assigned to type 'Short'  */
/* @@@ label2 Error TypeError: Type 'Int' cannot be assigned to type 'Short'  */
>>>>>>> 6d813986
<|MERGE_RESOLUTION|>--- conflicted
+++ resolved
@@ -23,13 +23,5 @@
     refInt(b);
 }
 
-<<<<<<< HEAD
-/* @@@ label Error TypeError: Expected 0 arguments, got 1. */
-/* @@@ label Error TypeError: No matching construct signature for std.core.Short(int)  */
-/* @@? 19:44 Error TypeError: Type 'int' is not compatible with type 'short' at index 1 */
-/* @@@ label1 Error TypeError: Type 'int' cannot be assigned to type 'short'  */
-/* @@@ label2 Error TypeError: Type 'int' cannot be assigned to type 'short'  */
-=======
 /* @@@ label1 Error TypeError: Type 'Int' cannot be assigned to type 'Short'  */
-/* @@@ label2 Error TypeError: Type 'Int' cannot be assigned to type 'Short'  */
->>>>>>> 6d813986
+/* @@@ label2 Error TypeError: Type 'Int' cannot be assigned to type 'Short'  */