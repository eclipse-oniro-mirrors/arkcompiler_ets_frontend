/*
 * Copyright (c) 2025 Huawei Device Co., Ltd.
 * Licensed under the Apache License, Version 2.0 (the "License");
 * you may not use this file except in compliance with the License.
 * You may obtain a copy of the License at
 *
 * http://www.apache.org/licenses/LICENSE-2.0
 *
 * Unless required by applicable law or agreed to in writing, software
 * distributed under the License is distributed on an "AS IS" BASIS,
 * WITHOUT WARRANTIES OR CONDITIONS OF ANY KIND, either express or implied.
 * See the License for the specific language governing permissions and
 * limitations under the License.
 */

let a: Array<string>>>=2
let b: Array<string>>=2

<<<<<<< HEAD
/* @@? 16:21 Error SyntaxError: Unexpected token '>>='. */
/* @@? 16:24 Error SyntaxError: Unexpected token '2'. */
/* @@? 17:21 Error SyntaxError: Unexpected token '>='. */
/* @@? 17:23 Error SyntaxError: Unexpected token '2'. */
=======
/* @@? 16:21 Error SyntaxError: Unexpected token '>>='.  */
/* @@? 16:24 Error SyntaxError: Unexpected token '2'.  */
/* @@? 17:21 Error SyntaxError: Unexpected token '>='.  */
/* @@? 17:23 Error SyntaxError: Unexpected token '2'.  */
>>>>>>> 6d813986
<|MERGE_RESOLUTION|>--- conflicted
+++ resolved
@@ -16,14 +16,7 @@
 let a: Array<string>>>=2
 let b: Array<string>>=2
 
-<<<<<<< HEAD
-/* @@? 16:21 Error SyntaxError: Unexpected token '>>='. */
-/* @@? 16:24 Error SyntaxError: Unexpected token '2'. */
-/* @@? 17:21 Error SyntaxError: Unexpected token '>='. */
-/* @@? 17:23 Error SyntaxError: Unexpected token '2'. */
-=======
 /* @@? 16:21 Error SyntaxError: Unexpected token '>>='.  */
 /* @@? 16:24 Error SyntaxError: Unexpected token '2'.  */
 /* @@? 17:21 Error SyntaxError: Unexpected token '>='.  */
-/* @@? 17:23 Error SyntaxError: Unexpected token '2'.  */
->>>>>>> 6d813986
+/* @@? 17:23 Error SyntaxError: Unexpected token '2'.  */