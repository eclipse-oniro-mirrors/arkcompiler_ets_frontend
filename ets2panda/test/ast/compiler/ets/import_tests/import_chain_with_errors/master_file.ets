/*
 * Copyright (c) 2025 Huawei Device Co., Ltd.
 * Licensed under the Apache License, Version 2.0 (the "License");
 * you may not use this file except in compliance with the License.
 * You may obtain a copy of the License at
 *
 * http://www.apache.org/licenses/LICENSE-2.0
 *
 * Unless required by applicable law or agreed to in writing, software
 * distributed under the License is distributed on an "AS IS" BASIS,
 * WITHOUT WARRANTIES OR CONDITIONS OF ANY KIND, either express or implied.
 * See the License for the specific language governing permissions and
 * limitations under the License.
 */

import {A, B} from "./import_1.ets"

let b = new B(10);

// First level import with both types of error
/* @@? import_1.ets:21:17 Error TypeError: Type 'Int' cannot be assigned to type 'String' */
/* @@? import_1.ets:24:5 Error SyntaxError: Identifier expected, got 'number literal'. */
/* @@? import_1.ets:24:5 Error SyntaxError: Number, string or computed value property name '1' is not allowed, use classes to access data by property names that are identifiers */

// Second level import import with both types of error
<<<<<<< HEAD
/* @@? import_2.ets:17:17 Error TypeError: Type 'int' cannot be assigned to type 'String' */
=======
/* @@? import_2.ets:17:17 Error TypeError: Type 'Int' cannot be assigned to type 'String' */
>>>>>>> 6d813986
/* @@? import_2.ets:20:5 Error SyntaxError: 'var' keyword is not supported. Use 'let' instead. */

// Error in main file based on class from the most distant file
/* @@? master_file.ets:18:9 Error TypeError: Expected 0 arguments, got 1. */
<<<<<<< HEAD
/* @@? master_file.ets:18:9 Error TypeError: No matching construct signature for import_2.B(int) */
=======
/* @@? master_file.ets:18:9 Error TypeError: No matching construct signature for import_2.B(Int) */
/* @@? master_file.ets:18:9 Error TypeError: Expected 0 arguments, got 1. */
/* @@? master_file.ets:18:9 Error TypeError: No matching construct signature for import_2.B(Int) */
>>>>>>> 6d813986
<|MERGE_RESOLUTION|>--- conflicted
+++ resolved
@@ -23,19 +23,11 @@
 /* @@? import_1.ets:24:5 Error SyntaxError: Number, string or computed value property name '1' is not allowed, use classes to access data by property names that are identifiers */
 
 // Second level import import with both types of error
-<<<<<<< HEAD
-/* @@? import_2.ets:17:17 Error TypeError: Type 'int' cannot be assigned to type 'String' */
-=======
 /* @@? import_2.ets:17:17 Error TypeError: Type 'Int' cannot be assigned to type 'String' */
->>>>>>> 6d813986
 /* @@? import_2.ets:20:5 Error SyntaxError: 'var' keyword is not supported. Use 'let' instead. */
 
 // Error in main file based on class from the most distant file
 /* @@? master_file.ets:18:9 Error TypeError: Expected 0 arguments, got 1. */
-<<<<<<< HEAD
-/* @@? master_file.ets:18:9 Error TypeError: No matching construct signature for import_2.B(int) */
-=======
 /* @@? master_file.ets:18:9 Error TypeError: No matching construct signature for import_2.B(Int) */
 /* @@? master_file.ets:18:9 Error TypeError: Expected 0 arguments, got 1. */
-/* @@? master_file.ets:18:9 Error TypeError: No matching construct signature for import_2.B(Int) */
->>>>>>> 6d813986
+/* @@? master_file.ets:18:9 Error TypeError: No matching construct signature for import_2.B(Int) */