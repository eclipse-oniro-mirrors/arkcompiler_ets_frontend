--- conflicted
+++ resolved
@@ -20,19 +20,9 @@
 function bar(x: notInit) { (=_=) }
 
 /* @@? distant_package.ets:22:22 Error SyntaxError: Variable must be initialized or it's type must be declared. */
-<<<<<<< HEAD
-
-/* @@? package_with_errors_1.ets:19:32 Error TypeError: Cannot cast type 'String' to 'double' */
-
-/* @@? package_with_errors_2.ets:19:16 Error SyntaxError: Non-constant initializer of Package should be apply in Initializer Block. */
-/* @@? package_with_errors_2.ets:19:16 Error TypeError: Unresolved reference foo */
-/* @@? package_with_errors_2.ets:19:16 Error TypeError: This expression is not callable. */
-
-=======
 /* @@? package_with_errors_1.ets:19:32 Error TypeError: Cannot cast type 'String' to 'Double' */
 /* @@? package_with_errors_2.ets:19:16 Error TypeError: Unresolved reference foo */
 /* @@? package_with_errors_2.ets:19:16 Error TypeError: This expression is not callable. */
->>>>>>> 6d813986
 /* @@? import_in_package_with_error.ets:20:17 Error TypeError: Cannot find type 'notInit'. */
 /* @@? import_in_package_with_error.ets:20:29 Error SyntaxError: Unexpected token '='. */
 /* @@? import_in_package_with_error.ets:20:30 Error SyntaxError: Unexpected token, expected ')'. */
