--- conflicted
+++ resolved
@@ -22,17 +22,9 @@
 
 function foo(a0: A) {
     let a: Readonly<A> = new A(2)
-<<<<<<< HEAD
-    /* @@ label2 */a.fld = 5
-=======
     /* @@ label */a.fld = 5
->>>>>>> 6d813986
 }
 
 
 /* @@@ label Error TypeError: Cannot assign to a readonly variable fld  */
-<<<<<<< HEAD
-/* @@@ label2 Error TypeError: The 'Readonly' property cannot be reassigned.  */
-=======
-/* @@@ label Error TypeError: The 'Readonly' property cannot be reassigned.  */
->>>>>>> 6d813986
+/* @@@ label Error TypeError: The 'Readonly' property cannot be reassigned.  */