--- conflicted
+++ resolved
@@ -15,14 +15,5 @@
 
 function main() : void {
     let a: Byte = 2;
-<<<<<<< HEAD
-    let b: Byte = /* @@ label */new Byte(2);
-}
-
-/* @@@ label Error TypeError: Expected 0 arguments, got 1. */
-/* @@@ label Error TypeError: No matching construct signature for std.core.Byte(int)  */
-/* @@? 18:42 Error TypeError: Type 'int' is not compatible with type 'byte' at index 1 */
-=======
     let b: Byte = new Byte(2);
-}
->>>>>>> 6d813986
+}