/*
 * Copyright (c) 2025 Huawei Device Co., Ltd.
 * Licensed under the Apache License, Version 2.0 (the "License");
 * you may not use this file except in compliance with the License.
 * You may obtain a copy of the License at
 *
 * http://www.apache.org/licenses/LICENSE-2.0
 *
 * Unless required by applicable law or agreed to in writing, software
 * distributed under the License is distributed on an "AS IS" BASIS,
 * WITHOUT WARRANTIES OR CONDITIONS OF ANY KIND, either express or implied.
 * See the License for the specific language governing permissions and
 * limitations under the License.
 */

const a: Record<number, string> = {
    [((): number => 2)()]: '1'
}

const b: Record<number, (x: string) => number> = {
    [(():number => +("foo"))()]: function (y: string): number {
        return y.length;
    },
    [(():number => +("bar"))()]: (y: string):number => y.length
};

<<<<<<< HEAD
/* @@? 21:21 Error TypeError: Bad operand type, the type of the operand must be numeric type. */
/* @@? 21:34 Error SyntaxError: Function expressions are not supported, use arrow functions instead */
/* @@? 24:21 Error TypeError: Bad operand type, the type of the operand must be numeric type. */
=======
/* @@? 16:35 Error TypeError: need to specify target type for class composite */
/* @@? 17:5 Error SyntaxError: Unexpected token. */
/* @@? 17:6 Error SyntaxError: Unexpected token, expected ':'. */
/* @@? 17:22 Error SyntaxError: Unexpected token. */
/* @@? 17:25 Error SyntaxError: Unexpected token ']'. */
/* @@? 17:25 Error SyntaxError: Unexpected token ']'. */
/* @@? 17:25 Error SyntaxError: Unexpected token ']'. */
/* @@? 17:26 Error SyntaxError: Unexpected token ':'. */
/* @@? 17:26 Error SyntaxError: Unexpected token ':'. */
/* @@? 18:1 Error SyntaxError: Unexpected token '}'. */
/* @@? 20:50 Error TypeError: need to specify target type for class composite */
/* @@? 21:5 Error SyntaxError: Unexpected token. */
/* @@? 21:6 Error SyntaxError: Unexpected token, expected ':'. */
/* @@? 21:28 Error SyntaxError: Unexpected token. */
/* @@? 21:31 Error SyntaxError: Unexpected token ']'. */
/* @@? 21:31 Error SyntaxError: Unexpected token ']'. */
/* @@? 21:31 Error SyntaxError: Unexpected token ']'. */
/* @@? 21:32 Error SyntaxError: Unexpected token ':'. */
/* @@? 21:32 Error SyntaxError: Unexpected token ':'. */
/* @@? 21:43 Error SyntaxError: Unexpected token, expected an identifier. */
/* @@? 23:6 Error SyntaxError: Unexpected token ','. */
/* @@? 23:6 Error SyntaxError: Unexpected token ','. */
/* @@? 24:21 Error TypeError: Bad operand type, the type of the operand must be numeric type. */
/* @@? 24:32 Error SyntaxError: Unexpected token ':'. */
/* @@? 24:32 Error SyntaxError: Unexpected token ':'. */
/* @@? 24:32 Error SyntaxError: Unexpected token ':'. */
/* @@? 25:1 Error SyntaxError: Unexpected token '}'. */
>>>>>>> b3a6a94a
<|MERGE_RESOLUTION|>--- conflicted
+++ resolved
@@ -24,11 +24,6 @@
     [(():number => +("bar"))()]: (y: string):number => y.length
 };
 
-<<<<<<< HEAD
-/* @@? 21:21 Error TypeError: Bad operand type, the type of the operand must be numeric type. */
-/* @@? 21:34 Error SyntaxError: Function expressions are not supported, use arrow functions instead */
-/* @@? 24:21 Error TypeError: Bad operand type, the type of the operand must be numeric type. */
-=======
 /* @@? 16:35 Error TypeError: need to specify target type for class composite */
 /* @@? 17:5 Error SyntaxError: Unexpected token. */
 /* @@? 17:6 Error SyntaxError: Unexpected token, expected ':'. */
@@ -55,5 +50,4 @@
 /* @@? 24:32 Error SyntaxError: Unexpected token ':'. */
 /* @@? 24:32 Error SyntaxError: Unexpected token ':'. */
 /* @@? 24:32 Error SyntaxError: Unexpected token ':'. */
-/* @@? 25:1 Error SyntaxError: Unexpected token '}'. */
->>>>>>> b3a6a94a
+/* @@? 25:1 Error SyntaxError: Unexpected token '}'. */