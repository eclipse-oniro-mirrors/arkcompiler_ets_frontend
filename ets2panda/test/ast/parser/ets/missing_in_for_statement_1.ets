/*
 * Copyright (c) 2024-2025 Huawei Device Co., Ltd.
 * Licensed under the Apache License, Version 2.0 (the "License");
 * you may not use this file except in compliance with the License.
 * You may obtain a copy of the License at
 *
 * http://www.apache.org/licenses/LICENSE-2.0
 *
 * Unless required by applicable law or agreed to in writing, software
 * distributed under the License is distributed on an "AS IS" BASIS,
 * WITHOUT WARRANTIES OR CONDITIONS OF ANY KIND, either express or implied.
 * See the License for the specific language governing permissions and
 * limitations under the License.
 */

for /* @@ label */let i = 0; i < count; ++i) {
    result = result + p[i]!.awaitResolution() * /* @@ label1 */a[i];
}

/* @@@ label Error SyntaxError: Expected '(', got 'let'. */
<<<<<<< HEAD
/* @@? 16:30 Error TypeError: Bad operand type, the types of the operands must be numeric, same enumeration, or boolean type. */
=======
/* @@? 16:34 Error TypeError: Unresolved reference count */
>>>>>>> 6d813986
/* @@? 17:5 Error TypeError: Unresolved reference result */
/* @@? 17:23 Error TypeError: Unresolved reference p */
/* @@? 17:23 Error TypeError: Indexed access is not supported for such expression type. */
/* @@@ label1 Error TypeError: Unresolved reference a */
/* @@@ label1 Error TypeError: Indexed access is not supported for such expression type. */<|MERGE_RESOLUTION|>--- conflicted
+++ resolved
@@ -18,11 +18,7 @@
 }
 
 /* @@@ label Error SyntaxError: Expected '(', got 'let'. */
-<<<<<<< HEAD
-/* @@? 16:30 Error TypeError: Bad operand type, the types of the operands must be numeric, same enumeration, or boolean type. */
-=======
 /* @@? 16:34 Error TypeError: Unresolved reference count */
->>>>>>> 6d813986
 /* @@? 17:5 Error TypeError: Unresolved reference result */
 /* @@? 17:23 Error TypeError: Unresolved reference p */
 /* @@? 17:23 Error TypeError: Indexed access is not supported for such expression type. */
