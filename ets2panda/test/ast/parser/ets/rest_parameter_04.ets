/*
* Copyright (c) 2024-2025 Huawei Device Co., Ltd.
* Licensed under the Apache License, Version 2.0 (the "License");
* you may not use this file except in compliance with the License.
* You may obtain a copy of the License at 
* 
* http://www.apache.org/licenses/LICENSE-2.0
* 
* Unless required by applicable low or agreed to in writing, software
* distributed under the License is distributed on an "AS IS" BASIS,
* WITHOUT WARRANTIES OR CONDITIONS OF ANY KIND, either express or implied.
* See the License for the specific language governing permissions and
* limitations under the License.
*/

function hehe(...items: number[]/* @@ label */: void /* @@ label1 */{
    console.log("aaaaaaaa")
}

/* @@? 16:10 Error TypeError: Only abstract or native methods can't have body. */
<<<<<<< HEAD
/* @@? 16:47 Error SyntaxError: Rest parameter must be the last formal parameter. */
/* @@? 16:49 Error SyntaxError: Unexpected token 'void'. */
/* @@? 16:49 Error SyntaxError: Unexpected token 'void'. */
=======
/* @@@ label Error SyntaxError: Rest parameter must be the last formal parameter. */
/* @@? 16:49 Error SyntaxError: Unexpected token 'void'. */
/* @@@ label1 Error SyntaxError: Unexpected token '{'. */
>>>>>>> 58c46612
<|MERGE_RESOLUTION|>--- conflicted
+++ resolved
@@ -18,12 +18,6 @@
 }
 
 /* @@? 16:10 Error TypeError: Only abstract or native methods can't have body. */
-<<<<<<< HEAD
-/* @@? 16:47 Error SyntaxError: Rest parameter must be the last formal parameter. */
-/* @@? 16:49 Error SyntaxError: Unexpected token 'void'. */
-/* @@? 16:49 Error SyntaxError: Unexpected token 'void'. */
-=======
 /* @@@ label Error SyntaxError: Rest parameter must be the last formal parameter. */
 /* @@? 16:49 Error SyntaxError: Unexpected token 'void'. */
-/* @@@ label1 Error SyntaxError: Unexpected token '{'. */
->>>>>>> 58c46612
+/* @@@ label1 Error SyntaxError: Unexpected token '{'. */