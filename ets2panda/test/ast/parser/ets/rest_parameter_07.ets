--- conflicted
+++ resolved
@@ -17,12 +17,7 @@
     return numbers[0] + numbers[1] + numbers[2]
 }
 
-/* @@ label1 */sum(/* @@ label2 */10, 20, "one")
+/* @@ label1 */sum(10, 20, /* @@ label2 */"one")
 
-<<<<<<< HEAD
-/* @@@ label1 Error TypeError: No matching call signature for sum(int, int, "one") */
-/* @@@ label2 Error TypeError: Type 'int' is not compatible with type 'double' at index 1 */
-=======
 /* @@@ label1 Error TypeError: No matching call signature for sum(Double, Double, "one") */
-/* @@@ label2 Error TypeError: Type '"one"' is not compatible with type 'Double' at index 3 */
->>>>>>> 6d813986
+/* @@@ label2 Error TypeError: Type '"one"' is not compatible with type 'Double' at index 3 */