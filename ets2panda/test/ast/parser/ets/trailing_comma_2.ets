--- conflicted
+++ resolved
@@ -21,10 +21,6 @@
 
 /* @@@ label1 Error SyntaxError: Unexpected token ','. */
 /* @@? 20:9 Error TypeError: Expected 0 arguments, got 1. */
-<<<<<<< HEAD
-/* @@? 20:9 Error TypeError: No matching construct signature for trailing_comma_2.C(int) */
-=======
 /* @@? 20:9 Error TypeError: No matching construct signature for trailing_comma_2.C(Int) */
 /* @@? 20:9 Error TypeError: Expected 0 arguments, got 1. */
-/* @@? 20:9 Error TypeError: No matching construct signature for trailing_comma_2.C(Int) */
->>>>>>> 6d813986
+/* @@? 20:9 Error TypeError: No matching construct signature for trailing_comma_2.C(Int) */