--- conflicted
+++ resolved
@@ -21,8 +21,4 @@
         2: 2
     }
 }
-<<<<<<< HEAD
-/* @@@ label Error TypeError: Type A|Double is not assignable to constraint type Numeric|String|BaseEnum<Int>|BaseEnum<Long>|BaseEnum<String> */
-=======
-/* @@@ label Error TypeError: Type argument 'A|Double' should be a subtype of 'Numeric|String|BaseEnum<Int>|BaseEnum<Long>|BaseEnum<String>'-constraint */
->>>>>>> 6d813986
+/* @@@ label Error TypeError: Type argument 'A|Double' should be a subtype of 'Numeric|String|BaseEnum<Int>|BaseEnum<Long>|BaseEnum<String>'-constraint */