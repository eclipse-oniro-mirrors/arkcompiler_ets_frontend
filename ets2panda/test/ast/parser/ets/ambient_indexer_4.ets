/*
 * Copyright (c) 2024-2025 Huawei Device Co., Ltd.
 * Licensed under the Apache License, Version 2.0 (the "License");
 * you may not use this file except in compliance with the License.
 * You may obtain a copy of the License at
 *
 * http://www.apache.org/licenses/LICENSE-2.0
 *
 * Unless required by applicable law or agreed to in writing, software
 * distributed under the License is distributed on an "AS IS" BASIS,
 * WITHOUT WARRANTIES OR CONDITIONS OF ANY KIND, either express or implied.
 * See the License for the specific language governing permissions and
 * limitations under the License.
 */

declare class A {
    [index : number]
/* @@ label */}

/* @@ label1 */function main/* @@ label3 */() {
    let a : A = new A();
}

/* @@@ label Error SyntaxError: An index signature must have a type annotation.  */
<<<<<<< HEAD
/* @@@ label1 Error SyntaxError: Return type of index signature from exported class or interface need to be identifier.  */
/* @@@ label3 Error TypeError: Native and Declare methods should have explicit return type.  */
/* @@@ label2 Error SyntaxError: Expected '}', got 'end of stream'.  */
/* @@ label2 */
=======
/* @@@ label Error SyntaxError: Expected ':', got '}'.  */
/* @@@ label Error SyntaxError: Invalid Type.  */
/* @@@ label Error SyntaxError: Return type of index signature from exported class or interface need to be identifier.  */
>>>>>>> 6d813986
<|MERGE_RESOLUTION|>--- conflicted
+++ resolved
@@ -22,13 +22,6 @@
 }
 
 /* @@@ label Error SyntaxError: An index signature must have a type annotation.  */
-<<<<<<< HEAD
-/* @@@ label1 Error SyntaxError: Return type of index signature from exported class or interface need to be identifier.  */
-/* @@@ label3 Error TypeError: Native and Declare methods should have explicit return type.  */
-/* @@@ label2 Error SyntaxError: Expected '}', got 'end of stream'.  */
-/* @@ label2 */
-=======
 /* @@@ label Error SyntaxError: Expected ':', got '}'.  */
 /* @@@ label Error SyntaxError: Invalid Type.  */
-/* @@@ label Error SyntaxError: Return type of index signature from exported class or interface need to be identifier.  */
->>>>>>> 6d813986
+/* @@@ label Error SyntaxError: Return type of index signature from exported class or interface need to be identifier.  */