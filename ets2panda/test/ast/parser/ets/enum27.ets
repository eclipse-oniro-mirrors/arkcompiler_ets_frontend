/* @@ label2 */
/*
 * Copyright (c) 2024-2025 Huawei Device Co., Ltd.
 * Licensed under the Apache License, Version 2.0 (the "License");
 * you may not use this file except in compliance with the License.
 * You may obtain a copy of the License at
 *
 * http://www.apache.org/licenses/LICENSE-2.0
 *
 * Unless required by applicable law or agreed to in writing, software
 * distributed under the License is distributed on an "AS IS" BASIS,
 * WITHOUT WARRANTIES OR CONDITIONS OF ANY KIND, either express or implied.
 * See the License for the specific language governing permissions and
 * limitations under the License.
 */

enum Color {
    Red = /* @@ label */4 / 3.0
}

enum Date {
    Day = /* @@ label1 */Date.now()
}

<<<<<<< HEAD
/* @@@ label Error TypeError: Enumeration members can be initialized only by compile-time expressions and initializers must be of the same type.  */
/* @@@ label1 Error TypeError: Enumeration members can be initialized only by compile-time expressions and initializers must be of the same type.  */
/* @@@ label2 Error TypeError: Class 'Date' is already defined with different type.  */
=======

/* @@@ label2 Error TypeError: Class 'Date' is already defined with different type.  */
/* @@@ label1 Error TypeError: Enumeration members can be initialized only by compile-time expressions and initializers must be of the same type.  */
>>>>>>> 6d813986
<|MERGE_RESOLUTION|>--- conflicted
+++ resolved
@@ -22,12 +22,6 @@
     Day = /* @@ label1 */Date.now()
 }
 
-<<<<<<< HEAD
-/* @@@ label Error TypeError: Enumeration members can be initialized only by compile-time expressions and initializers must be of the same type.  */
-/* @@@ label1 Error TypeError: Enumeration members can be initialized only by compile-time expressions and initializers must be of the same type.  */
-/* @@@ label2 Error TypeError: Class 'Date' is already defined with different type.  */
-=======
 
 /* @@@ label2 Error TypeError: Class 'Date' is already defined with different type.  */
-/* @@@ label1 Error TypeError: Enumeration members can be initialized only by compile-time expressions and initializers must be of the same type.  */
->>>>>>> 6d813986
+/* @@@ label1 Error TypeError: Enumeration members can be initialized only by compile-time expressions and initializers must be of the same type.  */