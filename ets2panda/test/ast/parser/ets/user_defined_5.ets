--- conflicted
+++ resolved
@@ -18,9 +18,5 @@
 }
 
 /* @@@ label Error SyntaxError: Cannot be used as user-defined type. */
-<<<<<<< HEAD
 /* @@@ label Error SyntaxError: Identifier expected, got 'double'. */
-=======
-/* @@@ label Error SyntaxError: Identifier expected, got 'double'. */
-/* @@@ label Error SyntaxError: Hard keyword 'double' cannot be used as identifier */
->>>>>>> 494f8da8
+/* @@@ label Error SyntaxError: Hard keyword 'double' cannot be used as identifier */