/*
 * Copyright (c) 2024-2025 Huawei Device Co., Ltd.
 * Licensed under the Apache License, Version 2.0 (the "License");
 * you may not use this file except in compliance with the License.
 * You may obtain a copy of the License at
 *
 * http://www.apache.org/licenses/LICENSE-2.0
 *
 * Unless required by applicable law or agreed to in writing, software
 * distributed under the License is distributed on an "AS IS" BASIS,
 * WITHOUT WARRANTIES OR CONDITIONS OF ANY KIND, either express or implied.
 * See the License for the specific language governing permissions and
 * limitations under the License.
 */


class A {
}

function main() {
    let a = new A()
    console.log(/* @@ label */a["a"])
}

<<<<<<< HEAD
/* @@@ label Error TypeError: Indexed signatures are not allowed. Use arrays instead!  */
=======
/* @@? 22:5 Error TypeError: Call to `log` is ambiguous as `2` versions of `log` are available: `log(i: String): void` and `log(i: Boolean): void` */
/* @@? 22:5 Error TypeError: Call to `log` is ambiguous as `2` versions of `log` are available: `log(i: String): void` and `log(i: Byte): void` */
/* @@? 22:5 Error TypeError: Call to `log` is ambiguous as `2` versions of `log` are available: `log(i: String): void` and `log(i: Short): void` */
/* @@? 22:5 Error TypeError: Call to `log` is ambiguous as `2` versions of `log` are available: `log(i: String): void` and `log(i: Char): void` */
/* @@? 22:5 Error TypeError: Call to `log` is ambiguous as `2` versions of `log` are available: `log(i: String): void` and `log(i: Int): void` */
/* @@? 22:5 Error TypeError: Call to `log` is ambiguous as `2` versions of `log` are available: `log(i: String): void` and `log(i: Long): void` */
/* @@? 22:5 Error TypeError: Call to `log` is ambiguous as `2` versions of `log` are available: `log(i: String): void` and `log(i: Float): void` */
/* @@? 22:5 Error TypeError: Call to `log` is ambiguous as `2` versions of `log` are available: `log(i: String): void` and `log(i: Double): void` */
/* @@@ label Error TypeError: Object type doesn't have proper index access method. */
>>>>>>> 6d813986
<|MERGE_RESOLUTION|>--- conflicted
+++ resolved
@@ -22,9 +22,6 @@
     console.log(/* @@ label */a["a"])
 }
 
-<<<<<<< HEAD
-/* @@@ label Error TypeError: Indexed signatures are not allowed. Use arrays instead!  */
-=======
 /* @@? 22:5 Error TypeError: Call to `log` is ambiguous as `2` versions of `log` are available: `log(i: String): void` and `log(i: Boolean): void` */
 /* @@? 22:5 Error TypeError: Call to `log` is ambiguous as `2` versions of `log` are available: `log(i: String): void` and `log(i: Byte): void` */
 /* @@? 22:5 Error TypeError: Call to `log` is ambiguous as `2` versions of `log` are available: `log(i: String): void` and `log(i: Short): void` */
@@ -33,5 +30,4 @@
 /* @@? 22:5 Error TypeError: Call to `log` is ambiguous as `2` versions of `log` are available: `log(i: String): void` and `log(i: Long): void` */
 /* @@? 22:5 Error TypeError: Call to `log` is ambiguous as `2` versions of `log` are available: `log(i: String): void` and `log(i: Float): void` */
 /* @@? 22:5 Error TypeError: Call to `log` is ambiguous as `2` versions of `log` are available: `log(i: String): void` and `log(i: Double): void` */
-/* @@@ label Error TypeError: Object type doesn't have proper index access method. */
->>>>>>> 6d813986
+/* @@@ label Error TypeError: Object type doesn't have proper index access method. */