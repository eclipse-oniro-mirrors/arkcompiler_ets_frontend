/*
 * Copyright (c) 2024-2025 Huawei Device Co., Ltd.
 * Licensed under the Apache License, Version 2.0 (the "License");
 * you may not use this file except in compliance with the License.
 * You may obtain a copy of the License at
 *
 * http://www.apache.org/licenses/LICENSE-2.0
 *
 * Unless required by applicable law or agreed to in writing, software
 * distributed under the License is distributed on an "AS IS" BASIS,
 * WITHOUT WARRANTIES OR CONDITIONS OF ANY KIND, either express or implied.
 * See the License for the specific language governing permissions and
 * limitations under the License.
 */
 
class URIError extends WebAssembly {WebAssembly : WeakMap [-6]}

/* @@? 1:3 Error TypeError: Class 'URIError' is already defined. */
/* @@? 16:24 Error TypeError: Cannot find type 'WebAssembly'. */
/* @@? 16:24 Error TypeError: The super type of 'URIError' class is not extensible. */
/* @@? 16:60 Error SyntaxError: Unexpected token, expected ']'. */
<<<<<<< HEAD
=======
/* @@? 16:60 Error SyntaxError: Invalid Type. */
>>>>>>> b3a6a94a
/* @@? 16:60 Error SyntaxError: Unexpected token ']'. */
/* @@? 16:61 Error SyntaxError: Unexpected token '6'. */
/* @@? 16:62 Error SyntaxError: Unexpected token ']'. */<|MERGE_RESOLUTION|>--- conflicted
+++ resolved
@@ -19,10 +19,7 @@
 /* @@? 16:24 Error TypeError: Cannot find type 'WebAssembly'. */
 /* @@? 16:24 Error TypeError: The super type of 'URIError' class is not extensible. */
 /* @@? 16:60 Error SyntaxError: Unexpected token, expected ']'. */
-<<<<<<< HEAD
-=======
 /* @@? 16:60 Error SyntaxError: Invalid Type. */
->>>>>>> b3a6a94a
 /* @@? 16:60 Error SyntaxError: Unexpected token ']'. */
 /* @@? 16:61 Error SyntaxError: Unexpected token '6'. */
 /* @@? 16:62 Error SyntaxError: Unexpected token ']'. */