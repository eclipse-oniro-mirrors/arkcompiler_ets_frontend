/*
 * Copyright (c) 2024-2025 Huawei Device Co., Ltd.
 * Licensed under the Apache License, Version 2.0 (the "License");
 * you may not use this file except in compliance with the License.
 * You may obtain a copy of the License at
 *
 * http://www.apache.org/licenses/LICENSE-2.0
 *
 * Unless required by applicable law or agreed to in writing, software
 * distributed under the License is distributed on an "AS IS" BASIS,
 * WITHOUT WARRANTIES OR CONDITIONS OF ANY KIND, either express or implied.
 * See the License for the specific language governing permissions and
 * limitations under the License.
 */

function /* @@ label */(): void {
}

function /* @@ label1 */(): /* @@ label2 */{
    /* @@ label3 */return /* @@ label4 */77;
}

/* @@@ label Error SyntaxError: Unexpected token, expected an identifier. */
/* @@@ label1 Error SyntaxError: Unexpected token, expected an identifier. */
<<<<<<< HEAD
/* @@@ label1 Error TypeError: Only abstract or native methods can't have body. */
=======
>>>>>>> 6d813986
/* @@@ label2 Error SyntaxError: Using object literals to declare types in place is not supported. Please declare types and interfaces explicitly! */
/* @@@ label3 Error SyntaxError: Unexpected token 'return'. */
/* @@@ label4 Error SyntaxError: Unexpected token '77'. */<|MERGE_RESOLUTION|>--- conflicted
+++ resolved
@@ -22,10 +22,6 @@
 
 /* @@@ label Error SyntaxError: Unexpected token, expected an identifier. */
 /* @@@ label1 Error SyntaxError: Unexpected token, expected an identifier. */
-<<<<<<< HEAD
-/* @@@ label1 Error TypeError: Only abstract or native methods can't have body. */
-=======
->>>>>>> 6d813986
 /* @@@ label2 Error SyntaxError: Using object literals to declare types in place is not supported. Please declare types and interfaces explicitly! */
 /* @@@ label3 Error SyntaxError: Unexpected token 'return'. */
 /* @@@ label4 Error SyntaxError: Unexpected token '77'. */