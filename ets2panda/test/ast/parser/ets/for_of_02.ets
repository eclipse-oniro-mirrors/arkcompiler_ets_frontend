/*
 * Copyright (c) 2022-2025 Huawei Device Co., Ltd.
 * Licensed under the Apache License, Version 2.0 (the "License");
 * you may not use this file except in compliance with the License.
 * You may obtain a copy of the License at
 *
 * http://www.apache.org/licenses/LICENSE-2.0
 *
 * Unless required by applicable law or agreed to in writing, software
 * distributed under the License is distributed on an "AS IS" BASIS,
 * WITHOUT WARRANTIES OR CONDITIONS OF ANY KIND, either express or implied.
 * See the License for the specific language governing permissions and
 * limitations under the License.
 */

let a: int[] = [1, 2, 3];

function forins(): string {
  for (let i: string of "abcdef") {
      return i;
  }
  return '*';
}

function main(): void {
  let res = 0;
  for (let v: double of a) {
    res += v;
  }
  /* @@ label */for (let v: float of [4.1, 5.4, 6.0]) {
    res += v;
  }
}

<<<<<<< HEAD
/* @@? 30:17 Error TypeError: Source element type 'Double' is not assignable to the loop iterator type 'float'. */
=======
/* @@@ label Error TypeError: Source element type 'Double' is not assignable to the loop iterator type 'Float'.  */
>>>>>>> 6d813986
<|MERGE_RESOLUTION|>--- conflicted
+++ resolved
@@ -32,8 +32,4 @@
   }
 }
 
-<<<<<<< HEAD
-/* @@? 30:17 Error TypeError: Source element type 'Double' is not assignable to the loop iterator type 'float'. */
-=======
-/* @@@ label Error TypeError: Source element type 'Double' is not assignable to the loop iterator type 'Float'.  */
->>>>>>> 6d813986
+/* @@@ label Error TypeError: Source element type 'Double' is not assignable to the loop iterator type 'Float'.  */