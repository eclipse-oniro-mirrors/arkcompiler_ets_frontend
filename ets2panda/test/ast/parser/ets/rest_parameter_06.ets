/*
* Copyright (c) 2025 Huawei Device Co., Ltd.
* Licensed under the Apache License, Version 2.0 (the "License");
* you may not use this file except in compliance with the License.
* You may obtain a copy of the License at
*
* http://www.apache.org/licenses/LICENSE-2.0
*
* Unless required by applicable low or agreed to in writing, software
* distributed under the License is distributed on an "AS IS" BASIS,
* WITHOUT WARRANTIES OR CONDITIONS OF ANY KIND, either express or implied.
* See the License for the specific language governing permissions and
* limitations under the License.
*/

function sum(...numbers: [number, number, number]): number {
    return numbers[0] + numbers[1] + numbers[2]
}

/* @@ label */sum(10, 20, 30, 40)

/* @@@ label Error TypeError: Expected 3 arguments, got 4. */
<<<<<<< HEAD
/* @@@ label Error TypeError: No matching call signature for sum(int, int, int, int) */
=======
/* @@@ label Error TypeError: No matching call signature for sum(Int, Int, Int, Int) */
>>>>>>> 6d813986
<|MERGE_RESOLUTION|>--- conflicted
+++ resolved
@@ -20,8 +20,4 @@
 /* @@ label */sum(10, 20, 30, 40)
 
 /* @@@ label Error TypeError: Expected 3 arguments, got 4. */
-<<<<<<< HEAD
-/* @@@ label Error TypeError: No matching call signature for sum(int, int, int, int) */
-=======
-/* @@@ label Error TypeError: No matching call signature for sum(Int, Int, Int, Int) */
->>>>>>> 6d813986
+/* @@@ label Error TypeError: No matching call signature for sum(Int, Int, Int, Int) */