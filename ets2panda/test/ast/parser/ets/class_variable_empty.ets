/*
 * Copyright (c) 2024-2025 Huawei Device Co., Ltd.
 * Licensed under the Apache License, Version 2.0 (the "License");
 * you may not use this file except in compliance with the License.
 * You may obtain a copy of the License at
 *
 * http://www.apache.org/licenses/LICENSE-2.0
 *
 * Unless required by applicable law or agreed to in writing, software
 * distributed under the License is distributed on an "AS IS" BASIS,
 * WITHOUT WARRANTIES OR CONDITIONS OF ANY KIND, either express or implied.
 * See the License for the specific language governing permissions and
 * limitations under the License.
 */

function main(): void {
  {
    class A {}
    let a: A = new A;
    arktest.assertTrue(a != null)
  }
  arktest.assertTrue(a != null)
}
<<<<<<< HEAD

/* @@? 18:5 Error SyntaxError: Illegal start of CLASS expression. */
/* @@? 19:12 Error TypeError: Cannot find type 'A'. */
/* @@? 19:20 Error TypeError: Cannot find type 'A'. */
/* @@? 22:22 Error TypeError: Unresolved reference a */
=======
/* @@? 18:5 Error SyntaxError: Illegal start of CLASS expression. */
/* @@? 19:12 Error TypeError: Cannot find type 'A'. */
/* @@? 19:20 Error TypeError: Cannot find type 'A'. */
/* @@? 22:22 Error TypeError: Unresolved reference a  */
>>>>>>> 6d813986
<|MERGE_RESOLUTION|>--- conflicted
+++ resolved
@@ -21,15 +21,7 @@
   }
   arktest.assertTrue(a != null)
 }
-<<<<<<< HEAD
-
 /* @@? 18:5 Error SyntaxError: Illegal start of CLASS expression. */
 /* @@? 19:12 Error TypeError: Cannot find type 'A'. */
 /* @@? 19:20 Error TypeError: Cannot find type 'A'. */
-/* @@? 22:22 Error TypeError: Unresolved reference a */
-=======
-/* @@? 18:5 Error SyntaxError: Illegal start of CLASS expression. */
-/* @@? 19:12 Error TypeError: Cannot find type 'A'. */
-/* @@? 19:20 Error TypeError: Cannot find type 'A'. */
-/* @@? 22:22 Error TypeError: Unresolved reference a  */
->>>>>>> 6d813986
+/* @@? 22:22 Error TypeError: Unresolved reference a  */