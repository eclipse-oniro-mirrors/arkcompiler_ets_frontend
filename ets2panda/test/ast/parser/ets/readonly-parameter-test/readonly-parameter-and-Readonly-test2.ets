/*
 * Copyright (c) 2024-2025 Huawei Device Co., Ltd.
 * Licensed under the Apache License, Version 2.0 (the "License");
 * you may not use this file except in compliance with the License.
 * You may obtain a copy of the License at
 *
 * http://www.apache.org/licenses/LICENSE-2.0
 *
 * Unless required by applicable law or agreed to in writing, software
 * distributed under the License is distributed on an "AS IS" BASIS,
 * WITHOUT WARRANTIES OR CONDITIONS OF ANY KIND, either express or implied.
 * See the License for the specific language governing permissions and
 * limitations under the License.
 */

function foo1(x : readonly int[], y : readonly [int, string]) {
    /* @@ label */x[1] = 0
    /* @@ label1 */y[0] = 10
    /* @@ label2 */y[1] = 'a'
}

function foo2(x : Readonly<int[]>, y : Readonly<[int, string]>) {
    /* @@ label3 */x[1] = 0
    /* @@ label4 */y[0] = 10
    /* @@ label5 */y[1] = 'a'
}

let x1 : readonly int[] = [1, 2]
let y1 : readonly [int, string] = [1, "a"]
/* @@ label6 */x1[0] = 2
/* @@ label7 */y1[0] = 1

let x2 : Readonly<int[]> = [0]
/* @@ label8 */x2[0] = 1
let y2 : Readonly<[int, string]>
/* @@ label9 */y2[1] = "b"

/* @@@ label Error TypeError: Object type doesn't have proper index access method. */
/* @@@ label1 Error TypeError: Cannot modify an array or tuple content that has the readonly parameter */
/* @@@ label2 Error TypeError: Cannot modify an array or tuple content that has the readonly parameter */
/* @@@ label3 Error TypeError: Cannot modify an array or tuple content that has the readonly parameter */
/* @@@ label4 Error TypeError: Cannot modify an array or tuple content that has the readonly parameter */
<<<<<<< HEAD
/* @@@ label5 Error TypeError: Cannot modify an array or tuple content that has the readonly parameter */
=======
/* @@@ label5 Error TypeError: Cannot modify an array or tuple content that has the readonly parameter */
/* @@@ label6 Error TypeError: Object type doesn't have proper index access method. */
/* @@@ label7 Error TypeError: Cannot modify an array or tuple content that has the readonly parameter */
/* @@@ label8 Error TypeError: Cannot modify an array or tuple content that has the readonly parameter */
/* @@@ label9 Error TypeError: Cannot modify an array or tuple content that has the readonly parameter */
>>>>>>> 6d813986
<|MERGE_RESOLUTION|>--- conflicted
+++ resolved
@@ -40,12 +40,8 @@
 /* @@@ label2 Error TypeError: Cannot modify an array or tuple content that has the readonly parameter */
 /* @@@ label3 Error TypeError: Cannot modify an array or tuple content that has the readonly parameter */
 /* @@@ label4 Error TypeError: Cannot modify an array or tuple content that has the readonly parameter */
-<<<<<<< HEAD
-/* @@@ label5 Error TypeError: Cannot modify an array or tuple content that has the readonly parameter */
-=======
 /* @@@ label5 Error TypeError: Cannot modify an array or tuple content that has the readonly parameter */
 /* @@@ label6 Error TypeError: Object type doesn't have proper index access method. */
 /* @@@ label7 Error TypeError: Cannot modify an array or tuple content that has the readonly parameter */
 /* @@@ label8 Error TypeError: Cannot modify an array or tuple content that has the readonly parameter */
-/* @@@ label9 Error TypeError: Cannot modify an array or tuple content that has the readonly parameter */
->>>>>>> 6d813986
+/* @@@ label9 Error TypeError: Cannot modify an array or tuple content that has the readonly parameter */