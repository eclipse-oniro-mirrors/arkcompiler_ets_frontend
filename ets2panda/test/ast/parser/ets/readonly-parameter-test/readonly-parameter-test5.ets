--- conflicted
+++ resolved
@@ -19,10 +19,5 @@
 let x: readonly [int, string] = []
 /* @@ label */foo(/* @@ label1 */x)
 
-<<<<<<< HEAD
-/* @@@ label1 Error TypeError: Type 'readonly [int, String]' is not compatible with type '[int, String]' at index 1 */
-/* @@@ label Error TypeError: No matching call signature for foo(readonly [int, String]) */
-=======
 /* @@@ label Error TypeError: No matching call signature for foo(readonly [Int, String]) */
-/* @@@ label1 Error TypeError: Type 'readonly [Int, String]' is not compatible with type '[Int, String]' at index 1 */
->>>>>>> 494f8da8
+/* @@@ label1 Error TypeError: Type 'readonly [Int, String]' is not compatible with type '[Int, String]' at index 1 */