/*
 * Copyright (c) 2024-2025 Huawei Device Co., Ltd.
 * Licensed under the Apache License, Version 2.0 (the "License");
 * you may not use this file except in compliance with the License.
 * You may obtain a copy of the License at
 *
 * http://www.apache.org/licenses/LICENSE-2.0
 *
 * Unless required by applicable law or agreed to in writing, software
 * distributed under the License is distributed on an "AS IS" BASIS,
 * WITHOUT WARRANTIES OR CONDITIONS OF ANY KIND, either express or implied.
 * See the License for the specific language governing permissions and
 * limitations under the License.
 */


function foo (p: int[]) {
}
let x: Readonly<int[]> = []
/* @@ label */foo(/* @@ label1 */x)

<<<<<<< HEAD
/* @@? 20:15 Error TypeError: No matching call signature for foo(Readonly<Array<Int>>) */
/* @@? 20:34 Error TypeError: Type 'Readonly<Array<Int>>' is not compatible with type 'Array<Int>' at index 1 */
=======
/* @@@ label Error TypeError: No matching call signature for foo(readonly Array<Int>) */
/* @@@ label1 Error TypeError: Type 'readonly Array<Int>' is not compatible with type 'Array<Int>' at index 1 */
>>>>>>> 6d813986
<|MERGE_RESOLUTION|>--- conflicted
+++ resolved
@@ -19,10 +19,5 @@
 let x: Readonly<int[]> = []
 /* @@ label */foo(/* @@ label1 */x)
 
-<<<<<<< HEAD
-/* @@? 20:15 Error TypeError: No matching call signature for foo(Readonly<Array<Int>>) */
-/* @@? 20:34 Error TypeError: Type 'Readonly<Array<Int>>' is not compatible with type 'Array<Int>' at index 1 */
-=======
 /* @@@ label Error TypeError: No matching call signature for foo(readonly Array<Int>) */
-/* @@@ label1 Error TypeError: Type 'readonly Array<Int>' is not compatible with type 'Array<Int>' at index 1 */
->>>>>>> 6d813986
+/* @@@ label1 Error TypeError: Type 'readonly Array<Int>' is not compatible with type 'Array<Int>' at index 1 */