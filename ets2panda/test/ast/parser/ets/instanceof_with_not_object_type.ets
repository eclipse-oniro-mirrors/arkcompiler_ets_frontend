/*
 * Copyright (c) 2024-2025 Huawei Device Co., Ltd.
 * Licensed under the Apache License, Version 2.0 (the "License");
 * you may not use this file except in compliance with the License.
 * You may obtain a copy of the License at
 *
 * http://www.apache.org/licenses/LICENSE-2.0
 *
 * Unless required by applicable law or agreed to in writing, software
 * distributed under the License is distributed on an "AS IS" BASIS,
 * WITHOUT WARRANTIES OR CONDITIONS OF ANY KIND, either express or implied.
 * See the License for the specific language governing permissions and
 * limitations under the License.
 */

function a()
{

}

function main()
{
    let b = 0
    b instanceof /* @@ label */a
}

<<<<<<< HEAD
/* @@@ label Error TypeError: Cannot find type 'a'.  */
/* @@? 24:5 Error TypeError: Using the 'instance of' operator with non-object type 'b' */
=======
/* @@@ label Error TypeError: Cannot find type 'a'. */
>>>>>>> 494f8da8
<|MERGE_RESOLUTION|>--- conflicted
+++ resolved
@@ -24,9 +24,4 @@
     b instanceof /* @@ label */a
 }
 
-<<<<<<< HEAD
-/* @@@ label Error TypeError: Cannot find type 'a'.  */
-/* @@? 24:5 Error TypeError: Using the 'instance of' operator with non-object type 'b' */
-=======
-/* @@@ label Error TypeError: Cannot find type 'a'. */
->>>>>>> 494f8da8
+/* @@@ label Error TypeError: Cannot find type 'a'. */