/*
 * Copyright (c) 2024-2025 Huawei Device Co., Ltd.
 * Licensed under the Apache License, Version 2.0 (the "License");
 * you may not use this file except in compliance with the License.
 * You may obtain a copy of the License at
 *
 * http://www.apache.org/licenses/LICENSE-2.0
 *
 * Unless required by applicable law or agreed to in writing, software
 * distributed under the License is distributed on an "AS IS" BASIS,
 * WITHOUT WARRANTIES OR CONDITIONS OF ANY KIND, either express or implied.
 * See the License for the specific language governing permissions and
 * limitations under the License.
 */

declare namespace MySpace{
    foo():void
}
/* @@? 17:10 Error SyntaxError: Unexpected token ':'. */
<<<<<<< HEAD
/* @@? 17:10 Error SyntaxError: Unexpected token ':'. */
/* @@? 17:10 Error SyntaxError: Unexpected token ':'. */
/* @@? 17:11 Error SyntaxError: Unexpected token 'void'. */
=======
>>>>>>> 494f8da8
/* @@? 17:11 Error SyntaxError: Unexpected token 'void'. */<|MERGE_RESOLUTION|>--- conflicted
+++ resolved
@@ -17,10 +17,4 @@
     foo():void
 }
 /* @@? 17:10 Error SyntaxError: Unexpected token ':'. */
-<<<<<<< HEAD
-/* @@? 17:10 Error SyntaxError: Unexpected token ':'. */
-/* @@? 17:10 Error SyntaxError: Unexpected token ':'. */
-/* @@? 17:11 Error SyntaxError: Unexpected token 'void'. */
-=======
->>>>>>> 494f8da8
 /* @@? 17:11 Error SyntaxError: Unexpected token 'void'. */