--- conflicted
+++ resolved
@@ -20,8 +20,4 @@
 /* @@@ label Error SyntaxError: Expected '}', got 'identification literal'. */
 /* @@? 16:49 Error TypeError: Unresolved reference n */
 /* @@@ label1 Error SyntaxError: Unexpected token '}'. */
-<<<<<<< HEAD
-/* @@@ label1 Error TypeError: Bad operand type, the types of the operands must be numeric type. */
-=======
-/* @@? 16:71 Error TypeError: Bad operand type, the types of the operands must be numeric type. */
->>>>>>> 6d813986
+/* @@? 16:71 Error TypeError: Bad operand type, the types of the operands must be numeric type. */