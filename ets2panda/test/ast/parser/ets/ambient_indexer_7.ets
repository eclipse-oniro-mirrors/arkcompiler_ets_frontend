--- conflicted
+++ resolved
@@ -23,12 +23,4 @@
 
 /* @@@ label Error SyntaxError: ] expected in index signature.  */
 /* @@@ label1 Error SyntaxError: An index signature must have a type annotation.  */
-<<<<<<< HEAD
-/* @@@ label2 Error SyntaxError: Return type of index signature from exported class or interface need to be identifier.  */
-/* @@@ label3 Error SyntaxError: Unexpected token 'function'.  */
-/* @@@ label5 Error TypeError: Native and Declare methods should have explicit return type.  */
-/* @@@ label4 Error SyntaxError: Expected '}', got 'end of stream'.  */
-/* @@ label4 */
-=======
-/* @@@ label1 Error SyntaxError: Expected ':', got 'identification literal'.  */
->>>>>>> 6d813986
+/* @@@ label1 Error SyntaxError: Expected ':', got 'identification literal'.  */