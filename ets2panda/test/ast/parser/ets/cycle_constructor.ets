--- conflicted
+++ resolved
@@ -30,10 +30,6 @@
 }
 
 /* @@? 28:9 Error TypeError: Expected 0 arguments, got 1. */
-<<<<<<< HEAD
-/* @@? 28:9 Error TypeError: No matching call signature for cycle_constructor.B(int)  */
-=======
 /* @@? 28:9 Error TypeError: No matching call signature for cycle_constructor.B(Int)  */
->>>>>>> 6d813986
 /* @@? 28:9 Error TypeError: No matching call signature for constructor  */
 /* @@? 28:14 Error TypeError: Using super is not allowed in constructor  */