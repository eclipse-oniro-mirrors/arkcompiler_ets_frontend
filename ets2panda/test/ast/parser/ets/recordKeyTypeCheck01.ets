/*
 * Copyright (c) 2024-2025 Huawei Device Co., Ltd.
 * Licensed under the Apache License, Version 2.0 (the "License");
 * you may not use this file except in compliance with the License.
 * You may obtain a copy of the License at
 *
 * http://www.apache.org/licenses/LICENSE-2.0
 *
 * Unless required by applicable law or agreed to in writing, software
 * distributed under the License is distributed on an "AS IS" BASIS,
 * WITHOUT WARRANTIES OR CONDITIONS OF ANY KIND, either express or implied.
 * See the License for the specific language governing permissions and
 * limitations under the License.
 */

function main(){
    let a: Record/* @@ label */<char | string, number> = {
        "key1": 1,
        "key2": 2
    }
}
<<<<<<< HEAD
/* @@@ label Error TypeError: Type Char|String is not assignable to constraint type Numeric|String|BaseEnum<Int>|BaseEnum<Long>|BaseEnum<String>  */
=======
/* @@@ label Error TypeError: Type argument 'Char|String' should be a subtype of 'Numeric|String|BaseEnum<Int>|BaseEnum<Long>|BaseEnum<String>'-constraint */
>>>>>>> 6d813986
<|MERGE_RESOLUTION|>--- conflicted
+++ resolved
@@ -19,8 +19,4 @@
         "key2": 2
     }
 }
-<<<<<<< HEAD
-/* @@@ label Error TypeError: Type Char|String is not assignable to constraint type Numeric|String|BaseEnum<Int>|BaseEnum<Long>|BaseEnum<String>  */
-=======
-/* @@@ label Error TypeError: Type argument 'Char|String' should be a subtype of 'Numeric|String|BaseEnum<Int>|BaseEnum<Long>|BaseEnum<String>'-constraint */
->>>>>>> 6d813986
+/* @@@ label Error TypeError: Type argument 'Char|String' should be a subtype of 'Numeric|String|BaseEnum<Int>|BaseEnum<Long>|BaseEnum<String>'-constraint */