/*
 * Copyright (c) 2024-2025 Huawei Device Co., Ltd.
 * Licensed under the Apache License, Version 2.0 (the "License");
 * you may not use this file except in compliance with the License.
 * You may obtain a copy of the License at
 *
 * http://www.apache.org/licenses/LICENSE-2.0
 *
 * Unless required by applicable law or agreed to in writing, software
 * distributed under the License is distributed on an "AS IS" BASIS,
 * WITHOUT WARRANTIES OR CONDITIONS OF ANY KIND, either express or implied.
 * See the License for the specific language governing permissions and
 * limitations under the License.
 */

function main(): void {
    for (let i = 0, j = 0; i < 10; ++i, j += 2) {
        let x = i + j;
        x = (++x, x++);
        console.println(x);
    }
}

<<<<<<< HEAD
/* @@? 19:17 Error SyntaxError: Unexpected token, expected ')'. */
/* @@? 19:19 Error SyntaxError: Unexpected token 'x'. */
/* @@? 19:22 Error SyntaxError: Unexpected token ')'. */
=======
/* @@? 19:17 Error SyntaxError: Comma operator is supported only in 'for' loops. */
>>>>>>> 6d813986
<|MERGE_RESOLUTION|>--- conflicted
+++ resolved
@@ -21,10 +21,4 @@
     }
 }
 
-<<<<<<< HEAD
-/* @@? 19:17 Error SyntaxError: Unexpected token, expected ')'. */
-/* @@? 19:19 Error SyntaxError: Unexpected token 'x'. */
-/* @@? 19:22 Error SyntaxError: Unexpected token ')'. */
-=======
-/* @@? 19:17 Error SyntaxError: Comma operator is supported only in 'for' loops. */
->>>>>>> 6d813986
+/* @@? 19:17 Error SyntaxError: Comma operator is supported only in 'for' loops. */