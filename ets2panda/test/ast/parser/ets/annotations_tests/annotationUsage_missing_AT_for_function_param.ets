/*
 * Copyright (c) 2025 Huawei Device Co., Ltd.
 * Licensed under the Apache License, Version 2.0 (the "License");
 * you may not use this file except in compliance with the License.
 * You may obtain a copy of the License at
 *
 * http://www.apache.org/licenses/LICENSE-2.0
 *
 * Unless required by applicable law or agreed to in writing, software
 * distributed under the License is distributed on an "AS IS" BASIS,
 * WITHOUT WARRANTIES OR CONDITIONS OF ANY KIND, either express or implied.
 * See the License for the specific language governing permissions and
 * limitations under the License.
 */
@interface MyAnno {
    testProperty1: string
}

function foo(MyAnno({testProperty1: ""}) x: int) {
}

function foo(MyAnno({testProperty1: ""}) x: int, MyAnno({testProperty1: ""}) y: string) {
}

function foo(MyAnno({testProperty1: ""}) x: int, MyAnno({testProperty1: ""}) y: string) {
}

/* @@? 19:10 Error TypeError: Only abstract or native methods can't have body. */
/* @@? 19:20 Error SyntaxError: Unexpected token, expected ',' or ')'. */
/* @@? 19:20 Error SyntaxError: Parameter declaration should have an explicit type annotation. */
/* @@? 19:20 Error TypeError: need to specify target type for class composite */
/* @@? 19:42 Error SyntaxError: Unexpected token 'x'. */
/* @@? 19:45 Error SyntaxError: Label must be followed by a loop statement. */
<<<<<<< HEAD
=======
/* @@? 19:45 Error SyntaxError: Unexpected token 'int'. */
/* @@? 19:45 Error SyntaxError: Unexpected token 'int'. */
/* @@? 19:48 Error SyntaxError: Unexpected token ')'. */
>>>>>>> b3a6a94a
/* @@? 19:48 Error SyntaxError: Unexpected token ')'. */
/* @@? 19:50 Error SyntaxError: Unexpected token '{'. */
/* @@? 22:1 Error TypeError: Function foo is already declared. */
/* @@? 22:20 Error SyntaxError: Unexpected token, expected ',' or ')'. */
/* @@? 22:20 Error SyntaxError: Parameter declaration should have an explicit type annotation. */
/* @@? 22:20 Error TypeError: need to specify target type for class composite */
/* @@? 22:42 Error SyntaxError: Unexpected token 'x'. */
/* @@? 22:45 Error SyntaxError: Label must be followed by a loop statement. */
/* @@? 22:45 Error SyntaxError: Unexpected token 'int'. */
/* @@? 22:48 Error SyntaxError: Unexpected token ','. */
/* @@? 22:50 Error SyntaxError: Unexpected token 'MyAnno'. */
/* @@? 22:50 Error TypeError: This expression is not callable. */
/* @@? 22:50 Error TypeError: Annotation missing '@' symbol before annotation name. */
/* @@? 22:78 Error SyntaxError: Unexpected token 'y'. */
/* @@? 22:81 Error SyntaxError: Label must be followed by a loop statement. */
/* @@? 22:81 Error TypeError: Type name 'string' used in the wrong context */
/* @@? 22:87 Error SyntaxError: Unexpected token ')'. */
/* @@? 22:89 Error SyntaxError: Unexpected token '{'. */
/* @@? 25:1 Error TypeError: Function foo is already declared. */
/* @@? 25:20 Error SyntaxError: Unexpected token, expected ',' or ')'. */
/* @@? 25:20 Error SyntaxError: Parameter declaration should have an explicit type annotation. */
/* @@? 25:20 Error TypeError: need to specify target type for class composite */
/* @@? 25:42 Error SyntaxError: Unexpected token 'x'. */
/* @@? 25:45 Error SyntaxError: Unexpected token 'int'. */
/* @@? 25:45 Error SyntaxError: Label must be followed by a loop statement. */
/* @@? 25:48 Error SyntaxError: Unexpected token ','. */
/* @@? 25:50 Error SyntaxError: Unexpected token 'MyAnno'. */
/* @@? 25:50 Error TypeError: Annotation missing '@' symbol before annotation name. */
/* @@? 25:50 Error TypeError: This expression is not callable. */
/* @@? 25:78 Error SyntaxError: Unexpected token 'y'. */
/* @@? 25:81 Error SyntaxError: Label must be followed by a loop statement. */
/* @@? 25:81 Error TypeError: Type name 'string' used in the wrong context */
/* @@? 25:87 Error SyntaxError: Unexpected token ')'. */
/* @@? 25:89 Error SyntaxError: Unexpected token '{'. */<|MERGE_RESOLUTION|>--- conflicted
+++ resolved
@@ -31,12 +31,9 @@
 /* @@? 19:20 Error TypeError: need to specify target type for class composite */
 /* @@? 19:42 Error SyntaxError: Unexpected token 'x'. */
 /* @@? 19:45 Error SyntaxError: Label must be followed by a loop statement. */
-<<<<<<< HEAD
-=======
 /* @@? 19:45 Error SyntaxError: Unexpected token 'int'. */
 /* @@? 19:45 Error SyntaxError: Unexpected token 'int'. */
 /* @@? 19:48 Error SyntaxError: Unexpected token ')'. */
->>>>>>> b3a6a94a
 /* @@? 19:48 Error SyntaxError: Unexpected token ')'. */
 /* @@? 19:50 Error SyntaxError: Unexpected token '{'. */
 /* @@? 22:1 Error TypeError: Function foo is already declared. */
@@ -70,4 +67,5 @@
 /* @@? 25:81 Error SyntaxError: Label must be followed by a loop statement. */
 /* @@? 25:81 Error TypeError: Type name 'string' used in the wrong context */
 /* @@? 25:87 Error SyntaxError: Unexpected token ')'. */
-/* @@? 25:89 Error SyntaxError: Unexpected token '{'. */+/* @@? 25:87 Error SyntaxError: Unexpected token ')'. */
+/* @@? 25:87 Error SyntaxError: Unexpected token ')'. */