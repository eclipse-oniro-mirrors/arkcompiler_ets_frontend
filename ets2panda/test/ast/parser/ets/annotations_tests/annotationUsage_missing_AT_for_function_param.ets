--- conflicted
+++ resolved
@@ -33,11 +33,6 @@
 /* @@? 19:42 Error SyntaxError: Unexpected token 'x'. */
 /* @@? 19:45 Error SyntaxError: Unexpected token 'int'. */
 /* @@? 19:45 Error SyntaxError: Label must be followed by a loop statement. */
-<<<<<<< HEAD
-/* @@? 19:45 Error SyntaxError: Unexpected token 'int'. */
-/* @@? 19:48 Error SyntaxError: Unexpected token ')'. */
-=======
->>>>>>> 494f8da8
 /* @@? 19:48 Error SyntaxError: Unexpected token ')'. */
 /* @@? 19:50 Error SyntaxError: Unexpected token '{'. */
 /* @@? 22:1 Error TypeError: Function foo is already declared. */
@@ -48,14 +43,8 @@
 /* @@? 22:42 Error SyntaxError: Unexpected token 'x'. */
 /* @@? 22:45 Error SyntaxError: Label must be followed by a loop statement. */
 /* @@? 22:45 Error SyntaxError: Unexpected token 'int'. */
-<<<<<<< HEAD
-/* @@? 22:45 Error SyntaxError: Unexpected token 'int'. */
-/* @@? 22:48 Error SyntaxError: Unexpected token ','. */
-/* @@? 22:48 Error SyntaxError: Unexpected token ','. */
-=======
 /* @@? 22:48 Error SyntaxError: Unexpected token ','. */
 /* @@? 22:50 Error SyntaxError: Unexpected token 'MyAnno'. */
->>>>>>> 494f8da8
 /* @@? 22:50 Error TypeError: This expression is not callable. */
 /* @@? 22:50 Error TypeError: Annotation missing '@' symbol before annotation name. */
 /* @@? 22:78 Error SyntaxError: Unexpected token 'y'. */
@@ -65,21 +54,14 @@
 /* @@? 22:89 Error SyntaxError: Unexpected token '{'. */
 /* @@? 25:1 Error TypeError: Function foo is already declared. */
 /* @@? 25:14 Error TypeError: The type of parameter 'MyAnno' cannot be inferred */
+/* @@? 25:20 Error SyntaxError: Parameter declaration should have an explicit type annotation. */
 /* @@? 25:20 Error SyntaxError: Unexpected token, expected ',' or ')'. */
-/* @@? 25:20 Error SyntaxError: Parameter declaration should have an explicit type annotation. */
 /* @@? 25:20 Error TypeError: need to specify target type for class composite */
 /* @@? 25:42 Error SyntaxError: Unexpected token 'x'. */
 /* @@? 25:45 Error SyntaxError: Unexpected token 'int'. */
 /* @@? 25:45 Error SyntaxError: Label must be followed by a loop statement. */
-<<<<<<< HEAD
-/* @@? 25:45 Error SyntaxError: Unexpected token 'int'. */
-/* @@? 25:45 Error SyntaxError: Unexpected token 'int'. */
-/* @@? 25:48 Error SyntaxError: Unexpected token ','. */
-/* @@? 25:48 Error SyntaxError: Unexpected token ','. */
-=======
 /* @@? 25:48 Error SyntaxError: Unexpected token ','. */
 /* @@? 25:50 Error SyntaxError: Unexpected token 'MyAnno'. */
->>>>>>> 494f8da8
 /* @@? 25:50 Error TypeError: Annotation missing '@' symbol before annotation name. */
 /* @@? 25:50 Error TypeError: This expression is not callable. */
 /* @@? 25:78 Error SyntaxError: Unexpected token 'y'. */
