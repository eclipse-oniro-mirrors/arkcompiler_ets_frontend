/*
 * Copyright (c) 2024-2025 Huawei Device Co., Ltd.
 * Licensed under the Apache License, Version 2.0 (the "License");
 * you may not use this file except in compliance with the License.
 * You may obtain a copy of the License at
 *
 * http://www.apache.org/licenses/LICENSE-2.0
 *
 * Unless required by applicable law or agreed to in writing, software
 * distributed under the License is distributed on an "AS IS" BASIS,
 * WITHOUT WARRANTIES OR CONDITIONS OF ANY KIND, either express or implied.
 * See the License for the specific language governing permissions and
 * limitations under the License.
 */

@interface MyAnno {
    testProperty1: string
    testProperty2: number
}

@MyAnno({testProperty1: "1", testProperty2: [1, 2, a]})
class B{}

<<<<<<< HEAD
=======
/* @@? 21:45 Error TypeError: Invalid value for annotation field, expected a constant literal. */
>>>>>>> 6d813986
/* @@? 21:52 Error TypeError: Unresolved reference a */<|MERGE_RESOLUTION|>--- conflicted
+++ resolved
@@ -21,8 +21,5 @@
 @MyAnno({testProperty1: "1", testProperty2: [1, 2, a]})
 class B{}
 
-<<<<<<< HEAD
-=======
 /* @@? 21:45 Error TypeError: Invalid value for annotation field, expected a constant literal. */
->>>>>>> 6d813986
 /* @@? 21:52 Error TypeError: Unresolved reference a */