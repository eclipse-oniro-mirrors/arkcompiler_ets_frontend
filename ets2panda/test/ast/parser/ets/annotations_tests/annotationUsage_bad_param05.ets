--- conflicted
+++ resolved
@@ -21,9 +21,4 @@
 @MyAnno({testProperty1: /* @@ label */{s: A}, testProperty2: 1})
 class B{}
 
-<<<<<<< HEAD
-/* @@@ label Error SyntaxError: Invalid value for annotation field, expected a constant literal.  */
-/* @@@ label Error TypeError: Invalid value for annotation field, expected a constant literal.  */
-=======
-/* @@@ label Error SyntaxError: Invalid value for annotation field, expected a constant literal.  */
->>>>>>> 6d813986
+/* @@@ label Error SyntaxError: Invalid value for annotation field, expected a constant literal.  */