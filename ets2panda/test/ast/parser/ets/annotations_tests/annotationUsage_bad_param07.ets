--- conflicted
+++ resolved
@@ -20,10 +20,6 @@
 
 
 function foo(@MyAnno ...a){}
-<<<<<<< HEAD
-
-=======
->>>>>>> 6d813986
 /* @@? 22:15 Error TypeError: The required field 'testProperty1' must be specified. Fields without default values cannot be omitted. */
 /* @@? 22:22 Error SyntaxError: Rest parameter should be either array or tuple type. */
 /* @@? 22:26 Error SyntaxError: Parameter declaration should have an explicit type annotation. */