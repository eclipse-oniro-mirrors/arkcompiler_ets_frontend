--- conflicted
+++ resolved
@@ -25,10 +25,6 @@
 }
 
 
-<<<<<<< HEAD
-/* @@@ label Error TypeError: Class name 'A' used in the wrong context */
-=======
 /* @@@ label Error SyntaxError: Class cannot be used as object. */
->>>>>>> 6d813986
 /* @@@ label Error TypeError: Type 'A' cannot be assigned to type 'String' */
 /* @@@ label Error TypeError: Invalid value for annotation field, expected a constant literal. */