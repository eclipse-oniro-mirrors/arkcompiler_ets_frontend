/*
 * Copyright (c) 2025 Huawei Device Co., Ltd.
 * Licensed under the Apache License, Version 2.0 (the "License");
 * you may not use this file except in compliance with the License.
 * You may obtain a copy of the License at
 *
 * http://www.apache.org/licenses/LICENSE-2.0
 *
 * Unless required by applicable law or agreed to in writing, software
 * distributed under the License is distributed on an "AS IS" BASIS,
 * WITHOUT WARRANTIES OR CONDITIONS OF ANY KIND, either express or implied.
 * See the License for the specific language governing permissions and
 * limitations under the License.
 */

/*---
flags: [dynamic-ast]
---*/

type Point = { x: number; y: number };
type AxeX = Point['x'];

<<<<<<< HEAD
/* @@? 20:18 Error SyntaxError: Invalid Type. */
/* @@? 20:23 Error SyntaxError: Label must be followed by a loop statement. */
/* @@? 20:23 Error TypeError: Type name 'number' used in the wrong context */
/* @@? 20:34 Error SyntaxError: Label must be followed by a loop statement. */
/* @@? 20:34 Error TypeError: Type name 'number' used in the wrong context */
/* @@? 21:23 Error SyntaxError: Unexpected token, expected ']'. */
/* @@? 21:23 Error SyntaxError: Unexpected token ']'. */
/* @@? 21:26 Error SyntaxError: Unexpected token ']'. */
=======
/* @@? 20:14 Error SyntaxError: Invalid Type. */
/* @@? 20:19 Error SyntaxError: Label must be followed by a loop statement. */
/* @@? 20:19 Error TypeError: Type name 'number' used in the wrong context */
/* @@? 20:30 Error SyntaxError: Label must be followed by a loop statement. */
/* @@? 20:30 Error TypeError: Type name 'number' used in the wrong context */
/* @@? 21:19 Error SyntaxError: Unexpected token, expected ']'. */
/* @@? 21:19 Error SyntaxError: Invalid Type. */
/* @@? 21:19 Error SyntaxError: Unexpected token ']'. */
/* @@? 21:19 Error SyntaxError: Unexpected token ']'. */
/* @@? 21:22 Error SyntaxError: Unexpected token ']'. */
/* @@? 21:22 Error SyntaxError: Unexpected token ']'. */
>>>>>>> b3a6a94a
<|MERGE_RESOLUTION|>--- conflicted
+++ resolved
@@ -20,16 +20,6 @@
 type Point = { x: number; y: number };
 type AxeX = Point['x'];
 
-<<<<<<< HEAD
-/* @@? 20:18 Error SyntaxError: Invalid Type. */
-/* @@? 20:23 Error SyntaxError: Label must be followed by a loop statement. */
-/* @@? 20:23 Error TypeError: Type name 'number' used in the wrong context */
-/* @@? 20:34 Error SyntaxError: Label must be followed by a loop statement. */
-/* @@? 20:34 Error TypeError: Type name 'number' used in the wrong context */
-/* @@? 21:23 Error SyntaxError: Unexpected token, expected ']'. */
-/* @@? 21:23 Error SyntaxError: Unexpected token ']'. */
-/* @@? 21:26 Error SyntaxError: Unexpected token ']'. */
-=======
 /* @@? 20:14 Error SyntaxError: Invalid Type. */
 /* @@? 20:19 Error SyntaxError: Label must be followed by a loop statement. */
 /* @@? 20:19 Error TypeError: Type name 'number' used in the wrong context */
@@ -40,5 +30,4 @@
 /* @@? 21:19 Error SyntaxError: Unexpected token ']'. */
 /* @@? 21:19 Error SyntaxError: Unexpected token ']'. */
 /* @@? 21:22 Error SyntaxError: Unexpected token ']'. */
-/* @@? 21:22 Error SyntaxError: Unexpected token ']'. */
->>>>>>> b3a6a94a
+/* @@? 21:22 Error SyntaxError: Unexpected token ']'. */