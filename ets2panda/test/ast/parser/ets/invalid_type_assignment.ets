/*
 * Copyright (c) 2025 Huawei Device Co., Ltd.
 * Licensed under the Apache License, Version 2.0 (the "License");
 * you may not use this file except in compliance with the License.
 * You may obtain a copy of the License at
 *
 * http://www.apache.org/licenses/LICENSE-2.0
 *
 * Unless required by applicable law or agreed to in writing, software
 * distributed under the License is distributed on an "AS IS" BASIS,
 * WITHOUT WARRANTIES OR CONDITIONS OF ANY KIND, either express or implied.
 * See the License for the specific language governing permissions and
 * limitations under the License.
 */

/*---
flags: [dynamic-ast]
---*/

type Point = { x: number; y: number };
type AxeX = Point['x'];

<<<<<<< HEAD
/* @@? 20:14 Error SyntaxError: Using object literals to declare types in place is not supported. Please declare types and interfaces explicitly! */
/* @@? 21:19 Error SyntaxError: Unexpected token, expected ']'. */
/* @@? 21:19 Error SyntaxError: Unexpected token ']'. */
/* @@? 21:22 Error SyntaxError: Unexpected token ']'. */
=======
/* @@? 20:18 Error SyntaxError: Using object literals to declare types in place is not supported. Please declare types and interfaces explicitly! */
/* @@? 21:23 Error SyntaxError: Unexpected token, expected ']'. */
/* @@? 21:23 Error SyntaxError: Unexpected token ']'. */
/* @@? 21:26 Error SyntaxError: Unexpected token ']'. */
>>>>>>> 6d813986
<|MERGE_RESOLUTION|>--- conflicted
+++ resolved
@@ -17,17 +17,10 @@
 flags: [dynamic-ast]
 ---*/
 
-type Point = { x: number; y: number };
-type AxeX = Point['x'];
+    type Point = { x: number; y: number };
+    type AxeX = Point['x'];
 
-<<<<<<< HEAD
-/* @@? 20:14 Error SyntaxError: Using object literals to declare types in place is not supported. Please declare types and interfaces explicitly! */
-/* @@? 21:19 Error SyntaxError: Unexpected token, expected ']'. */
-/* @@? 21:19 Error SyntaxError: Unexpected token ']'. */
-/* @@? 21:22 Error SyntaxError: Unexpected token ']'. */
-=======
 /* @@? 20:18 Error SyntaxError: Using object literals to declare types in place is not supported. Please declare types and interfaces explicitly! */
 /* @@? 21:23 Error SyntaxError: Unexpected token, expected ']'. */
 /* @@? 21:23 Error SyntaxError: Unexpected token ']'. */
-/* @@? 21:26 Error SyntaxError: Unexpected token ']'. */
->>>>>>> 6d813986
+/* @@? 21:26 Error SyntaxError: Unexpected token ']'. */