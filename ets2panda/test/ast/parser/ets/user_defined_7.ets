--- conflicted
+++ resolved
@@ -19,10 +19,7 @@
 
 /* @@@ label1 Error SyntaxError: Cannot be used as user-defined type. */
 /* @@@ label1 Error SyntaxError: Identifier expected, got 'double'. */
-<<<<<<< HEAD
-=======
 /* @@@ label1 Error SyntaxError: Hard keyword 'double' cannot be used as identifier */
->>>>>>> 494f8da8
 /* @@@ label2 Error SyntaxError: Interface member initialization is prohibited. */
 /* @@@ label3 Error SyntaxError: Unexpected token, expected ','. */
 /* @@? 17:51 Error SyntaxError: Unexpected token, expected 'private' or identifier. */
