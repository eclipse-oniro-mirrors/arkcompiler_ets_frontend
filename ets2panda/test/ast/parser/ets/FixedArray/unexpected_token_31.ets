--- conflicted
+++ resolved
@@ -25,11 +25,7 @@
 /* @@? 16:41 Error SyntaxError: Unexpected token ')'. */
 /* @@? 16:42 Error SyntaxError: Unexpected token ':'. */
 /* @@? 16:44 Error SyntaxError: Unexpected token 'int'. */
-<<<<<<< HEAD
-/* @@? 16:44 Error SyntaxError: Unexpected token 'int'. */
-=======
 /* @@? 16:48 Error SyntaxError: Unexpected token '{'. */
->>>>>>> 494f8da8
 /* @@? 17:5 Error SyntaxError: return keyword should be used in function body. */
 /* @@? 17:12 Error TypeError: Type name 'number' used in the wrong context */
 /* @@? 17:12 Error TypeError: Indexed signatures are not allowed. Use arrays instead! */
