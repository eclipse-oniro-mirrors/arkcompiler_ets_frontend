--- conflicted
+++ resolved
@@ -45,7 +45,6 @@
 /* @@? 24:23 Error SyntaxError: Unexpected token '>'. */
 /* @@? 24:26 Error SyntaxError: Unexpected token 'number'. */
 /* @@? 24:26 Error TypeError: Type name 'number' used in the wrong context */
-/* @@? 24:26 Error TypeError: Bad operand type, the types of the operands must be numeric, same enumeration, or boolean type. */
 /* @@? 24:33 Error SyntaxError: Unexpected token ','. */
 /* @@? 24:35 Error SyntaxError: Unexpected token 'FixedArray'. */
 /* @@? 24:35 Error TypeError: Unresolved reference FixedArray */
@@ -59,10 +58,6 @@
 /* @@? 26:23 Error SyntaxError: Unexpected token, expected ',' or ']'. */
 /* @@? 26:23 Error SyntaxError: Unexpected token '>'. */
 /* @@? 26:26 Error SyntaxError: Unexpected token 'number'. */
-<<<<<<< HEAD
-/* @@? 26:26 Error TypeError: Bad operand type, the types of the operands must be numeric, same enumeration, or boolean type. */
-=======
->>>>>>> 6d813986
 /* @@? 26:26 Error TypeError: Type name 'number' used in the wrong context */
 /* @@? 26:33 Error SyntaxError: Unexpected token ','. */
 /* @@? 26:35 Error SyntaxError: Unexpected token 'string'. */
@@ -71,19 +66,11 @@
 /* @@? 28:18 Error SyntaxError: Unexpected token, expected ',' or ']'. */
 /* @@? 28:18 Error SyntaxError: Unexpected token '?'. */
 /* @@? 28:19 Error SyntaxError: Unexpected token ']'. */
-<<<<<<< HEAD
-/* @@? 30:18 Error SyntaxError: Unexpected token ':'. */
-=======
->>>>>>> 6d813986
 /* @@? 30:18 Error SyntaxError: Unexpected token, expected ',' or ']'. */
 /* @@? 30:18 Error SyntaxError: Unexpected token ':'. */
 /* @@? 30:20 Error SyntaxError: Unexpected token '...'. */
 /* @@? 30:23 Error SyntaxError: Unexpected token 'int'. */
 /* @@? 30:26 Error SyntaxError: Unexpected token ']'. */
-<<<<<<< HEAD
-/* @@? 32:19 Error SyntaxError: Unexpected token, expected ',' or ']'. */
-=======
->>>>>>> 6d813986
 /* @@? 32:19 Error SyntaxError: Unexpected token 'number'. */
 /* @@? 32:19 Error SyntaxError: Unexpected token, expected ',' or ']'. */
 /* @@? 32:19 Error TypeError: Type name 'number' used in the wrong context */
@@ -94,10 +81,5 @@
 /* @@? 38:14 Error SyntaxError: Unexpected token, expected ',' or ']'. */
 /* @@? 38:16 Error SyntaxError: Unexpected token ','. */
 /* @@? 38:18 Error SyntaxError: Unexpected token 'a1'. */
-<<<<<<< HEAD
-/* @@? 38:22 Error SyntaxError: Unexpected token ']'. */
 /* @@? 38:22 Error SyntaxError: Label must be followed by a loop statement. */
-=======
-/* @@? 38:22 Error SyntaxError: Label must be followed by a loop statement. */
-/* @@? 38:22 Error SyntaxError: Unexpected token ']'. */
->>>>>>> 6d813986
+/* @@? 38:22 Error SyntaxError: Unexpected token ']'. */