/*
 * Copyright (c) 2025 Huawei Device Co., Ltd.
 * Licensed under the Apache License, Version 2.0 (the "License");
 * you may not use this file except in compliance with the License.
 * You may obtain a copy of the License at
 *
 * http://www.apache.org/licenses/LICENSE-2.0
 *
 * Unless required by applicable law or agreed to in writing, software
 * distributed under the License is distributed on an "AS IS" BASIS,
 * WITHOUT WARRANTIES OR CONDITIONS OF ANY KIND, either express or implied.
 * See the License for the specific language governing permissions and
 * limitations under the License.
 */


function main(): void {
    let s = "str"
    s.toString()
    let a: int [] = [1, 2]
    let b = s ?? a;
    b.toString();
<<<<<<< HEAD
}
=======
}

/* @@? 22:19 Error TypeError: Type String|Int[] is illegal in union member expression. */
>>>>>>> 6d813986
<|MERGE_RESOLUTION|>--- conflicted
+++ resolved
@@ -20,10 +20,6 @@
     let a: int [] = [1, 2]
     let b = s ?? a;
     b.toString();
-<<<<<<< HEAD
-}
-=======
 }
 
-/* @@? 22:19 Error TypeError: Type String|Int[] is illegal in union member expression. */
->>>>>>> 6d813986
+/* @@? 22:19 Error TypeError: Type String|Int[] is illegal in union member expression. */