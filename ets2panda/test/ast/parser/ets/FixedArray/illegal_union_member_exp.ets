/*
 * Copyright (c) 2025 Huawei Device Co., Ltd.
 * Licensed under the Apache License, Version 2.0 (the "License");
 * you may not use this file except in compliance with the License.
 * You may obtain a copy of the License at
 *
 * http://www.apache.org/licenses/LICENSE-2.0
 *
 * Unless required by applicable law or agreed to in writing, software
 * distributed under the License is distributed on an "AS IS" BASIS,
 * WITHOUT WARRANTIES OR CONDITIONS OF ANY KIND, either express or implied.
 * See the License for the specific language governing permissions and
 * limitations under the License.
 */


function main(): void {
    let s = "str"
    s.toString()
    let a: int [] = [1, 2]
    let b = s ?? a;
    b.toString();
}

<<<<<<< HEAD
/* @@? 22:19 Error TypeError: Type String|int[] is illegal in union member expression. */
=======
/* @@? 22:19 Error TypeError: Type String|Int[] is illegal in union member expression. */
>>>>>>> 494f8da8
<|MERGE_RESOLUTION|>--- conflicted
+++ resolved
@@ -22,8 +22,4 @@
     b.toString();
 }
 
-<<<<<<< HEAD
-/* @@? 22:19 Error TypeError: Type String|int[] is illegal in union member expression. */
-=======
-/* @@? 22:19 Error TypeError: Type String|Int[] is illegal in union member expression. */
->>>>>>> 494f8da8
+/* @@? 22:19 Error TypeError: Type String|Int[] is illegal in union member expression. */