--- conflicted
+++ resolved
@@ -18,8 +18,4 @@
     let x1 : FixedArray<int>
     x1 = /* @@ label */x
 }
-<<<<<<< HEAD
-/* @@? 19:24 Error TypeError: Type 'readonly FixedArray<int>' cannot be assigned to type 'FixedArray<int>' */
-=======
-/* @@? 19:24 Error TypeError: Type 'readonly FixedArray<Int>' cannot be assigned to type 'FixedArray<Int>' */
->>>>>>> 6d813986
+/* @@? 19:24 Error TypeError: Type 'readonly FixedArray<Int>' cannot be assigned to type 'FixedArray<Int>' */