--- conflicted
+++ resolved
@@ -19,10 +19,5 @@
 let x: Readonly<FixedArray<int>> = []
 /* @@ label */foo(/* @@ label1 */x)
 
-<<<<<<< HEAD
-/* @@? 20:15 Error TypeError: No matching call signature for foo(readonly FixedArray<int>) */
-/* @@? 20:34 Error TypeError: Type 'readonly FixedArray<int>' is not compatible with type 'FixedArray<int>' at index 1 */
-=======
 /* @@? 20:15 Error TypeError: No matching call signature for foo(readonly FixedArray<Int>) */
-/* @@? 20:34 Error TypeError: Type 'readonly FixedArray<Int>' is not compatible with type 'FixedArray<Int>' at index 1 */
->>>>>>> 6d813986
+/* @@? 20:34 Error TypeError: Type 'readonly FixedArray<Int>' is not compatible with type 'FixedArray<Int>' at index 1 */