--- conflicted
+++ resolved
@@ -168,17 +168,6 @@
 /* @@? 95:65 Error TypeError: 'For-of' statement source expression is not of iterable type. */
 /* @@? 103:20 Error TypeError: Type 'Int' has no call signatures. */
 /* @@? 112:16 Error TypeError: Static property 'fastaRepeat' must be accessed through it's class 'StringFasta' */
-<<<<<<< HEAD
-/* @@? 112:28 Error TypeError: Bad operand type, the types of the operands must be numeric type. */
-/* @@? 112:48 Error TypeError: Static property 'ALU' must be accessed through it's class 'StringFasta' */
-/* @@? 113:16 Error TypeError: Static property 'fastaRandom' must be accessed through it's class 'StringFasta' */
-/* @@? 113:28 Error TypeError: Bad operand type, the types of the operands must be numeric type. */
-/* @@? 113:46 Error TypeError: Static property 'IUB' must be accessed through it's class 'StringFasta' */
-/* @@? 114:16 Error TypeError: Static property 'fastaRandom' must be accessed through it's class 'StringFasta' */
-/* @@? 114:28 Error TypeError: Bad operand type, the types of the operands must be numeric type. */
-/* @@? 114:46 Error TypeError: Static property 'HomoSap' must be accessed through it's class 'StringFasta' */
-/* @@? 116:28 Error TypeError: 'expected' is a static property of 'StringFasta' */
-=======
 /* @@? 112:32 Error TypeError: Property 'count' must be accessed through 'this' */
 /* @@? 113:16 Error TypeError: Static property 'fastaRandom' must be accessed through it's class 'StringFasta' */
 /* @@? 113:32 Error TypeError: Property 'count' must be accessed through 'this' */
@@ -186,5 +175,4 @@
 /* @@? 114:16 Error TypeError: Static property 'fastaRandom' must be accessed through it's class 'StringFasta' */
 /* @@? 114:32 Error TypeError: Property 'count' must be accessed through 'this' */
 /* @@? 114:46 Error TypeError: Unresolved reference HomoSap */
-/* @@? 116:36 Error TypeError: 'expected' is a static property of 'StringFasta' */
->>>>>>> 6d813986
+/* @@? 116:36 Error TypeError: 'expected' is a static property of 'StringFasta' */