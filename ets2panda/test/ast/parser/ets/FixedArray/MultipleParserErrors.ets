/*
 * Copyright (c) 2025 Huawei Device Co., Ltd.
 * Licensed under the Apache License, Version 2.0 (the "License");
 * you may not use this file except in compliance with the License.
 * You may obtain a copy of the License at
 *
 * http://www.apache.org/licenses/LICENSE-2.0
 *
 * Unless required by applicable law or agreed to in writing, software
 * distributed under the License is distributed on an "AS IS" BASIS,
 * WITHOUT WARRANTIES OR CONDITIONS OF ANY KIND, either express or implied.
 * See the License for the specific language governing permissions and
 * limitations under the License.
 */

function foo(param? : Object)
{
   for (let i? of "blablabla") { }
}

function foo(b : int, a : int = 10, c : int = 15) : int
{
    return a + b;
}

class Door {
    private _width: int;
    native get width(): int {
        return this._width;
    }
}

abstract class A{
    abstract constructor(val: int);
};

let a: (c: int, b: int) => char rethrows;

function foo(undefined int) { return 1}

type 123 = int;

type null = byte;

type this = Object;

const x;

function f(a): void {}

function foo(...q: FixedArray<int>, ...p: FixedArray<int>): int {
    return q.length + p.length;
}

function foo(...p: Object): Object {
    return new Object();
}

function foo(...p: int): int {
    return 1;
}

function foo(a: int, ...p): int {
    return a;
}

class A {
  class B {
    public x: int;
  }
}

class A {
  private interface I { fee(): int }
}

class B implements A.I {
  public override fee(): int {
    return 1;
  }
}

class A {
  class B {
    i: int = 1;
  }
  getInner(): B {
    return new B();
  }
}

class A {
  class B {
    foo(): int {
      return 1;
    }
  }
  getInner(): B {
    return new B();
  }
}

function foo(... a: byte): void {}
native function foo(... b: byte): long;

function min(v: double, u: double): double {
    arktest.assertTrue(false)
    return v < u ? v : u;
}

class D1 {
  internal getValue(): int { return 1 }
}

function foo<T, U>(a: T, case: U): T {
    return a;
}

function foo<T, U>(a: T, case: U): T {
    return a;
}

let ,abc = 0;

declare async function foo(): Promise<void>

declare function addResult(): number;

function main(): void {
    try {
        throw new Exception();
    } catch () {
        //Do something.
    }
    try {
        throw new Exception();
    } catch (e = 0) {
        //Do something.
    }

    arktest.assertTrue(foo(), undefined);

    f(0);

    let a10: A = new A();
    arktest.assertTrue(a10.getInner().i ==  2); // #22840 arktest.assertEQ incorrect check types of operands

    let instance_A: A = new A(2, 3);
    let instanc_A: A = new A(2);

    let instance0: D0 = new D0();
    instance0.x;

    let instance1: D1 = new D1();
    instance1.getValue();

    let b: A = new A();
    arktest.assertTrue(b.getInner().foo() == 1); // #22840 arktest.assertEQ incorrect check types of operands

    min(1.0, 1.0)
    let let = 0;
    let const = 0;
    let new = 0;
    foo<Long, Boolean>(new Long(), new Boolean(true))
    foo<Long, Boolean>(new Long(), new Boolean(true))
    f();
}

/* @@? 18:14 Error SyntaxError: Optional variable is not allowed in for of statements. */
/* @@? 28:29 Error TypeError: Native, Abstract and Declare methods cannot have body. */
/* @@? 34:14 Error SyntaxError: The modifier for a constructor should be limited to access modifiers (private, internal, protected, public), and 'native' modifiers. */
/* @@? 37:33 Error SyntaxError: Unexpected token 'rethrows'. */
/* @@? 37:33 Error TypeError: Unresolved reference rethrows */
/* @@? 39:14 Error SyntaxError: Parameter declaration should have an explicit type annotation. */
/* @@? 39:14 Error SyntaxError: Unexpected token, expected an identifier. */
/* @@? 39:14 Error SyntaxError: Unexpected token, expected ',' or ')'. */
/* @@? 39:24 Error SyntaxError: Unexpected token 'int'. */
/* @@? 39:27 Error SyntaxError: Unexpected token ')'. */
/* @@? 39:29 Error SyntaxError: Unexpected token '{'. */
/* @@? 39:31 Error SyntaxError: return keyword should be used in function body. */
/* @@? 39:38 Error TypeError: All return statements in the function should be empty or have a value. */
/* @@? 41:1 Error TypeError: Unresolved reference type */
/* @@? 41:6 Error SyntaxError: Unexpected token '123'. */
/* @@? 41:6 Error TypeError: Invalid left-hand side of assignment expression */
/* @@? 41:10 Error SyntaxError: Invalid left-hand side in assignment expression. */
/* @@? 41:12 Error SyntaxError: Unexpected token 'int'. */
/* @@? 43:6 Error SyntaxError: Unexpected token 'null'. */
/* @@? 43:6 Error TypeError: Invalid left-hand side of assignment expression */
/* @@? 43:11 Error SyntaxError: Invalid left-hand side in assignment expression. */
/* @@? 43:13 Error SyntaxError: Unexpected token 'byte'. */
/* @@? 45:6 Error SyntaxError: Unexpected token 'this'. */
<<<<<<< HEAD
/* @@? 45:6 Error TypeError: Invalid left-hand side of assignment expression */
/* @@? 45:6 Error TypeError: Cannot reference 'this' in this context. */
=======
/* @@? 45:6 Error TypeError: 'this' cannot be referenced from a static context */
/* @@? 45:6 Error TypeError: Invalid left-hand side of assignment expression */
>>>>>>> 6d813986
/* @@? 45:11 Error SyntaxError: Invalid left-hand side in assignment expression. */
/* @@? 47:8 Error SyntaxError: Variable must be initialized or it's type must be declared. */
/* @@? 47:8 Error TypeError: Missing initializer in const declaration */
/* @@? 49:13 Error SyntaxError: Parameter declaration should have an explicit type annotation. */
/* @@? 51:35 Error SyntaxError: Rest parameter must be the last formal parameter. */
/* @@? 51:37 Error SyntaxError: Unexpected token '...'. */
/* @@? 51:40 Error SyntaxError: Unexpected token 'p'. */
/* @@? 51:43 Error SyntaxError: Label must be followed by a loop statement. */
/* @@? 51:43 Error TypeError: Unresolved reference FixedArray */
/* @@? 51:58 Error SyntaxError: Unexpected token, expected '('. */
/* @@? 51:59 Error SyntaxError: Unexpected token ':'. */
/* @@? 51:61 Error SyntaxError: Unexpected token, expected ',' or ')'. */
/* @@? 51:61 Error SyntaxError: Unexpected token 'int'. */
/* @@? 51:65 Error SyntaxError: Unexpected token '{'. */
/* @@? 52:5 Error SyntaxError: return keyword should be used in function body. */
/* @@? 52:12 Error TypeError: All return statements in the function should be empty or have a value. */
/* @@? 52:12 Error TypeError: Unresolved reference q */
/* @@? 52:23 Error TypeError: Unresolved reference p */
/* @@? 55:14 Error SyntaxError: Rest parameter should be either array or tuple type. */
/* @@? 63:26 Error SyntaxError: Parameter declaration should have an explicit type annotation. */
/* @@? 67:7 Error TypeError: Merging declarations is not supported, please keep all definitions of classes, interfaces and enums compact in the codebase! */
/* @@? 67:7 Error TypeError: Variable 'A' has already been declared. */
/* @@? 68:3 Error SyntaxError: Unexpected token. A constructor, method, accessor, or property was expected. */
/* @@? 73:7 Error TypeError: Merging declarations is not supported, please keep all definitions of classes, interfaces and enums compact in the codebase! */
/* @@? 73:7 Error TypeError: Variable 'A' has already been declared. */
/* @@? 74:11 Error SyntaxError: Unexpected token. A constructor, method, accessor, or property was expected. */
/* @@? 77:20 Error TypeError: Interface expected here. */
/* @@? 77:22 Error TypeError: 'I' type does not exist. */
<<<<<<< HEAD
/* @@? 78:22 Error TypeError: Method fee(): int in B not overriding any method */
=======
/* @@? 78:22 Error TypeError: Method fee(): Int in B not overriding any method */
>>>>>>> 6d813986
/* @@? 83:7 Error TypeError: Merging declarations is not supported, please keep all definitions of classes, interfaces and enums compact in the codebase! */
/* @@? 83:7 Error TypeError: Variable 'A' has already been declared. */
/* @@? 84:3 Error SyntaxError: Unexpected token. A constructor, method, accessor, or property was expected. */
/* @@? 92:7 Error TypeError: Variable 'A' has already been declared. */
/* @@? 92:7 Error TypeError: Merging declarations is not supported, please keep all definitions of classes, interfaces and enums compact in the codebase! */
/* @@? 93:3 Error SyntaxError: Unexpected token. A constructor, method, accessor, or property was expected. */
/* @@? 115:26 Error SyntaxError: Unexpected token, expected an identifier. */
/* @@? 115:26 Error SyntaxError: Parameter declaration should have an explicit type annotation. */
/* @@? 115:26 Error SyntaxError: Unexpected token, expected ',' or ')'. */
/* @@? 115:26 Error SyntaxError: Unexpected token 'case'. */
/* @@? 115:30 Error SyntaxError: Unexpected token ':'. */
/* @@? 115:32 Error SyntaxError: Unexpected token 'U'. */
/* @@? 115:32 Error TypeError: Unresolved reference U */
/* @@? 115:33 Error SyntaxError: Unexpected token ')'. */
/* @@? 115:34 Error SyntaxError: Unexpected token ':'. */
/* @@? 115:36 Error SyntaxError: Unexpected token 'T'. */
/* @@? 115:36 Error TypeError: Unresolved reference T */
/* @@? 115:38 Error SyntaxError: Unexpected token '{'. */
/* @@? 116:5 Error SyntaxError: return keyword should be used in function body. */
/* @@? 116:12 Error TypeError: All return statements in the function should be empty or have a value. */
/* @@? 119:26 Error SyntaxError: Unexpected token, expected an identifier. */
/* @@? 119:26 Error SyntaxError: Parameter declaration should have an explicit type annotation. */
/* @@? 119:26 Error SyntaxError: Unexpected token, expected ',' or ')'. */
/* @@? 119:26 Error SyntaxError: Unexpected token 'case'. */
/* @@? 119:30 Error SyntaxError: Unexpected token ':'. */
/* @@? 119:32 Error SyntaxError: Unexpected token 'U'. */
/* @@? 119:33 Error SyntaxError: Unexpected token ')'. */
/* @@? 119:34 Error SyntaxError: Unexpected token ':'. */
/* @@? 119:36 Error SyntaxError: Unexpected token 'T'. */
/* @@? 119:38 Error SyntaxError: Unexpected token '{'. */
/* @@? 120:5 Error SyntaxError: return keyword should be used in function body. */
/* @@? 120:12 Error TypeError: All return statements in the function should be empty or have a value. */
/* @@? 123:5 Error SyntaxError: Identifier expected, got ','. */
<<<<<<< HEAD
=======
/* @@? 123:6 Error SyntaxError: Variable must be initialized or it's type must be declared. */
>>>>>>> 6d813986
/* @@? 123:6 Error SyntaxError: Unexpected token 'abc'. */
/* @@? 123:6 Error SyntaxError: Variable must be initialized or it's type must be declared. */
/* @@? 123:6 Error TypeError: Unresolved reference abc */
/* @@? 127:1 Error SyntaxError: The modifier async cannot be used in an ambient context. */
/* @@? 132:14 Error SyntaxError: Unexpected token, expected an identifier. */
/* @@? 137:16 Error SyntaxError: Expected '{', got '='. */
/* @@? 137:16 Error SyntaxError: Expected ')', got '='. */
/* @@? 137:16 Error SyntaxError: Catch clause variable cannot have an initializer. */
/* @@? 137:16 Error SyntaxError: Unexpected token '='. */
/* @@? 137:18 Error SyntaxError: Unexpected token '0'. */
/* @@? 137:19 Error SyntaxError: Unexpected token ')'. */
/* @@? 137:21 Error SyntaxError: Unexpected token '{'. */
<<<<<<< HEAD
/* @@? 141:16 Error TypeError: This expression is not callable. */
=======
/* @@? 141:24 Error TypeError: This expression is not callable. */
>>>>>>> 6d813986
/* @@? 145:18 Error TypeError: A is abstract therefore cannot be instantiated. */
/* @@? 146:28 Error TypeError: Property 'getInner' does not exist on type 'A' */
/* @@? 148:25 Error TypeError: A is abstract therefore cannot be instantiated. */
/* @@? 149:24 Error TypeError: A is abstract therefore cannot be instantiated. */
/* @@? 151:20 Error TypeError: Cannot find type 'D0'. */
/* @@? 151:29 Error TypeError: Cannot find type 'D0'. */
/* @@? 157:16 Error TypeError: A is abstract therefore cannot be instantiated. */
/* @@? 158:26 Error TypeError: Property 'getInner' does not exist on type 'A' */
/* @@? 161:9 Error SyntaxError: Identifier expected, got 'let'. */
/* @@? 161:9 Error SyntaxError: Hard keyword 'let' cannot be used as identifier */
/* @@? 162:9 Error SyntaxError: Identifier expected, got 'const'. */
/* @@? 162:9 Error SyntaxError: Hard keyword 'const' cannot be used as identifier */
/* @@? 163:9 Error SyntaxError: Hard keyword 'new' cannot be used as identifier */
/* @@? 163:9 Error SyntaxError: Identifier expected, got 'new'. */
/* @@? 164:5 Error TypeError: This expression is not callable. */
/* @@? 165:5 Error TypeError: This expression is not callable. */
/* @@? 166:5 Error TypeError: No matching call signature */
<<<<<<< HEAD
/* @@? 284:1 Error SyntaxError: Expected '}', got 'end of stream'. */
=======
/* @@? 166:5 Error TypeError: Expected 1 arguments, got 0. */
/* @@? 289:1 Error SyntaxError: Expected '}', got 'end of stream'. */
>>>>>>> 6d813986
<|MERGE_RESOLUTION|>--- conflicted
+++ resolved
@@ -189,13 +189,8 @@
 /* @@? 43:11 Error SyntaxError: Invalid left-hand side in assignment expression. */
 /* @@? 43:13 Error SyntaxError: Unexpected token 'byte'. */
 /* @@? 45:6 Error SyntaxError: Unexpected token 'this'. */
-<<<<<<< HEAD
-/* @@? 45:6 Error TypeError: Invalid left-hand side of assignment expression */
-/* @@? 45:6 Error TypeError: Cannot reference 'this' in this context. */
-=======
 /* @@? 45:6 Error TypeError: 'this' cannot be referenced from a static context */
 /* @@? 45:6 Error TypeError: Invalid left-hand side of assignment expression */
->>>>>>> 6d813986
 /* @@? 45:11 Error SyntaxError: Invalid left-hand side in assignment expression. */
 /* @@? 47:8 Error SyntaxError: Variable must be initialized or it's type must be declared. */
 /* @@? 47:8 Error TypeError: Missing initializer in const declaration */
@@ -224,11 +219,7 @@
 /* @@? 74:11 Error SyntaxError: Unexpected token. A constructor, method, accessor, or property was expected. */
 /* @@? 77:20 Error TypeError: Interface expected here. */
 /* @@? 77:22 Error TypeError: 'I' type does not exist. */
-<<<<<<< HEAD
-/* @@? 78:22 Error TypeError: Method fee(): int in B not overriding any method */
-=======
 /* @@? 78:22 Error TypeError: Method fee(): Int in B not overriding any method */
->>>>>>> 6d813986
 /* @@? 83:7 Error TypeError: Merging declarations is not supported, please keep all definitions of classes, interfaces and enums compact in the codebase! */
 /* @@? 83:7 Error TypeError: Variable 'A' has already been declared. */
 /* @@? 84:3 Error SyntaxError: Unexpected token. A constructor, method, accessor, or property was expected. */
@@ -262,27 +253,20 @@
 /* @@? 120:5 Error SyntaxError: return keyword should be used in function body. */
 /* @@? 120:12 Error TypeError: All return statements in the function should be empty or have a value. */
 /* @@? 123:5 Error SyntaxError: Identifier expected, got ','. */
-<<<<<<< HEAD
-=======
 /* @@? 123:6 Error SyntaxError: Variable must be initialized or it's type must be declared. */
->>>>>>> 6d813986
 /* @@? 123:6 Error SyntaxError: Unexpected token 'abc'. */
 /* @@? 123:6 Error SyntaxError: Variable must be initialized or it's type must be declared. */
 /* @@? 123:6 Error TypeError: Unresolved reference abc */
 /* @@? 127:1 Error SyntaxError: The modifier async cannot be used in an ambient context. */
 /* @@? 132:14 Error SyntaxError: Unexpected token, expected an identifier. */
+/* @@? 137:16 Error SyntaxError: Catch clause variable cannot have an initializer. */
+/* @@? 137:16 Error SyntaxError: Expected ')', got '='. */
 /* @@? 137:16 Error SyntaxError: Expected '{', got '='. */
-/* @@? 137:16 Error SyntaxError: Expected ')', got '='. */
-/* @@? 137:16 Error SyntaxError: Catch clause variable cannot have an initializer. */
 /* @@? 137:16 Error SyntaxError: Unexpected token '='. */
 /* @@? 137:18 Error SyntaxError: Unexpected token '0'. */
 /* @@? 137:19 Error SyntaxError: Unexpected token ')'. */
 /* @@? 137:21 Error SyntaxError: Unexpected token '{'. */
-<<<<<<< HEAD
-/* @@? 141:16 Error TypeError: This expression is not callable. */
-=======
 /* @@? 141:24 Error TypeError: This expression is not callable. */
->>>>>>> 6d813986
 /* @@? 145:18 Error TypeError: A is abstract therefore cannot be instantiated. */
 /* @@? 146:28 Error TypeError: Property 'getInner' does not exist on type 'A' */
 /* @@? 148:25 Error TypeError: A is abstract therefore cannot be instantiated. */
@@ -300,9 +284,5 @@
 /* @@? 164:5 Error TypeError: This expression is not callable. */
 /* @@? 165:5 Error TypeError: This expression is not callable. */
 /* @@? 166:5 Error TypeError: No matching call signature */
-<<<<<<< HEAD
-/* @@? 284:1 Error SyntaxError: Expected '}', got 'end of stream'. */
-=======
 /* @@? 166:5 Error TypeError: Expected 1 arguments, got 0. */
-/* @@? 289:1 Error SyntaxError: Expected '}', got 'end of stream'. */
->>>>>>> 6d813986
+/* @@? 289:1 Error SyntaxError: Expected '}', got 'end of stream'. */