/*
 * Copyright (c) 2025 Huawei Device Co., Ltd.
 * Licensed under the Apache License, Version 2.0 (the "License");
 * you may not use this file except in compliance with the License.
 * You may obtain a copy of the License at
 *
 * http://www.apache.org/licenses/LICENSE-2.0
 *
 * Unless required by applicable law or agreed to in writing, software
 * distributed under the License is distributed on an "AS IS" BASIS,
 * WITHOUT WARRANTIES OR CONDITIONS OF ANY KIND, either express or implied.
 * See the License for the specific language governing permissions and
 * limitations under the License.
 */

function foo(param? : Object)
{
   for (let i? of "blablabla") { }
}

function foo(b : int, a : int = 10, c : int = 15) : int
{
    return a + b;
}

class Door {
    private _width: int;
    native get width(): int {
        return this._width;
    }
}

abstract class A{
    abstract constructor(val: int);
};

let a: (c: int, b: int) => char rethrows;

function foo(undefined int) { return 1}

type 123 = int;

type null = byte;

type this = Object;

const x;

function f(a): void {}

function foo(...q: FixedArray<int>, ...p: FixedArray<int>): int {
    return q.length + p.length;
}

function foo(...p: Object): Object {
    return new Object();
}

function foo(...p: int): int {
    return 1;
}

function foo(a: int, ...p): int {
    return a;
}

class A {
  class B {
    public x: int;
  }
}

class A {
  private interface I { fee(): int }
}

class B implements A.I {
  public override fee(): int {
    return 1;
  }
}

class A {
  class B {
    i: int = 1;
  }
  getInner(): B {
    return new B();
  }
}

class A {
  class B {
    foo(): int {
      return 1;
    }
  }
  getInner(): B {
    return new B();
  }
}

function foo(... a: byte): void {}
native function foo(... b: byte): long;

function min(v: double, u: double): double {
    assertTrue(false)
    return v < u ? v : u;
}

class D1 {
  internal getValue(): int { return 1 }
}

function foo<T, U>(a: T, case: U): T {
    return a;
}

function foo<T, U>(a: T, case: U): T {
    return a;
}

let ,abc = 0;

declare async function foo(): Promise<void>

declare function addResult(): number;

function main(): void {
    try {
        throw new Exception();
    } catch () {
        //Do something.
    }
    try {
        throw new Exception();
    } catch (e = 0) {
        //Do something.
    }

    assertTrue(foo(), undefined);

    f(0);

    let a10: A = new A();
    assertTrue(a10.getInner().i ==  2); // #22840 assertEQ incorrect check types of operands

    let instance_A: A = new A(2, 3);
    let instanc_A: A = new A(2);

    let instance0: D0 = new D0();
    instance0.x;

    let instance1: D1 = new D1();
    instance1.getValue();

    let b: A = new A();
    assertTrue(b.getInner().foo() == 1); // #22840 assertEQ incorrect check types of operands

    min(1.0, 1.0)
    let let = 0;
    let const = 0;
    let new = 0;
    foo<Long, Boolean>(new Long(), new Boolean(true))
    foo<Long, Boolean>(new Long(), new Boolean(true))
    f();
}

/* @@? 18:14 Error SyntaxError: Optional variable is not allowed in for of statements. */
/* @@? 28:29 Error TypeError: Native, Abstract and Declare methods cannot have body. */
/* @@? 34:14 Error SyntaxError: The modifier for a constructor should be limited to access modifiers (private, internal, protected, public), and 'native' modifiers. */
/* @@? 37:41 Error SyntaxError: Only 'throws' can be used with function types. */
/* @@? 39:10 Error TypeError: Only abstract or native methods can't have body. */
/* @@? 39:14 Error SyntaxError: Parameter declaration should have an explicit type annotation. */
/* @@? 39:14 Error SyntaxError: Unexpected token, expected ',' or ')'. */
/* @@? 39:14 Error SyntaxError: Unexpected token, expected an identifier. */
/* @@? 39:24 Error SyntaxError: Unexpected token 'int'. */
/* @@? 39:27 Error SyntaxError: Unexpected token ')'. */
/* @@? 39:29 Error SyntaxError: Unexpected token '{'. */
/* @@? 39:31 Error SyntaxError: return keyword should be used in function body. */
/* @@? 39:38 Error TypeError: All return statements in the function should be empty or have a value. */
<<<<<<< HEAD
/* @@? 41:1 Error TypeError: Unresolved reference type */
/* @@? 41:6 Error SyntaxError: Unexpected token '123'. */
/* @@? 41:6 Error TypeError: Invalid left-hand side of assignment expression */
/* @@? 41:10 Error SyntaxError: Invalid left-hand side in assignment expression. */
/* @@? 41:12 Error SyntaxError: Unexpected token 'int'. */
/* @@? 43:6 Error SyntaxError: Unexpected token 'null'. */
/* @@? 43:6 Error TypeError: Invalid left-hand side of assignment expression */
/* @@? 43:11 Error SyntaxError: Invalid left-hand side in assignment expression. */
/* @@? 43:13 Error SyntaxError: Unexpected token 'byte'. */
/* @@? 45:6 Error SyntaxError: Unexpected token 'this'. */
/* @@? 45:6 Error TypeError: Invalid left-hand side of assignment expression */
/* @@? 45:6 Error TypeError: Cannot reference 'this' in this context. */
/* @@? 45:11 Error SyntaxError: Invalid left-hand side in assignment expression. */
=======
/* @@? 41:6 Error SyntaxError: Identifier expected, got 'number literal'. */
/* @@? 43:6 Error SyntaxError: Identifier expected, got 'null'. */
/* @@? 43:6 Error SyntaxError: Type alias name cannot be 'null'. */
/* @@? 45:6 Error SyntaxError: Identifier expected, got 'this'. */
/* @@? 47:8 Error SyntaxError: Variable must be initialized or it's type must be declared. */
>>>>>>> b3a6a94a
/* @@? 47:8 Error SyntaxError: Variable must be initialized or it's type must be declared. */
/* @@? 47:8 Error TypeError: Missing initializer in const declaration */
/* @@? 49:13 Error SyntaxError: Parameter declaration should have an explicit type annotation. */
/* @@? 51:10 Error TypeError: Only abstract or native methods can't have body. */
/* @@? 51:35 Error SyntaxError: Rest parameter must be the last formal parameter. */
/* @@? 51:37 Error SyntaxError: Unexpected token '...'. */
/* @@? 51:40 Error SyntaxError: Unexpected token 'p'. */
/* @@? 51:43 Error SyntaxError: Label must be followed by a loop statement. */
/* @@? 51:43 Error TypeError: Unresolved reference FixedArray */
/* @@? 51:58 Error SyntaxError: Unexpected token, expected '('. */
<<<<<<< HEAD
/* @@? 51:59 Error SyntaxError: Unexpected token ':'. */
/* @@? 51:61 Error SyntaxError: Unexpected token, expected ',' or ')'. */
=======
/* @@? 51:59 Error SyntaxError: Unexpected token, expected ',' or ')'. */
/* @@? 51:59 Error SyntaxError: Unexpected token ':'. */
/* @@? 51:59 Error SyntaxError: Unexpected token ':'. */
/* @@? 51:59 Error SyntaxError: Unexpected token ':'. */
/* @@? 51:59 Error SyntaxError: Unexpected token ':'. */
/* @@? 51:61 Error SyntaxError: Unexpected token 'int'. */
>>>>>>> b3a6a94a
/* @@? 51:61 Error SyntaxError: Unexpected token 'int'. */
/* @@? 51:65 Error SyntaxError: Unexpected token '{'. */
/* @@? 52:5 Error SyntaxError: return keyword should be used in function body. */
/* @@? 52:12 Error TypeError: All return statements in the function should be empty or have a value. */
/* @@? 52:12 Error TypeError: Unresolved reference q */
/* @@? 52:23 Error TypeError: Unresolved reference p */
/* @@? 55:14 Error SyntaxError: Rest parameter should be either array or tuple type. */
/* @@? 63:26 Error SyntaxError: Parameter declaration should have an explicit type annotation. */
/* @@? 67:7 Error TypeError: Merging declarations is not supported, please keep all definitions of classes, interfaces and enums compact in the codebase! */
/* @@? 67:7 Error TypeError: Variable 'A' has already been declared. */
/* @@? 68:3 Error SyntaxError: Unexpected token. A constructor, method, accessor, or property was expected. */
/* @@? 73:7 Error TypeError: Merging declarations is not supported, please keep all definitions of classes, interfaces and enums compact in the codebase! */
/* @@? 73:7 Error TypeError: Variable 'A' has already been declared. */
/* @@? 74:11 Error SyntaxError: Unexpected token. A constructor, method, accessor, or property was expected. */
/* @@? 77:20 Error TypeError: Interface expected here. */
/* @@? 77:22 Error TypeError: 'I' type does not exist. */
/* @@? 78:22 Error TypeError: Method fee(): int in B not overriding any method */
/* @@? 83:7 Error TypeError: Merging declarations is not supported, please keep all definitions of classes, interfaces and enums compact in the codebase! */
/* @@? 83:7 Error TypeError: Variable 'A' has already been declared. */
/* @@? 84:3 Error SyntaxError: Unexpected token. A constructor, method, accessor, or property was expected. */
/* @@? 92:7 Error TypeError: Variable 'A' has already been declared. */
/* @@? 92:7 Error TypeError: Merging declarations is not supported, please keep all definitions of classes, interfaces and enums compact in the codebase! */
/* @@? 93:3 Error SyntaxError: Unexpected token. A constructor, method, accessor, or property was expected. */
<<<<<<< HEAD
/* @@? 115:26 Error SyntaxError: Unexpected token, expected an identifier. */
/* @@? 115:26 Error SyntaxError: Parameter declaration should have an explicit type annotation. */
/* @@? 115:26 Error SyntaxError: Unexpected token, expected ',' or ')'. */
/* @@? 115:26 Error SyntaxError: Unexpected token 'case'. */
=======
/* @@? 103:25 Error SyntaxError: Rest parameter should be either array or tuple type. */
/* @@? 104:1 Error TypeError: Function foo with this assembly signature already declared. */
/* @@? 104:1 Error TypeError: Function foo with this assembly signature already declared. */
/* @@? 104:32 Error SyntaxError: Rest parameter should be either array or tuple type. */
/* @@? 115:10 Error TypeError: Only abstract or native methods can't have body. */
/* @@? 115:26 Error SyntaxError: Unexpected token 'case'. */
/* @@? 115:26 Error SyntaxError: Unexpected token 'case'. */
/* @@? 115:26 Error SyntaxError: Unexpected token, expected ',' or ')'. */
/* @@? 115:26 Error SyntaxError: Parameter declaration should have an explicit type annotation. */
/* @@? 115:26 Error SyntaxError: Unexpected token, expected an identifier. */
/* @@? 115:30 Error SyntaxError: Unexpected token ':'. */
>>>>>>> b3a6a94a
/* @@? 115:30 Error SyntaxError: Unexpected token ':'. */
/* @@? 115:32 Error SyntaxError: Unexpected token 'U'. */
/* @@? 115:32 Error TypeError: Unresolved reference U */
/* @@? 115:33 Error SyntaxError: Unexpected token ')'. */
/* @@? 115:34 Error SyntaxError: Unexpected token ':'. */
/* @@? 115:36 Error SyntaxError: Unexpected token 'T'. */
/* @@? 115:36 Error TypeError: Unresolved reference T */
/* @@? 115:38 Error SyntaxError: Unexpected token '{'. */
/* @@? 116:5 Error SyntaxError: return keyword should be used in function body. */
/* @@? 116:12 Error TypeError: All return statements in the function should be empty or have a value. */
<<<<<<< HEAD
/* @@? 119:26 Error SyntaxError: Parameter declaration should have an explicit type annotation. */
/* @@? 119:26 Error SyntaxError: Unexpected token 'case'. */
/* @@? 119:26 Error SyntaxError: Unexpected token, expected ',' or ')'. */
/* @@? 119:26 Error SyntaxError: Unexpected token, expected an identifier. */
=======
/* @@? 119:1 Error TypeError: Function foo with this assembly signature already declared. */
/* @@? 119:1 Error TypeError: Function foo with this assembly signature already declared. */
/* @@? 119:10 Error TypeError: Only abstract or native methods can't have body. */
/* @@? 119:26 Error SyntaxError: Unexpected token, expected ',' or ')'. */
/* @@? 119:26 Error SyntaxError: Unexpected token 'case'. */
/* @@? 119:26 Error SyntaxError: Unexpected token 'case'. */
/* @@? 119:26 Error SyntaxError: Parameter declaration should have an explicit type annotation. */
/* @@? 119:26 Error SyntaxError: Unexpected token, expected an identifier. */
/* @@? 119:30 Error SyntaxError: Unexpected token ':'. */
>>>>>>> b3a6a94a
/* @@? 119:30 Error SyntaxError: Unexpected token ':'. */
/* @@? 119:32 Error SyntaxError: Unexpected token 'U'. */
/* @@? 119:33 Error SyntaxError: Unexpected token ')'. */
/* @@? 119:34 Error SyntaxError: Unexpected token ':'. */
/* @@? 119:36 Error SyntaxError: Unexpected token 'T'. */
/* @@? 119:38 Error SyntaxError: Unexpected token '{'. */
/* @@? 120:5 Error SyntaxError: return keyword should be used in function body. */
/* @@? 120:12 Error TypeError: All return statements in the function should be empty or have a value. */
/* @@? 123:5 Error SyntaxError: Identifier expected, got ','. */
/* @@? 123:6 Error SyntaxError: Variable must be initialized or it's type must be declared. */
/* @@? 123:6 Error SyntaxError: Unexpected token 'abc'. */
/* @@? 123:6 Error TypeError: Unresolved reference abc */
/* @@? 127:1 Error SyntaxError: The modifier async cannot be used in an ambient context. */
/* @@? 132:14 Error SyntaxError: Unexpected token, expected an identifier. */
/* @@? 137:16 Error SyntaxError: Unexpected token '='. */
/* @@? 137:16 Error SyntaxError: Expected '{', got '='. */
/* @@? 137:16 Error SyntaxError: Expected ')', got '='. */
/* @@? 137:16 Error SyntaxError: Catch clause variable cannot have an initializer. */
/* @@? 137:18 Error SyntaxError: Unexpected token '0'. */
/* @@? 137:19 Error SyntaxError: Unexpected token ')'. */
<<<<<<< HEAD
/* @@? 137:21 Error SyntaxError: Unexpected token '{'. */
/* @@? 141:16 Error TypeError: This expression is not callable. */
=======
/* @@? 137:19 Error SyntaxError: Unexpected token ')'. */
/* @@? 137:19 Error SyntaxError: Unexpected token ')'. */
/* @@? 141:5 Error TypeError: No matching call signature for assertTrue(Promise<void>, undefined) */
/* @@? 141:16 Error TypeError: Type 'Promise<void>' is not compatible with type 'boolean' at index 1 */
>>>>>>> b3a6a94a
/* @@? 145:18 Error TypeError: A is abstract therefore cannot be instantiated. */
/* @@? 146:16 Error TypeError: Bad operand type, the types of the operands must be numeric, same enumeration, or boolean type. */
/* @@? 148:25 Error TypeError: A is abstract therefore cannot be instantiated. */
/* @@? 149:24 Error TypeError: A is abstract therefore cannot be instantiated. */
/* @@? 151:20 Error TypeError: Cannot find type 'D0'. */
/* @@? 151:29 Error TypeError: Cannot find type 'D0'. */
/* @@? 157:16 Error TypeError: A is abstract therefore cannot be instantiated. */
/* @@? 158:16 Error TypeError: Bad operand type, the types of the operands must be numeric, same enumeration, or boolean type. */
/* @@? 161:9 Error SyntaxError: Identifier expected, got 'let'. */
/* @@? 162:9 Error SyntaxError: Identifier expected, got 'const'. */
/* @@? 163:9 Error SyntaxError: Identifier expected, got 'new'. */
/* @@? 164:5 Error TypeError: Reference to foo is ambiguous */
/* @@? 165:5 Error TypeError: Reference to foo is ambiguous */
/* @@? 166:5 Error TypeError: Expected 1 arguments, got 0. */
/* @@? 166:5 Error TypeError: No matching call signature */
<<<<<<< HEAD
/* @@? 285:1 Error SyntaxError: Expected '}', got 'end of stream'. */
=======
/* @@? 297:1 Error SyntaxError: Expected '}', got 'eos'. */
>>>>>>> b3a6a94a
<|MERGE_RESOLUTION|>--- conflicted
+++ resolved
@@ -179,27 +179,11 @@
 /* @@? 39:29 Error SyntaxError: Unexpected token '{'. */
 /* @@? 39:31 Error SyntaxError: return keyword should be used in function body. */
 /* @@? 39:38 Error TypeError: All return statements in the function should be empty or have a value. */
-<<<<<<< HEAD
-/* @@? 41:1 Error TypeError: Unresolved reference type */
-/* @@? 41:6 Error SyntaxError: Unexpected token '123'. */
-/* @@? 41:6 Error TypeError: Invalid left-hand side of assignment expression */
-/* @@? 41:10 Error SyntaxError: Invalid left-hand side in assignment expression. */
-/* @@? 41:12 Error SyntaxError: Unexpected token 'int'. */
-/* @@? 43:6 Error SyntaxError: Unexpected token 'null'. */
-/* @@? 43:6 Error TypeError: Invalid left-hand side of assignment expression */
-/* @@? 43:11 Error SyntaxError: Invalid left-hand side in assignment expression. */
-/* @@? 43:13 Error SyntaxError: Unexpected token 'byte'. */
-/* @@? 45:6 Error SyntaxError: Unexpected token 'this'. */
-/* @@? 45:6 Error TypeError: Invalid left-hand side of assignment expression */
-/* @@? 45:6 Error TypeError: Cannot reference 'this' in this context. */
-/* @@? 45:11 Error SyntaxError: Invalid left-hand side in assignment expression. */
-=======
 /* @@? 41:6 Error SyntaxError: Identifier expected, got 'number literal'. */
 /* @@? 43:6 Error SyntaxError: Identifier expected, got 'null'. */
 /* @@? 43:6 Error SyntaxError: Type alias name cannot be 'null'. */
 /* @@? 45:6 Error SyntaxError: Identifier expected, got 'this'. */
 /* @@? 47:8 Error SyntaxError: Variable must be initialized or it's type must be declared. */
->>>>>>> b3a6a94a
 /* @@? 47:8 Error SyntaxError: Variable must be initialized or it's type must be declared. */
 /* @@? 47:8 Error TypeError: Missing initializer in const declaration */
 /* @@? 49:13 Error SyntaxError: Parameter declaration should have an explicit type annotation. */
@@ -210,17 +194,12 @@
 /* @@? 51:43 Error SyntaxError: Label must be followed by a loop statement. */
 /* @@? 51:43 Error TypeError: Unresolved reference FixedArray */
 /* @@? 51:58 Error SyntaxError: Unexpected token, expected '('. */
-<<<<<<< HEAD
-/* @@? 51:59 Error SyntaxError: Unexpected token ':'. */
-/* @@? 51:61 Error SyntaxError: Unexpected token, expected ',' or ')'. */
-=======
 /* @@? 51:59 Error SyntaxError: Unexpected token, expected ',' or ')'. */
 /* @@? 51:59 Error SyntaxError: Unexpected token ':'. */
 /* @@? 51:59 Error SyntaxError: Unexpected token ':'. */
 /* @@? 51:59 Error SyntaxError: Unexpected token ':'. */
 /* @@? 51:59 Error SyntaxError: Unexpected token ':'. */
 /* @@? 51:61 Error SyntaxError: Unexpected token 'int'. */
->>>>>>> b3a6a94a
 /* @@? 51:61 Error SyntaxError: Unexpected token 'int'. */
 /* @@? 51:65 Error SyntaxError: Unexpected token '{'. */
 /* @@? 52:5 Error SyntaxError: return keyword should be used in function body. */
@@ -244,12 +223,6 @@
 /* @@? 92:7 Error TypeError: Variable 'A' has already been declared. */
 /* @@? 92:7 Error TypeError: Merging declarations is not supported, please keep all definitions of classes, interfaces and enums compact in the codebase! */
 /* @@? 93:3 Error SyntaxError: Unexpected token. A constructor, method, accessor, or property was expected. */
-<<<<<<< HEAD
-/* @@? 115:26 Error SyntaxError: Unexpected token, expected an identifier. */
-/* @@? 115:26 Error SyntaxError: Parameter declaration should have an explicit type annotation. */
-/* @@? 115:26 Error SyntaxError: Unexpected token, expected ',' or ')'. */
-/* @@? 115:26 Error SyntaxError: Unexpected token 'case'. */
-=======
 /* @@? 103:25 Error SyntaxError: Rest parameter should be either array or tuple type. */
 /* @@? 104:1 Error TypeError: Function foo with this assembly signature already declared. */
 /* @@? 104:1 Error TypeError: Function foo with this assembly signature already declared. */
@@ -261,7 +234,6 @@
 /* @@? 115:26 Error SyntaxError: Parameter declaration should have an explicit type annotation. */
 /* @@? 115:26 Error SyntaxError: Unexpected token, expected an identifier. */
 /* @@? 115:30 Error SyntaxError: Unexpected token ':'. */
->>>>>>> b3a6a94a
 /* @@? 115:30 Error SyntaxError: Unexpected token ':'. */
 /* @@? 115:32 Error SyntaxError: Unexpected token 'U'. */
 /* @@? 115:32 Error TypeError: Unresolved reference U */
@@ -272,12 +244,6 @@
 /* @@? 115:38 Error SyntaxError: Unexpected token '{'. */
 /* @@? 116:5 Error SyntaxError: return keyword should be used in function body. */
 /* @@? 116:12 Error TypeError: All return statements in the function should be empty or have a value. */
-<<<<<<< HEAD
-/* @@? 119:26 Error SyntaxError: Parameter declaration should have an explicit type annotation. */
-/* @@? 119:26 Error SyntaxError: Unexpected token 'case'. */
-/* @@? 119:26 Error SyntaxError: Unexpected token, expected ',' or ')'. */
-/* @@? 119:26 Error SyntaxError: Unexpected token, expected an identifier. */
-=======
 /* @@? 119:1 Error TypeError: Function foo with this assembly signature already declared. */
 /* @@? 119:1 Error TypeError: Function foo with this assembly signature already declared. */
 /* @@? 119:10 Error TypeError: Only abstract or native methods can't have body. */
@@ -286,8 +252,6 @@
 /* @@? 119:26 Error SyntaxError: Unexpected token 'case'. */
 /* @@? 119:26 Error SyntaxError: Parameter declaration should have an explicit type annotation. */
 /* @@? 119:26 Error SyntaxError: Unexpected token, expected an identifier. */
-/* @@? 119:30 Error SyntaxError: Unexpected token ':'. */
->>>>>>> b3a6a94a
 /* @@? 119:30 Error SyntaxError: Unexpected token ':'. */
 /* @@? 119:32 Error SyntaxError: Unexpected token 'U'. */
 /* @@? 119:33 Error SyntaxError: Unexpected token ')'. */
@@ -308,15 +272,10 @@
 /* @@? 137:16 Error SyntaxError: Catch clause variable cannot have an initializer. */
 /* @@? 137:18 Error SyntaxError: Unexpected token '0'. */
 /* @@? 137:19 Error SyntaxError: Unexpected token ')'. */
-<<<<<<< HEAD
-/* @@? 137:21 Error SyntaxError: Unexpected token '{'. */
-/* @@? 141:16 Error TypeError: This expression is not callable. */
-=======
 /* @@? 137:19 Error SyntaxError: Unexpected token ')'. */
 /* @@? 137:19 Error SyntaxError: Unexpected token ')'. */
 /* @@? 141:5 Error TypeError: No matching call signature for assertTrue(Promise<void>, undefined) */
 /* @@? 141:16 Error TypeError: Type 'Promise<void>' is not compatible with type 'boolean' at index 1 */
->>>>>>> b3a6a94a
 /* @@? 145:18 Error TypeError: A is abstract therefore cannot be instantiated. */
 /* @@? 146:16 Error TypeError: Bad operand type, the types of the operands must be numeric, same enumeration, or boolean type. */
 /* @@? 148:25 Error TypeError: A is abstract therefore cannot be instantiated. */
@@ -332,8 +291,4 @@
 /* @@? 165:5 Error TypeError: Reference to foo is ambiguous */
 /* @@? 166:5 Error TypeError: Expected 1 arguments, got 0. */
 /* @@? 166:5 Error TypeError: No matching call signature */
-<<<<<<< HEAD
-/* @@? 285:1 Error SyntaxError: Expected '}', got 'end of stream'. */
-=======
-/* @@? 297:1 Error SyntaxError: Expected '}', got 'eos'. */
->>>>>>> b3a6a94a
+/* @@? 297:1 Error SyntaxError: Expected '}', got 'eos'. */