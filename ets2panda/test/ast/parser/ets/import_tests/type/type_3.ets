--- conflicted
+++ resolved
@@ -19,8 +19,4 @@
 export {foo}
 export type {TestClass as foo}
 
-<<<<<<< HEAD
-/* @@? 20:14 Error TypeError: Ambiguous export 'foo' */
-=======
-/* @@? 20:14 Error SyntaxError: Cannot export two different names with the same export alias name 'foo'. */
->>>>>>> 6d813986
+/* @@? 20:14 Error SyntaxError: Cannot export two different names with the same export alias name 'foo'. */