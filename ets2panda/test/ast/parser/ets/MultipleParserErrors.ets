--- conflicted
+++ resolved
@@ -225,12 +225,6 @@
 /* @@? 92:7 Error TypeError: Variable 'A' has already been declared. */
 /* @@? 92:7 Error TypeError: Merging declarations is not supported, please keep all definitions of classes, interfaces and enums compact in the codebase! */
 /* @@? 93:3 Error SyntaxError: Unexpected token. A constructor, method, accessor, or property was expected. */
-<<<<<<< HEAD
-/* @@? 115:26 Error SyntaxError: Unexpected token, expected an identifier. */
-/* @@? 115:26 Error SyntaxError: Parameter declaration should have an explicit type annotation. */
-/* @@? 115:26 Error SyntaxError: Unexpected token, expected ',' or ')'. */
-/* @@? 115:26 Error SyntaxError: Unexpected token 'case'. */
-=======
 /* @@? 103:25 Error SyntaxError: Rest parameter should be either array or tuple type. */
 /* @@? 104:1 Error TypeError: Function foo with this assembly signature already declared. */
 /* @@? 104:1 Error TypeError: Function foo with this assembly signature already declared. */
@@ -242,7 +236,6 @@
 /* @@? 115:26 Error SyntaxError: Parameter declaration should have an explicit type annotation. */
 /* @@? 115:26 Error SyntaxError: Unexpected token, expected an identifier. */
 /* @@? 115:30 Error SyntaxError: Unexpected token ':'. */
->>>>>>> b3a6a94a
 /* @@? 115:30 Error SyntaxError: Unexpected token ':'. */
 /* @@? 115:32 Error SyntaxError: Unexpected token 'U'. */
 /* @@? 115:32 Error TypeError: Unresolved reference U */
@@ -253,21 +246,14 @@
 /* @@? 115:38 Error SyntaxError: Unexpected token '{'. */
 /* @@? 116:5 Error SyntaxError: return keyword should be used in function body. */
 /* @@? 116:12 Error TypeError: All return statements in the function should be empty or have a value. */
-<<<<<<< HEAD
-=======
 /* @@? 119:1 Error TypeError: Function foo with this assembly signature already declared. */
 /* @@? 119:1 Error TypeError: Function foo with this assembly signature already declared. */
 /* @@? 119:10 Error TypeError: Only abstract or native methods can't have body. */
->>>>>>> b3a6a94a
 /* @@? 119:26 Error SyntaxError: Unexpected token, expected an identifier. */
 /* @@? 119:26 Error SyntaxError: Parameter declaration should have an explicit type annotation. */
 /* @@? 119:26 Error SyntaxError: Unexpected token, expected ',' or ')'. */
 /* @@? 119:26 Error SyntaxError: Unexpected token 'case'. */
-<<<<<<< HEAD
-=======
 /* @@? 119:26 Error SyntaxError: Unexpected token 'case'. */
-/* @@? 119:30 Error SyntaxError: Unexpected token ':'. */
->>>>>>> b3a6a94a
 /* @@? 119:30 Error SyntaxError: Unexpected token ':'. */
 /* @@? 119:32 Error SyntaxError: Unexpected token 'U'. */
 /* @@? 119:33 Error SyntaxError: Unexpected token ')'. */
@@ -277,10 +263,7 @@
 /* @@? 120:5 Error SyntaxError: return keyword should be used in function body. */
 /* @@? 120:12 Error TypeError: All return statements in the function should be empty or have a value. */
 /* @@? 123:5 Error SyntaxError: Identifier expected, got ','. */
-<<<<<<< HEAD
-=======
 /* @@? 123:6 Error SyntaxError: Variable must be initialized or it's type must be declared. */
->>>>>>> b3a6a94a
 /* @@? 123:6 Error SyntaxError: Unexpected token 'abc'. */
 /* @@? 123:6 Error SyntaxError: Variable must be initialized or it's type must be declared. */
 /* @@? 123:6 Error TypeError: Unresolved reference abc */
@@ -292,15 +275,10 @@
 /* @@? 137:16 Error SyntaxError: Unexpected token '='. */
 /* @@? 137:18 Error SyntaxError: Unexpected token '0'. */
 /* @@? 137:19 Error SyntaxError: Unexpected token ')'. */
-<<<<<<< HEAD
-/* @@? 137:21 Error SyntaxError: Unexpected token '{'. */
-/* @@? 141:16 Error TypeError: This expression is not callable. */
-=======
 /* @@? 137:19 Error SyntaxError: Unexpected token ')'. */
 /* @@? 137:19 Error SyntaxError: Unexpected token ')'. */
 /* @@? 141:5 Error TypeError: No matching call signature for assertTrue(Promise<void>, undefined) */
 /* @@? 141:16 Error TypeError: Type 'Promise<void>' is not compatible with type 'boolean' at index 1 */
->>>>>>> b3a6a94a
 /* @@? 145:18 Error TypeError: A is abstract therefore cannot be instantiated. */
 /* @@? 146:16 Error TypeError: Bad operand type, the types of the operands must be numeric, same enumeration, or boolean type. */
 /* @@? 148:25 Error TypeError: A is abstract therefore cannot be instantiated. */
@@ -316,8 +294,4 @@
 /* @@? 165:5 Error TypeError: Reference to foo is ambiguous */
 /* @@? 166:5 Error TypeError: Expected 1 arguments, got 0. */
 /* @@? 166:5 Error TypeError: No matching call signature */
-<<<<<<< HEAD
-/* @@? 283:1 Error SyntaxError: Expected '}', got 'end of stream'. */
-=======
-/* @@? 295:1 Error SyntaxError: Expected '}', got 'eos'. */
->>>>>>> b3a6a94a
+/* @@? 295:1 Error SyntaxError: Expected '}', got 'eos'. */