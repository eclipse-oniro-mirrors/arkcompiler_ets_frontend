/*
 * Copyright (c) 2024-2025 Huawei Device Co., Ltd.
 * Licensed under the Apache License, Version 2.0 (the "License");
 * you may not use this file except in compliance with the License.
 * You may obtain a copy of the License at
 *
 * http://www.apache.org/licenses/LICENSE-2.0
 *
 * Unless required by applicable law or agreed to in writing, software
 * distributed under the License is distributed on an "AS IS" BASIS,
 * WITHOUT WARRANTIES OR CONDITIONS OF ANY KIND, either express or implied.
 * See the License for the specific language governing permissions and
 * limitations under the License.
 */

class A {
    get abc(x: number) {}
    set abc(x: number, a: string) {}
}

function fun(this: A) {}

class int {}

<<<<<<< HEAD

/* @@? 17:12 Error Semantic error ESE0086: Getter must return a value */
/* @@? 18:5 Error Syntax error ESY0058: Getter must not have formal parameters. */
/* @@? 19:1 Error Syntax error ESY0063: Setter must have exactly one formal parameter. */
/* @@? 23:7 Error Syntax error ESY0295: int is a predefined type, cannot be used as an identifier */
=======
/* @@? 17:12 Error SyntaxError: Getter must not have formal parameters. */
/* @@? 17:12 Error TypeError: Getter must return a value */
/* @@? 18:12 Error SyntaxError: Setter must have exactly one formal parameter. */
/* @@? 23:7 Error SyntaxError: int is a predefined type, cannot be used as an identifier */
>>>>>>> 90f73a42
<|MERGE_RESOLUTION|>--- conflicted
+++ resolved
@@ -22,15 +22,7 @@
 
 class int {}
 
-<<<<<<< HEAD
-
-/* @@? 17:12 Error Semantic error ESE0086: Getter must return a value */
-/* @@? 18:5 Error Syntax error ESY0058: Getter must not have formal parameters. */
-/* @@? 19:1 Error Syntax error ESY0063: Setter must have exactly one formal parameter. */
-/* @@? 23:7 Error Syntax error ESY0295: int is a predefined type, cannot be used as an identifier */
-=======
 /* @@? 17:12 Error SyntaxError: Getter must not have formal parameters. */
 /* @@? 17:12 Error TypeError: Getter must return a value */
 /* @@? 18:12 Error SyntaxError: Setter must have exactly one formal parameter. */
-/* @@? 23:7 Error SyntaxError: int is a predefined type, cannot be used as an identifier */
->>>>>>> 90f73a42
+/* @@? 23:7 Error SyntaxError: int is a predefined type, cannot be used as an identifier */