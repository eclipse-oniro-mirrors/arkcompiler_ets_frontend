--- conflicted
+++ resolved
@@ -51,13 +51,9 @@
 /* @@? 23:5 Error TypeError: Cannot reference 'this' in this context. */
 /* @@? 23:10 Error TypeError: Property 'func' does not exist on type 'Error' */
 /* @@? 23:21 Error SyntaxError: Unexpected token 'final'. */
-<<<<<<< HEAD
-/* @@? 25:3 Error SyntaxError: Unexpected token '}'. */
-=======
 /* @@? 23:21 Error SyntaxError: Unexpected token, expected ',' or ')'. */
 /* @@? 23:21 Error SyntaxError: Unexpected token 'final'. */
 /* @@? 23:26 Error SyntaxError: Illegal start of CLASS expression. */
 /* @@? 23:39 Error SyntaxError: Expected '{', got ')'. */
->>>>>>> b3a6a94a
 /* @@? 26:2 Error SyntaxError: Unexpected token '}'. */
 /* @@? 27:1 Error SyntaxError: Unexpected token '}'. */