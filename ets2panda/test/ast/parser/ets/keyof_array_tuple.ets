--- conflicted
+++ resolved
@@ -33,22 +33,6 @@
   let x6: Array<"abcd" | keyofA | number | A> = new Array<"abcd" | keyofA | number | A>("abcd", "other field", "foo", 123, a);
 }
 
-<<<<<<< HEAD
-/* @@? 26:62 Error TypeError: Array element at index 1 with type '"field2"' is not compatible with the target array element type '"abcd"|Double|A|"foo"|"field1"' */
-/* @@? 27:62 Error TypeError: Array element at index 1 with type '"other field"' is not compatible with the target array element type '"abcd"|Double|A|"foo"|"field1"' */
-/* @@? 29:60 Error TypeError: Array initializer's type is not assignable to tuple type at index: 1 */
-/* @@? 30:60 Error TypeError: Array initializer's type is not assignable to tuple type at index: 1 */
-/* @@? 32:57 Error TypeError: Expected 1 arguments, got 5. */
-/* @@? 32:57 Error TypeError: Expected 2 arguments, got 5. */
-/* @@? 32:57 Error TypeError: Expected 0 arguments, got 5. */
-/* @@? 32:57 Error TypeError: No matching construct signature for escompat.Array("abcd", "field2", "foo", int, A) */
-/* @@? 32:98 Error TypeError: Type '"field2"' is not compatible with rest parameter type '"abcd"|Double|A|"foo"|"field1"' at index 2 */
-/* @@? 33:57 Error TypeError: Expected 1 arguments, got 5. */
-/* @@? 33:57 Error TypeError: Expected 2 arguments, got 5. */
-/* @@? 33:57 Error TypeError: Expected 0 arguments, got 5. */
-/* @@? 33:57 Error TypeError: No matching construct signature for escompat.Array("abcd", "other field", "foo", int, A) */
-/* @@? 33:98 Error TypeError: Type '"other field"' is not compatible with rest parameter type '"abcd"|Double|A|"foo"|"field1"' at index 2 */
-=======
 /* @@? 1:3 Error TypeError: Cannot find type 'keyofA'. */
 /* @@? 24:3 Error SyntaxError: Illegal start of Type Alias expression. */
 /* @@? 29:20 Error TypeError: Cannot find type 'keyofA'. */
@@ -56,5 +40,4 @@
 /* @@? 32:26 Error TypeError: Cannot find type 'keyofA'. */
 /* @@? 32:68 Error TypeError: Cannot find type 'keyofA'. */
 /* @@? 33:26 Error TypeError: Cannot find type 'keyofA'. */
-/* @@? 33:68 Error TypeError: Cannot find type 'keyofA'. */
->>>>>>> 6d813986
+/* @@? 33:68 Error TypeError: Cannot find type 'keyofA'. */