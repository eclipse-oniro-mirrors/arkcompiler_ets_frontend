/*
* Copyright (c) 2025 Huawei Device Co., Ltd.
* Licensed under the Apache License, Version 2.0 (the "License");
* you may not use this file except in compliance with the License.
* You may obtain a copy of the License at
*
* http://www.apache.org/licenses/LICENSE-2.0
*
* Unless required by applicable low or agreed to in writing, software
* distributed under the License is distributed on an "AS IS" BASIS,
* WITHOUT WARRANTIES OR CONDITIONS OF ANY KIND, either express or implied.
* See the License for the specific language governing permissions and
* limitations under the License.
*/

class A<T> {}
class B<T> {}

class C<T, U> {
  public field : boolean

  constructor(...p: [A<T>, B<U>]) {
    this.field = p[0] == p[1]
  }

  constructor(a: int, ...p: [A<T>, B<U>]) {
    this.field = p[0] == p[1]
  }
}

function main() {
  /* @@ label1 */new C<Long, Error>
  /* @@ label2 */new C<Long, Error>(new A<Long>)
  /* @@ label3 */new C<Long, Error>(new A<Long>, new B<Error>, new B<Error>)
}

/* @@@ label1 Error TypeError: Expected 1 arguments, got 0. */
/* @@@ label1 Error TypeError: Expected 2 arguments, got 0. */
/* @@@ label1 Error TypeError: Expected 3 arguments, got 0. */
/* @@@ label1 Error TypeError: No matching construct signature */
/* @@@ label2 Error TypeError: Expected 2 arguments, got 1. */
/* @@@ label2 Error TypeError: Expected 3 arguments, got 1. */
/* @@@ label2 Error TypeError: No matching construct signature for rest_parameter_13.C(A<Long>) */
<<<<<<< HEAD
/* @@? 33:37 Error TypeError: Type 'A<Long>' is not compatible with type 'int' at index 1 */
/* @@@ label3 Error TypeError: Expected 2 arguments, got 3. */
/* @@@ label3 Error TypeError: No matching construct signature for rest_parameter_13.C(A<Long>, B<Error>, B<Error>) */
/* @@? 34:37 Error TypeError: Type 'A<Long>' is not compatible with type 'int' at index 1 */
=======
/* @@? 33:37 Error TypeError: Type 'A<Long>' is not compatible with type 'Int' at index 1 */
/* @@@ label3 Error TypeError: Expected 2 arguments, got 3. */
/* @@@ label3 Error TypeError: No matching construct signature for rest_parameter_13.C(A<Long>, B<Error>, B<Error>) */
/* @@? 34:37 Error TypeError: Type 'A<Long>' is not compatible with type 'Int' at index 1 */
>>>>>>> 6d813986
<|MERGE_RESOLUTION|>--- conflicted
+++ resolved
@@ -41,14 +41,7 @@
 /* @@@ label2 Error TypeError: Expected 2 arguments, got 1. */
 /* @@@ label2 Error TypeError: Expected 3 arguments, got 1. */
 /* @@@ label2 Error TypeError: No matching construct signature for rest_parameter_13.C(A<Long>) */
-<<<<<<< HEAD
-/* @@? 33:37 Error TypeError: Type 'A<Long>' is not compatible with type 'int' at index 1 */
-/* @@@ label3 Error TypeError: Expected 2 arguments, got 3. */
-/* @@@ label3 Error TypeError: No matching construct signature for rest_parameter_13.C(A<Long>, B<Error>, B<Error>) */
-/* @@? 34:37 Error TypeError: Type 'A<Long>' is not compatible with type 'int' at index 1 */
-=======
 /* @@? 33:37 Error TypeError: Type 'A<Long>' is not compatible with type 'Int' at index 1 */
 /* @@@ label3 Error TypeError: Expected 2 arguments, got 3. */
 /* @@@ label3 Error TypeError: No matching construct signature for rest_parameter_13.C(A<Long>, B<Error>, B<Error>) */
-/* @@? 34:37 Error TypeError: Type 'A<Long>' is not compatible with type 'Int' at index 1 */
->>>>>>> 6d813986
+/* @@? 34:37 Error TypeError: Type 'A<Long>' is not compatible with type 'Int' at index 1 */