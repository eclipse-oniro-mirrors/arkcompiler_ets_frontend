/*
 * Copyright (c) 2024-2025 Huawei Device Co., Ltd.
 * Licensed under the Apache License, Version 2.0 (the "License");
 * you may not use this file except in compliance with the License.
 * You may obtain a copy of the License at
 *
 * http://www.apache.org/licenses/LICENSE-2.0
 *
 * Unless required by applicable law or agreed to in writing, software
 * distributed under the License is distributed on an "AS IS" BASIS,
 * WITHOUT WARRANTIES OR CONDITIONS OF ANY KIND, either express or implied.
 * See the License for the specific language governing permissions and
 * limitations under the License.
 */

export class MathSpectralNorm {

  private static spectralnorm(n: int): double {
    for (i = 0; i < n: i++) {
      vbv += u[i] * v[i];
      vv  += v[i] * v[i];

    }
    return sqrt(vbv / vv);
  }
}

/* @@? 19:10 Error TypeError: Unresolved reference i */
<<<<<<< HEAD
/* @@? 19:17 Error TypeError: Bad operand type, the types of the operands must be numeric, same enumeration, or boolean type. */
=======
>>>>>>> 6d813986
/* @@? 19:22 Error SyntaxError: Expected ';', got ':'. */
/* @@? 19:22 Error SyntaxError: Unexpected token ':'. */
/* @@? 19:24 Error SyntaxError: Expected ')', got 'identification literal'. */
/* @@? 19:27 Error SyntaxError: Unexpected token ')'. */
/* @@? 19:29 Error SyntaxError: Unexpected token '{'. */
/* @@? 20:7 Error TypeError: Unresolved reference vbv */
/* @@? 20:14 Error TypeError: Unresolved reference u */
/* @@? 20:14 Error TypeError: Indexed access is not supported for such expression type. */
/* @@? 20:21 Error TypeError: Unresolved reference v */
/* @@? 20:21 Error TypeError: Indexed access is not supported for such expression type. */
/* @@? 21:7 Error TypeError: Unresolved reference vv */
/* @@? 21:14 Error TypeError: Indexed access is not supported for such expression type. */
/* @@? 21:21 Error TypeError: Indexed access is not supported for such expression type. */<|MERGE_RESOLUTION|>--- conflicted
+++ resolved
@@ -26,10 +26,6 @@
 }
 
 /* @@? 19:10 Error TypeError: Unresolved reference i */
-<<<<<<< HEAD
-/* @@? 19:17 Error TypeError: Bad operand type, the types of the operands must be numeric, same enumeration, or boolean type. */
-=======
->>>>>>> 6d813986
 /* @@? 19:22 Error SyntaxError: Expected ';', got ':'. */
 /* @@? 19:22 Error SyntaxError: Unexpected token ':'. */
 /* @@? 19:24 Error SyntaxError: Expected ')', got 'identification literal'. */
