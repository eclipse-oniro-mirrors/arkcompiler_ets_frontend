/*
 * Copyright (c) 2024-2025 Huawei Device Co., Ltd.
 * Licensed under the Apache License, Version 2.0 (the "License");
 * you may not use this file except in compliance with the License.
 * You may obtain a copy of the License at
 *
 * http://www.apache.org/licenses/LICENSE-2.0
 *
 * Unless required by applicable law or agreed to in writing, software
 * distributed under the License is distributed on an "AS IS" BASIS,
 * WITHOUT WARRANTIES OR CONDITIONS OF ANY KIND, either express or implied.
 * See the License for the specific language governing permissions and
 * limitations under the License.
 */

class A {
    x: int = 444
}

let changeAbleVar = new A();

changeAbleVar.x=333

function bar(a:Readonly<A>){
<<<<<<< HEAD
    /* @@ label2 */a.x=111
=======
    /* @@ label */a.x=111
>>>>>>> 6d813986
    console.log(a)
}

bar(changeAbleVar)


/* @@@ label Error TypeError: Cannot assign to a readonly variable x  */
<<<<<<< HEAD
/* @@@ label2 Error TypeError: The 'Readonly' property cannot be reassigned.  */
=======
/* @@@ label Error TypeError: The 'Readonly' property cannot be reassigned.  */
>>>>>>> 6d813986
<|MERGE_RESOLUTION|>--- conflicted
+++ resolved
@@ -22,11 +22,7 @@
 changeAbleVar.x=333
 
 function bar(a:Readonly<A>){
-<<<<<<< HEAD
-    /* @@ label2 */a.x=111
-=======
     /* @@ label */a.x=111
->>>>>>> 6d813986
     console.log(a)
 }
 
@@ -34,8 +30,4 @@
 
 
 /* @@@ label Error TypeError: Cannot assign to a readonly variable x  */
-<<<<<<< HEAD
-/* @@@ label2 Error TypeError: The 'Readonly' property cannot be reassigned.  */
-=======
-/* @@@ label Error TypeError: The 'Readonly' property cannot be reassigned.  */
->>>>>>> 6d813986
+/* @@@ label Error TypeError: The 'Readonly' property cannot be reassigned.  */