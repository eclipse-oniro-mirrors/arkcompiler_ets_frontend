--- conflicted
+++ resolved
@@ -21,12 +21,6 @@
   return x+1; 
 });
 
-<<<<<<< HEAD
-/* @@? 16:2 Error SyntaxError: Function expressions are not supported, use arrow functions instead */
-/* @@? 20:1 Error TypeError: Can't resolve array type */
-/* @@? 20:8 Error SyntaxError: Function expressions are not supported, use arrow functions instead */
-/* @@? 20:18 Error SyntaxError: Parameter declaration should have an explicit type annotation. */
-=======
 /* @@? 16:1 Error TypeError: Expected 1 arguments, got 0. */
 /* @@? 16:1 Error TypeError: No matching call signature */
 /* @@? 16:2 Error SyntaxError: Unexpected token 'function'. */
@@ -44,4 +38,3 @@
 /* @@? 22:2 Error SyntaxError: Unexpected token ')'. */
 /* @@? 22:2 Error SyntaxError: Unexpected token ')'. */
 
->>>>>>> b3a6a94a
