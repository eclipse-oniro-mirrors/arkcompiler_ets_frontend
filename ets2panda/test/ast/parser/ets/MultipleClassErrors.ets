--- conflicted
+++ resolved
@@ -37,8 +37,4 @@
 /* @@? 28:22 Error SyntaxError: Identifier expected, got 'number literal'. */
 /* @@? 30:22 Error SyntaxError: Identifier expected, got '{'. */
 /* @@? 30:38 Error SyntaxError: Expected '{', got '}'. */
-<<<<<<< HEAD
-/* @@? 40:1 Error SyntaxError: Expected '}', got 'end of stream'. */
-=======
-/* @@? 41:1 Error SyntaxError: Expected '}', got 'end of stream'. */
->>>>>>> 6d813986
+/* @@? 41:1 Error SyntaxError: Expected '}', got 'end of stream'. */