/*
 * Copyright (c) 2021-2025 Huawei Device Co., Ltd.
 * Licensed under the Apache License, Version 2.0 (the "License");
 * you may not use this file except in compliance with the License.
 * You may obtain a copy of the License at
 *
 * http://www.apache.org/licenses/LICENSE-2.0
 *
 * Unless required by applicable law or agreed to in writing, software
 * distributed under the License is distributed on an "AS IS" BASIS,
 * WITHOUT WARRANTIES OR CONDITIONS OF ANY KIND, either express or implied.
 * See the License for the specific language governing permissions and
 * limitations under the License.
 */

interface I {}

class A {}
class B extends A implements I {}
final class C extends A implements I {}
final class D extends A {}
final class F extends B {}

function foo(p: Object): int {
  return 1;
}

function foo(p: A): int {
  return 2;
}

function foo(p: B): int {
  return 3;
}

function foo(p: C): int {
  return 4;
}

function foo(p: D): int {
  return 5;
}

function foo(p: F): int {
  return 6;
}

function getTrue(): boolean {
  return true
}

// #15276 foo(Object|null) and foo(Object) overloads
function foo7(p: Object | null): int {
    return 7;
}  

function main(): void {
    sameTypeLUB();
    objectLUB();
    forkSubtypeLUB();
}

function sameTypeLUB(): void {
    let a : A = new A();
    let b : A = new A();
    let c = getTrue() ? a : b;
<<<<<<< HEAD
    assertEQ(foo(c), 2)
=======
    arktest.assertEQ(foo(c), 2)
>>>>>>> 6d813986
}

function objectLUB(): void {
    let a : A = new A();
    let b : Int = 2;
    let c = getTrue() ? a : b;
<<<<<<< HEAD
    assertEQ(foo(c), 1)

    let arr : Int[] | null = null;
    let d = getTrue() ? a : arr;
    assertEQ(foo7(d), 7)
=======
    arktest.assertEQ(foo(c), 1)

    let arr : Int[] | null = null;
    let d = getTrue() ? a : arr;
    arktest.assertEQ(foo7(d), 7)
>>>>>>> 6d813986
}

function forkSubtypeLUB(): void {
    let a : F = new F();
    let b : D = new D();
    let c = getTrue() ? a : b;
<<<<<<< HEAD
    assertEQ(foo(c), 2)
    let d : A = new A();
    let e = getTrue() ? a : b;
    assertEQ(foo(e), 2)
    let f : B = new B();
    let g = getTrue() ? a : f;
    assertEQ(foo(g), 3)
=======
    arktest.assertEQ(foo(c), 2)
    let d : A = new A();
    let e = getTrue() ? a : b;
    arktest.assertEQ(foo(e), 2)
    let f : B = new B();
    let g = getTrue() ? a : f;
    arktest.assertEQ(foo(g), 3)
>>>>>>> 6d813986
}<|MERGE_RESOLUTION|>--- conflicted
+++ resolved
@@ -64,45 +64,24 @@
     let a : A = new A();
     let b : A = new A();
     let c = getTrue() ? a : b;
-<<<<<<< HEAD
-    assertEQ(foo(c), 2)
-=======
     arktest.assertEQ(foo(c), 2)
->>>>>>> 6d813986
 }
 
 function objectLUB(): void {
     let a : A = new A();
     let b : Int = 2;
     let c = getTrue() ? a : b;
-<<<<<<< HEAD
-    assertEQ(foo(c), 1)
-
-    let arr : Int[] | null = null;
-    let d = getTrue() ? a : arr;
-    assertEQ(foo7(d), 7)
-=======
     arktest.assertEQ(foo(c), 1)
 
     let arr : Int[] | null = null;
     let d = getTrue() ? a : arr;
     arktest.assertEQ(foo7(d), 7)
->>>>>>> 6d813986
 }
 
 function forkSubtypeLUB(): void {
     let a : F = new F();
     let b : D = new D();
     let c = getTrue() ? a : b;
-<<<<<<< HEAD
-    assertEQ(foo(c), 2)
-    let d : A = new A();
-    let e = getTrue() ? a : b;
-    assertEQ(foo(e), 2)
-    let f : B = new B();
-    let g = getTrue() ? a : f;
-    assertEQ(foo(g), 3)
-=======
     arktest.assertEQ(foo(c), 2)
     let d : A = new A();
     let e = getTrue() ? a : b;
@@ -110,5 +89,4 @@
     let f : B = new B();
     let g = getTrue() ? a : f;
     arktest.assertEQ(foo(g), 3)
->>>>>>> 6d813986
 }