/*
 * Copyright (c) 2025 Huawei Device Co., Ltd.
 * Licensed under the Apache License, Version 2.0 (the "License");
 * you may not use this file except in compliance with the License.
 * You may obtain a copy of the License at
 *
 * http://www.apache.org/licenses/LICENSE-2.0
 *
 * Unless required by applicable law or agreed to in writing, software
 * distributed under the License is distributed on an "AS IS" BASIS,
 * WITHOUT WARRANTIES OR CONDITIONS OF ANY KIND, either express or implied.
 * See the License for the specific language governing permissions and
 * limitations under the License.
 */

enum Color { Red }
enum Color2 { Red }

function main(): void {
<<<<<<< HEAD
    assertEQ(Color.Red, Color2.Red)
=======
    arktest.assertEQ(Color.Red, Color2.Red)
>>>>>>> 494f8da8
}<|MERGE_RESOLUTION|>--- conflicted
+++ resolved
@@ -17,9 +17,5 @@
 enum Color2 { Red }
 
 function main(): void {
-<<<<<<< HEAD
-    assertEQ(Color.Red, Color2.Red)
-=======
     arktest.assertEQ(Color.Red, Color2.Red)
->>>>>>> 494f8da8
 }