/*
 * Copyright (c) 2023-2025 Huawei Device Co., Ltd.
 * Licensed under the Apache License, Version 2.0 (the "License");
 * you may not use this file except in compliance with the License.
 * You may obtain a copy of the License at
 *
 * http://www.apache.org/licenses/LICENSE-2.0
 *
 * Unless required by applicable law or agreed to in writing, software
 * distributed under the License is distributed on an "AS IS" BASIS,
 * WITHOUT WARRANTIES OR CONDITIONS OF ANY KIND, either express or implied.
 * See the License for the specific language governing permissions and
 * limitations under the License.
 */

class B <T> {
    constructor(a: boolean) {
        this.a = a;
    }
    a: boolean;
}

let x: B<boolean> = new B<boolean>(true);

function main() {
<<<<<<< HEAD
    assertEQ(x.a, true)
=======
    arktest.assertEQ(x.a, true)
>>>>>>> 494f8da8
}<|MERGE_RESOLUTION|>--- conflicted
+++ resolved
@@ -23,9 +23,5 @@
 let x: B<boolean> = new B<boolean>(true);
 
 function main() {
-<<<<<<< HEAD
-    assertEQ(x.a, true)
-=======
     arktest.assertEQ(x.a, true)
->>>>>>> 494f8da8
 }