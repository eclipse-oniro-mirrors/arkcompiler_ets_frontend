/*
 * Copyright (c) 2023-2025 Huawei Device Co., Ltd.
 * Licensed under the Apache License, Version 2.0 (the "License");
 * you may not use this file except in compliance with the License.
 * You may obtain a copy of the License at
 *
 * http://www.apache.org/licenses/LICENSE-2.0
 *
 * Unless required by applicable law or agreed to in writing, software
 * distributed under the License is distributed on an "AS IS" BASIS,
 * WITHOUT WARRANTIES OR CONDITIONS OF ANY KIND, either express or implied.
 * See the License for the specific language governing permissions and
 * limitations under the License.
 */

class A {
  protected name_: char;

  public constructor() {
    this.name_ = c'A';
  }

  public name(): char {
    return this.name_;
  }

  public a(): char {
    return c'A';
  }
}

final class B extends A {
  public constructor() {
    this.name_ = c'B';
  }

  public b(): char {
    return c'B';
  }
}

function reference_reference_test(): void {
  let B_ = new B();
  arktest.assertEQ(B_.name(), c'B')
  arktest.assertEQ(B_.b(), c'B')

  let B_A = B_ as A;
  arktest.assertEQ(B_A.name(), c'B')
  arktest.assertEQ(B_A.a(), c'A')

  let A_B = B_A as B;
  arktest.assertEQ(B_.name(), c'B')
  arktest.assertEQ(B_.b(), c'B')
}

function array_test(): void {
  let Bs: FixedArray<B> = [new B(), new B(), new B()];

  let B_As: FixedArray<A> = Bs as FixedArray<A>;
  for (let i: int = 0; i < B_As.length; i++) {
    arktest.assertEQ(B_As[i].name(), c'B')
    arktest.assertEQ(B_As[i].a(), c'A')
  }

  let Object_: Object = B_As as Object;

  let Object_Bs: FixedArray<B> = Object_ as FixedArray<B>;
  for (let i: int = 0; i < Object_Bs.length; i++) {
    arktest.assertEQ(Object_Bs[i].name(), c'B')
    arktest.assertEQ(Object_Bs[i].b(), c'B')
  }
}

function multi_array_test(): void {
  let Bs: FixedArray<FixedArray<B>> = [[new B()], [new B()], [new B()]];

  let B_As: FixedArray<FixedArray<A>> = Bs as FixedArray<FixedArray<A>>;
  for (let i: int = 0; i < B_As.length; i++) {
    for (let j: int = 0; j < B_As[i].length; j++) {
      arktest.assertEQ(B_As[i][j].name(), c'B')
      arktest.assertEQ(B_As[i][j].a(), c'A')
    }
  }

  let Object_: Object = B_As as Object;

  let Object_Bs: FixedArray<FixedArray<B>> = Object_ as FixedArray<FixedArray<B>>;
  for (let i: int = 0; i < Object_Bs.length; i++) {
    for (let j: int = 0; j < Object_Bs[i].length; j++) {
      arktest.assertEQ(Object_Bs[i][j].name(), c'B')
      arktest.assertEQ(Object_Bs[i][j].b(), c'B')
    }
  }
}

function primitive_reference_test(): void {
  let int_: int = 42;
  let Int_ = int_ as Int;
<<<<<<< HEAD
  assertTrue(Int_ instanceof Int)
  assertEQ(Int_.toInt(), 42)
  assertEQ(Int_.add(1) as int, 43)
=======
  arktest.assertTrue(Int_ instanceof Int)
  arktest.assertEQ(Int_.toInt(), 42)
  arktest.assertEQ(Int_.add(1) as int, 43)
>>>>>>> 6d813986
}

function main(): void {
  reference_reference_test();
  array_test();
  multi_array_test();
  primitive_reference_test();
}<|MERGE_RESOLUTION|>--- conflicted
+++ resolved
@@ -96,15 +96,9 @@
 function primitive_reference_test(): void {
   let int_: int = 42;
   let Int_ = int_ as Int;
-<<<<<<< HEAD
-  assertTrue(Int_ instanceof Int)
-  assertEQ(Int_.toInt(), 42)
-  assertEQ(Int_.add(1) as int, 43)
-=======
   arktest.assertTrue(Int_ instanceof Int)
   arktest.assertEQ(Int_.toInt(), 42)
   arktest.assertEQ(Int_.add(1) as int, 43)
->>>>>>> 6d813986
 }
 
 function main(): void {
