--- conflicted
+++ resolved
@@ -49,17 +49,6 @@
   let x06: float
   let x07: double
   let x08: bigint = 123456789n
-<<<<<<< HEAD
-  assertEQ(typeof x00, "boolean")
-  assertEQ(typeof x01, "number")
-  assertEQ(typeof x02, "number")
-  assertEQ(typeof x03, "number")
-  assertEQ(typeof x04, "number")
-  assertEQ(typeof x05, "number")
-  assertEQ(typeof x06, "number")
-  assertEQ(typeof x07, "number")
-  assertEQ(typeof x08, "bigint")
-=======
   arktest.assertEQ(typeof x00, "boolean")
   arktest.assertEQ(typeof x01, "number")
   arktest.assertEQ(typeof x02, "number")
@@ -69,7 +58,6 @@
   arktest.assertEQ(typeof x06, "number")
   arktest.assertEQ(typeof x07, "number")
   arktest.assertEQ(typeof x08, "bigint")
->>>>>>> 6d813986
 
   let x000: Boolean = new Boolean()
   let x001: Byte = new Byte()
@@ -80,17 +68,6 @@
   let x006: Float = new Float()
   let x007: Double = new Double()
   let x008: BigInt = new BigInt()
-<<<<<<< HEAD
-  assertEQ(typeof x000, "boolean")
-  assertEQ(typeof x001, "number")
-  assertEQ(typeof x002, "number")
-  assertEQ(typeof x003, "number")
-  assertEQ(typeof x004, "number")
-  assertEQ(typeof x005, "number")
-  assertEQ(typeof x006, "number")
-  assertEQ(typeof x007, "number")
-  assertEQ(typeof x008, "bigint")
-=======
   arktest.assertEQ(typeof x000, "boolean")
   arktest.assertEQ(typeof x001, "number")
   arktest.assertEQ(typeof x002, "number")
@@ -100,7 +77,6 @@
   arktest.assertEQ(typeof x006, "number")
   arktest.assertEQ(typeof x007, "number")
   arktest.assertEQ(typeof x008, "bigint")
->>>>>>> 6d813986
 
   let x0 = new Boolean()
   let x1 = new Byte()
@@ -159,13 +135,8 @@
 
   let e0 = Color.Red
   let e1: Color = Color.Green
-<<<<<<< HEAD
-  assertEQ(typeof e0, "number")
-  assertEQ(typeof e1, "number")
-=======
   arktest.assertEQ(typeof e0, "number")
   arktest.assertEQ(typeof e1, "number")
->>>>>>> 6d813986
 
   // ===============
   // for expressions
