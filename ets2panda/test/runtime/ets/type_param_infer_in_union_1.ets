/*
 * Copyright (c) 2025 Huawei Device Co., Ltd.
 * Licensed under the Apache License, Version 2.0 (the "License");
 * you may not use this file except in compliance with the License.
 * You may obtain a copy of the License at
 *
 * http://www.apache.org/licenses/LICENSE-2.0
 *
 * Unless required by applicable law or agreed to in writing, software
 * distributed under the License is distributed on an "AS IS" BASIS,
 * WITHOUT WARRANTIES OR CONDITIONS OF ANY KIND, either express or implied.
 * See the License for the specific language governing permissions and
 * limitations under the License.
 */

class A<T>{}
function foo1<U>(array:Iterable<A<U>|U>){
    return "foo1 should be ok"
}
function foo2<U>(array:Iterable<U|A<U>>){
    return "foo2 should be ok too"
}

function main(){
    let a = [1,2,3]
<<<<<<< HEAD
    assertEQ(foo1(a), "foo1 should be ok")
    assertEQ(foo2(a), "foo2 should be ok too")
=======
    arktest.assertEQ(foo1(a), "foo1 should be ok")
    arktest.assertEQ(foo2(a), "foo2 should be ok too")
>>>>>>> 6d813986
}<|MERGE_RESOLUTION|>--- conflicted
+++ resolved
@@ -23,11 +23,6 @@
 
 function main(){
     let a = [1,2,3]
-<<<<<<< HEAD
-    assertEQ(foo1(a), "foo1 should be ok")
-    assertEQ(foo2(a), "foo2 should be ok too")
-=======
     arktest.assertEQ(foo1(a), "foo1 should be ok")
     arktest.assertEQ(foo2(a), "foo2 should be ok too")
->>>>>>> 6d813986
 }