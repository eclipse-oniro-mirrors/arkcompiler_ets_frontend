/*
 * Copyright (c) 2024-2025 Huawei Device Co., Ltd.
 * Licensed under the Apache License, Version 2.0 (the "License");
 * you may not use this file except in compliance with the License.
 * You may obtain a copy of the License at
 *
 * http://www.apache.org/licenses/LICENSE-2.0
 *
 * Unless required by applicable law or agreed to in writing, software
 * distributed under the License is distributed on an "AS IS" BASIS,
 * WITHOUT WARRANTIES OR CONDITIONS OF ANY KIND, either express or implied.
 * See the License for the specific language governing permissions and
 * limitations under the License.
 */

function main(): void {
  let A: Array<number> = new Array<number>();
  let a: FixedArray<FixedArray<FixedArray<Number>>>;

  let catched = false;
  try {
    a = new Number[A.length + 2.][4][A.length + 3.00001];
  } catch (e: TypeError) {
    catched = true;
  }

<<<<<<< HEAD
  assertTrue(catched)
=======
  arktest.assertTrue(catched)
>>>>>>> 6d813986
}<|MERGE_RESOLUTION|>--- conflicted
+++ resolved
@@ -24,9 +24,5 @@
     catched = true;
   }
 
-<<<<<<< HEAD
-  assertTrue(catched)
-=======
   arktest.assertTrue(catched)
->>>>>>> 6d813986
 }