--- conflicted
+++ resolved
@@ -27,23 +27,13 @@
 
   let potentiallyNullObj: Int[] | null = foo1();
   let numb: Int | undefined = potentiallyNullObj?.[x++] ?? 2;
-<<<<<<< HEAD
-  assertEQ(numb, 2)
-  assertEQ(x, 0) // 0 as x was not incremented
-=======
   arktest.assertEQ(numb, 2)
   arktest.assertEQ(x, 0) // 0 as x was not incremented
->>>>>>> 494f8da8
 
   let obj: Int[] | null = foo2();
   numb = obj?.[x++];
 
   let a : Int = 11;
-<<<<<<< HEAD
-  assertEQ(numb, a)
-  assertEQ(x, 1) // 1 as x was incremented
-=======
   arktest.assertEQ(numb, a)
   arktest.assertEQ(x, 1) // 1 as x was incremented
->>>>>>> 494f8da8
 }