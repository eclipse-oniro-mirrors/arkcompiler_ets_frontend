--- conflicted
+++ resolved
@@ -28,17 +28,10 @@
 function main() {
     let s1 = id<"a" | "b" | "c">("d")
     let s = id<"a" | "b" | "c">("a")
-<<<<<<< HEAD
-    assertEQ(s1 + s, "da")
-
-    s as "b"
-    assertEQ((s as "c") == "c", false)
-=======
     arktest.assertEQ(s1 + s, "da")
 
     s as "b"
     arktest.assertEQ((s as "c") == "c", false)
->>>>>>> 6d813986
     f1("aa");
     f2("aa");
 }