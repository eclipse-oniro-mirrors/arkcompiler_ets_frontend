/*
 * Copyright (c) 2023-2025 Huawei Device Co., Ltd.
 * Licensed under the Apache License, Version 2.0 (the "License");
 * you may not use this file except in compliance with the License.
 * You may obtain a copy of the License at
 *
 * http://www.apache.org/licenses/LICENSE-2.0
 *
 * Unless required by applicable law or agreed to in writing, software
 * distributed under the License is distributed on an "AS IS" BASIS,
 * WITHOUT WARRANTIES OR CONDITIONS OF ANY KIND, either express or implied.
 * See the License for the specific language governing permissions and
 * limitations under the License.
 */

function main(): void {
  let a : double = 2147483649.0;    // 2^31 + 1
  arktest.assertEQ(Double.toFloat(a), 2147483648)  // rounded
  arktest.assertEQ(Double.toLong(a), 2147483649)
  arktest.assertEQ(Double.toInt(a), 2147483647  )  // 2^31 - 1 == MAX_INT == 0xFFFFFFFF
  arktest.assertEQ(Double.toShort(a), -1         ) // 0xFFFF
  arktest.assertEQ(Double.toByte(a), -1           )// 0xFF

  a = -2147483649.0                 // 2^31 + 1
  arktest.assertEQ(Double.toFloat(a), -2147483648) // rounded
  arktest.assertEQ(Double.toLong(a), -2147483649)
  arktest.assertEQ(Double.toInt(a), -2147483648)   // -2^31 == MIN_INT == 0x10000000
  arktest.assertEQ(Double.toShort(a), 0)
  arktest.assertEQ(Double.toByte(a), 0)

  let b : float = 70000.9921875f;
<<<<<<< HEAD
  assertEQ(b as double, 70000.9921875)
  assertEQ(b as long, 70000  )         // rounded, 70000 == 0x11170
  assertEQ(b as int, 70000)
  assertEQ(b as short, 4464)           // 4464 == 0x1170
  assertEQ(b as char, c'\u1170')
  assertEQ(b as byte, 112)             // 112 == 0x70
=======
  arktest.assertEQ(Float.toDouble(b), 70000.9921875)
  arktest.assertEQ(Float.toLong(b), 70000  )         // rounded, 70000 == 0x11170
  arktest.assertEQ(Float.toInt(b), 70000)
  arktest.assertEQ(Float.toShort(b), 4464)           // 4464 == 0x1170
  arktest.assertEQ(Float.toByte(b), 112)             // 112 == 0x70
>>>>>>> 6d813986

  let c : long = 1193046;              // 1193046 == 0x123456
  arktest.assertEQ(Long.toInt(c), 1193046)
  arktest.assertEQ(Long.toShort(c), 13398)          // 13398 == 0x3456
  arktest.assertEQ(Long.toChar(c), c'\u3456')
  arktest.assertEQ(Long.toByte(c), 86)              // 86 == 0x56

  let d : int = 126977;                // 65537 == 0x1F001
  arktest.assertEQ(Int.toShort(d), -4095)          // -4095 == 0xF001
  arktest.assertEQ(Int.toChar(d), c'\uF001')
  arktest.assertEQ(Int.toByte(d), 1)               // 1 == 0x01

  let e : short = -30875;              // -30875 == 0x8765
  arktest.assertEQ(Short.toDouble(e), -30875.0)
  arktest.assertEQ(Short.toFloat(e), -30875.0)
  arktest.assertEQ(Short.toLong(e), -30875)          // -30875 == 0xFFFFFFFFFFFF8765
  arktest.assertEQ(Short.toInt(e), -30875)           // -30875 == 0xFFFF8765
  arktest.assertEQ(Short.toChar(e), c'\u8765')
  arktest.assertEQ(Short.toByte(e), 101)             // 101 == 0x65

  let f : char = c'\uF001';
  arktest.assertEQ(Char.toDouble(f), 61441.0)
  arktest.assertEQ(Char.toFloat(f), 61441.0)
  arktest.assertEQ(Char.toLong(f), 61441)            // 61441 == 0x000000000000F001
  arktest.assertEQ(Char.toInt(f), 61441)             // 61441 == 0x0000F001
  arktest.assertEQ(Char.toShort(f), 0xf001 as short) // -4095 == 0xF001
  arktest.assertEQ(Char.toShort(f), -4095)

  let g : byte = -128;
  arktest.assertEQ(Byte.toDouble(g), -128.0)
  arktest.assertEQ(Byte.toFloat(g), -128.0)
  arktest.assertEQ(Byte.toLong(g), -128)
  arktest.assertEQ(Byte.toInt(g), -128)
  arktest.assertEQ(Byte.toShort(g), -128)
  arktest.assertEQ(Byte.toChar(g), c'\uFF80')
  arktest.assertEQ(Int.toByte(-128), -128)
  arktest.assertEQ(Int.toByte(-129), 127)

  let i : boolean = true;
  arktest.assertEQ(i, true)

  i = false;
  arktest.assertEQ(i, false)

  arktest.assertEQ(Double.toByte(4294967296.0), -1)
  arktest.assertEQ(Double.toShort(4294967296.0), -1)
  arktest.assertEQ(Double.toInt(4294967296.0), Int.MAX_VALUE)
  arktest.assertEQ(Double.toLong(4294967296.0), 4294967296)
  arktest.assertEQ(Double.toByte(-4294967296.0), 0)
  arktest.assertEQ(Double.toShort(-4294967296.0), 0)
  arktest.assertEQ(Double.toInt(-4294967296.0), Int.MIN_VALUE)
  arktest.assertEQ(Double.toLong(-4294967296.0), -4294967296)

  return;
}<|MERGE_RESOLUTION|>--- conflicted
+++ resolved
@@ -29,20 +29,11 @@
   arktest.assertEQ(Double.toByte(a), 0)
 
   let b : float = 70000.9921875f;
-<<<<<<< HEAD
-  assertEQ(b as double, 70000.9921875)
-  assertEQ(b as long, 70000  )         // rounded, 70000 == 0x11170
-  assertEQ(b as int, 70000)
-  assertEQ(b as short, 4464)           // 4464 == 0x1170
-  assertEQ(b as char, c'\u1170')
-  assertEQ(b as byte, 112)             // 112 == 0x70
-=======
   arktest.assertEQ(Float.toDouble(b), 70000.9921875)
   arktest.assertEQ(Float.toLong(b), 70000  )         // rounded, 70000 == 0x11170
   arktest.assertEQ(Float.toInt(b), 70000)
   arktest.assertEQ(Float.toShort(b), 4464)           // 4464 == 0x1170
   arktest.assertEQ(Float.toByte(b), 112)             // 112 == 0x70
->>>>>>> 6d813986
 
   let c : long = 1193046;              // 1193046 == 0x123456
   arktest.assertEQ(Long.toInt(c), 1193046)
