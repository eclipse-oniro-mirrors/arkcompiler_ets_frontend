--- conflicted
+++ resolved
@@ -57,15 +57,9 @@
     arktest.assertEQ(sum, 1660);
 
     tup_3[0][0][0]++;
-<<<<<<< HEAD
-    assertEQ(tup_3[0][0][0], 14)
-    tup_3[0][0][0] = 4;
-    assertEQ(tup_3[0][0][0], 4)
-=======
     arktest.assertEQ(tup_3[0][0][0], 14)
     tup_3[0][0][0] = 4;
     arktest.assertEQ(tup_3[0][0][0], 4)
->>>>>>> 494f8da8
 
     let int_update: [int] = [42];
     arktest.assertEQ(int_update[0], 42)
