--- conflicted
+++ resolved
@@ -25,16 +25,9 @@
     foo<void>(undefined);
     let bfoo = foo<undefined>(undefined);
 
-<<<<<<< HEAD
-    assertEQ(bfoo, undefined)
-
-    test((e) => {
-        assertEQ(e, undefined)
-=======
     arktest.assertEQ(bfoo, undefined)
 
     test((e) => {
         arktest.assertEQ(e, undefined)
->>>>>>> 6d813986
     })
 }