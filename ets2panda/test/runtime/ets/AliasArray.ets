/*
 * Copyright (c) 2024-2025 Huawei Device Co., Ltd.
 * Licensed under the Apache License, Version 2.0 (the "License");
 * you may not use this file except in compliance with the License.
 * You may obtain a copy of the License at
 *
 * http://www.apache.org/licenses/LICENSE-2.0
 *
 * Unless required by applicable law or agreed to in writing, software
 * distributed under the License is distributed on an "AS IS" BASIS,
 * WITHOUT WARRANTIES OR CONDITIONS OF ANY KIND, either express or implied.
 * See the License for the specific language governing permissions and
 * limitations under the License.
 */


class C<T> {
    constructor (p: T) { this.v = p; }
    v : T;
}

type Alias1Array<T> = T[];
type Alias2Array<T> = C<T>[];
type Alias3Array<T> = C<T>[][];
type Alias4Array<T> = ((p: T) => double)[];
type Alias5Array<T> = (p: T[]) => double;
type Alias6Array<T> = (p: T[], q: T) => double;
type Alias7Array<T1, T2> = (p: T1[], q: T2) => double;
type Alias8Array<T> = [T][];
type Alias9Array<T> = [C<T>][];

function main() 
{
    let v1 : double[] = [1,2,3];                       // double[]
    v1[0] = new Double(4);
<<<<<<< HEAD
    assertEQ(v1[0], 4)
    assertEQ(v1[1], 2)
    assertEQ(v1[2], 3)
    
    let v2 : Alias1Array<double> =  [5, 6, 7];         // double[]
    v2[0] = new Double(8);
    assertEQ(v2[0], 8)
    assertEQ(v2[1], 6)
    assertEQ(v2[2], 7)
=======
    arktest.assertEQ(v1[0], 4)
    arktest.assertEQ(v1[1], 2)
    arktest.assertEQ(v1[2], 3)
    
    let v2 : Alias1Array<double> =  [5, 6, 7];         // double[]
    v2[0] = new Double(8);
    arktest.assertEQ(v2[0], 8)
    arktest.assertEQ(v2[1], 6)
    arktest.assertEQ(v2[2], 7)
>>>>>>> 6d813986

    let v3 : Alias2Array<double> = [new C<double>(9)];  // C<Double>[]
    arktest.assertEQ(v3[0].v, 9)
    v3[0].v = 10;
    arktest.assertEQ(v3[0].v, 10)

    let v4 : Alias3Array<double> = [[new C<double>(11)]];  // C<Double>[][]
    arktest.assertEQ(v4[0][0].v, 11)
    v4[0][0].v = 12;
    arktest.assertEQ(v4[0][0].v, 12)

    let v5 : Alias4Array<double> = [(p : double) : double => { return p; }];  // [(p: Double)=>Double]
    arktest.assertEQ(v5[0](13), 13)

    let v6 : Alias5Array<double> = (p : double[]) : double => { return p[0]; };  // (p: double[])=>Double
    arktest.assertEQ(v6([14.0]), 14)

    // let v7 : Alias6Array<double> = (p : double[], q: double) : double => { return p[0]; };  // (p: Double[], q: Double)=>Double
    // arktest.assertEQ(v7([15.0], 16), 15)

    let v9 : Alias7Array<double, double> = (p : double[], q: double) : double => { return p[0]; };  // (p: double[], q: Double)=>Double
    arktest.assertEQ(v9([17.0], 18), 17)

    let v10 : Alias8Array<double> = [[new Int(18)]];  //  [double][]
    arktest.assertEQ(v10[0][0], 18)

    let v11 : Alias9Array<double> = [[new C<double>(19)]]; // [C<Double>][]
    arktest.assertEQ(v11[0][0].v, 19)
}<|MERGE_RESOLUTION|>--- conflicted
+++ resolved
@@ -33,17 +33,6 @@
 {
     let v1 : double[] = [1,2,3];                       // double[]
     v1[0] = new Double(4);
-<<<<<<< HEAD
-    assertEQ(v1[0], 4)
-    assertEQ(v1[1], 2)
-    assertEQ(v1[2], 3)
-    
-    let v2 : Alias1Array<double> =  [5, 6, 7];         // double[]
-    v2[0] = new Double(8);
-    assertEQ(v2[0], 8)
-    assertEQ(v2[1], 6)
-    assertEQ(v2[2], 7)
-=======
     arktest.assertEQ(v1[0], 4)
     arktest.assertEQ(v1[1], 2)
     arktest.assertEQ(v1[2], 3)
@@ -53,7 +42,6 @@
     arktest.assertEQ(v2[0], 8)
     arktest.assertEQ(v2[1], 6)
     arktest.assertEQ(v2[2], 7)
->>>>>>> 6d813986
 
     let v3 : Alias2Array<double> = [new C<double>(9)];  // C<Double>[]
     arktest.assertEQ(v3[0].v, 9)
