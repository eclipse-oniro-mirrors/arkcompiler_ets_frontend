--- conflicted
+++ resolved
@@ -34,18 +34,10 @@
   class B extends A{}
   
   function main() {
-<<<<<<< HEAD
-    assertEQ(new A().foo([new Object(), new Long(), new Int()]), 0)
-    assertEQ(new A().foo([new A(), new A(), new Object()]), 2)
-    assertEQ(new A().foo(["aaa", new A(), new Object()]), 1)
-    assertEQ(new A().foo([1, "hello", new A()]), 1)
-    assertEQ(new A().bar([new B(), new B(), new A()]), 3)
-=======
     arktest.assertEQ(new A().foo([new Object(), new Long(), new Int()]), 0)
     arktest.assertEQ(new A().foo([new A(), new A(), new Object()]), 2)
     arktest.assertEQ(new A().foo(["aaa", new A(), new Object()]), 1)
     arktest.assertEQ(new A().foo([1, "hello", new A()]), 1)
     arktest.assertEQ(new A().bar([new B(), new B(), new A()]), 3)
->>>>>>> 6d813986
   }
   