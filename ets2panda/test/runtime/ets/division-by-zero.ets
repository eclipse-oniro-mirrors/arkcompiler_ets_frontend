/*
 * Copyright (c) 2024-2025 Huawei Device Co., Ltd.
 * Licensed under the Apache License, Version 2.0 (the "License");
 * you may not use this file except in compliance with the License.
 * You may obtain a copy of the License at
 *
 * http://www.apache.org/licenses/LICENSE-2.0
 *
 * Unless required by applicable law or agreed to in writing, software
 * distributed under the License is distributed on an "AS IS" BASIS,
 * WITHOUT WARRANTIES OR CONDITIONS OF ANY KIND, either express or implied.
 * See the License for the specific language governing permissions and
 * limitations under the License.
 */

function main() : void {
    let caught_counter = 0;

    let INT_ONE : int = 1;
    let INT_ZERO : int = 0;
    let LONG_ONE : long = 1;
    let LONG_ZERO : long = 0;

    try {
        let result : int = INT_ONE / INT_ZERO;
    } catch (error: ArithmeticError) {
        caught_counter++;
    }
<<<<<<< HEAD
    assertEQ(caught_counter, 1)
=======
    arktest.assertEQ(caught_counter, 1)
>>>>>>> 6d813986

    try {
        let result : long = LONG_ONE / LONG_ZERO;
    } catch (error: ArithmeticError) {
        caught_counter++;
    }
<<<<<<< HEAD
    assertEQ(caught_counter, 2)
=======
    arktest.assertEQ(caught_counter, 2)
>>>>>>> 6d813986

    try {
        let result : int = INT_ONE % INT_ZERO;
    } catch (error: ArithmeticError) {
        caught_counter++;
    }
<<<<<<< HEAD
    assertEQ(caught_counter, 3)
=======
    arktest.assertEQ(caught_counter, 3)
>>>>>>> 6d813986

    try {
        let result : long = LONG_ONE % LONG_ZERO;
    } catch (error: ArithmeticError) {
        caught_counter++;
    }
<<<<<<< HEAD
    assertEQ(caught_counter, 4)
=======
    arktest.assertEQ(caught_counter, 4)
>>>>>>> 6d813986

    let DOUBLE_ONE : double = 1.0;
    let DOUBLE_ZERO : double = 0.0;

    try {
        let result : double = DOUBLE_ONE / DOUBLE_ZERO;
    } catch (error: ArithmeticError) {
        arktest.assertTrue(false)
    }

    try {
        let result = INT_ONE / DOUBLE_ZERO;
    } catch (error: ArithmeticError) {
        arktest.assertTrue(false)
    }

    try {
        let result = DOUBLE_ONE / INT_ZERO;
    } catch (error: ArithmeticError) {
        arktest.assertTrue(false)
    }

    try {
        let result : double = DOUBLE_ONE % DOUBLE_ZERO;
    } catch (error: ArithmeticError) {
        arktest.assertTrue(false)
    }

    try {
        let result = INT_ONE % DOUBLE_ZERO;
    } catch (error: ArithmeticError) {
        arktest.assertTrue(false)
    }

    try {
        let result = DOUBLE_ONE % INT_ZERO;
    } catch (error: ArithmeticError) {
        arktest.assertTrue(false)
    }
}<|MERGE_RESOLUTION|>--- conflicted
+++ resolved
@@ -26,44 +26,28 @@
     } catch (error: ArithmeticError) {
         caught_counter++;
     }
-<<<<<<< HEAD
-    assertEQ(caught_counter, 1)
-=======
     arktest.assertEQ(caught_counter, 1)
->>>>>>> 6d813986
 
     try {
         let result : long = LONG_ONE / LONG_ZERO;
     } catch (error: ArithmeticError) {
         caught_counter++;
     }
-<<<<<<< HEAD
-    assertEQ(caught_counter, 2)
-=======
     arktest.assertEQ(caught_counter, 2)
->>>>>>> 6d813986
 
     try {
         let result : int = INT_ONE % INT_ZERO;
     } catch (error: ArithmeticError) {
         caught_counter++;
     }
-<<<<<<< HEAD
-    assertEQ(caught_counter, 3)
-=======
     arktest.assertEQ(caught_counter, 3)
->>>>>>> 6d813986
 
     try {
         let result : long = LONG_ONE % LONG_ZERO;
     } catch (error: ArithmeticError) {
         caught_counter++;
     }
-<<<<<<< HEAD
-    assertEQ(caught_counter, 4)
-=======
     arktest.assertEQ(caught_counter, 4)
->>>>>>> 6d813986
 
     let DOUBLE_ONE : double = 1.0;
     let DOUBLE_ZERO : double = 0.0;
