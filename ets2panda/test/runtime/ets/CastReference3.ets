--- conflicted
+++ resolved
@@ -37,11 +37,7 @@
     // Accumulator type 'C[]' is always a subtype of 'FixedArray<B>'. Checkcast is redundant here.
     // It may be a sign of possible error here.
     let Bs: FixedArray<B> = As as FixedArray<B>;
-<<<<<<< HEAD
-    assertEQ(Bs[0].name, c'B')
-=======
     arktest.assertEQ(Bs[0].name, c'B')
->>>>>>> 6d813986
   }
 
   {
