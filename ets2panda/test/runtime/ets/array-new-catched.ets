/*
 * Copyright (c) 2023-2025 Huawei Device Co., Ltd.
 * Licensed under the Apache License, Version 2.0 (the "License");
 * you may not use this file except in compliance with the License.
 * You may obtain a copy of the License at
 *
 * http://www.apache.org/licenses/LICENSE-2.0
 *
 * Unless required by applicable law or agreed to in writing, software
 * distributed under the License is distributed on an "AS IS" BASIS,
 * WITHOUT WARRANTIES OR CONDITIONS OF ANY KIND, either express or implied.
 * See the License for the specific language governing permissions and
 * limitations under the License.
 */

function baz(): number {
    return 5.1
  }
  function main(): void {
    let catched = false;
    try {
        let a:FixedArray<int> = new int[baz()]
    } catch (e: TypeError) {
        catched = true
    }
<<<<<<< HEAD
    assertTrue(catched)
=======
    arktest.assertTrue(catched)
>>>>>>> 6d813986
  }
  <|MERGE_RESOLUTION|>--- conflicted
+++ resolved
@@ -23,10 +23,6 @@
     } catch (e: TypeError) {
         catched = true
     }
-<<<<<<< HEAD
-    assertTrue(catched)
-=======
     arktest.assertTrue(catched)
->>>>>>> 6d813986
   }
   