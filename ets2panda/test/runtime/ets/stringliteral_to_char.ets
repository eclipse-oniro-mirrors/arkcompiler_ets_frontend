/*
 * Copyright (c) 2024-2025 Huawei Device Co., Ltd.
 * Licensed under the Apache License, Version 2.0 (the "License");
 * you may not use this file except in compliance with the License.
 * You may obtain a copy of the License at
 *
 * http://www.apache.org/licenses/LICENSE-2.0
 *
 * Unless required by applicable law or agreed to in writing, software
 * distributed under the License is distributed on an "AS IS" BASIS,
 * WITHOUT WARRANTIES OR CONDITIONS OF ANY KIND, either express or implied.
 * See the License for the specific language governing permissions and
 * limitations under the License.
 */

function foo() : Char {
    return c'c'
}

function foo1(a: Char) : Char {
    return a;
}

function foo2() : Char {
    return Int.toChar(Char.toInt(c'd') - 1)
}

function main() {
    let c : Char = c'c';
    let val : Char = foo()
    arktest.assertEQ(val, c)

<<<<<<< HEAD
    let val1 : Char = foo1("c"[0])
    assertEQ(val1, c)
=======
    let val1 : Char = foo1(c'c')
    arktest.assertEQ(val1, c)
>>>>>>> 6d813986

    let val2 : Char = foo2()
    arktest.assertEQ(val2, c)
}<|MERGE_RESOLUTION|>--- conflicted
+++ resolved
@@ -30,13 +30,8 @@
     let val : Char = foo()
     arktest.assertEQ(val, c)
 
-<<<<<<< HEAD
-    let val1 : Char = foo1("c"[0])
-    assertEQ(val1, c)
-=======
     let val1 : Char = foo1(c'c')
     arktest.assertEQ(val1, c)
->>>>>>> 6d813986
 
     let val2 : Char = foo2()
     arktest.assertEQ(val2, c)
