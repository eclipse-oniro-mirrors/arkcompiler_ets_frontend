/*
 * Copyright (c) 2024-2025 Huawei Device Co., Ltd.
 * Licensed under the Apache License, Version 2.0 (the "License");
 * you may not use this file except in compliance with the License.
 * You may obtain a copy of the License at
 *
 * http://www.apache.org/licenses/LICENSE-2.0
 *
 * Unless required by applicable law or agreed to in writing, software
 * distributed under the License is distributed on an "AS IS" BASIS,
 * WITHOUT WARRANTIES OR CONDITIONS OF ANY KIND, either express or implied.
 * See the License for the specific language governing permissions and
 * limitations under the License.
 */

class A {
    foo(a: Long): Int {
        return 1;
    }
    private foo(a: Int): Int {
        return 0;
    }

    foo2(a: Int): Int {
        return 1;
    }
    private foo2(a: Long): Int {
        return 0;
    }

    foo3(a: Long): Int {
        return 1;
    }
    private foo3(a: Int): Int {
        return 0;
    }
    foo4(a: Int): Int {
        return 1;
    }
    protected foo4(a: Long): Int {
        return 0;
    }
}

function main(): void {
<<<<<<< HEAD
    assertEQ(new A().foo(3), 1)
    assertEQ(new A().foo2(3), 1)
    assertEQ(new A().foo3(3), 1)
    assertEQ(new A().foo4(3), 1)
=======
    arktest.assertEQ(new A().foo(3), 1)
    arktest.assertEQ(new A().foo2(3), 1)
    arktest.assertEQ(new A().foo3(3), 1)
    arktest.assertEQ(new A().foo4(3), 1)
>>>>>>> 6d813986
}<|MERGE_RESOLUTION|>--- conflicted
+++ resolved
@@ -43,15 +43,8 @@
 }
 
 function main(): void {
-<<<<<<< HEAD
-    assertEQ(new A().foo(3), 1)
-    assertEQ(new A().foo2(3), 1)
-    assertEQ(new A().foo3(3), 1)
-    assertEQ(new A().foo4(3), 1)
-=======
     arktest.assertEQ(new A().foo(3), 1)
     arktest.assertEQ(new A().foo2(3), 1)
     arktest.assertEQ(new A().foo3(3), 1)
     arktest.assertEQ(new A().foo4(3), 1)
->>>>>>> 6d813986
 }