--- conflicted
+++ resolved
@@ -502,17 +502,10 @@
         }
     }
 
-<<<<<<< HEAD
-    private findDependenciesByRule(originPath: string, arkFile: ArkFile): void {
-        if (
-            !this.findFilesByPathArray(originPath, this.indexPathArray, arkFile) &&
-            !this.findFilesByExtNameArray(originPath, this.options.supportFileExts!, arkFile)
-=======
     private findDependenciesByRule(originPath: string): void {
         if (
             !this.findFilesByPathArray(originPath, this.indexPathArray) &&
             !this.findFilesByExtNameArray(originPath, this.options.supportFileExts!)
->>>>>>> 6d813986
         ) {
             logger.trace(originPath + 'module mapperInfo is not found!');
         }
@@ -583,11 +576,7 @@
                 }
                 this.addFileNode2DependencyGrap(originPath);
             }
-<<<<<<< HEAD
-            if (!this.findFilesByPathArray(originPath, this.indexPathArray, arkFile)) {
-=======
             if (!this.findFilesByPathArray(originPath, this.indexPathArray)) {
->>>>>>> 6d813986
                 logger.trace(originPath + 'module mapperInfo is not found!');
             }
         }
