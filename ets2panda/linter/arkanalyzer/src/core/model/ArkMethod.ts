/*
 * Copyright (c) 2024-2025 Huawei Device Co., Ltd.
 * Licensed under the Apache License, Version 2.0 (the "License");
 * you may not use this file except in compliance with the License.
 * You may obtain a copy of the License at
 *
 *     http://www.apache.org/licenses/LICENSE-2.0
 *
 * Unless required by applicable law or agreed to in writing, software
 * distributed under the License is distributed on an "AS IS" BASIS,
 * WITHOUT WARRANTIES OR CONDITIONS OF ANY KIND, either express or implied.
 * See the License for the specific language governing permissions and
 * limitations under the License.
 */

import { ArkParameterRef, ArkThisRef } from '../base/Ref';
import { ArkAssignStmt, ArkReturnStmt, Stmt } from '../base/Stmt';
import {
    AliasType,
    ClassType,
    EnumValueType,
    FunctionType,
    GenericType,
    LiteralType,
    Type,
    UnionType
} from '../base/Type';
import { Value } from '../base/Value';
import { Cfg } from '../graph/Cfg';
import { ViewTree } from '../graph/ViewTree';
import { ArkBody } from './ArkBody';
import { ArkClass, ClassCategory } from './ArkClass';
import { MethodSignature, MethodSubSignature } from './ArkSignature';
import { BodyBuilder } from './builder/BodyBuilder';
import { ArkExport, ExportType } from './ArkExport';
<<<<<<< HEAD
import { ANONYMOUS_METHOD_PREFIX, DEFAULT_ARK_METHOD_NAME, LEXICAL_ENV_NAME_PREFIX } from '../common/Const';
=======
import { ANONYMOUS_METHOD_PREFIX, DEFAULT_ARK_METHOD_NAME, GETTER_METHOD_PREFIX, LEXICAL_ENV_NAME_PREFIX, SETTER_METHOD_PREFIX } from '../common/Const';
>>>>>>> 6d813986
import { getColNo, getLineNo, LineCol, setCol, setLine } from '../base/Position';
import { ArkBaseModel, ModifierType } from './ArkBaseModel';
import { ArkError, ArkErrorCode } from '../common/ArkError';
import { CALL_BACK } from '../common/EtsConst';
import { Constant } from '../base/Constant';
import { Local } from '../base/Local';
import { ArkFile, Language } from './ArkFile';
import { CONSTRUCTOR_NAME } from '../common/TSConst';
import { MethodParameter } from './builder/ArkMethodBuilder';
import { TypeInference } from '../common/TypeInference';
<<<<<<< HEAD
=======
import { ArkField } from './ArkField';
>>>>>>> 6d813986

export const arkMethodNodeKind = [
    'MethodDeclaration',
    'Constructor',
    'FunctionDeclaration',
    'GetAccessor',
    'SetAccessor',
    'ArrowFunction',
    'FunctionExpression',
    'MethodSignature',
    'ConstructSignature',
    'CallSignature',
];

/**
 * @category core/model
 */
export class ArkMethod extends ArkBaseModel implements ArkExport {
    private code?: string;
    private declaringArkClass!: ArkClass;
    // used for the nested function to locate its outer function
    private outerMethod?: ArkMethod;

    private genericTypes?: GenericType[];

    private methodDeclareSignatures?: MethodSignature[];
    private methodDeclareLineCols?: LineCol[];

    private methodSignature?: MethodSignature;
    private lineCol?: LineCol;

    private body?: ArkBody;
    private viewTree?: ViewTree;

    private bodyBuilder?: BodyBuilder;

    private isGeneratedFlag: boolean = false;
    private asteriskToken: boolean = false;
    private questionToken: boolean = false;

    constructor() {
        super();
    }

    /**
     * Returns the program language of the file where this method defined.
     */
    public getLanguage(): Language {
        return this.getDeclaringArkClass().getLanguage();
    }

    public getExportType(): ExportType {
        return ExportType.METHOD;
    }

    public getName(): string {
        return this.getSignature().getMethodSubSignature().getMethodName();
    }

    /**
     * Returns the codes of method as a **string.**
     * @returns the codes of method.
     */
    public getCode(): string | undefined {
        return this.code;
    }

    public setCode(code: string): void {
        this.code = code;
    }

    /**
     * Get all lines of the method's declarations or null if the method has no seperated declaration.
     * @returns null or the lines of the method's declarations with number type.
     */
    public getDeclareLines(): number[] | null {
        if (this.methodDeclareLineCols === undefined) {
            return null;
        }
        let lines: number[] = [];
        this.methodDeclareLineCols.forEach(lineCol => {
            lines.push(getLineNo(lineCol));
        });
        return lines;
    }

    /**
     * Get all columns of the method's declarations or null if the method has no seperated declaration.
     * @returns null or the columns of the method's declarations with number type.
     */
    public getDeclareColumns(): number[] | null {
        if (this.methodDeclareLineCols === undefined) {
            return null;
        }
        let columns: number[] = [];
        this.methodDeclareLineCols.forEach(lineCol => {
            columns.push(getColNo(lineCol));
        });
        return columns;
    }

    /**
     * Set lines and columns of the declarations with number type inputs and then encoded them to LineCol type.
     * The length of lines and columns should be the same otherwise they cannot be encoded together.
     * @param lines - the number of lines.
     * @param columns - the number of columns.
     * @returns
     */
    public setDeclareLinesAndCols(lines: number[], columns: number[]): void {
        if (lines?.length !== columns?.length) {
            return;
        }
        this.methodDeclareLineCols = [];
        lines.forEach((line, index) => {
            let lineCol: LineCol = 0;
            lineCol = setLine(lineCol, line);
            lineCol = setCol(lineCol, columns[index]);
            (this.methodDeclareLineCols as LineCol[]).push(lineCol);
        });
    }

    /**
     * Set lineCols of the declarations directly with LineCol type input.
     * @param lineCols - the encoded lines and columns with LineCol type.
     * @returns
     */
    public setDeclareLineCols(lineCols: LineCol[]): void {
        this.methodDeclareLineCols = lineCols;
    }

    /**
     * Get encoded lines and columns of the method's declarations or null if the method has no seperated declaration.
     * @returns null or the encoded lines and columns of the method's declarations with LineCol type.
     */
    public getDeclareLineCols(): LineCol[] | null {
        return this.methodDeclareLineCols ?? null;
    }

    /**
     * Get line of the method's implementation or null if the method has no implementation.
     * @returns null or the number of the line.
     */
    public getLine(): number | null {
        if (this.lineCol === undefined) {
            return null;
        }
        return getLineNo(this.lineCol);
    }

    /**
     * Set line of the implementation with line number input.
     * The line number will be encoded together with the original column number.
     * @param line - the line number of the method implementation.
     * @returns
     */
    public setLine(line: number): void {
        if (this.lineCol === undefined) {
            this.lineCol = 0;
        }
        this.lineCol = setLine(this.lineCol, line);
    }

    /**
     * Get column of the method's implementation or null if the method has no implementation.
     * @returns null or the number of the column.
     */
    public getColumn(): number | null {
        if (this.lineCol === undefined) {
            return null;
        }
        return getColNo(this.lineCol);
    }

    /**
     * Set column of the implementation with column number input.
     * The column number will be encoded together with the original line number.
     * @param column - the column number of the method implementation.
     * @returns
     */
    public setColumn(column: number): void {
        if (this.lineCol === undefined) {
            this.lineCol = 0;
        }
        this.lineCol = setCol(this.lineCol, column);
    }

    /**
     * Get encoded line and column of the method's implementation or null if the method has no implementation.
     * @returns null or the encoded line and column of the method's implementation with LineCol type.
     */
    public getLineCol(): LineCol | null {
        return this.lineCol ?? null;
    }

    /**
     * Set lineCol of the implementation directly with LineCol type input.
     * @param lineCol - the encoded line and column with LineCol type.
     * @returns
     */
    public setLineCol(lineCol: LineCol): void {
        this.lineCol = lineCol;
    }

    /**
     * Returns the declaring class of the method.
     * @returns The declaring class of the method.
     */
    public getDeclaringArkClass(): ArkClass {
        return this.declaringArkClass;
    }

    public setDeclaringArkClass(declaringArkClass: ArkClass): void {
        this.declaringArkClass = declaringArkClass;
    }

    public getDeclaringArkFile(): ArkFile {
        return this.declaringArkClass.getDeclaringArkFile();
    }

    public isDefaultArkMethod(): boolean {
        return this.getName() === DEFAULT_ARK_METHOD_NAME;
    }

    public isAnonymousMethod(): boolean {
        return this.getName().startsWith(ANONYMOUS_METHOD_PREFIX);
    }

    public getParameters(): MethodParameter[] {
        return this.getSignature().getMethodSubSignature().getParameters();
    }

    public getReturnType(): Type {
        return this.getSignature().getType();
    }

    /**
     * Get all declare signatures.
     * The results could be null if there is no seperated declaration of the method.
     * @returns null or the method declare signatures.
     */
    public getDeclareSignatures(): MethodSignature[] | null {
        return this.methodDeclareSignatures ?? null;
    }

    /**
     * Get the index of the matched method declare signature among all declare signatures.
     * The index will be -1 if there is no matched signature found.
     * @param targetSignature - the target declare signature want to search.
     * @returns -1 or the index of the matched signature.
     */
    public getDeclareSignatureIndex(targetSignature: MethodSignature): number {
        let declareSignatures = this.methodDeclareSignatures;
        if (declareSignatures === undefined) {
            return -1;
        }
        for (let i = 0; i < declareSignatures.length; i++) {
            if (declareSignatures[i].isMatch(targetSignature)) {
                return i;
            }
        }
        return -1;
    }

    /**
     * Get the method signature of the implementation.
     * The signature could be null if the method is only a declaration which body is undefined.
     * @returns null or the method implementation signature.
     */
    public getImplementationSignature(): MethodSignature | null {
        return this.methodSignature ?? null;
    }

    /**
     * Get the method signature of the implementation or the first declaration if there is no implementation.
     * For a method, the implementation and declaration signatures must not be undefined at the same time.
     * A {@link MethodSignature} includes:
     * - Class Signature: indicates which class this method belong to.
     * - Method SubSignature: indicates the detail info of this method such as method name, parameters, returnType, etc.
     * @returns The method signature.
     * @example
     * 1. Get the signature of method mtd.

     ```typescript
     let signature = mtd.getSignature();
     // ... ...
     ```
     */
    public getSignature(): MethodSignature {
        return this.methodSignature ?? (this.methodDeclareSignatures as MethodSignature[])[0];
    }

    /**
     * Set signatures of all declarations.
     * It will reset the declaration signatures if they are already defined before.
     * @param signatures - one signature or a list of signatures.
     * @returns
     */
    public setDeclareSignatures(signatures: MethodSignature | MethodSignature[]): void {
        if (Array.isArray(signatures)) {
            this.methodDeclareSignatures = signatures;
        } else {
            this.methodDeclareSignatures = [signatures];
        }
    }

    /**
     * Reset signature of one declaration with the specified index.
     * Will do nothing if the index doesn't exist.
     * @param signature - new signature want to set.
     * @param index - index of signature want to set.
     * @returns
     */
    public setDeclareSignatureWithIndex(signature: MethodSignature, index: number): void {
        if (this.methodDeclareSignatures === undefined || this.methodDeclareSignatures.length <= index) {
            return;
        }
        this.methodDeclareSignatures[index] = signature;
    }

    /**
     * Set signature of implementation.
     * It will reset the implementation signature if it is already defined before.
     * @param signature - signature of implementation.
     * @returns
     */
    public setImplementationSignature(signature: MethodSignature): void {
        this.methodSignature = signature;
    }

    public getSubSignature(): MethodSubSignature {
        return this.getSignature().getMethodSubSignature();
    }

    public getGenericTypes(): GenericType[] | undefined {
        return this.genericTypes;
    }

    public isGenericsMethod(): boolean {
        return this.genericTypes !== undefined;
    }

    public setGenericTypes(genericTypes: GenericType[]): void {
        this.genericTypes = genericTypes;
    }

    public getBodyBuilder(): BodyBuilder | undefined {
        return this.bodyBuilder;
    }

    /**
     * Get {@link ArkBody} of a Method.
     * A {@link ArkBody} contains the CFG and actual instructions or operations to be executed for a method.
     * It is analogous to the body of a function or method in high-level programming languages,
     * which contains the statements and expressions that define what the function does.
     * @returns The {@link ArkBody} of a method.
     * @example
     * 1. Get cfg or stmt through ArkBody.

     ```typescript
     let cfg = this.scene.getMethod()?.getBody().getCfg();
     const body = arkMethod.getBody()
     ```

     2. Get local variable through ArkBody.

     ```typescript
     arkClass.getDefaultArkMethod()?.getBody().getLocals.forEach(local=>{...})
     let locals = arkFile().getDefaultClass().getDefaultArkMethod()?.getBody()?.getLocals();
     ```
     */
    public getBody(): ArkBody | undefined {
        return this.body;
    }

    public setBody(body: ArkBody): void {
        this.body = body;
    }

    /**
     * Get the CFG (i.e., control flow graph) of a method.
     * The CFG is a graphical representation of all possible control flow paths within a method's body.
     * A CFG consists of blocks, statements and goto control jumps.
     * @returns The CFG (i.e., control flow graph) of a method.
     * @example
     * 1. get stmt through ArkBody cfg.

     ```typescript
     body = arkMethod.getBody();
     const cfg = body.getCfg();
     for (const threeAddressStmt of cfg.getStmts()) {
     ... ...
     }
     ```

     2. get blocks through ArkBody cfg.

     ```typescript
     const body = arkMethod.getBody();
     const blocks = [...body.getCfg().getBlocks()];
     for (let i=0; i<blocks.length; i++) {
     const block = blocks[i];
     ... ...
     for (const stmt of block.getStmts()) {
     ... ...
     }
     let text = "next;"
     for (const next of block.getSuccessors()) {
     text += blocks.indexOf(next) + ' ';
     }
     // ... ...
     }
     ```
     */
    public getCfg(): Cfg | undefined {
        return this.body?.getCfg();
    }

    public getOriginalCfg(): Cfg | undefined {
        return undefined;
    }

    public getParameterRefs(): ArkParameterRef[] | null {
        let paramRefs: ArkParameterRef[] = [];
        const blocks = this.getBody()?.getCfg().getBlocks();
        if (blocks === undefined) {
            return null;
        }
        const stmts = Array.from(blocks)[0].getStmts();
        for (let stmt of stmts) {
            if (stmt instanceof ArkAssignStmt && stmt.getRightOp() instanceof ArkParameterRef) {
                paramRefs.push((stmt as ArkAssignStmt).getRightOp() as ArkParameterRef);
            }
        }
        return paramRefs;
    }

    public getParameterInstances(): Value[] {
        // 获取方法体中参数Local实例
        let stmts: Stmt[] = [];
        if (this.getCfg()) {
            const cfg = this.getCfg() as Cfg;
            cfg.getStmts().forEach(stmt => stmts.push(stmt));
        }
        let results: Value[] = [];
        for (let stmt of stmts) {
            if (stmt instanceof ArkAssignStmt) {
                if (stmt.getRightOp() instanceof ArkParameterRef) {
                    results.push((stmt as ArkAssignStmt).getLeftOp());
                }
            }
            if (results.length === this.getParameters().length) {
                return results;
            }
        }
        return results;
    }

    public getThisInstance(): Value | null {
        // 获取方法体中This实例
        let stmts: Stmt[] = [];
        if (this.getCfg()) {
            const cfg = this.getCfg() as Cfg;
            cfg.getStmts().forEach(stmt => stmts.push(stmt));
        }
        for (let stmt of stmts) {
            if (stmt instanceof ArkAssignStmt) {
                if (stmt.getRightOp() instanceof ArkThisRef) {
                    return stmt.getLeftOp();
                }
            }
        }
        return null;
    }

    public getReturnValues(): Value[] {
        // 获取方法体中return值实例
        let resultValues: Value[] = [];
        this.getCfg()
            ?.getStmts()
            .forEach(stmt => {
                if (stmt instanceof ArkReturnStmt) {
                    resultValues.push(stmt.getOp());
                }
            });
        return resultValues;
    }

    public getReturnStmt(): Stmt[] {
        return this.getCfg()?.getStmts().filter(stmt => stmt instanceof ArkReturnStmt) ?? [];
    }

    public setViewTree(viewTree: ViewTree): void {
        this.viewTree = viewTree;
    }

    public getViewTree(): ViewTree | undefined {
        return this.viewTree;
    }

    public hasViewTree(): boolean {
        return this.viewTree !== undefined;
    }

    public setBodyBuilder(bodyBuilder: BodyBuilder): void {
        this.bodyBuilder = bodyBuilder;
        if (this.getDeclaringArkFile().getScene().buildClassDone()) {
            this.buildBody();
        }
    }

    public freeBodyBuilder(): void {
        this.bodyBuilder = undefined;
    }

    public buildBody(): void {
        if (this.bodyBuilder) {
            const arkBody: ArkBody | null = this.bodyBuilder.build();
            if (arkBody) {
                this.setBody(arkBody);
                arkBody.getCfg().setDeclaringMethod(this);
                if (this.getOuterMethod() === undefined) {
                    this.bodyBuilder.handleGlobalAndClosure();
                }
            }
        }
    }

    public isGenerated(): boolean {
        return this.isGeneratedFlag;
    }

    public isGetter(): boolean {
        return this.getName().startsWith(GETTER_METHOD_PREFIX);
    }

    public getGeneratedFieldOfGetter(): ArkField | null {
        if (!this.isGetter()) {
            return null;
        }
        const fieldName = this.getName().slice(4);
        return this.getDeclaringArkClass().getFieldWithName(fieldName);
    }

    public isSetter(): boolean {
        return this.getName().startsWith(SETTER_METHOD_PREFIX);
    }

    public setIsGeneratedFlag(isGeneratedFlag: boolean): void {
        this.isGeneratedFlag = isGeneratedFlag;
    }

    public getAsteriskToken(): boolean {
        return this.asteriskToken;
    }

    public setAsteriskToken(asteriskToken: boolean): void {
        this.asteriskToken = asteriskToken;
    }

    public validate(): ArkError {
        const declareSignatures = this.getDeclareSignatures();
        const declareLineCols = this.getDeclareLineCols();
        const signature = this.getImplementationSignature();
        const lineCol = this.getLineCol();

        if (declareSignatures === null && signature === null) {
            return {
                errCode: ArkErrorCode.METHOD_SIGNATURE_UNDEFINED,
                errMsg: 'methodDeclareSignatures and methodSignature are both undefined.',
            };
        }
        if ((declareSignatures === null) !== (declareLineCols === null)) {
            return {
                errCode: ArkErrorCode.METHOD_SIGNATURE_LINE_UNMATCHED,
                errMsg: 'methodDeclareSignatures and methodDeclareLineCols are not matched.',
            };
        }
        if (declareSignatures !== null && declareLineCols !== null && declareSignatures.length !== declareLineCols.length) {
            return {
                errCode: ArkErrorCode.METHOD_SIGNATURE_LINE_UNMATCHED,
                errMsg: 'methodDeclareSignatures and methodDeclareLineCols are not matched.',
            };
        }
        if ((signature === null) !== (lineCol === null)) {
            return {
                errCode: ArkErrorCode.METHOD_SIGNATURE_LINE_UNMATCHED,
                errMsg: 'methodSignature and lineCol are not matched.',
            };
        }
        return this.validateFields(['declaringArkClass']);
    }

    public matchMethodSignature(args: Value[]): MethodSignature {
        const signatures = this.methodDeclareSignatures?.filter(f => {
            const parameters = f.getMethodSubSignature().getParameters();
            const max = parameters.length;
            let min = 0;
            while (min < max && !parameters[min].isOptional()) {
                min++;
            }
            return args.length >= min && args.length <= max;
        });
        return (
            signatures?.find(p => this.isMatched(p.getMethodSubSignature().getParameters(), args)) ??
            signatures?.[0] ??
            this.getSignature()
        );
    }

    private isMatched(parameters: MethodParameter[], args: Value[], isArrowFunc: boolean = false): boolean {
        for (let i = 0; i < parameters.length; i++) {
            if (!args[i]) {
                return isArrowFunc ? true : parameters[i].isOptional();
<<<<<<< HEAD
=======
            }
            const paramType = parameters[i].getType();
            const isMatched = this.matchParam(paramType, args[i]);
            if (!isMatched) {
                return false;
            } else if (paramType instanceof EnumValueType || paramType instanceof LiteralType) {
                return true;
>>>>>>> 6d813986
            }
            const paramType = parameters[i].getType();
            const isMatched = this.matchParam(paramType, args[i]);
            if (!isMatched) {
                return false;
            } else if (paramType instanceof EnumValueType || paramType instanceof LiteralType) {
                return true;
            }
        }
        return true;
    }

    private matchParam(paramType: Type, arg: Value): boolean {
        if (paramType instanceof EnumValueType || paramType instanceof LiteralType) {
            arg = ArkMethod.parseArg(arg);
        }
        const argType = arg.getType();
        if (paramType instanceof AliasType && !(argType instanceof AliasType)) {
            paramType = TypeInference.replaceAliasType(paramType);
        }
        return true;
    }

    private matchParam(paramType: Type, arg: Value): boolean {
        if (paramType instanceof EnumValueType || paramType instanceof LiteralType) {
            arg = ArkMethod.parseArg(arg);
        }
        const argType = arg.getType();
        if (paramType instanceof AliasType && !(argType instanceof AliasType)) {
            paramType = TypeInference.replaceAliasType(paramType);
        }
        if (paramType instanceof UnionType) {
            return !!paramType.getTypes().find(p => this.matchParam(p, arg));
        } else if (argType instanceof FunctionType && paramType instanceof FunctionType) {
            if (argType.getMethodSignature().getParamLength() > paramType.getMethodSignature().getParamLength()) {
                return false;
            }
            const parameters = paramType.getMethodSignature().getMethodSubSignature().getParameters();
            const args = argType.getMethodSignature().getMethodSubSignature().getParameters().filter(p => !p.getName().startsWith(LEXICAL_ENV_NAME_PREFIX));
            return this.isMatched(parameters, args, true);
        } else if (paramType instanceof ClassType && paramType.getClassSignature().getClassName().includes(CALL_BACK)) {
            return argType instanceof FunctionType;
        } else if (paramType instanceof LiteralType && arg instanceof Constant) {
            return (
                arg.getValue().replace(/[\"|\']/g, '') ===
                paramType
                    .getLiteralName()
                    .toString()
                    .replace(/[\"|\']/g, '')
            );
        } else if (paramType instanceof ClassType && argType instanceof EnumValueType) {
            return paramType.getClassSignature() === argType.getFieldSignature().getDeclaringSignature();
        } else if (paramType instanceof EnumValueType) {
            if (argType instanceof EnumValueType) {
                return paramType.getFieldSignature() === argType.getFieldSignature();
            } else if (argType.constructor === paramType.getConstant()?.getType().constructor && arg instanceof Constant) {
                return paramType.getConstant()?.getValue() === arg.getValue();
            }
        }
        return argType.constructor === paramType.constructor;
    }

    private static parseArg(arg: Value): Value {
        if (arg instanceof Local) {
            const stmt = arg.getDeclaringStmt();
            const argType = arg.getType();
            if (argType instanceof EnumValueType && argType.getConstant()) {
                arg = argType.getConstant()!;
            } else if (stmt instanceof ArkAssignStmt && stmt.getRightOp() instanceof Constant) {
                arg = stmt.getRightOp();
            }
        }
        return arg;
    }

    public getOuterMethod(): ArkMethod | undefined {
        return this.outerMethod;
    }

    public setOuterMethod(method: ArkMethod): void {
        this.outerMethod = method;
    }

    public getFunctionLocal(name: string): Local | null {
        const local = this.getBody()?.getLocals().get(name);
        return local?.getType() instanceof FunctionType ? local : null;
    }

    public setQuestionToken(questionToken: boolean): void {
        this.questionToken = questionToken;
    }

    public getQuestionToken(): boolean {
        return this.questionToken;
    }

    // For class method, if there is no public/private/protected access modifier, it is actually public
    public isPublic(): boolean {
        if (
            !this.containsModifier(ModifierType.PUBLIC) &&
            !this.containsModifier(ModifierType.PRIVATE) &&
            !this.containsModifier(ModifierType.PROTECTED) &&
            !this.getDeclaringArkClass().isDefaultArkClass() &&
            !this.isGenerated() &&
            !this.isAnonymousMethod() &&
            this.getName() !== CONSTRUCTOR_NAME &&
            this.getDeclaringArkClass().getCategory() === ClassCategory.CLASS
        ) {
            return true;
        }
        return this.containsModifier(ModifierType.PUBLIC);
    }
}<|MERGE_RESOLUTION|>--- conflicted
+++ resolved
@@ -33,11 +33,7 @@
 import { MethodSignature, MethodSubSignature } from './ArkSignature';
 import { BodyBuilder } from './builder/BodyBuilder';
 import { ArkExport, ExportType } from './ArkExport';
-<<<<<<< HEAD
-import { ANONYMOUS_METHOD_PREFIX, DEFAULT_ARK_METHOD_NAME, LEXICAL_ENV_NAME_PREFIX } from '../common/Const';
-=======
 import { ANONYMOUS_METHOD_PREFIX, DEFAULT_ARK_METHOD_NAME, GETTER_METHOD_PREFIX, LEXICAL_ENV_NAME_PREFIX, SETTER_METHOD_PREFIX } from '../common/Const';
->>>>>>> 6d813986
 import { getColNo, getLineNo, LineCol, setCol, setLine } from '../base/Position';
 import { ArkBaseModel, ModifierType } from './ArkBaseModel';
 import { ArkError, ArkErrorCode } from '../common/ArkError';
@@ -48,10 +44,7 @@
 import { CONSTRUCTOR_NAME } from '../common/TSConst';
 import { MethodParameter } from './builder/ArkMethodBuilder';
 import { TypeInference } from '../common/TypeInference';
-<<<<<<< HEAD
-=======
 import { ArkField } from './ArkField';
->>>>>>> 6d813986
 
 export const arkMethodNodeKind = [
     'MethodDeclaration',
@@ -665,8 +658,6 @@
         for (let i = 0; i < parameters.length; i++) {
             if (!args[i]) {
                 return isArrowFunc ? true : parameters[i].isOptional();
-<<<<<<< HEAD
-=======
             }
             const paramType = parameters[i].getType();
             const isMatched = this.matchParam(paramType, args[i]);
@@ -674,26 +665,7 @@
                 return false;
             } else if (paramType instanceof EnumValueType || paramType instanceof LiteralType) {
                 return true;
->>>>>>> 6d813986
-            }
-            const paramType = parameters[i].getType();
-            const isMatched = this.matchParam(paramType, args[i]);
-            if (!isMatched) {
-                return false;
-            } else if (paramType instanceof EnumValueType || paramType instanceof LiteralType) {
-                return true;
-            }
-        }
-        return true;
-    }
-
-    private matchParam(paramType: Type, arg: Value): boolean {
-        if (paramType instanceof EnumValueType || paramType instanceof LiteralType) {
-            arg = ArkMethod.parseArg(arg);
-        }
-        const argType = arg.getType();
-        if (paramType instanceof AliasType && !(argType instanceof AliasType)) {
-            paramType = TypeInference.replaceAliasType(paramType);
+            }
         }
         return true;
     }
