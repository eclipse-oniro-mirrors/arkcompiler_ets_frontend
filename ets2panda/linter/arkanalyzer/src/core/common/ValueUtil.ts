--- conflicted
+++ resolved
@@ -29,10 +29,6 @@
         this.NumberConstantCache.clear();
     }
 
-<<<<<<< HEAD
-    public static getOrCreateNumberConst(n: number): Constant {
-        let constant = this.NumberConstantCache.get(n);
-=======
     /*
      * Get the number constant instance according to its value, and create a new one if didn't find.
      * In order to distinguish 1, 1.0, 0x0001, here support to find with string instead of only number.
@@ -45,7 +41,6 @@
             nStr = n;
         }
         let constant = this.NumberConstantCache.get(nStr);
->>>>>>> 6d813986
         if (constant === undefined) {
             constant = new NumberConstant(nStr);
             this.NumberConstantCache.set(nStr, constant);
