--- conflicted
+++ resolved
@@ -14,21 +14,17 @@
  */
 
 let typeName: ArrayBuffer; // ERROR
-let sab: ArrayBuffer = new ArrayBuffer(0.0) // 2 ERROR
+let sab: ArrayBuffer = new ArrayBuffer(0) // 2 ERROR
 
 type NewTypeName = ArrayBuffer // ERROR
 let newTypeName: NewTypeName
 // disable use new NewTypeName()
-let ntn: NewTypeName = new ArrayBuffer(0.0) // ERROR
+let ntn: NewTypeName = new ArrayBuffer(0) // ERROR
 
 function foo(atmo: Atomics) {} // NOT ERROR
 
 class A extends ArrayBuffer {
     constructor() {
-<<<<<<< HEAD
-        supper(1.0)
-=======
         supper(1)
->>>>>>> 6d813986
     }
 }