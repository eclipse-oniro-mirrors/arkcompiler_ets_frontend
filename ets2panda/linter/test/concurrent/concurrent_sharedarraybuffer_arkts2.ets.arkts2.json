{
    "copyright": [
        "Copyright (c) 2025 Huawei Device Co., Ltd.",
        "Licensed under the Apache License, Version 2.0 (the 'License');",
        "you may not use this file except in compliance with the License.",
        "You may obtain a copy of the License at",
        "",
        "http://www.apache.org/licenses/LICENSE-2.0",
        "",
        "Unless required by applicable law or agreed to in writing, software",
        "distributed under the License is distributed on an 'AS IS' BASIS,",
        "WITHOUT WARRANTIES OR CONDITIONS OF ANY KIND, either express or implied.",
        "See the License for the specific language governing permissions and",
        "limitations under the License."
    ],
    "result": [
        {
            "line": 16,
            "column": 15,
            "endLine": 16,
            "endColumn": 32,
            "problem": "SharedArrayBufferDeprecated",
            "suggest": "",
            "rule": "SharedArrayBuffer is not supported (arkts-no-need-stdlib-sharedArrayBuffer)",
            "severity": "ERROR"
        },
        {
            "line": 17,
            "column": 10,
            "endLine": 17,
            "endColumn": 27,
            "problem": "SharedArrayBufferDeprecated",
            "suggest": "",
            "rule": "SharedArrayBuffer is not supported (arkts-no-need-stdlib-sharedArrayBuffer)",
            "severity": "ERROR"
        },
        {
            "line": 17,
            "column": 34,
            "endLine": 17,
            "endColumn": 51,
            "problem": "SharedArrayBufferDeprecated",
            "suggest": "",
            "rule": "SharedArrayBuffer is not supported (arkts-no-need-stdlib-sharedArrayBuffer)",
            "severity": "ERROR"
        },
        {
            "line": 17,
            "column": 52,
            "endLine": 17,
            "endColumn": 53,
            "problem": "NumericSemantics",
            "suggest": "",
            "rule": "Numeric semantics is different for integer values (arkts-numeric-semantic)",
            "severity": "ERROR"
        },
        {
            "line": 19,
            "column": 20,
            "endLine": 19,
            "endColumn": 37,
            "problem": "SharedArrayBufferDeprecated",
            "suggest": "",
            "rule": "SharedArrayBuffer is not supported (arkts-no-need-stdlib-sharedArrayBuffer)",
            "severity": "ERROR"
        },
        {
            "line": 22,
            "column": 28,
            "endLine": 22,
            "endColumn": 45,
            "problem": "SharedArrayBufferDeprecated",
            "suggest": "",
            "rule": "SharedArrayBuffer is not supported (arkts-no-need-stdlib-sharedArrayBuffer)",
            "severity": "ERROR"
        },
        {
<<<<<<< HEAD
            "line": 22,
            "column": 46,
            "endLine": 22,
            "endColumn": 47,
            "problem": "NumericSemantics",
            "suggest": "",
            "rule": "Numeric semantics is different for integer values (arkts-numeric-semantic)",
            "severity": "ERROR"
        },
        {
=======
>>>>>>> 6d813986
            "line": 26,
            "column": 17,
            "endLine": 26,
            "endColumn": 34,
            "problem": "SharedArrayBufferDeprecated",
            "suggest": "",
            "rule": "SharedArrayBuffer is not supported (arkts-no-need-stdlib-sharedArrayBuffer)",
            "severity": "ERROR"
<<<<<<< HEAD
        },
        {
            "line": 28,
            "column": 16,
            "endLine": 28,
            "endColumn": 17,
            "problem": "NumericSemantics",
            "suggest": "",
            "rule": "Numeric semantics is different for integer values (arkts-numeric-semantic)",
            "severity": "ERROR"
=======
>>>>>>> 6d813986
        }
    ]
}<|MERGE_RESOLUTION|>--- conflicted
+++ resolved
@@ -45,16 +45,6 @@
             "severity": "ERROR"
         },
         {
-            "line": 17,
-            "column": 52,
-            "endLine": 17,
-            "endColumn": 53,
-            "problem": "NumericSemantics",
-            "suggest": "",
-            "rule": "Numeric semantics is different for integer values (arkts-numeric-semantic)",
-            "severity": "ERROR"
-        },
-        {
             "line": 19,
             "column": 20,
             "endLine": 19,
@@ -75,19 +65,6 @@
             "severity": "ERROR"
         },
         {
-<<<<<<< HEAD
-            "line": 22,
-            "column": 46,
-            "endLine": 22,
-            "endColumn": 47,
-            "problem": "NumericSemantics",
-            "suggest": "",
-            "rule": "Numeric semantics is different for integer values (arkts-numeric-semantic)",
-            "severity": "ERROR"
-        },
-        {
-=======
->>>>>>> 6d813986
             "line": 26,
             "column": 17,
             "endLine": 26,
@@ -96,19 +73,6 @@
             "suggest": "",
             "rule": "SharedArrayBuffer is not supported (arkts-no-need-stdlib-sharedArrayBuffer)",
             "severity": "ERROR"
-<<<<<<< HEAD
-        },
-        {
-            "line": 28,
-            "column": 16,
-            "endLine": 28,
-            "endColumn": 17,
-            "problem": "NumericSemantics",
-            "suggest": "",
-            "rule": "Numeric semantics is different for integer values (arkts-numeric-semantic)",
-            "severity": "ERROR"
-=======
->>>>>>> 6d813986
         }
     ]
 }