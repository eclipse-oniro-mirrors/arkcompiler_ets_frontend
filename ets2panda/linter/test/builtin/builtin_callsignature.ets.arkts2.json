{
    "copyright": [
        "Copyright (c) 2025 Huawei Device Co., Ltd.",
        "Licensed under the Apache License, Version 2.0 (the 'License');",
        "you may not use this file except in compliance with the License.",
        "You may obtain a copy of the License at",
        "",
        "http://www.apache.org/licenses/LICENSE-2.0",
        "",
        "Unless required by applicable law or agreed to in writing, software",
        "distributed under the License is distributed on an 'AS IS' BASIS,",
        "WITHOUT WARRANTIES OR CONDITIONS OF ANY KIND, either express or implied.",
        "See the License for the specific language governing permissions and",
        "limitations under the License."
    ],
    "result": [
        {
            "line": 16,
            "column": 28,
            "endLine": 16,
            "endColumn": 44,
            "problem": "BuiltinNoCtorFunc",
            "suggest": "",
            "rule": "API is not support ctor signature and func (arkts-builtin-cotr)",
            "severity": "ERROR"
        },
        {
            "line": 17,
            "column": 10,
            "endLine": 17,
            "endColumn": 14,
            "problem": "BuiltinNoCtorFunc",
            "suggest": "",
            "rule": "API is not support ctor signature and func (arkts-builtin-cotr)",
            "severity": "ERROR"
        },
        {
<<<<<<< HEAD
            "line": 17,
            "column": 23,
            "endLine": 17,
            "endColumn": 24,
            "problem": "NumericSemantics",
            "suggest": "",
            "rule": "Numeric semantics is different for integer values (arkts-numeric-semantic)",
            "severity": "ERROR"
        },
        {
            "line": 17,
            "column": 26,
            "endLine": 17,
            "endColumn": 27,
            "problem": "NumericSemantics",
            "suggest": "",
            "rule": "Numeric semantics is different for integer values (arkts-numeric-semantic)",
            "severity": "ERROR"
        },
        {
            "line": 17,
            "column": 29,
            "endLine": 17,
            "endColumn": 30,
            "problem": "NumericSemantics",
            "suggest": "",
            "rule": "Numeric semantics is different for integer values (arkts-numeric-semantic)",
            "severity": "ERROR"
        },
        {
            "line": 20,
            "column": 24,
            "endLine": 20,
            "endColumn": 25,
            "problem": "NumericSemantics",
            "suggest": "",
            "rule": "Numeric semantics is different for integer values (arkts-numeric-semantic)",
            "severity": "ERROR"
        },
        {
            "line": 20,
            "column": 27,
            "endLine": 20,
            "endColumn": 28,
            "problem": "NumericSemantics",
            "suggest": "",
            "rule": "Numeric semantics is different for integer values (arkts-numeric-semantic)",
            "severity": "ERROR"
        },
        {
            "line": 20,
            "column": 30,
            "endLine": 20,
            "endColumn": 31,
            "problem": "NumericSemantics",
            "suggest": "",
            "rule": "Numeric semantics is different for integer values (arkts-numeric-semantic)",
=======
            "line": 20,
            "column": 10,
            "endLine": 20,
            "endColumn": 15,
            "problem": "BuiltinNoCtorFunc",
            "suggest": "",
            "rule": "API is not support ctor signature and func (arkts-builtin-cotr)",
>>>>>>> 6d813986
            "severity": "ERROR"
        },
        {
            "line": 23,
            "column": 29,
            "endLine": 23,
            "endColumn": 46,
            "problem": "BuiltinNoCtorFunc",
            "suggest": "",
            "rule": "API is not support ctor signature and func (arkts-builtin-cotr)",
            "severity": "ERROR"
        },
        {
            "line": 24,
            "column": 10,
            "endLine": 24,
            "endColumn": 14,
            "problem": "BuiltinNoCtorFunc",
            "suggest": "",
            "rule": "API is not support ctor signature and func (arkts-builtin-cotr)",
            "severity": "ERROR"
        },
        {
            "line": 24,
            "column": 15,
            "endLine": 24,
            "endColumn": 16,
            "problem": "NumericSemantics",
            "suggest": "",
            "rule": "Numeric semantics is different for integer values (arkts-numeric-semantic)",
            "severity": "ERROR"
        },
        {
            "line": 27,
            "column": 17,
            "endLine": 27,
            "endColumn": 18,
            "problem": "NumericSemantics",
            "suggest": "",
            "rule": "Numeric semantics is different for integer values (arkts-numeric-semantic)",
            "severity": "ERROR"
        },
        {
            "line": 30,
            "column": 33,
            "endLine": 30,
            "endColumn": 50,
            "problem": "BuiltinNoCtorFunc",
            "suggest": "",
            "rule": "API is not support ctor signature and func (arkts-builtin-cotr)",
            "severity": "ERROR"
        },
        {
            "line": 31,
            "column": 3,
            "endLine": 31,
            "endColumn": 12,
            "problem": "BuiltinNoCtorFunc",
            "suggest": "",
            "rule": "API is not support ctor signature and func (arkts-builtin-cotr)",
            "severity": "ERROR"
        },
        {
            "line": 31,
            "column": 13,
            "endLine": 31,
            "endColumn": 14,
            "problem": "NumericSemantics",
            "suggest": "",
            "rule": "Numeric semantics is different for integer values (arkts-numeric-semantic)",
            "severity": "ERROR"
        },
        {
            "line": 33,
            "column": 15,
            "endLine": 33,
            "endColumn": 24,
            "problem": "BuiltinNoCtorFunc",
            "suggest": "",
            "rule": "API is not support ctor signature and func (arkts-builtin-cotr)",
            "severity": "ERROR"
        },
        {
            "line": 33,
            "column": 25,
            "endLine": 33,
            "endColumn": 26,
            "problem": "NumericSemantics",
            "suggest": "",
            "rule": "Numeric semantics is different for integer values (arkts-numeric-semantic)",
            "severity": "ERROR"
        },
        {
            "line": 34,
            "column": 29,
            "endLine": 34,
            "endColumn": 46,
            "problem": "BuiltinNoCtorFunc",
            "suggest": "",
            "rule": "API is not support ctor signature and func (arkts-builtin-cotr)",
            "severity": "ERROR"
        },
        {
            "line": 35,
            "column": 17,
            "endLine": 35,
            "endColumn": 35,
            "problem": "BuiltinNoCtorFunc",
            "suggest": "",
            "rule": "API is not support ctor signature and func (arkts-builtin-cotr)",
            "severity": "ERROR"
        },
        {
            "line": 36,
            "column": 15,
            "endLine": 36,
            "endColumn": 24,
            "problem": "BuiltinNoCtorFunc",
            "suggest": "",
            "rule": "API is not support ctor signature and func (arkts-builtin-cotr)",
            "severity": "ERROR"
        },
        {
            "line": 36,
            "column": 25,
            "endLine": 36,
            "endColumn": 26,
            "problem": "NumericSemantics",
            "suggest": "",
            "rule": "Numeric semantics is different for integer values (arkts-numeric-semantic)",
            "severity": "ERROR"
        }
    ]
}<|MERGE_RESOLUTION|>--- conflicted
+++ resolved
@@ -35,65 +35,6 @@
             "severity": "ERROR"
         },
         {
-<<<<<<< HEAD
-            "line": 17,
-            "column": 23,
-            "endLine": 17,
-            "endColumn": 24,
-            "problem": "NumericSemantics",
-            "suggest": "",
-            "rule": "Numeric semantics is different for integer values (arkts-numeric-semantic)",
-            "severity": "ERROR"
-        },
-        {
-            "line": 17,
-            "column": 26,
-            "endLine": 17,
-            "endColumn": 27,
-            "problem": "NumericSemantics",
-            "suggest": "",
-            "rule": "Numeric semantics is different for integer values (arkts-numeric-semantic)",
-            "severity": "ERROR"
-        },
-        {
-            "line": 17,
-            "column": 29,
-            "endLine": 17,
-            "endColumn": 30,
-            "problem": "NumericSemantics",
-            "suggest": "",
-            "rule": "Numeric semantics is different for integer values (arkts-numeric-semantic)",
-            "severity": "ERROR"
-        },
-        {
-            "line": 20,
-            "column": 24,
-            "endLine": 20,
-            "endColumn": 25,
-            "problem": "NumericSemantics",
-            "suggest": "",
-            "rule": "Numeric semantics is different for integer values (arkts-numeric-semantic)",
-            "severity": "ERROR"
-        },
-        {
-            "line": 20,
-            "column": 27,
-            "endLine": 20,
-            "endColumn": 28,
-            "problem": "NumericSemantics",
-            "suggest": "",
-            "rule": "Numeric semantics is different for integer values (arkts-numeric-semantic)",
-            "severity": "ERROR"
-        },
-        {
-            "line": 20,
-            "column": 30,
-            "endLine": 20,
-            "endColumn": 31,
-            "problem": "NumericSemantics",
-            "suggest": "",
-            "rule": "Numeric semantics is different for integer values (arkts-numeric-semantic)",
-=======
             "line": 20,
             "column": 10,
             "endLine": 20,
@@ -101,7 +42,6 @@
             "problem": "BuiltinNoCtorFunc",
             "suggest": "",
             "rule": "API is not support ctor signature and func (arkts-builtin-cotr)",
->>>>>>> 6d813986
             "severity": "ERROR"
         },
         {
@@ -125,26 +65,6 @@
             "severity": "ERROR"
         },
         {
-            "line": 24,
-            "column": 15,
-            "endLine": 24,
-            "endColumn": 16,
-            "problem": "NumericSemantics",
-            "suggest": "",
-            "rule": "Numeric semantics is different for integer values (arkts-numeric-semantic)",
-            "severity": "ERROR"
-        },
-        {
-            "line": 27,
-            "column": 17,
-            "endLine": 27,
-            "endColumn": 18,
-            "problem": "NumericSemantics",
-            "suggest": "",
-            "rule": "Numeric semantics is different for integer values (arkts-numeric-semantic)",
-            "severity": "ERROR"
-        },
-        {
             "line": 30,
             "column": 33,
             "endLine": 30,
@@ -165,16 +85,6 @@
             "severity": "ERROR"
         },
         {
-            "line": 31,
-            "column": 13,
-            "endLine": 31,
-            "endColumn": 14,
-            "problem": "NumericSemantics",
-            "suggest": "",
-            "rule": "Numeric semantics is different for integer values (arkts-numeric-semantic)",
-            "severity": "ERROR"
-        },
-        {
             "line": 33,
             "column": 15,
             "endLine": 33,
@@ -182,16 +92,6 @@
             "problem": "BuiltinNoCtorFunc",
             "suggest": "",
             "rule": "API is not support ctor signature and func (arkts-builtin-cotr)",
-            "severity": "ERROR"
-        },
-        {
-            "line": 33,
-            "column": 25,
-            "endLine": 33,
-            "endColumn": 26,
-            "problem": "NumericSemantics",
-            "suggest": "",
-            "rule": "Numeric semantics is different for integer values (arkts-numeric-semantic)",
             "severity": "ERROR"
         },
         {
@@ -223,16 +123,6 @@
             "suggest": "",
             "rule": "API is not support ctor signature and func (arkts-builtin-cotr)",
             "severity": "ERROR"
-        },
-        {
-            "line": 36,
-            "column": 25,
-            "endLine": 36,
-            "endColumn": 26,
-            "problem": "NumericSemantics",
-            "suggest": "",
-            "rule": "Numeric semantics is different for integer values (arkts-numeric-semantic)",
-            "severity": "ERROR"
         }
     ]
 }