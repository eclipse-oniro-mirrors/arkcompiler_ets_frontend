--- conflicted
+++ resolved
@@ -235,19 +235,6 @@
             "severity": "ERROR"
         },
         {
-<<<<<<< HEAD
-            "line": 42,
-            "column": 24,
-            "endLine": 42,
-            "endColumn": 27,
-            "problem": "NumericSemantics",
-            "suggest": "",
-            "rule": "Numeric semantics is different for integer values (arkts-numeric-semantic)",
-            "severity": "ERROR"
-        },
-        {
-=======
->>>>>>> 6d813986
             "line": 44,
             "column": 3,
             "endLine": 44,
@@ -278,19 +265,6 @@
             "severity": "ERROR"
         },
         {
-<<<<<<< HEAD
-            "line": 47,
-            "column": 35,
-            "endLine": 47,
-            "endColumn": 38,
-            "problem": "NumericSemantics",
-            "suggest": "",
-            "rule": "Numeric semantics is different for integer values (arkts-numeric-semantic)",
-            "severity": "ERROR"
-        },
-        {
-=======
->>>>>>> 6d813986
             "line": 49,
             "column": 7,
             "endLine": 49,
@@ -426,21 +400,8 @@
             "endLine": 72,
             "endColumn": 20,
             "problem": "InstantiatedJsOjbect",
-<<<<<<< HEAD
-            "suggest": "",
-            "rule": "ArkTS directly instantiated JS objects is not supported (arkts-interop-js2s-create-js-instance)",
-            "severity": "ERROR"
-        },
-        {
-            "line": 72,
-            "column": 28,
-            "endLine": 72,
-            "endColumn": 30,
-            "problem": "NumericSemantics",
-=======
->>>>>>> 6d813986
-            "suggest": "",
-            "rule": "Numeric semantics is different for integer values (arkts-numeric-semantic)",
+            "suggest": "",
+            "rule": "ArkTS directly instantiated JS objects is not supported (arkts-interop-js2s-create-js-instance)",
             "severity": "ERROR"
         }
     ]
