{
    "copyright": [
        "Copyright (c) 2025 Huawei Device Co., Ltd.",
        "Licensed under the Apache License, Version 2.0 (the 'License');",
        "you may not use this file except in compliance with the License.",
        "You may obtain a copy of the License at",
        "",
        "http://www.apache.org/licenses/LICENSE-2.0",
        "",
        "Unless required by applicable law or agreed to in writing, software",
        "distributed under the License is distributed on an 'AS IS' BASIS,",
        "WITHOUT WARRANTIES OR CONDITIONS OF ANY KIND, either express or implied.",
        "See the License for the specific language governing permissions and",
        "limitations under the License."
    ],
    "result": [
        {
<<<<<<< HEAD
            "line": 17,
            "column": 1,
            "endLine": 17,
            "endColumn": 48,
            "problem": "ImportAfterStatement",
            "suggest": "",
            "rule": "\"import\" statements after other statements are not allowed (arkts-no-misplaced-imports)",
=======
            "line": 18,
            "column": 2,
            "endLine": 18,
            "endColumn": 23,
            "problem": "InteropCallReflect",
            "suggest": "",
            "rule": "Reflect API usage is not allowed in interop calls when an \"Object\" parameter receives a class instance (arkts-interop-d2s-static-reflect-on-dynamic-instance)",
            "severity": "ERROR"
        },
        {
            "line": 19,
            "column": 2,
            "endLine": 19,
            "endColumn": 32,
            "problem": "InteropCallReflect",
            "suggest": "",
            "rule": "Reflect API usage is not allowed in interop calls when an \"Object\" parameter receives a class instance (arkts-interop-d2s-static-reflect-on-dynamic-instance)",
            "severity": "ERROR"
        },
        {
            "line": 20,
            "column": 2,
            "endLine": 20,
            "endColumn": 22,
            "problem": "InteropCallReflect",
            "suggest": "",
            "rule": "Reflect API usage is not allowed in interop calls when an \"Object\" parameter receives a class instance (arkts-interop-d2s-static-reflect-on-dynamic-instance)",
            "severity": "ERROR"
        },
        {
            "line": 24,
            "column": 5,
            "endLine": 24,
            "endColumn": 37,
            "problem": "InteropCallReflect",
            "suggest": "",
            "rule": "Reflect API usage is not allowed in interop calls when an \"Object\" parameter receives a class instance (arkts-interop-d2s-static-reflect-on-dynamic-instance)",
            "severity": "ERROR"
        },
        {
            "line": 31,
            "column": 1,
            "endLine": 31,
            "endColumn": 53,
            "problem": "ImportAfterStatement",
            "suggest": "",
            "rule": "\"import\" statements after other statements are not allowed (arkts-no-misplaced-imports)",
            "severity": "ERROR"
        },
        {
            "line": 32,
            "column": 1,
            "endLine": 32,
            "endColumn": 57,
            "problem": "ImportAfterStatement",
            "suggest": "",
            "rule": "\"import\" statements after other statements are not allowed (arkts-no-misplaced-imports)",
            "severity": "ERROR"
        },
        {
            "line": 33,
            "column": 1,
            "endLine": 33,
            "endColumn": 53,
            "problem": "ImportAfterStatement",
            "suggest": "",
            "rule": "\"import\" statements after other statements are not allowed (arkts-no-misplaced-imports)",
            "severity": "ERROR"
        },
        {
            "line": 36,
            "column": 5,
            "endLine": 36,
            "endColumn": 26,
            "problem": "InteropCallReflect",
            "suggest": "",
            "rule": "Reflect API usage is not allowed in interop calls when an \"Object\" parameter receives a class instance (arkts-interop-d2s-static-reflect-on-dynamic-instance)",
            "severity": "ERROR"
        },
        {
            "line": 37,
            "column": 5,
            "endLine": 37,
            "endColumn": 35,
            "problem": "InteropCallReflect",
            "suggest": "",
            "rule": "Reflect API usage is not allowed in interop calls when an \"Object\" parameter receives a class instance (arkts-interop-d2s-static-reflect-on-dynamic-instance)",
            "severity": "ERROR"
        },
        {
            "line": 38,
            "column": 5,
            "endLine": 38,
            "endColumn": 25,
            "problem": "InteropCallReflect",
            "suggest": "",
            "rule": "Reflect API usage is not allowed in interop calls when an \"Object\" parameter receives a class instance (arkts-interop-d2s-static-reflect-on-dynamic-instance)",
            "severity": "ERROR"
        },
        {
            "line": 42,
            "column": 1,
            "endLine": 42,
            "endColumn": 33,
            "problem": "InteropCallReflect",
            "suggest": "",
            "rule": "Reflect API usage is not allowed in interop calls when an \"Object\" parameter receives a class instance (arkts-interop-d2s-static-reflect-on-dynamic-instance)",
            "severity": "ERROR"
        },
        {
            "line": 43,
            "column": 1,
            "endLine": 43,
            "endColumn": 42,
            "problem": "InteropCallReflect",
            "suggest": "",
            "rule": "Reflect API usage is not allowed in interop calls when an \"Object\" parameter receives a class instance (arkts-interop-d2s-static-reflect-on-dynamic-instance)",
            "severity": "ERROR"
        },
        {
            "line": 44,
            "column": 1,
            "endLine": 44,
            "endColumn": 32,
            "problem": "InteropCallReflect",
            "suggest": "",
            "rule": "Reflect API usage is not allowed in interop calls when an \"Object\" parameter receives a class instance (arkts-interop-d2s-static-reflect-on-dynamic-instance)",
            "severity": "ERROR"
        },
        {
            "line": 47,
            "column": 1,
            "endLine": 47,
            "endColumn": 22,
            "problem": "InteropCallReflect",
            "suggest": "",
            "rule": "Reflect API usage is not allowed in interop calls when an \"Object\" parameter receives a class instance (arkts-interop-d2s-static-reflect-on-dynamic-instance)",
            "severity": "ERROR"
        },
        {
            "line": 48,
            "column": 1,
            "endLine": 48,
            "endColumn": 31,
            "problem": "InteropCallReflect",
            "suggest": "",
            "rule": "Reflect API usage is not allowed in interop calls when an \"Object\" parameter receives a class instance (arkts-interop-d2s-static-reflect-on-dynamic-instance)",
            "severity": "ERROR"
        },
        {
            "line": 49,
            "column": 1,
            "endLine": 49,
            "endColumn": 21,
            "problem": "InteropCallReflect",
            "suggest": "",
            "rule": "Reflect API usage is not allowed in interop calls when an \"Object\" parameter receives a class instance (arkts-interop-d2s-static-reflect-on-dynamic-instance)",
            "severity": "ERROR"
        },
        {
            "line": 52,
            "column": 1,
            "endLine": 52,
            "endColumn": 31,
            "problem": "InteropCallReflect",
            "suggest": "",
            "rule": "Reflect API usage is not allowed in interop calls when an \"Object\" parameter receives a class instance (arkts-interop-d2s-static-reflect-on-dynamic-instance)",
            "severity": "ERROR"
        },
        {
            "line": 53,
            "column": 1,
            "endLine": 53,
            "endColumn": 40,
            "problem": "InteropCallReflect",
            "suggest": "",
            "rule": "Reflect API usage is not allowed in interop calls when an \"Object\" parameter receives a class instance (arkts-interop-d2s-static-reflect-on-dynamic-instance)",
            "severity": "ERROR"
        },
        {
            "line": 54,
            "column": 1,
            "endLine": 54,
            "endColumn": 30,
            "problem": "InteropCallReflect",
            "suggest": "",
            "rule": "Reflect API usage is not allowed in interop calls when an \"Object\" parameter receives a class instance (arkts-interop-d2s-static-reflect-on-dynamic-instance)",
            "severity": "ERROR"
        },
        {
            "line": 57,
            "column": 1,
            "endLine": 57,
            "endColumn": 27,
            "problem": "InteropCallReflect",
            "suggest": "",
            "rule": "Reflect API usage is not allowed in interop calls when an \"Object\" parameter receives a class instance (arkts-interop-d2s-static-reflect-on-dynamic-instance)",
            "severity": "ERROR"
        },
        {
            "line": 58,
            "column": 1,
            "endLine": 58,
            "endColumn": 36,
            "problem": "InteropCallReflect",
            "suggest": "",
            "rule": "Reflect API usage is not allowed in interop calls when an \"Object\" parameter receives a class instance (arkts-interop-d2s-static-reflect-on-dynamic-instance)",
            "severity": "ERROR"
        },
        {
            "line": 59,
            "column": 1,
            "endLine": 59,
            "endColumn": 26,
            "problem": "InteropCallReflect",
            "suggest": "",
            "rule": "Reflect API usage is not allowed in interop calls when an \"Object\" parameter receives a class instance (arkts-interop-d2s-static-reflect-on-dynamic-instance)",
>>>>>>> 494f8da8
            "severity": "ERROR"
        }
    ]
}<|MERGE_RESOLUTION|>--- conflicted
+++ resolved
@@ -15,15 +15,6 @@
     ],
     "result": [
         {
-<<<<<<< HEAD
-            "line": 17,
-            "column": 1,
-            "endLine": 17,
-            "endColumn": 48,
-            "problem": "ImportAfterStatement",
-            "suggest": "",
-            "rule": "\"import\" statements after other statements are not allowed (arkts-no-misplaced-imports)",
-=======
             "line": 18,
             "column": 2,
             "endLine": 18,
@@ -241,7 +232,6 @@
             "problem": "InteropCallReflect",
             "suggest": "",
             "rule": "Reflect API usage is not allowed in interop calls when an \"Object\" parameter receives a class instance (arkts-interop-d2s-static-reflect-on-dynamic-instance)",
->>>>>>> 494f8da8
             "severity": "ERROR"
         }
     ]
