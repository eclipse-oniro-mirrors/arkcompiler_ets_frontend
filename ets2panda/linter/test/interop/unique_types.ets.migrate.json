{
    "copyright": [
        "Copyright (c) 2025 Huawei Device Co., Ltd.",
        "Licensed under the Apache License, Version 2.0 (the 'License');",
        "you may not use this file except in compliance with the License.",
        "You may obtain a copy of the License at",
        "",
        "http://www.apache.org/licenses/LICENSE-2.0",
        "",
        "Unless required by applicable law or agreed to in writing, software",
        "distributed under the License is distributed on an 'AS IS' BASIS,",
        "WITHOUT WARRANTIES OR CONDITIONS OF ANY KIND, either express or implied.",
        "See the License for the specific language governing permissions and",
        "limitations under the License."
    ],
    "result": [
        {
<<<<<<< HEAD
            "line": 68,
            "column": 8,
            "endLine": 68,
            "endColumn": 15,
            "problem": "InteropDirectAccessToTSTypes",
=======
            "line": 69,
            "column": 8,
            "endLine": 69,
            "endColumn": 15,
            "problem": "InteropDirectAccessToTSTypes",
            "suggest": "",
            "rule": "Cannot access typescript types directly (arkts-interop-ts2s-static-access-ts-type)",
            "severity": "ERROR"
        },
        {
            "line": 70,
            "column": 8,
            "endLine": 70,
            "endColumn": 19,
            "problem": "InteropDirectAccessToTSTypes",
>>>>>>> 6d813986
            "suggest": "",
            "rule": "Cannot access typescript types directly (arkts-interop-ts2s-static-access-ts-type)",
            "severity": "ERROR"
        },
        {
<<<<<<< HEAD
            "line": 69,
            "column": 8,
            "endLine": 69,
            "endColumn": 19,
=======
            "line": 71,
            "column": 8,
            "endLine": 71,
            "endColumn": 18,
>>>>>>> 6d813986
            "problem": "InteropDirectAccessToTSTypes",
            "suggest": "",
            "rule": "Cannot access typescript types directly (arkts-interop-ts2s-static-access-ts-type)",
            "severity": "ERROR"
        },
        {
<<<<<<< HEAD
            "line": 70,
            "column": 8,
            "endLine": 70,
            "endColumn": 18,
=======
            "line": 72,
            "column": 1,
            "endLine": 72,
            "endColumn": 13,
            "problem": "InteropDirectAccessToTSTypes",
            "suggest": "",
            "rule": "Cannot access typescript types directly (arkts-interop-ts2s-static-access-ts-type)",
            "severity": "ERROR"
        },
        {
            "line": 75,
            "column": 1,
            "endLine": 75,
            "endColumn": 9,
>>>>>>> 6d813986
            "problem": "InteropDirectAccessToTSTypes",
            "suggest": "",
            "rule": "Cannot access typescript types directly (arkts-interop-ts2s-static-access-ts-type)",
            "severity": "ERROR"
        },
        {
<<<<<<< HEAD
            "line": 76,
            "column": 7,
            "endLine": 76,
=======
            "line": 78,
            "column": 7,
            "endLine": 78,
>>>>>>> 6d813986
            "endColumn": 69,
            "problem": "AnyType",
            "suggest": "",
            "rule": "Use explicit types instead of \"any\", \"unknown\" (arkts-no-any-unknown)",
            "severity": "ERROR"
        },
        {
<<<<<<< HEAD
            "line": 76,
            "column": 25,
            "endLine": 76,
=======
            "line": 78,
            "column": 25,
            "endLine": 78,
>>>>>>> 6d813986
            "endColumn": 35,
            "problem": "DynamicCtorCall",
            "suggest": "",
            "rule": "\"new\" expression with dynamic constructor type is not supported (arkts-no-dynamic-ctor-call)",
            "severity": "ERROR"
        },
        {
<<<<<<< HEAD
            "line": 80,
            "column": 7,
            "endLine": 80,
=======
            "line": 82,
            "column": 7,
            "endLine": 82,
>>>>>>> 6d813986
            "endColumn": 21,
            "problem": "InteropTSFunctionInvoke",
            "suggest": "",
            "rule": "Trying to catch typescript errors is not permitted (arkts-interop-ts2s-ts-exception)",
            "severity": "ERROR"
        },
        {
<<<<<<< HEAD
            "line": 89,
            "column": 7,
            "endLine": 89,
=======
            "line": 91,
            "column": 7,
            "endLine": 91,
>>>>>>> 6d813986
            "endColumn": 22,
            "problem": "InteropTSFunctionInvoke",
            "suggest": "",
            "rule": "Trying to catch typescript errors is not permitted (arkts-interop-ts2s-ts-exception)",
            "severity": "ERROR"
        },
        {
<<<<<<< HEAD
            "line": 98,
            "column": 7,
            "endLine": 98,
=======
            "line": 100,
            "column": 7,
            "endLine": 100,
>>>>>>> 6d813986
            "endColumn": 21,
            "problem": "InteropTSFunctionInvoke",
            "suggest": "",
            "rule": "Trying to catch typescript errors is not permitted (arkts-interop-ts2s-ts-exception)",
            "severity": "ERROR"
        },
        {
<<<<<<< HEAD
            "line": 107,
            "column": 7,
            "endLine": 107,
=======
            "line": 109,
            "column": 7,
            "endLine": 109,
>>>>>>> 6d813986
            "endColumn": 21,
            "problem": "InteropTSFunctionInvoke",
            "suggest": "",
            "rule": "Trying to catch typescript errors is not permitted (arkts-interop-ts2s-ts-exception)",
            "severity": "ERROR"
        },
        {
<<<<<<< HEAD
            "line": 116,
            "column": 7,
            "endLine": 116,
=======
            "line": 118,
            "column": 7,
            "endLine": 118,
>>>>>>> 6d813986
            "endColumn": 18,
            "problem": "InteropTSFunctionInvoke",
            "suggest": "",
            "rule": "Trying to catch typescript errors is not permitted (arkts-interop-ts2s-ts-exception)",
            "severity": "ERROR"
        },
        {
<<<<<<< HEAD
            "line": 158,
            "column": 7,
            "endLine": 158,
=======
            "line": 160,
            "column": 7,
            "endLine": 160,
>>>>>>> 6d813986
            "endColumn": 58,
            "problem": "AnyType",
            "suggest": "",
            "rule": "Use explicit types instead of \"any\", \"unknown\" (arkts-no-any-unknown)",
            "severity": "ERROR"
        },
        {
<<<<<<< HEAD
            "line": 158,
            "column": 25,
            "endLine": 158,
=======
            "line": 160,
            "column": 25,
            "endLine": 160,
>>>>>>> 6d813986
            "endColumn": 35,
            "problem": "DynamicCtorCall",
            "suggest": "",
            "rule": "\"new\" expression with dynamic constructor type is not supported (arkts-no-dynamic-ctor-call)",
            "severity": "ERROR"
        },
        {
<<<<<<< HEAD
            "line": 176,
            "column": 1,
            "endLine": 176,
=======
            "line": 178,
            "column": 1,
            "endLine": 178,
>>>>>>> 6d813986
            "endColumn": 18,
            "problem": "DecoratorsNotSupported",
            "suggest": "",
            "rule": "Decorators are not supported(arkts-no-ts-decorators)",
            "severity": "ERROR"
        },
        {
<<<<<<< HEAD
            "line": 181,
            "column": 3,
            "endLine": 181,
=======
            "line": 183,
            "column": 3,
            "endLine": 183,
>>>>>>> 6d813986
            "endColumn": 21,
            "problem": "DecoratorsNotSupported",
            "suggest": "",
            "rule": "Decorators are not supported(arkts-no-ts-decorators)",
            "severity": "ERROR"
        },
        {
<<<<<<< HEAD
            "line": 187,
            "column": 3,
            "endLine": 187,
=======
            "line": 189,
            "column": 3,
            "endLine": 189,
>>>>>>> 6d813986
            "endColumn": 19,
            "problem": "DecoratorsNotSupported",
            "suggest": "",
            "rule": "Decorators are not supported(arkts-no-ts-decorators)",
            "severity": "ERROR"
        },
        {
<<<<<<< HEAD
            "line": 195,
            "column": 22,
            "endLine": 195,
=======
            "line": 197,
            "column": 22,
            "endLine": 197,
>>>>>>> 6d813986
            "endColumn": 41,
            "problem": "DecoratorsNotSupported",
            "suggest": "",
            "rule": "Decorators are not supported(arkts-no-ts-decorators)",
            "severity": "ERROR"
        },
        {
<<<<<<< HEAD
            "line": 195,
            "column": 52,
            "endLine": 195,
=======
            "line": 197,
            "column": 52,
            "endLine": 197,
>>>>>>> 6d813986
            "endColumn": 55,
            "problem": "AnyType",
            "suggest": "",
            "rule": "Use explicit types instead of \"any\", \"unknown\" (arkts-no-any-unknown)",
            "severity": "ERROR"
        },
        {
<<<<<<< HEAD
            "line": 203,
            "column": 3,
            "endLine": 203,
=======
            "line": 205,
            "column": 3,
            "endLine": 205,
>>>>>>> 6d813986
            "endColumn": 21,
            "problem": "DecoratorsNotSupported",
            "suggest": "",
            "rule": "Decorators are not supported(arkts-no-ts-decorators)",
            "severity": "ERROR"
        },
        {
<<<<<<< HEAD
            "line": 215,
            "column": 3,
            "endLine": 215,
=======
            "line": 217,
            "column": 3,
            "endLine": 217,
>>>>>>> 6d813986
            "endColumn": 18,
            "problem": "DecoratorsNotSupported",
            "suggest": "",
            "rule": "Decorators are not supported(arkts-no-ts-decorators)",
            "severity": "ERROR"
        },
        {
<<<<<<< HEAD
            "line": 226,
            "column": 3,
            "endLine": 226,
=======
            "line": 228,
            "column": 3,
            "endLine": 228,
>>>>>>> 6d813986
            "endColumn": 20,
            "problem": "DecoratorsNotSupported",
            "suggest": "",
            "rule": "Decorators are not supported(arkts-no-ts-decorators)",
            "severity": "ERROR"
        },
        {
<<<<<<< HEAD
            "line": 231,
            "column": 5,
            "endLine": 231,
=======
            "line": 233,
            "column": 5,
            "endLine": 233,
>>>>>>> 6d813986
            "endColumn": 23,
            "problem": "DecoratorsNotSupported",
            "suggest": "",
            "rule": "Decorators are not supported(arkts-no-ts-decorators)",
            "severity": "ERROR"
        },
        {
<<<<<<< HEAD
            "line": 237,
            "column": 5,
            "endLine": 237,
=======
            "line": 239,
            "column": 5,
            "endLine": 239,
>>>>>>> 6d813986
            "endColumn": 21,
            "problem": "DecoratorsNotSupported",
            "suggest": "",
            "rule": "Decorators are not supported(arkts-no-ts-decorators)",
            "severity": "ERROR"
        },
        {
<<<<<<< HEAD
            "line": 245,
            "column": 24,
            "endLine": 245,
=======
            "line": 247,
            "column": 24,
            "endLine": 247,
>>>>>>> 6d813986
            "endColumn": 43,
            "problem": "DecoratorsNotSupported",
            "suggest": "",
            "rule": "Decorators are not supported(arkts-no-ts-decorators)",
            "severity": "ERROR"
        },
        {
<<<<<<< HEAD
            "line": 245,
            "column": 54,
            "endLine": 245,
=======
            "line": 247,
            "column": 54,
            "endLine": 247,
>>>>>>> 6d813986
            "endColumn": 57,
            "problem": "AnyType",
            "suggest": "",
            "rule": "Use explicit types instead of \"any\", \"unknown\" (arkts-no-any-unknown)",
            "severity": "ERROR"
        },
        {
<<<<<<< HEAD
            "line": 256,
            "column": 5,
            "endLine": 256,
=======
            "line": 258,
            "column": 5,
            "endLine": 258,
>>>>>>> 6d813986
            "endColumn": 23,
            "problem": "DecoratorsNotSupported",
            "suggest": "",
            "rule": "Decorators are not supported(arkts-no-ts-decorators)",
            "severity": "ERROR"
        },
        {
<<<<<<< HEAD
            "line": 271,
            "column": 5,
            "endLine": 271,
=======
            "line": 273,
            "column": 5,
            "endLine": 273,
>>>>>>> 6d813986
            "endColumn": 21,
            "problem": "DecoratorsNotSupported",
            "suggest": "",
            "rule": "Decorators are not supported(arkts-no-ts-decorators)",
            "severity": "ERROR"
        },
        {
<<<<<<< HEAD
            "line": 282,
            "column": 7,
            "endLine": 282,
=======
            "line": 284,
            "column": 7,
            "endLine": 284,
>>>>>>> 6d813986
            "endColumn": 57,
            "problem": "AnyType",
            "suggest": "",
            "rule": "Use explicit types instead of \"any\", \"unknown\" (arkts-no-any-unknown)",
            "severity": "ERROR"
        },
        {
<<<<<<< HEAD
            "line": 282,
            "column": 25,
            "endLine": 282,
=======
            "line": 284,
            "column": 25,
            "endLine": 284,
>>>>>>> 6d813986
            "endColumn": 35,
            "problem": "DynamicCtorCall",
            "suggest": "",
            "rule": "\"new\" expression with dynamic constructor type is not supported (arkts-no-dynamic-ctor-call)",
            "severity": "ERROR"
        },
        {
<<<<<<< HEAD
            "line": 303,
            "column": 7,
            "endLine": 303,
=======
            "line": 305,
            "column": 7,
            "endLine": 305,
>>>>>>> 6d813986
            "endColumn": 60,
            "problem": "AnyType",
            "suggest": "",
            "rule": "Use explicit types instead of \"any\", \"unknown\" (arkts-no-any-unknown)",
            "severity": "ERROR"
        },
        {
<<<<<<< HEAD
            "line": 303,
            "column": 25,
            "endLine": 303,
=======
            "line": 305,
            "column": 25,
            "endLine": 305,
>>>>>>> 6d813986
            "endColumn": 35,
            "problem": "DynamicCtorCall",
            "suggest": "",
            "rule": "\"new\" expression with dynamic constructor type is not supported (arkts-no-dynamic-ctor-call)",
            "severity": "ERROR"
        },
        {
<<<<<<< HEAD
            "line": 306,
            "column": 26,
            "endLine": 306,
=======
            "line": 308,
            "column": 26,
            "endLine": 308,
>>>>>>> 6d813986
            "endColumn": 33,
            "problem": "DynamicCtorCall",
            "suggest": "",
            "rule": "\"new\" expression with dynamic constructor type is not supported (arkts-no-dynamic-ctor-call)",
            "severity": "ERROR"
        },
        {
<<<<<<< HEAD
            "line": 307,
            "column": 51,
            "endLine": 307,
=======
            "line": 309,
            "column": 51,
            "endLine": 309,
>>>>>>> 6d813986
            "endColumn": 58,
            "problem": "DynamicCtorCall",
            "suggest": "",
            "rule": "\"new\" expression with dynamic constructor type is not supported (arkts-no-dynamic-ctor-call)",
            "severity": "ERROR"
        },
        {
<<<<<<< HEAD
            "line": 308,
            "column": 52,
            "endLine": 308,
=======
            "line": 310,
            "column": 52,
            "endLine": 310,
>>>>>>> 6d813986
            "endColumn": 59,
            "problem": "DynamicCtorCall",
            "suggest": "",
            "rule": "\"new\" expression with dynamic constructor type is not supported (arkts-no-dynamic-ctor-call)",
            "severity": "ERROR"
        },
        {
<<<<<<< HEAD
            "line": 309,
            "column": 46,
            "endLine": 309,
=======
            "line": 311,
            "column": 46,
            "endLine": 311,
>>>>>>> 6d813986
            "endColumn": 53,
            "problem": "DynamicCtorCall",
            "suggest": "",
            "rule": "\"new\" expression with dynamic constructor type is not supported (arkts-no-dynamic-ctor-call)",
            "severity": "ERROR"
        },
        {
<<<<<<< HEAD
            "line": 310,
            "column": 33,
            "endLine": 310,
=======
            "line": 312,
            "column": 33,
            "endLine": 312,
>>>>>>> 6d813986
            "endColumn": 40,
            "problem": "DynamicCtorCall",
            "suggest": "",
            "rule": "\"new\" expression with dynamic constructor type is not supported (arkts-no-dynamic-ctor-call)",
            "severity": "ERROR"
        },
        {
<<<<<<< HEAD
            "line": 311,
            "column": 39,
            "endLine": 311,
=======
            "line": 313,
            "column": 39,
            "endLine": 313,
>>>>>>> 6d813986
            "endColumn": 46,
            "problem": "DynamicCtorCall",
            "suggest": "",
            "rule": "\"new\" expression with dynamic constructor type is not supported (arkts-no-dynamic-ctor-call)",
            "severity": "ERROR"
        },
        {
<<<<<<< HEAD
            "line": 312,
            "column": 35,
            "endLine": 312,
=======
            "line": 314,
            "column": 35,
            "endLine": 314,
>>>>>>> 6d813986
            "endColumn": 42,
            "problem": "DynamicCtorCall",
            "suggest": "",
            "rule": "\"new\" expression with dynamic constructor type is not supported (arkts-no-dynamic-ctor-call)",
            "severity": "ERROR"
        },
        {
<<<<<<< HEAD
            "line": 313,
            "column": 35,
            "endLine": 313,
=======
            "line": 315,
            "column": 35,
            "endLine": 315,
>>>>>>> 6d813986
            "endColumn": 42,
            "problem": "DynamicCtorCall",
            "suggest": "",
            "rule": "\"new\" expression with dynamic constructor type is not supported (arkts-no-dynamic-ctor-call)",
            "severity": "ERROR"
        },
        {
<<<<<<< HEAD
            "line": 314,
            "column": 31,
            "endLine": 314,
=======
            "line": 316,
            "column": 31,
            "endLine": 316,
>>>>>>> 6d813986
            "endColumn": 38,
            "problem": "DynamicCtorCall",
            "suggest": "",
            "rule": "\"new\" expression with dynamic constructor type is not supported (arkts-no-dynamic-ctor-call)",
            "severity": "ERROR"
        },
        {
<<<<<<< HEAD
            "line": 315,
            "column": 31,
            "endLine": 315,
=======
            "line": 317,
            "column": 31,
            "endLine": 317,
>>>>>>> 6d813986
            "endColumn": 38,
            "problem": "DynamicCtorCall",
            "suggest": "",
            "rule": "\"new\" expression with dynamic constructor type is not supported (arkts-no-dynamic-ctor-call)",
            "severity": "ERROR"
        },
        {
<<<<<<< HEAD
            "line": 316,
            "column": 33,
            "endLine": 316,
=======
            "line": 318,
            "column": 33,
            "endLine": 318,
>>>>>>> 6d813986
            "endColumn": 40,
            "problem": "DynamicCtorCall",
            "suggest": "",
            "rule": "\"new\" expression with dynamic constructor type is not supported (arkts-no-dynamic-ctor-call)",
            "severity": "ERROR"
        },
        {
<<<<<<< HEAD
            "line": 355,
            "column": 7,
            "endLine": 355,
=======
          "line": 323,
          "column": 5,
          "endLine": 325,
          "endColumn": 6,
          "problem": "NoLocalClass",
          "suggest": "",
          "rule": "Creating local classes is not supported (arkts-no-local-class)",
          "severity": "ERROR"
        },
        {
            "line": 357,
            "column": 7,
            "endLine": 357,
>>>>>>> 6d813986
            "endColumn": 61,
            "problem": "AnyType",
            "suggest": "",
            "rule": "Use explicit types instead of \"any\", \"unknown\" (arkts-no-any-unknown)",
            "severity": "ERROR"
        },
        {
<<<<<<< HEAD
            "line": 355,
            "column": 25,
            "endLine": 355,
=======
            "line": 357,
            "column": 25,
            "endLine": 357,
>>>>>>> 6d813986
            "endColumn": 35,
            "problem": "DynamicCtorCall",
            "suggest": "",
            "rule": "\"new\" expression with dynamic constructor type is not supported (arkts-no-dynamic-ctor-call)",
            "severity": "ERROR"
        },
        {
<<<<<<< HEAD
            "line": 182,
            "column": 3,
            "endLine": 182,
=======
          "line": 372,
          "column": 5,
          "endLine": 374,
          "endColumn": 6,
          "problem": "NoLocalClass",
          "suggest": "",
          "rule": "Creating local classes is not supported (arkts-no-local-class)",
          "severity": "ERROR"
        },
        {
            "line": 184,
            "column": 3,
            "endLine": 184,
>>>>>>> 6d813986
            "endColumn": 13,
            "problem": "StrictDiagnostic",
            "suggest": "Property 'myProperty' has no initializer and is not definitely assigned in the constructor.",
            "rule": "Property 'myProperty' has no initializer and is not definitely assigned in the constructor.",
            "severity": "ERROR"
        },
        {
<<<<<<< HEAD
            "line": 202,
            "column": 11,
            "endLine": 202,
=======
            "line": 204,
            "column": 11,
            "endLine": 204,
>>>>>>> 6d813986
            "endColumn": 16,
            "problem": "StrictDiagnostic",
            "suggest": "Property '_name' has no initializer and is not definitely assigned in the constructor.",
            "rule": "Property '_name' has no initializer and is not definitely assigned in the constructor.",
            "severity": "ERROR"
        },
        {
<<<<<<< HEAD
            "line": 214,
            "column": 11,
            "endLine": 214,
=======
            "line": 216,
            "column": 11,
            "endLine": 216,
>>>>>>> 6d813986
            "endColumn": 15,
            "problem": "StrictDiagnostic",
            "suggest": "Property '_age' has no initializer and is not definitely assigned in the constructor.",
            "rule": "Property '_age' has no initializer and is not definitely assigned in the constructor.",
            "severity": "ERROR"
        },
        {
<<<<<<< HEAD
            "line": 232,
            "column": 5,
            "endLine": 232,
=======
            "line": 234,
            "column": 5,
            "endLine": 234,
>>>>>>> 6d813986
            "endColumn": 15,
            "problem": "StrictDiagnostic",
            "suggest": "Property 'myProperty' has no initializer and is not definitely assigned in the constructor.",
            "rule": "Property 'myProperty' has no initializer and is not definitely assigned in the constructor.",
            "severity": "ERROR"
        }
    ]
}<|MERGE_RESOLUTION|>--- conflicted
+++ resolved
@@ -15,13 +15,6 @@
     ],
     "result": [
         {
-<<<<<<< HEAD
-            "line": 68,
-            "column": 8,
-            "endLine": 68,
-            "endColumn": 15,
-            "problem": "InteropDirectAccessToTSTypes",
-=======
             "line": 69,
             "column": 8,
             "endLine": 69,
@@ -37,35 +30,21 @@
             "endLine": 70,
             "endColumn": 19,
             "problem": "InteropDirectAccessToTSTypes",
->>>>>>> 6d813986
             "suggest": "",
             "rule": "Cannot access typescript types directly (arkts-interop-ts2s-static-access-ts-type)",
             "severity": "ERROR"
         },
         {
-<<<<<<< HEAD
-            "line": 69,
-            "column": 8,
-            "endLine": 69,
-            "endColumn": 19,
-=======
             "line": 71,
             "column": 8,
             "endLine": 71,
             "endColumn": 18,
->>>>>>> 6d813986
             "problem": "InteropDirectAccessToTSTypes",
             "suggest": "",
             "rule": "Cannot access typescript types directly (arkts-interop-ts2s-static-access-ts-type)",
             "severity": "ERROR"
         },
         {
-<<<<<<< HEAD
-            "line": 70,
-            "column": 8,
-            "endLine": 70,
-            "endColumn": 18,
-=======
             "line": 72,
             "column": 1,
             "endLine": 72,
@@ -80,22 +59,15 @@
             "column": 1,
             "endLine": 75,
             "endColumn": 9,
->>>>>>> 6d813986
             "problem": "InteropDirectAccessToTSTypes",
             "suggest": "",
             "rule": "Cannot access typescript types directly (arkts-interop-ts2s-static-access-ts-type)",
             "severity": "ERROR"
         },
         {
-<<<<<<< HEAD
-            "line": 76,
-            "column": 7,
-            "endLine": 76,
-=======
             "line": 78,
             "column": 7,
             "endLine": 78,
->>>>>>> 6d813986
             "endColumn": 69,
             "problem": "AnyType",
             "suggest": "",
@@ -103,15 +75,9 @@
             "severity": "ERROR"
         },
         {
-<<<<<<< HEAD
-            "line": 76,
-            "column": 25,
-            "endLine": 76,
-=======
             "line": 78,
             "column": 25,
             "endLine": 78,
->>>>>>> 6d813986
             "endColumn": 35,
             "problem": "DynamicCtorCall",
             "suggest": "",
@@ -119,15 +85,9 @@
             "severity": "ERROR"
         },
         {
-<<<<<<< HEAD
-            "line": 80,
-            "column": 7,
-            "endLine": 80,
-=======
             "line": 82,
             "column": 7,
             "endLine": 82,
->>>>>>> 6d813986
             "endColumn": 21,
             "problem": "InteropTSFunctionInvoke",
             "suggest": "",
@@ -135,15 +95,9 @@
             "severity": "ERROR"
         },
         {
-<<<<<<< HEAD
-            "line": 89,
-            "column": 7,
-            "endLine": 89,
-=======
             "line": 91,
             "column": 7,
             "endLine": 91,
->>>>>>> 6d813986
             "endColumn": 22,
             "problem": "InteropTSFunctionInvoke",
             "suggest": "",
@@ -151,15 +105,9 @@
             "severity": "ERROR"
         },
         {
-<<<<<<< HEAD
-            "line": 98,
-            "column": 7,
-            "endLine": 98,
-=======
             "line": 100,
             "column": 7,
             "endLine": 100,
->>>>>>> 6d813986
             "endColumn": 21,
             "problem": "InteropTSFunctionInvoke",
             "suggest": "",
@@ -167,15 +115,9 @@
             "severity": "ERROR"
         },
         {
-<<<<<<< HEAD
-            "line": 107,
-            "column": 7,
-            "endLine": 107,
-=======
             "line": 109,
             "column": 7,
             "endLine": 109,
->>>>>>> 6d813986
             "endColumn": 21,
             "problem": "InteropTSFunctionInvoke",
             "suggest": "",
@@ -183,15 +125,9 @@
             "severity": "ERROR"
         },
         {
-<<<<<<< HEAD
-            "line": 116,
-            "column": 7,
-            "endLine": 116,
-=======
             "line": 118,
             "column": 7,
             "endLine": 118,
->>>>>>> 6d813986
             "endColumn": 18,
             "problem": "InteropTSFunctionInvoke",
             "suggest": "",
@@ -199,15 +135,9 @@
             "severity": "ERROR"
         },
         {
-<<<<<<< HEAD
-            "line": 158,
-            "column": 7,
-            "endLine": 158,
-=======
             "line": 160,
             "column": 7,
             "endLine": 160,
->>>>>>> 6d813986
             "endColumn": 58,
             "problem": "AnyType",
             "suggest": "",
@@ -215,15 +145,9 @@
             "severity": "ERROR"
         },
         {
-<<<<<<< HEAD
-            "line": 158,
-            "column": 25,
-            "endLine": 158,
-=======
             "line": 160,
             "column": 25,
             "endLine": 160,
->>>>>>> 6d813986
             "endColumn": 35,
             "problem": "DynamicCtorCall",
             "suggest": "",
@@ -231,15 +155,9 @@
             "severity": "ERROR"
         },
         {
-<<<<<<< HEAD
-            "line": 176,
-            "column": 1,
-            "endLine": 176,
-=======
             "line": 178,
             "column": 1,
             "endLine": 178,
->>>>>>> 6d813986
             "endColumn": 18,
             "problem": "DecoratorsNotSupported",
             "suggest": "",
@@ -247,31 +165,19 @@
             "severity": "ERROR"
         },
         {
-<<<<<<< HEAD
-            "line": 181,
-            "column": 3,
-            "endLine": 181,
-=======
             "line": 183,
             "column": 3,
             "endLine": 183,
->>>>>>> 6d813986
-            "endColumn": 21,
-            "problem": "DecoratorsNotSupported",
-            "suggest": "",
-            "rule": "Decorators are not supported(arkts-no-ts-decorators)",
-            "severity": "ERROR"
-        },
-        {
-<<<<<<< HEAD
-            "line": 187,
-            "column": 3,
-            "endLine": 187,
-=======
+            "endColumn": 21,
+            "problem": "DecoratorsNotSupported",
+            "suggest": "",
+            "rule": "Decorators are not supported(arkts-no-ts-decorators)",
+            "severity": "ERROR"
+        },
+        {
             "line": 189,
             "column": 3,
             "endLine": 189,
->>>>>>> 6d813986
             "endColumn": 19,
             "problem": "DecoratorsNotSupported",
             "suggest": "",
@@ -279,15 +185,9 @@
             "severity": "ERROR"
         },
         {
-<<<<<<< HEAD
-            "line": 195,
-            "column": 22,
-            "endLine": 195,
-=======
             "line": 197,
             "column": 22,
             "endLine": 197,
->>>>>>> 6d813986
             "endColumn": 41,
             "problem": "DecoratorsNotSupported",
             "suggest": "",
@@ -295,15 +195,9 @@
             "severity": "ERROR"
         },
         {
-<<<<<<< HEAD
-            "line": 195,
-            "column": 52,
-            "endLine": 195,
-=======
             "line": 197,
             "column": 52,
             "endLine": 197,
->>>>>>> 6d813986
             "endColumn": 55,
             "problem": "AnyType",
             "suggest": "",
@@ -311,31 +205,19 @@
             "severity": "ERROR"
         },
         {
-<<<<<<< HEAD
-            "line": 203,
-            "column": 3,
-            "endLine": 203,
-=======
             "line": 205,
             "column": 3,
             "endLine": 205,
->>>>>>> 6d813986
-            "endColumn": 21,
-            "problem": "DecoratorsNotSupported",
-            "suggest": "",
-            "rule": "Decorators are not supported(arkts-no-ts-decorators)",
-            "severity": "ERROR"
-        },
-        {
-<<<<<<< HEAD
-            "line": 215,
-            "column": 3,
-            "endLine": 215,
-=======
+            "endColumn": 21,
+            "problem": "DecoratorsNotSupported",
+            "suggest": "",
+            "rule": "Decorators are not supported(arkts-no-ts-decorators)",
+            "severity": "ERROR"
+        },
+        {
             "line": 217,
             "column": 3,
             "endLine": 217,
->>>>>>> 6d813986
             "endColumn": 18,
             "problem": "DecoratorsNotSupported",
             "suggest": "",
@@ -343,15 +225,9 @@
             "severity": "ERROR"
         },
         {
-<<<<<<< HEAD
-            "line": 226,
-            "column": 3,
-            "endLine": 226,
-=======
             "line": 228,
             "column": 3,
             "endLine": 228,
->>>>>>> 6d813986
             "endColumn": 20,
             "problem": "DecoratorsNotSupported",
             "suggest": "",
@@ -359,15 +235,9 @@
             "severity": "ERROR"
         },
         {
-<<<<<<< HEAD
-            "line": 231,
-            "column": 5,
-            "endLine": 231,
-=======
             "line": 233,
             "column": 5,
             "endLine": 233,
->>>>>>> 6d813986
             "endColumn": 23,
             "problem": "DecoratorsNotSupported",
             "suggest": "",
@@ -375,31 +245,19 @@
             "severity": "ERROR"
         },
         {
-<<<<<<< HEAD
-            "line": 237,
-            "column": 5,
-            "endLine": 237,
-=======
             "line": 239,
             "column": 5,
             "endLine": 239,
->>>>>>> 6d813986
-            "endColumn": 21,
-            "problem": "DecoratorsNotSupported",
-            "suggest": "",
-            "rule": "Decorators are not supported(arkts-no-ts-decorators)",
-            "severity": "ERROR"
-        },
-        {
-<<<<<<< HEAD
-            "line": 245,
-            "column": 24,
-            "endLine": 245,
-=======
+            "endColumn": 21,
+            "problem": "DecoratorsNotSupported",
+            "suggest": "",
+            "rule": "Decorators are not supported(arkts-no-ts-decorators)",
+            "severity": "ERROR"
+        },
+        {
             "line": 247,
             "column": 24,
             "endLine": 247,
->>>>>>> 6d813986
             "endColumn": 43,
             "problem": "DecoratorsNotSupported",
             "suggest": "",
@@ -407,15 +265,9 @@
             "severity": "ERROR"
         },
         {
-<<<<<<< HEAD
-            "line": 245,
-            "column": 54,
-            "endLine": 245,
-=======
             "line": 247,
             "column": 54,
             "endLine": 247,
->>>>>>> 6d813986
             "endColumn": 57,
             "problem": "AnyType",
             "suggest": "",
@@ -423,15 +275,9 @@
             "severity": "ERROR"
         },
         {
-<<<<<<< HEAD
-            "line": 256,
-            "column": 5,
-            "endLine": 256,
-=======
             "line": 258,
             "column": 5,
             "endLine": 258,
->>>>>>> 6d813986
             "endColumn": 23,
             "problem": "DecoratorsNotSupported",
             "suggest": "",
@@ -439,31 +285,19 @@
             "severity": "ERROR"
         },
         {
-<<<<<<< HEAD
-            "line": 271,
-            "column": 5,
-            "endLine": 271,
-=======
             "line": 273,
             "column": 5,
             "endLine": 273,
->>>>>>> 6d813986
-            "endColumn": 21,
-            "problem": "DecoratorsNotSupported",
-            "suggest": "",
-            "rule": "Decorators are not supported(arkts-no-ts-decorators)",
-            "severity": "ERROR"
-        },
-        {
-<<<<<<< HEAD
-            "line": 282,
-            "column": 7,
-            "endLine": 282,
-=======
+            "endColumn": 21,
+            "problem": "DecoratorsNotSupported",
+            "suggest": "",
+            "rule": "Decorators are not supported(arkts-no-ts-decorators)",
+            "severity": "ERROR"
+        },
+        {
             "line": 284,
             "column": 7,
             "endLine": 284,
->>>>>>> 6d813986
             "endColumn": 57,
             "problem": "AnyType",
             "suggest": "",
@@ -471,15 +305,9 @@
             "severity": "ERROR"
         },
         {
-<<<<<<< HEAD
-            "line": 282,
-            "column": 25,
-            "endLine": 282,
-=======
             "line": 284,
             "column": 25,
             "endLine": 284,
->>>>>>> 6d813986
             "endColumn": 35,
             "problem": "DynamicCtorCall",
             "suggest": "",
@@ -487,15 +315,9 @@
             "severity": "ERROR"
         },
         {
-<<<<<<< HEAD
-            "line": 303,
-            "column": 7,
-            "endLine": 303,
-=======
             "line": 305,
             "column": 7,
             "endLine": 305,
->>>>>>> 6d813986
             "endColumn": 60,
             "problem": "AnyType",
             "suggest": "",
@@ -503,15 +325,9 @@
             "severity": "ERROR"
         },
         {
-<<<<<<< HEAD
-            "line": 303,
-            "column": 25,
-            "endLine": 303,
-=======
             "line": 305,
             "column": 25,
             "endLine": 305,
->>>>>>> 6d813986
             "endColumn": 35,
             "problem": "DynamicCtorCall",
             "suggest": "",
@@ -519,15 +335,9 @@
             "severity": "ERROR"
         },
         {
-<<<<<<< HEAD
-            "line": 306,
-            "column": 26,
-            "endLine": 306,
-=======
             "line": 308,
             "column": 26,
             "endLine": 308,
->>>>>>> 6d813986
             "endColumn": 33,
             "problem": "DynamicCtorCall",
             "suggest": "",
@@ -535,15 +345,9 @@
             "severity": "ERROR"
         },
         {
-<<<<<<< HEAD
-            "line": 307,
-            "column": 51,
-            "endLine": 307,
-=======
             "line": 309,
             "column": 51,
             "endLine": 309,
->>>>>>> 6d813986
             "endColumn": 58,
             "problem": "DynamicCtorCall",
             "suggest": "",
@@ -551,15 +355,9 @@
             "severity": "ERROR"
         },
         {
-<<<<<<< HEAD
-            "line": 308,
-            "column": 52,
-            "endLine": 308,
-=======
             "line": 310,
             "column": 52,
             "endLine": 310,
->>>>>>> 6d813986
             "endColumn": 59,
             "problem": "DynamicCtorCall",
             "suggest": "",
@@ -567,15 +365,9 @@
             "severity": "ERROR"
         },
         {
-<<<<<<< HEAD
-            "line": 309,
-            "column": 46,
-            "endLine": 309,
-=======
             "line": 311,
             "column": 46,
             "endLine": 311,
->>>>>>> 6d813986
             "endColumn": 53,
             "problem": "DynamicCtorCall",
             "suggest": "",
@@ -583,15 +375,9 @@
             "severity": "ERROR"
         },
         {
-<<<<<<< HEAD
-            "line": 310,
-            "column": 33,
-            "endLine": 310,
-=======
             "line": 312,
             "column": 33,
             "endLine": 312,
->>>>>>> 6d813986
             "endColumn": 40,
             "problem": "DynamicCtorCall",
             "suggest": "",
@@ -599,15 +385,9 @@
             "severity": "ERROR"
         },
         {
-<<<<<<< HEAD
-            "line": 311,
-            "column": 39,
-            "endLine": 311,
-=======
             "line": 313,
             "column": 39,
             "endLine": 313,
->>>>>>> 6d813986
             "endColumn": 46,
             "problem": "DynamicCtorCall",
             "suggest": "",
@@ -615,15 +395,9 @@
             "severity": "ERROR"
         },
         {
-<<<<<<< HEAD
-            "line": 312,
-            "column": 35,
-            "endLine": 312,
-=======
             "line": 314,
             "column": 35,
             "endLine": 314,
->>>>>>> 6d813986
             "endColumn": 42,
             "problem": "DynamicCtorCall",
             "suggest": "",
@@ -631,15 +405,9 @@
             "severity": "ERROR"
         },
         {
-<<<<<<< HEAD
-            "line": 313,
-            "column": 35,
-            "endLine": 313,
-=======
             "line": 315,
             "column": 35,
             "endLine": 315,
->>>>>>> 6d813986
             "endColumn": 42,
             "problem": "DynamicCtorCall",
             "suggest": "",
@@ -647,15 +415,9 @@
             "severity": "ERROR"
         },
         {
-<<<<<<< HEAD
-            "line": 314,
-            "column": 31,
-            "endLine": 314,
-=======
             "line": 316,
             "column": 31,
             "endLine": 316,
->>>>>>> 6d813986
             "endColumn": 38,
             "problem": "DynamicCtorCall",
             "suggest": "",
@@ -663,15 +425,9 @@
             "severity": "ERROR"
         },
         {
-<<<<<<< HEAD
-            "line": 315,
-            "column": 31,
-            "endLine": 315,
-=======
             "line": 317,
             "column": 31,
             "endLine": 317,
->>>>>>> 6d813986
             "endColumn": 38,
             "problem": "DynamicCtorCall",
             "suggest": "",
@@ -679,15 +435,9 @@
             "severity": "ERROR"
         },
         {
-<<<<<<< HEAD
-            "line": 316,
-            "column": 33,
-            "endLine": 316,
-=======
             "line": 318,
             "column": 33,
             "endLine": 318,
->>>>>>> 6d813986
             "endColumn": 40,
             "problem": "DynamicCtorCall",
             "suggest": "",
@@ -695,11 +445,6 @@
             "severity": "ERROR"
         },
         {
-<<<<<<< HEAD
-            "line": 355,
-            "column": 7,
-            "endLine": 355,
-=======
           "line": 323,
           "column": 5,
           "endLine": 325,
@@ -713,7 +458,6 @@
             "line": 357,
             "column": 7,
             "endLine": 357,
->>>>>>> 6d813986
             "endColumn": 61,
             "problem": "AnyType",
             "suggest": "",
@@ -721,15 +465,9 @@
             "severity": "ERROR"
         },
         {
-<<<<<<< HEAD
-            "line": 355,
-            "column": 25,
-            "endLine": 355,
-=======
             "line": 357,
             "column": 25,
             "endLine": 357,
->>>>>>> 6d813986
             "endColumn": 35,
             "problem": "DynamicCtorCall",
             "suggest": "",
@@ -737,11 +475,6 @@
             "severity": "ERROR"
         },
         {
-<<<<<<< HEAD
-            "line": 182,
-            "column": 3,
-            "endLine": 182,
-=======
           "line": 372,
           "column": 5,
           "endLine": 374,
@@ -755,7 +488,6 @@
             "line": 184,
             "column": 3,
             "endLine": 184,
->>>>>>> 6d813986
             "endColumn": 13,
             "problem": "StrictDiagnostic",
             "suggest": "Property 'myProperty' has no initializer and is not definitely assigned in the constructor.",
@@ -763,15 +495,9 @@
             "severity": "ERROR"
         },
         {
-<<<<<<< HEAD
-            "line": 202,
-            "column": 11,
-            "endLine": 202,
-=======
             "line": 204,
             "column": 11,
             "endLine": 204,
->>>>>>> 6d813986
             "endColumn": 16,
             "problem": "StrictDiagnostic",
             "suggest": "Property '_name' has no initializer and is not definitely assigned in the constructor.",
@@ -779,15 +505,9 @@
             "severity": "ERROR"
         },
         {
-<<<<<<< HEAD
-            "line": 214,
-            "column": 11,
-            "endLine": 214,
-=======
             "line": 216,
             "column": 11,
             "endLine": 216,
->>>>>>> 6d813986
             "endColumn": 15,
             "problem": "StrictDiagnostic",
             "suggest": "Property '_age' has no initializer and is not definitely assigned in the constructor.",
@@ -795,15 +515,9 @@
             "severity": "ERROR"
         },
         {
-<<<<<<< HEAD
-            "line": 232,
-            "column": 5,
-            "endLine": 232,
-=======
             "line": 234,
             "column": 5,
             "endLine": 234,
->>>>>>> 6d813986
             "endColumn": 15,
             "problem": "StrictDiagnostic",
             "suggest": "Property 'myProperty' has no initializer and is not definitely assigned in the constructor.",
