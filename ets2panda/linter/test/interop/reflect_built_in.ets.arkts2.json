--- conflicted
+++ resolved
@@ -45,8 +45,6 @@
             "severity": "ERROR"
         },
         {
-<<<<<<< HEAD
-=======
             "line": 20,
             "column": 10,
             "endLine": 20,
@@ -57,7 +55,6 @@
             "severity": "ERROR"
         },
         {
->>>>>>> 6d813986
             "line": 24,
             "column": 5,
             "endLine": 24,
@@ -68,8 +65,6 @@
             "severity": "ERROR"
         },
         {
-<<<<<<< HEAD
-=======
             "line": 24,
             "column": 20,
             "endLine": 24,
@@ -80,7 +75,6 @@
             "severity": "ERROR"
         },
         {
->>>>>>> 6d813986
             "line": 27,
             "column": 1,
             "endLine": 27,
@@ -161,8 +155,6 @@
             "severity": "ERROR"
         },
         {
-<<<<<<< HEAD
-=======
             "line": 38,
             "column": 13,
             "endLine": 38,
@@ -173,7 +165,6 @@
             "severity": "ERROR"
         },
         {
->>>>>>> 6d813986
             "line": 41,
             "column": 1,
             "endLine": 41,
@@ -214,8 +205,6 @@
             "severity": "ERROR"
         },
         {
-<<<<<<< HEAD
-=======
             "line": 44,
             "column": 9,
             "endLine": 44,
@@ -226,7 +215,6 @@
             "severity": "ERROR"
         },
         {
->>>>>>> 6d813986
             "line": 46,
             "column": 1,
             "endLine": 46,
@@ -261,89 +249,6 @@
             "column": 1,
             "endLine": 49,
             "endColumn": 21,
-<<<<<<< HEAD
-            "problem": "InteropCallReflect",
-            "suggest": "",
-            "rule": "Reflect API usage is not allowed in interop calls when an \"Object\" parameter receives a class instance (arkts-interop-d2s-static-reflect-on-dynamic-instance)",
-            "severity": "ERROR"
-        },
-        {
-            "line": 51,
-            "column": 1,
-            "endLine": 51,
-            "endColumn": 31,
-            "problem": "InteropCallReflect",
-            "suggest": "",
-            "rule": "Reflect API usage is not allowed in interop calls when an \"Object\" parameter receives a class instance (arkts-interop-d2s-static-reflect-on-dynamic-instance)",
-            "severity": "ERROR"
-        },
-        {
-            "line": 52,
-            "column": 1,
-            "endLine": 52,
-            "endColumn": 31,
-            "problem": "InteropCallReflect",
-            "suggest": "",
-            "rule": "Reflect API usage is not allowed in interop calls when an \"Object\" parameter receives a class instance (arkts-interop-d2s-static-reflect-on-dynamic-instance)",
-            "severity": "ERROR"
-        },
-        {
-            "line": 53,
-            "column": 1,
-            "endLine": 53,
-            "endColumn": 40,
-            "problem": "InteropCallReflect",
-            "suggest": "",
-            "rule": "Reflect API usage is not allowed in interop calls when an \"Object\" parameter receives a class instance (arkts-interop-d2s-static-reflect-on-dynamic-instance)",
-            "severity": "ERROR"
-        },
-        {
-            "line": 54,
-            "column": 1,
-            "endLine": 54,
-            "endColumn": 30,
-            "problem": "InteropCallReflect",
-            "suggest": "",
-            "rule": "Reflect API usage is not allowed in interop calls when an \"Object\" parameter receives a class instance (arkts-interop-d2s-static-reflect-on-dynamic-instance)",
-            "severity": "ERROR"
-        },
-        {
-            "line": 56,
-            "column": 1,
-            "endLine": 56,
-            "endColumn": 27,
-            "problem": "InteropCallReflect",
-            "suggest": "",
-            "rule": "Reflect API usage is not allowed in interop calls when an \"Object\" parameter receives a class instance (arkts-interop-d2s-static-reflect-on-dynamic-instance)",
-            "severity": "ERROR"
-        },
-        {
-            "line": 57,
-            "column": 1,
-            "endLine": 57,
-            "endColumn": 27,
-            "problem": "InteropCallReflect",
-            "suggest": "",
-            "rule": "Reflect API usage is not allowed in interop calls when an \"Object\" parameter receives a class instance (arkts-interop-d2s-static-reflect-on-dynamic-instance)",
-            "severity": "ERROR"
-        },
-        {
-            "line": 58,
-            "column": 1,
-            "endLine": 58,
-            "endColumn": 36,
-            "problem": "InteropCallReflect",
-            "suggest": "",
-            "rule": "Reflect API usage is not allowed in interop calls when an \"Object\" parameter receives a class instance (arkts-interop-d2s-static-reflect-on-dynamic-instance)",
-            "severity": "ERROR"
-        },
-        {
-            "line": 59,
-            "column": 1,
-            "endLine": 59,
-            "endColumn": 26,
-=======
->>>>>>> 6d813986
             "problem": "InteropCallReflect",
             "suggest": "",
             "rule": "Reflect API usage is not allowed in interop calls when an \"Object\" parameter receives a class instance (arkts-interop-d2s-static-reflect-on-dynamic-instance)",
