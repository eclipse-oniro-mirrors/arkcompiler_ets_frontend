--- conflicted
+++ resolved
@@ -18,10 +18,7 @@
  unknown_var,
  symbol_var,
  function_var,
-<<<<<<< HEAD
-=======
  enum_var,
->>>>>>> 6d813986
  A,
  B,
  TestHelper,
@@ -75,10 +72,7 @@
 function_var() === true;
 A.instance;
 let obj: B = { name: "hello" };
-<<<<<<< HEAD
-=======
 enum_var.a === 0;
->>>>>>> 6d813986
 
 export function test_ts_non_standard_exception(testCaseRet: Array) {
   let test_helper = new TestHelper("TEST_TS_NON_STANDARD_EXCEPTION");
