--- conflicted
+++ resolved
@@ -15,97 +15,21 @@
     ],
     "result": [
         {
-<<<<<<< HEAD
-            "line": 18,
-            "column": 5,
-            "endLine": 18,
-            "endColumn": 66,
-            "problem": "AnyType",
-            "suggest": "",
-            "rule": "Use explicit types instead of \"any\", \"unknown\" (arkts-no-any-unknown)",
-            "severity": "ERROR"
-        },
-        {
-            "line": 19,
-            "column": 5,
-            "endLine": 19,
-            "endColumn": 52,
-            "problem": "AnyType",
-            "suggest": "",
-            "rule": "Use explicit types instead of \"any\", \"unknown\" (arkts-no-any-unknown)",
-            "severity": "ERROR"
-        },
-        {
-            "line": 20,
-            "column": 5,
-            "endLine": 20,
-            "endColumn": 66,
-            "problem": "AnyType",
-            "suggest": "",
-            "rule": "Use explicit types instead of \"any\", \"unknown\" (arkts-no-any-unknown)",
-            "severity": "ERROR"
-        },
-        {
-            "line": 21,
-            "column": 5,
-            "endLine": 21,
-            "endColumn": 51,
-            "problem": "AnyType",
-            "suggest": "",
-            "rule": "Use explicit types instead of \"any\", \"unknown\" (arkts-no-any-unknown)",
-            "severity": "ERROR"
-        },
-        {
-            "line": 22,
-            "column": 5,
-            "endLine": 22,
-            "endColumn": 66,
-            "problem": "AnyType",
-            "suggest": "",
-            "rule": "Use explicit types instead of \"any\", \"unknown\" (arkts-no-any-unknown)",
-            "severity": "ERROR"
-        },
-        {
-            "line": 23,
-            "column": 5,
-            "endLine": 23,
-            "endColumn": 52,
-            "problem": "AnyType",
-            "suggest": "",
-            "rule": "Use explicit types instead of \"any\", \"unknown\" (arkts-no-any-unknown)",
-            "severity": "ERROR"
-        },
-        {
-            "line": 24,
-            "column": 5,
-            "endLine": 24,
-            "endColumn": 56,
-            "problem": "AnyType",
-=======
             "line": 16,
             "column": 1,
             "endLine": 16,
             "endColumn": 69,
             "problem": "InterOpImportJs",
->>>>>>> 6d813986
             "suggest": "",
             "rule": "Importing directly from \"JS\" module is not supported (arkts-interop-js2s-import-js)",
             "severity": "ERROR"
         },
         {
-<<<<<<< HEAD
-            "line": 25,
-            "column": 5,
-            "endLine": 25,
-            "endColumn": 50,
-            "problem": "AnyType",
-=======
             "line": 17,
             "column": 1,
             "endLine": 17,
             "endColumn": 54,
             "problem": "InterOpImportJs",
->>>>>>> 6d813986
             "suggest": "",
             "rule": "Importing directly from \"JS\" module is not supported (arkts-interop-js2s-import-js)",
             "severity": "ERROR"
@@ -123,77 +47,44 @@
         {
             "line": 21,
             "column": 5,
-<<<<<<< HEAD
-            "endLine": 27,
-            "endColumn": 52,
-=======
             "endLine": 21,
             "endColumn": 25,
->>>>>>> 6d813986
             "problem": "AnyType",
             "suggest": "",
             "rule": "Use explicit types instead of \"any\", \"unknown\" (arkts-no-any-unknown)",
             "severity": "ERROR"
         },
         {
-<<<<<<< HEAD
-            "line": 31,
-            "column": 5,
-            "endLine": 31,
-            "endColumn": 25,
-=======
             "line": 29,
             "column": 5,
             "endLine": 29,
             "endColumn": 35,
->>>>>>> 6d813986
             "problem": "AnyType",
             "suggest": "",
             "rule": "Use explicit types instead of \"any\", \"unknown\" (arkts-no-any-unknown)",
             "severity": "ERROR"
         },
         {
-<<<<<<< HEAD
-            "line": 39,
-            "column": 5,
-            "endLine": 39,
-            "endColumn": 35,
-=======
             "line": 35,
             "column": 5,
             "endLine": 35,
             "endColumn": 37,
->>>>>>> 6d813986
             "problem": "AnyType",
             "suggest": "",
             "rule": "Use explicit types instead of \"any\", \"unknown\" (arkts-no-any-unknown)",
             "severity": "ERROR"
         },
         {
-<<<<<<< HEAD
-            "line": 45,
-            "column": 5,
-            "endLine": 45,
-            "endColumn": 37,
-=======
             "line": 36,
             "column": 5,
             "endLine": 36,
             "endColumn": 42,
->>>>>>> 6d813986
             "problem": "AnyType",
             "suggest": "",
             "rule": "Use explicit types instead of \"any\", \"unknown\" (arkts-no-any-unknown)",
             "severity": "ERROR"
         },
         {
-<<<<<<< HEAD
-            "line": 46,
-            "column": 5,
-            "endLine": 46,
-            "endColumn": 42,
-            "problem": "AnyType",
-=======
             "line": 42,
             "column": 10,
             "endLine": 42,
@@ -209,21 +100,14 @@
             "endLine": 47,
             "endColumn": 39,
             "problem": "LimitedVoidType",
->>>>>>> 6d813986
             "suggest": "",
             "rule": "Type \"void\" has no instances.(arkts-limited-void-type)",
             "severity": "ERROR"
         },
         {
-<<<<<<< HEAD
-            "line": 59,
-            "column": 7,
-            "endLine": 59,
-=======
             "line": 49,
             "column": 7,
             "endLine": 49,
->>>>>>> 6d813986
             "endColumn": 13,
             "problem": "InvalidIdentifier",
             "suggest": "",
