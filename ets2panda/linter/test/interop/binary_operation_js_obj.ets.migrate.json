{
    "copyright": [
        "Copyright (c) 2025 Huawei Device Co., Ltd.",
        "Licensed under the Apache License, Version 2.0 (the 'License');",
        "you may not use this file except in compliance with the License.",
        "You may obtain a copy of the License at",
        "",
        "http://www.apache.org/licenses/LICENSE-2.0",
        "",
        "Unless required by applicable law or agreed to in writing, software",
        "distributed under the License is distributed on an 'AS IS' BASIS,",
        "WITHOUT WARRANTIES OR CONDITIONS OF ANY KIND, either express or implied.",
        "See the License for the specific language governing permissions and",
        "limitations under the License."
    ],
    "result": [
        {
            "line": 15,
<<<<<<< HEAD
            "column": 5,
            "endLine": 15,
            "endColumn": 72,
            "problem": "AnyType",
            "suggest": "",
            "rule": "Use explicit types instead of \"any\", \"unknown\" (arkts-no-any-unknown)",
=======
            "column": 1,
            "endLine": 15,
            "endColumn": 53,
            "problem": "InterOpImportJs",
            "suggest": "",
            "rule": "Importing directly from \"JS\" module is not supported (arkts-interop-js2s-import-js)",
>>>>>>> 6d813986
            "severity": "ERROR"
        },
        {
            "line": 16,
            "column": 5,
            "endLine": 16,
<<<<<<< HEAD
            "endColumn": 50,
=======
            "endColumn": 29,
>>>>>>> 6d813986
            "problem": "AnyType",
            "suggest": "",
            "rule": "Use explicit types instead of \"any\", \"unknown\" (arkts-no-any-unknown)",
            "severity": "ERROR"
        },
        {
            "line": 17,
            "column": 5,
            "endLine": 17,
<<<<<<< HEAD
            "endColumn": 46,
=======
            "endColumn": 29,
>>>>>>> 6d813986
            "problem": "AnyType",
            "suggest": "",
            "rule": "Use explicit types instead of \"any\", \"unknown\" (arkts-no-any-unknown)",
            "severity": "ERROR"
        },
        {
<<<<<<< HEAD
            "line": 18,
            "column": 5,
            "endLine": 18,
            "endColumn": 46,
            "problem": "AnyType",
=======
            "line": 23,
            "column": 1,
            "endLine": 23,
            "endColumn": 15,
            "problem": "MathPow",
>>>>>>> 6d813986
            "suggest": "",
            "rule": "function \"Math.pow()\" behavior for ArkTS differs from Typescript version (arkts-math-pow-standard-diff)",
            "severity": "ERROR"
        },
        {
<<<<<<< HEAD
            "line": 20,
            "column": 5,
            "endLine": 20,
            "endColumn": 29,
            "problem": "AnyType",
            "suggest": "",
            "rule": "Use explicit types instead of \"any\", \"unknown\" (arkts-no-any-unknown)",
            "severity": "ERROR"
        },
        {
            "line": 21,
            "column": 5,
            "endLine": 21,
            "endColumn": 29,
            "problem": "AnyType",
=======
            "line": 27,
            "column": 1,
            "endLine": 27,
            "endColumn": 37,
            "problem": "MathPow",
>>>>>>> 6d813986
            "suggest": "",
            "rule": "function \"Math.pow()\" behavior for ArkTS differs from Typescript version (arkts-math-pow-standard-diff)",
            "severity": "ERROR"
        },
        {
<<<<<<< HEAD
            "line": 27,
            "column": 1,
            "endLine": 27,
            "endColumn": 15,
            "problem": "MathPow",
            "suggest": "",
            "rule": "function \"Math.pow()\" behavior for ArkTS differs from Typescript version (arkts-math-pow-standard-diff)",
            "severity": "ERROR"
        },
        {
            "line": 31,
            "column": 1,
            "endLine": 31,
            "endColumn": 37,
            "problem": "MathPow",
            "suggest": "",
            "rule": "function \"Math.pow()\" behavior for ArkTS differs from Typescript version (arkts-math-pow-standard-diff)",
            "severity": "ERROR"
        },
        {
            "line": 37,
            "column": 1,
            "endLine": 37,
=======
            "line": 33,
            "column": 1,
            "endLine": 33,
>>>>>>> 6d813986
            "endColumn": 15,
            "problem": "MathPow",
            "suggest": "",
            "rule": "function \"Math.pow()\" behavior for ArkTS differs from Typescript version (arkts-math-pow-standard-diff)",
            "severity": "ERROR"
        },
        {
<<<<<<< HEAD
            "line": 49,
            "column": 1,
            "endLine": 49,
=======
            "line": 45,
            "column": 1,
            "endLine": 45,
>>>>>>> 6d813986
            "endColumn": 17,
            "problem": "MathPow",
            "suggest": "",
            "rule": "function \"Math.pow()\" behavior for ArkTS differs from Typescript version (arkts-math-pow-standard-diff)",
            "severity": "ERROR"
        }
    ]
}<|MERGE_RESOLUTION|>--- conflicted
+++ resolved
@@ -16,32 +16,19 @@
     "result": [
         {
             "line": 15,
-<<<<<<< HEAD
-            "column": 5,
-            "endLine": 15,
-            "endColumn": 72,
-            "problem": "AnyType",
-            "suggest": "",
-            "rule": "Use explicit types instead of \"any\", \"unknown\" (arkts-no-any-unknown)",
-=======
             "column": 1,
             "endLine": 15,
             "endColumn": 53,
             "problem": "InterOpImportJs",
             "suggest": "",
             "rule": "Importing directly from \"JS\" module is not supported (arkts-interop-js2s-import-js)",
->>>>>>> 6d813986
             "severity": "ERROR"
         },
         {
             "line": 16,
             "column": 5,
             "endLine": 16,
-<<<<<<< HEAD
-            "endColumn": 50,
-=======
             "endColumn": 29,
->>>>>>> 6d813986
             "problem": "AnyType",
             "suggest": "",
             "rule": "Use explicit types instead of \"any\", \"unknown\" (arkts-no-any-unknown)",
@@ -51,39 +38,6 @@
             "line": 17,
             "column": 5,
             "endLine": 17,
-<<<<<<< HEAD
-            "endColumn": 46,
-=======
-            "endColumn": 29,
->>>>>>> 6d813986
-            "problem": "AnyType",
-            "suggest": "",
-            "rule": "Use explicit types instead of \"any\", \"unknown\" (arkts-no-any-unknown)",
-            "severity": "ERROR"
-        },
-        {
-<<<<<<< HEAD
-            "line": 18,
-            "column": 5,
-            "endLine": 18,
-            "endColumn": 46,
-            "problem": "AnyType",
-=======
-            "line": 23,
-            "column": 1,
-            "endLine": 23,
-            "endColumn": 15,
-            "problem": "MathPow",
->>>>>>> 6d813986
-            "suggest": "",
-            "rule": "function \"Math.pow()\" behavior for ArkTS differs from Typescript version (arkts-math-pow-standard-diff)",
-            "severity": "ERROR"
-        },
-        {
-<<<<<<< HEAD
-            "line": 20,
-            "column": 5,
-            "endLine": 20,
             "endColumn": 29,
             "problem": "AnyType",
             "suggest": "",
@@ -91,27 +45,9 @@
             "severity": "ERROR"
         },
         {
-            "line": 21,
-            "column": 5,
-            "endLine": 21,
-            "endColumn": 29,
-            "problem": "AnyType",
-=======
-            "line": 27,
+            "line": 23,
             "column": 1,
-            "endLine": 27,
-            "endColumn": 37,
-            "problem": "MathPow",
->>>>>>> 6d813986
-            "suggest": "",
-            "rule": "function \"Math.pow()\" behavior for ArkTS differs from Typescript version (arkts-math-pow-standard-diff)",
-            "severity": "ERROR"
-        },
-        {
-<<<<<<< HEAD
-            "line": 27,
-            "column": 1,
-            "endLine": 27,
+            "endLine": 23,
             "endColumn": 15,
             "problem": "MathPow",
             "suggest": "",
@@ -119,9 +55,9 @@
             "severity": "ERROR"
         },
         {
-            "line": 31,
+            "line": 27,
             "column": 1,
-            "endLine": 31,
+            "endLine": 27,
             "endColumn": 37,
             "problem": "MathPow",
             "suggest": "",
@@ -129,14 +65,9 @@
             "severity": "ERROR"
         },
         {
-            "line": 37,
-            "column": 1,
-            "endLine": 37,
-=======
             "line": 33,
             "column": 1,
             "endLine": 33,
->>>>>>> 6d813986
             "endColumn": 15,
             "problem": "MathPow",
             "suggest": "",
@@ -144,15 +75,9 @@
             "severity": "ERROR"
         },
         {
-<<<<<<< HEAD
-            "line": 49,
-            "column": 1,
-            "endLine": 49,
-=======
             "line": 45,
             "column": 1,
             "endLine": 45,
->>>>>>> 6d813986
             "endColumn": 17,
             "problem": "MathPow",
             "suggest": "",
