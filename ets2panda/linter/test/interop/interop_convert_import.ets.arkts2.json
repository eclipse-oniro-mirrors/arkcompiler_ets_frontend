--- conflicted
+++ resolved
@@ -126,60 +126,22 @@
         },
         {
             "line": 25,
-<<<<<<< HEAD
+            "column": 48,
+            "endLine": 25,
+            "endColumn": 53,
+            "problem": "BuiltinNewCtor",
+            "suggest": "",
+            "rule": "API is not support initial ctor signature (arkts-builtin-new-cotr)",
+            "severity": "ERROR"
+        },
+        {
+            "line": 25,
             "column": 44,
             "endLine": 25,
             "endColumn": 62,
             "problem": "GenericCallNoTypeArgs",
             "suggest": "",
             "rule": "Type inference in case of generic function calls is limited (arkts-no-inferred-generic-params)",
-            "severity": "ERROR"
-        },
-        {
-            "line": 25,
-            "column": 54,
-            "endLine": 25,
-            "endColumn": 55,
-            "problem": "NumericSemantics",
-            "suggest": "",
-            "rule": "Numeric semantics is different for integer values (arkts-numeric-semantic)",
-            "severity": "ERROR"
-        },
-        {
-            "line": 25,
-            "column": 57,
-            "endLine": 25,
-            "endColumn": 58,
-            "problem": "NumericSemantics",
-            "suggest": "",
-            "rule": "Numeric semantics is different for integer values (arkts-numeric-semantic)",
-=======
-            "column": 48,
-            "endLine": 25,
-            "endColumn": 53,
-            "problem": "BuiltinNewCtor",
-            "suggest": "",
-            "rule": "API is not support initial ctor signature (arkts-builtin-new-cotr)",
->>>>>>> 6d813986
-            "severity": "ERROR"
-        },
-        {
-            "line": 25,
-<<<<<<< HEAD
-            "column": 60,
-            "endLine": 25,
-            "endColumn": 61,
-            "problem": "NumericSemantics",
-            "suggest": "",
-            "rule": "Numeric semantics is different for integer values (arkts-numeric-semantic)",
-=======
-            "column": 44,
-            "endLine": 25,
-            "endColumn": 62,
-            "problem": "GenericCallNoTypeArgs",
-            "suggest": "",
-            "rule": "Type inference in case of generic function calls is limited (arkts-no-inferred-generic-params)",
->>>>>>> 6d813986
             "severity": "ERROR"
         },
         {
@@ -193,39 +155,6 @@
             "severity": "ERROR"
         },
         {
-<<<<<<< HEAD
-            "line": 30,
-            "column": 48,
-            "endLine": 30,
-            "endColumn": 49,
-            "problem": "NumericSemantics",
-            "suggest": "",
-            "rule": "Numeric semantics is different for integer values (arkts-numeric-semantic)",
-            "severity": "ERROR"
-        },
-        {
-            "line": 30,
-            "column": 50,
-            "endLine": 30,
-            "endColumn": 51,
-            "problem": "NumericSemantics",
-            "suggest": "",
-            "rule": "Numeric semantics is different for integer values (arkts-numeric-semantic)",
-            "severity": "ERROR"
-        },
-        {
-            "line": 30,
-            "column": 52,
-            "endLine": 30,
-            "endColumn": 53,
-            "problem": "NumericSemantics",
-            "suggest": "",
-            "rule": "Numeric semantics is different for integer values (arkts-numeric-semantic)",
-            "severity": "ERROR"
-        },
-        {
-=======
->>>>>>> 6d813986
             "line": 35,
             "column": 8,
             "endLine": 35,
