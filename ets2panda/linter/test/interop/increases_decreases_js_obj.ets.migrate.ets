/*
 * Copyright (c) 2025 Huawei Device Co., Ltd.
 * Licensed under the Apache License, Version 2.0 (the "License");
 * you may not use this file except in compliance with the License.
 * You may obtain a copy of the License at
 *
 * http://www.apache.org/licenses/LICENSE-2.0
 *
 * Unless required by applicable law or agreed to in writing, software
 * distributed under the License is distributed on an "AS IS" BASIS,
 * WITHOUT WARRANTIES OR CONDITIONS OF ANY KIND, either express or implied.
 * See the License for the specific language governing permissions and
 * limitations under the License.
 */
<<<<<<< HEAD
let GeneratedImportVar_1 = ESValue.load('./increases_decreases_js_obj_js');
let foo = GeneratedImportVar_1.getProperty('foo');

let a: number =0.0
a = foo.getProperty("num").toNumber()
foo.setProperty(num, a + 1.0)
a = a + 1.0

a = foo.getProperty("num").toNumber()
a = a + 1.0
foo.setProperty(num, a)

a = foo.getProperty("num").toNumber()
foo.setProperty(num, a - 1.0)
a = a - 1.0

a = foo.getProperty("num").toNumber()
a = a - 1.0
=======
import {foo} from "./increases_decreases_js_obj_js"
let a: number =0
a = foo.getProperty("num").toNumber()
foo.setProperty(num, a + 1)
a = a + 1

a = foo.getProperty("num").toNumber()
a = a + 1
foo.setProperty(num, a)

a = foo.getProperty("num").toNumber()
foo.setProperty(num, a - 1)
a = a - 1

a = foo.getProperty("num").toNumber()
a = a - 1
>>>>>>> 6d813986
foo.setProperty(num, a)


let tmp_1 = foo.getProperty("num").toNumber()
<<<<<<< HEAD
foo.setProperty(num, tmp_1 + 1.0)
tmp_1 = tmp_1 + 1.0

let tmp_2 = foo.getProperty("num").toNumber()
tmp_2 = tmp_2 + 1.0
foo.setProperty(num, tmp_2)

let tmp_3 = foo.getProperty("num").toNumber()
foo.setProperty(num, tmp_3 - 1.0)
tmp_3 = tmp_3 - 1.0

let tmp_4 = foo.getProperty("num").toNumber()
tmp_4 = tmp_4 - 1.0
=======
foo.setProperty(num, tmp_1 + 1)
tmp_1 = tmp_1 + 1

let tmp_2 = foo.getProperty("num").toNumber()
tmp_2 = tmp_2 + 1
foo.setProperty(num, tmp_2)

let tmp_3 = foo.getProperty("num").toNumber()
foo.setProperty(num, tmp_3 - 1)
tmp_3 = tmp_3 - 1

let tmp_4 = foo.getProperty("num").toNumber()
tmp_4 = tmp_4 - 1
>>>>>>> 6d813986
foo.setProperty(num, tmp_4)
<|MERGE_RESOLUTION|>--- conflicted
+++ resolved
@@ -12,26 +12,6 @@
  * See the License for the specific language governing permissions and
  * limitations under the License.
  */
-<<<<<<< HEAD
-let GeneratedImportVar_1 = ESValue.load('./increases_decreases_js_obj_js');
-let foo = GeneratedImportVar_1.getProperty('foo');
-
-let a: number =0.0
-a = foo.getProperty("num").toNumber()
-foo.setProperty(num, a + 1.0)
-a = a + 1.0
-
-a = foo.getProperty("num").toNumber()
-a = a + 1.0
-foo.setProperty(num, a)
-
-a = foo.getProperty("num").toNumber()
-foo.setProperty(num, a - 1.0)
-a = a - 1.0
-
-a = foo.getProperty("num").toNumber()
-a = a - 1.0
-=======
 import {foo} from "./increases_decreases_js_obj_js"
 let a: number =0
 a = foo.getProperty("num").toNumber()
@@ -48,26 +28,10 @@
 
 a = foo.getProperty("num").toNumber()
 a = a - 1
->>>>>>> 6d813986
 foo.setProperty(num, a)
 
 
 let tmp_1 = foo.getProperty("num").toNumber()
-<<<<<<< HEAD
-foo.setProperty(num, tmp_1 + 1.0)
-tmp_1 = tmp_1 + 1.0
-
-let tmp_2 = foo.getProperty("num").toNumber()
-tmp_2 = tmp_2 + 1.0
-foo.setProperty(num, tmp_2)
-
-let tmp_3 = foo.getProperty("num").toNumber()
-foo.setProperty(num, tmp_3 - 1.0)
-tmp_3 = tmp_3 - 1.0
-
-let tmp_4 = foo.getProperty("num").toNumber()
-tmp_4 = tmp_4 - 1.0
-=======
 foo.setProperty(num, tmp_1 + 1)
 tmp_1 = tmp_1 + 1
 
@@ -81,5 +45,4 @@
 
 let tmp_4 = foo.getProperty("num").toNumber()
 tmp_4 = tmp_4 - 1
->>>>>>> 6d813986
 foo.setProperty(num, tmp_4)
