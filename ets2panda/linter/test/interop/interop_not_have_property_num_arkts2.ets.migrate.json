--- conflicted
+++ resolved
@@ -16,41 +16,18 @@
     "result": [
         {
             "line": 16,
-<<<<<<< HEAD
-            "column": 5,
-            "endLine": 16,
-            "endColumn": 69,
-            "problem": "AnyType",
-=======
             "column": 1,
             "endLine": 16,
             "endColumn": 46,
             "problem": "InterOpImportJs",
->>>>>>> 6d813986
             "suggest": "",
             "rule": "Importing directly from \"JS\" module is not supported (arkts-interop-js2s-import-js)",
             "severity": "ERROR"
         },
         {
-<<<<<<< HEAD
-            "line": 17,
-            "column": 5,
-            "endLine": 17,
-            "endColumn": 50,
-            "problem": "AnyType",
-            "suggest": "",
-            "rule": "Use explicit types instead of \"any\", \"unknown\" (arkts-no-any-unknown)",
-            "severity": "ERROR"
-        },
-        {
-            "line": 20,
-            "column": 1,
-            "endLine": 20,
-=======
             "line": 18,
             "column": 1,
             "endLine": 18,
->>>>>>> 6d813986
             "endColumn": 35,
             "problem": "UnaryArithmNotNumber",
             "suggest": "",
@@ -58,15 +35,9 @@
             "severity": "ERROR"
         },
         {
-<<<<<<< HEAD
-            "line": 21,
-            "column": 1,
-            "endLine": 21,
-=======
             "line": 19,
             "column": 1,
             "endLine": 19,
->>>>>>> 6d813986
             "endColumn": 35,
             "problem": "UnaryArithmNotNumber",
             "suggest": "",
@@ -74,15 +45,9 @@
             "severity": "ERROR"
         },
         {
-<<<<<<< HEAD
-            "line": 23,
-            "column": 1,
-            "endLine": 23,
-=======
             "line": 21,
             "column": 1,
             "endLine": 21,
->>>>>>> 6d813986
             "endColumn": 35,
             "problem": "UnaryArithmNotNumber",
             "suggest": "",
@@ -90,15 +55,9 @@
             "severity": "ERROR"
         },
         {
-<<<<<<< HEAD
-            "line": 24,
-            "column": 1,
-            "endLine": 24,
-=======
             "line": 22,
             "column": 1,
             "endLine": 22,
->>>>>>> 6d813986
             "endColumn": 37,
             "problem": "UnaryArithmNotNumber",
             "suggest": "",
@@ -106,15 +65,9 @@
             "severity": "ERROR"
         },
         {
-<<<<<<< HEAD
-            "line": 25,
-            "column": 1,
-            "endLine": 25,
-=======
             "line": 23,
             "column": 1,
             "endLine": 23,
->>>>>>> 6d813986
             "endColumn": 37,
             "problem": "UnaryArithmNotNumber",
             "suggest": "",
@@ -122,15 +75,9 @@
             "severity": "ERROR"
         },
         {
-<<<<<<< HEAD
-            "line": 27,
-            "column": 1,
-            "endLine": 27,
-=======
             "line": 25,
             "column": 1,
             "endLine": 25,
->>>>>>> 6d813986
             "endColumn": 37,
             "problem": "UnaryArithmNotNumber",
             "suggest": "",
