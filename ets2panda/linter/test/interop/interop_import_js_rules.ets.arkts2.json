--- conflicted
+++ resolved
@@ -245,19 +245,6 @@
             "severity": "ERROR"
         },
         {
-<<<<<<< HEAD
-            "line": 34,
-            "column": 14,
-            "endLine": 34,
-            "endColumn": 16,
-            "problem": "NumericSemantics",
-            "suggest": "",
-            "rule": "Numeric semantics is different for integer values (arkts-numeric-semantic)",
-            "severity": "ERROR"
-        },
-        {
-=======
->>>>>>> 6d813986
             "line": 38,
             "column": 1,
             "endLine": 38,
@@ -318,29 +305,6 @@
             "severity": "ERROR"
         },
         {
-<<<<<<< HEAD
-            "line": 52,
-            "column": 10,
-            "endLine": 52,
-            "endColumn": 15,
-            "problem": "NumericSemantics",
-            "suggest": "",
-            "rule": "Numeric semantics is different for integer values (arkts-numeric-semantic)",
-            "severity": "ERROR"
-        },
-        {
-            "line": 52,
-            "column": 14,
-            "endLine": 52,
-            "endColumn": 15,
-            "problem": "NumericSemantics",
-            "suggest": "",
-            "rule": "Numeric semantics is different for integer values (arkts-numeric-semantic)",
-            "severity": "ERROR"
-        },
-        {
-=======
->>>>>>> 6d813986
             "line": 53,
             "column": 11,
             "endLine": 53,
@@ -401,19 +365,6 @@
             "severity": "ERROR"
         },
         {
-<<<<<<< HEAD
-            "line": 54,
-            "column": 12,
-            "endLine": 54,
-            "endColumn": 13,
-            "problem": "NumericSemantics",
-            "suggest": "",
-            "rule": "Numeric semantics is different for integer values (arkts-numeric-semantic)",
-            "severity": "ERROR"
-        },
-        {
-=======
->>>>>>> 6d813986
             "line": 64,
             "column": 8,
             "endLine": 64,
@@ -454,69 +405,6 @@
             "severity": "ERROR"
         },
         {
-<<<<<<< HEAD
-            "line": 67,
-            "column": 9,
-            "endLine": 67,
-            "endColumn": 15,
-            "problem": "NumericSemantics",
-            "suggest": "",
-            "rule": "Numeric semantics is different for integer values (arkts-numeric-semantic)",
-            "severity": "ERROR"
-        },
-        {
-            "line": 67,
-            "column": 13,
-            "endLine": 67,
-            "endColumn": 14,
-            "problem": "NumericSemantics",
-            "suggest": "",
-            "rule": "Numeric semantics is different for integer values (arkts-numeric-semantic)",
-            "severity": "ERROR"
-        },
-        {
-            "line": 67,
-            "column": 16,
-            "endLine": 67,
-            "endColumn": 21,
-            "problem": "NumericSemantics",
-            "suggest": "",
-            "rule": "Numeric semantics is different for integer values (arkts-numeric-semantic)",
-            "severity": "ERROR"
-        },
-        {
-            "line": 67,
-            "column": 19,
-            "endLine": 67,
-            "endColumn": 20,
-            "problem": "NumericSemantics",
-            "suggest": "",
-            "rule": "Numeric semantics is different for integer values (arkts-numeric-semantic)",
-            "severity": "ERROR"
-        },
-        {
-            "line": 67,
-            "column": 22,
-            "endLine": 67,
-            "endColumn": 26,
-            "problem": "NumericSemantics",
-            "suggest": "",
-            "rule": "Numeric semantics is different for integer values (arkts-numeric-semantic)",
-            "severity": "ERROR"
-        },
-        {
-            "line": 67,
-            "column": 25,
-            "endLine": 67,
-            "endColumn": 26,
-            "problem": "NumericSemantics",
-            "suggest": "",
-            "rule": "Numeric semantics is different for integer values (arkts-numeric-semantic)",
-            "severity": "ERROR"
-        },
-        {
-=======
->>>>>>> 6d813986
             "line": 68,
             "column": 8,
             "endLine": 68,
@@ -597,19 +485,6 @@
             "severity": "ERROR"
         },
         {
-<<<<<<< HEAD
-            "line": 84,
-            "column": 29,
-            "endLine": 84,
-            "endColumn": 32,
-            "problem": "NumericSemantics",
-            "suggest": "",
-            "rule": "Numeric semantics is different for integer values (arkts-numeric-semantic)",
-            "severity": "ERROR"
-        },
-        {
-=======
->>>>>>> 6d813986
             "line": 88,
             "column": 1,
             "endLine": 92,
@@ -618,19 +493,6 @@
             "suggest": "",
             "rule": "Direct usage of interop JS objects is not supported (arkts-interop-js2s-traverse-js-instance)",
             "severity": "ERROR"
-<<<<<<< HEAD
-        },
-        {
-            "line": 89,
-            "column": 18,
-            "endLine": 89,
-            "endColumn": 19,
-            "problem": "NumericSemantics",
-            "suggest": "",
-            "rule": "Numeric semantics is different for integer values (arkts-numeric-semantic)",
-            "severity": "ERROR"
-=======
->>>>>>> 6d813986
         }
     ]
 }