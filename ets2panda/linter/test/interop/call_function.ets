/*
 * Copyright (c) 2025 Huawei Device Co., Ltd.
 * Licensed under the Apache License, Version 2.0 (the "License");
 * you may not use this file except in compliance with the License.
 * You may obtain a copy of the License at
 *
 * http://www.apache.org/licenses/LICENSE-2.0
 *
 * Unless required by applicable law or agreed to in writing, software
 * distributed under the License is distributed on an "AS IS" BASIS,
 * WITHOUT WARRANTIES OR CONDITIONS OF ANY KIND, either express or implied.
 * See the License for the specific language governing permissions and
 * limitations under the License.
 */
import {foo,bar} from "./call_function_js"
<<<<<<< HEAD

foo()
bar(123)
=======
import {a,b} from "./call_function_js"

foo()
bar(123)

//a();
b();
>>>>>>> 6d813986
<|MERGE_RESOLUTION|>--- conflicted
+++ resolved
@@ -13,16 +13,10 @@
  * limitations under the License.
  */
 import {foo,bar} from "./call_function_js"
-<<<<<<< HEAD
-
-foo()
-bar(123)
-=======
 import {a,b} from "./call_function_js"
 
 foo()
 bar(123)
 
 //a();
-b();
->>>>>>> 6d813986
+b();