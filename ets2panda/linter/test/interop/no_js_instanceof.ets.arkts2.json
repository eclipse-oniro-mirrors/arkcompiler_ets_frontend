{
    "copyright": [
        "Copyright (c) 2025 Huawei Device Co., Ltd.",
        "Licensed under the Apache License, Version 2.0 (the 'License');",
        "you may not use this file except in compliance with the License.",
        "You may obtain a copy of the License at",
        "",
        "http://www.apache.org/licenses/LICENSE-2.0",
        "",
        "Unless required by applicable law or agreed to in writing, software",
        "distributed under the License is distributed on an 'AS IS' BASIS,",
        "WITHOUT WARRANTIES OR CONDITIONS OF ANY KIND, either express or implied.",
        "See the License for the specific language governing permissions and",
        "limitations under the License."
    ],
    "result": [
        {
            "line": 16,
            "column": 1,
            "endLine": 16,
            "endColumn": 88,
            "problem": "InterOpImportJs",
            "suggest": "",
            "rule": "Importing directly from \"JS\" module is not supported (arkts-interop-js2s-import-js)",
            "severity": "ERROR"
        },
        {
            "line": 26,
            "column": 4,
            "endLine": 26,
            "endColumn": 22,
            "problem": "InteropJsInstanceof",
            "suggest": "",
            "rule": "Usage of \"instanceof\" operator is not allowed with interop objects (arkts-interop-js2s-instanceof-js-type)",
            "severity": "ERROR"
        },
        {
            "line": 30,
            "column": 4,
            "endLine": 30,
            "endColumn": 23,
            "problem": "InteropJsInstanceof",
            "suggest": "",
            "rule": "Usage of \"instanceof\" operator is not allowed with interop objects (arkts-interop-js2s-instanceof-js-type)",
            "severity": "ERROR"
        },
        {
            "line": 34,
            "column": 4,
            "endLine": 34,
            "endColumn": 23,
            "problem": "InteropJsInstanceof",
            "suggest": "",
            "rule": "Usage of \"instanceof\" operator is not allowed with interop objects (arkts-interop-js2s-instanceof-js-type)",
            "severity": "ERROR"
        },
        {
            "line": 38,
            "column": 28,
            "endLine": 38,
            "endColumn": 50,
            "problem": "CallJSFunction",
<<<<<<< HEAD
            "suggest": "",
            "rule": "ArkTS directly call JS functions or parameters is not supported (arkts-interop-js2s-call-js-func)",
            "severity": "ERROR"
        },
        {
            "line": 38,
            "column": 47,
            "endLine": 38,
            "endColumn": 49,
            "problem": "NumericSemantics",
=======
>>>>>>> 6d813986
            "suggest": "",
            "rule": "Numeric semantics is different for integer values (arkts-numeric-semantic)",
            "severity": "ERROR"
        },
        {
            "line": 40,
            "column": 4,
            "endLine": 40,
            "endColumn": 34,
            "problem": "InteropJsInstanceof",
            "suggest": "",
            "rule": "Usage of \"instanceof\" operator is not allowed with interop objects (arkts-interop-js2s-instanceof-js-type)",
            "severity": "ERROR"
        },
        {
            "line": 45,
            "column": 8,
            "endLine": 45,
            "endColumn": 38,
            "problem": "InteropJsInstanceof",
            "suggest": "",
            "rule": "Usage of \"instanceof\" operator is not allowed with interop objects (arkts-interop-js2s-instanceof-js-type)",
            "severity": "ERROR"
        },
        {
            "line": 51,
            "column": 8,
            "endLine": 51,
            "endColumn": 38,
            "problem": "InteropJsInstanceof",
            "suggest": "",
            "rule": "Usage of \"instanceof\" operator is not allowed with interop objects (arkts-interop-js2s-instanceof-js-type)",
            "severity": "ERROR"
        },
        {
            "line": 58,
            "column": 12,
            "endLine": 58,
            "endColumn": 42,
            "problem": "InteropJsInstanceof",
            "suggest": "",
            "rule": "Usage of \"instanceof\" operator is not allowed with interop objects (arkts-interop-js2s-instanceof-js-type)",
            "severity": "ERROR"
        },
        {
            "line": 64,
            "column": 4,
            "endLine": 64,
            "endColumn": 22,
            "problem": "InteropJsInstanceof",
            "suggest": "",
            "rule": "Usage of \"instanceof\" operator is not allowed with interop objects (arkts-interop-js2s-instanceof-js-type)",
            "severity": "ERROR"
        },
        {
            "line": 68,
            "column": 4,
            "endLine": 68,
            "endColumn": 24,
            "problem": "InteropJsInstanceof",
            "suggest": "",
            "rule": "Usage of \"instanceof\" operator is not allowed with interop objects (arkts-interop-js2s-instanceof-js-type)",
            "severity": "ERROR"
        },
        {
            "line": 68,
            "column": 4,
            "endLine": 68,
            "endColumn": 7,
            "problem": "CallJSFunction",
            "suggest": "",
            "rule": "ArkTS directly call JS functions or parameters is not supported (arkts-interop-js2s-call-js-func)",
            "severity": "ERROR"
        },
        {
            "line": 72,
            "column": 36,
            "endLine": 72,
            "endColumn": 51,
            "problem": "DynamicCtorCall",
            "suggest": "",
            "rule": "\"new\" expression with dynamic constructor type is not supported (arkts-no-dynamic-ctor-call)",
            "severity": "ERROR"
        },
        {
            "line": 72,
            "column": 36,
            "endLine": 72,
            "endColumn": 51,
            "problem": "InteropObjectProperty",
            "suggest": "",
            "rule": "Properties of interop objects can't be accessed directly (arkts-interop-js2s-access-js-prop)",
            "severity": "ERROR"
        },
        {
            "line": 74,
            "column": 5,
            "endLine": 74,
            "endColumn": 37,
            "problem": "InteropJsInstanceof",
            "suggest": "",
            "rule": "Usage of \"instanceof\" operator is not allowed with interop objects (arkts-interop-js2s-instanceof-js-type)",
            "severity": "ERROR"
        },
        {
            "line": 74,
            "column": 22,
            "endLine": 74,
            "endColumn": 37,
            "problem": "InteropObjectProperty",
            "suggest": "",
            "rule": "Properties of interop objects can't be accessed directly (arkts-interop-js2s-access-js-prop)",
            "severity": "ERROR"
        },
        {
            "line": 74,
            "column": 22,
            "endLine": 74,
            "endColumn": 37,
            "problem": "InteropJsObjectConditionJudgment",
            "suggest": "",
            "rule": "Direct usage of interop JS objects is not supported (arkts-interop-js2s-condition-judgment)",
            "severity": "ERROR"
        }
    ]
}<|MERGE_RESOLUTION|>--- conflicted
+++ resolved
@@ -60,21 +60,8 @@
             "endLine": 38,
             "endColumn": 50,
             "problem": "CallJSFunction",
-<<<<<<< HEAD
             "suggest": "",
             "rule": "ArkTS directly call JS functions or parameters is not supported (arkts-interop-js2s-call-js-func)",
-            "severity": "ERROR"
-        },
-        {
-            "line": 38,
-            "column": 47,
-            "endLine": 38,
-            "endColumn": 49,
-            "problem": "NumericSemantics",
-=======
->>>>>>> 6d813986
-            "suggest": "",
-            "rule": "Numeric semantics is different for integer values (arkts-numeric-semantic)",
             "severity": "ERROR"
         },
         {
