{
    "copyright": [
        "Copyright (c) 2025 Huawei Device Co., Ltd.",
        "Licensed under the Apache License, Version 2.0 (the 'License');",
        "you may not use this file except in compliance with the License.",
        "You may obtain a copy of the License at",
        "",
        "http://www.apache.org/licenses/LICENSE-2.0",
        "",
        "Unless required by applicable law or agreed to in writing, software",
        "distributed under the License is distributed on an 'AS IS' BASIS,",
        "WITHOUT WARRANTIES OR CONDITIONS OF ANY KIND, either express or implied.",
        "See the License for the specific language governing permissions and",
        "limitations under the License."
    ],
    "result": [
        {
            "line": 15,
            "column": 1,
            "endLine": 15,
            "endColumn": 47,
            "problem": "InterOpImportJs",
            "suggest": "",
            "rule": "Importing directly from \"JS\" module is not supported (arkts-interop-js2s-import-js)",
            "severity": "ERROR"
        },
        {
            "line": 17,
            "column": 1,
            "endLine": 17,
            "endColumn": 13,
            "problem": "InteropCallObjectMethods",
<<<<<<< HEAD
            "suggest": "",
            "rule": "Calling methods of JS Object directly in interop is not allowed (arkts-interop-js2s-call-js-method)",
            "severity": "ERROR"
        },
        {
            "line": 17,
            "column": 9,
            "endLine": 17,
            "endColumn": 12,
            "problem": "NumericSemantics",
=======
>>>>>>> 6d813986
            "suggest": "",
            "rule": "Numeric semantics is different for integer values (arkts-numeric-semantic)",
            "severity": "ERROR"
        }
    ]
}<|MERGE_RESOLUTION|>--- conflicted
+++ resolved
@@ -30,21 +30,8 @@
             "endLine": 17,
             "endColumn": 13,
             "problem": "InteropCallObjectMethods",
-<<<<<<< HEAD
             "suggest": "",
             "rule": "Calling methods of JS Object directly in interop is not allowed (arkts-interop-js2s-call-js-method)",
-            "severity": "ERROR"
-        },
-        {
-            "line": 17,
-            "column": 9,
-            "endLine": 17,
-            "endColumn": 12,
-            "problem": "NumericSemantics",
-=======
->>>>>>> 6d813986
-            "suggest": "",
-            "rule": "Numeric semantics is different for integer values (arkts-numeric-semantic)",
             "severity": "ERROR"
         }
     ]
