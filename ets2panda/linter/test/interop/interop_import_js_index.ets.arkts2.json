--- conflicted
+++ resolved
@@ -85,19 +85,6 @@
             "severity": "ERROR"
         },
         {
-<<<<<<< HEAD
-            "line": 19,
-            "column": 10,
-            "endLine": 19,
-            "endColumn": 11,
-            "problem": "NumericSemantics",
-            "suggest": "",
-            "rule": "Numeric semantics is different for integer values (arkts-numeric-semantic)",
-            "severity": "ERROR"
-        },
-        {
-=======
->>>>>>> 6d813986
             "line": 21,
             "column": 12,
             "endLine": 21,
@@ -119,29 +106,6 @@
         },
         {
             "line": 23,
-<<<<<<< HEAD
-            "column": 10,
-            "endLine": 23,
-            "endColumn": 15,
-            "problem": "NumericSemantics",
-            "suggest": "",
-            "rule": "Numeric semantics is different for integer values (arkts-numeric-semantic)",
-            "severity": "ERROR"
-        },
-        {
-            "line": 23,
-            "column": 14,
-            "endLine": 23,
-            "endColumn": 15,
-            "problem": "NumericSemantics",
-            "suggest": "",
-            "rule": "Numeric semantics is different for integer values (arkts-numeric-semantic)",
-            "severity": "ERROR"
-        },
-        {
-            "line": 23,
-=======
->>>>>>> 6d813986
             "column": 21,
             "endLine": 23,
             "endColumn": 32,
@@ -211,19 +175,6 @@
             "severity": "ERROR"
         },
         {
-<<<<<<< HEAD
-            "line": 26,
-            "column": 15,
-            "endLine": 26,
-            "endColumn": 16,
-            "problem": "NumericSemantics",
-            "suggest": "",
-            "rule": "Numeric semantics is different for integer values (arkts-numeric-semantic)",
-            "severity": "ERROR"
-        },
-        {
-=======
->>>>>>> 6d813986
             "line": 27,
             "column": 17,
             "endLine": 27,
@@ -252,19 +203,6 @@
             "suggest": "",
             "rule": "Direct usage of interop JS objects is not supported (arkts-interop-js2s-traverse-js-instance)",
             "severity": "ERROR"
-<<<<<<< HEAD
-        },
-        {
-            "line": 31,
-            "column": 18,
-            "endLine": 31,
-            "endColumn": 19,
-            "problem": "NumericSemantics",
-            "suggest": "",
-            "rule": "Numeric semantics is different for integer values (arkts-numeric-semantic)",
-            "severity": "ERROR"
-=======
->>>>>>> 6d813986
         }
     ]
 }