{
    "copyright": [
        "Copyright (c) 2025 Huawei Device Co., Ltd.",
        "Licensed under the Apache License, Version 2.0 (the 'License');",
        "you may not use this file except in compliance with the License.",
        "You may obtain a copy of the License at",
        "",
        "http://www.apache.org/licenses/LICENSE-2.0",
        "",
        "Unless required by applicable law or agreed to in writing, software",
        "distributed under the License is distributed on an 'AS IS' BASIS,",
        "WITHOUT WARRANTIES OR CONDITIONS OF ANY KIND, either express or implied.",
        "See the License for the specific language governing permissions and",
        "limitations under the License."
    ],
    "result": [
        {
            "line": 16,
            "column": 1,
            "endLine": 16,
            "endColumn": 51,
            "problem": "InterOpImportJs",
<<<<<<< HEAD
            "suggest": "",
            "rule": "Importing directly from \"JS\" module is not supported (arkts-interop-js2s-import-js)",
            "severity": "ERROR"
        },
        {
            "line": 18,
            "column": 19,
            "endLine": 18,
            "endColumn": 20,
            "problem": "NumericSemantics",
            "suggest": "",
            "rule": "Numeric semantics is different for integer values (arkts-numeric-semantic)",
            "severity": "ERROR"
        },
        {
            "line": 22,
            "column": 1,
            "endLine": 22,
            "endColumn": 13,
            "problem": "InstantiatedJsOjbect",
=======
>>>>>>> 6d813986
            "suggest": "",
            "rule": "ArkTS directly instantiated JS objects is not supported (arkts-interop-js2s-create-js-instance)",
            "severity": "ERROR"
        },
        {
            "line": 22,
            "column": 9,
            "endLine": 22,
            "endColumn": 12,
            "problem": "NumericSemantics",
            "suggest": "",
            "rule": "Numeric semantics is different for integer values (arkts-numeric-semantic)",
            "severity": "ERROR"
        },
        {
            "line": 22,
            "column": 1,
<<<<<<< HEAD
            "endLine": 23,
            "endColumn": 17,
=======
            "endLine": 22,
            "endColumn": 13,
>>>>>>> 6d813986
            "problem": "InstantiatedJsOjbect",
            "suggest": "",
            "rule": "ArkTS directly instantiated JS objects is not supported (arkts-interop-js2s-create-js-instance)",
            "severity": "ERROR"
        },
        {
            "line": 23,
            "column": 1,
            "endLine": 23,
            "endColumn": 17,
            "problem": "InstantiatedJsOjbect",
            "suggest": "",
            "rule": "ArkTS directly instantiated JS objects is not supported (arkts-interop-js2s-create-js-instance)",
            "severity": "ERROR"
        },
        {
<<<<<<< HEAD
            "line": 26,
            "column": 1,
            "endLine": 26,
            "endColumn": 15,
=======
            "line": 24,
            "column": 1,
            "endLine": 24,
            "endColumn": 17,
>>>>>>> 6d813986
            "problem": "InstantiatedJsOjbect",
            "suggest": "",
            "rule": "ArkTS directly instantiated JS objects is not supported (arkts-interop-js2s-create-js-instance)",
            "severity": "ERROR"
        },
        {
            "line": 26,
            "column": 1,
<<<<<<< HEAD
            "endLine": 27,
            "endColumn": 11,
=======
            "endLine": 26,
            "endColumn": 15,
>>>>>>> 6d813986
            "problem": "InstantiatedJsOjbect",
            "suggest": "",
            "rule": "ArkTS directly instantiated JS objects is not supported (arkts-interop-js2s-create-js-instance)",
            "severity": "ERROR"
        },
        {
<<<<<<< HEAD
            "line": 29,
            "column": 10,
            "endLine": 29,
=======
            "line": 27,
            "column": 1,
            "endLine": 27,
>>>>>>> 6d813986
            "endColumn": 11,
            "problem": "NumericSemantics",
            "suggest": "",
            "rule": "Numeric semantics is different for integer values (arkts-numeric-semantic)",
            "severity": "ERROR"
        },
        {
            "line": 31,
            "column": 1,
            "endLine": 31,
            "endColumn": 16,
            "problem": "InstantiatedJsOjbect",
            "suggest": "",
            "rule": "ArkTS directly instantiated JS objects is not supported (arkts-interop-js2s-create-js-instance)",
            "severity": "ERROR"
        },
        {
            "line": 32,
            "column": 1,
            "endLine": 32,
            "endColumn": 23,
            "problem": "InstantiatedJsOjbect",
            "suggest": "",
            "rule": "ArkTS directly instantiated JS objects is not supported (arkts-interop-js2s-create-js-instance)",
            "severity": "ERROR"
        },
        {
            "line": 32,
            "column": 10,
            "endLine": 32,
            "endColumn": 13,
            "problem": "NumericSemantics",
            "suggest": "",
            "rule": "Numeric semantics is different for integer values (arkts-numeric-semantic)",
            "severity": "ERROR"
        }
    ]
}<|MERGE_RESOLUTION|>--- conflicted
+++ resolved
@@ -20,19 +20,8 @@
             "endLine": 16,
             "endColumn": 51,
             "problem": "InterOpImportJs",
-<<<<<<< HEAD
             "suggest": "",
             "rule": "Importing directly from \"JS\" module is not supported (arkts-interop-js2s-import-js)",
-            "severity": "ERROR"
-        },
-        {
-            "line": 18,
-            "column": 19,
-            "endLine": 18,
-            "endColumn": 20,
-            "problem": "NumericSemantics",
-            "suggest": "",
-            "rule": "Numeric semantics is different for integer values (arkts-numeric-semantic)",
             "severity": "ERROR"
         },
         {
@@ -40,33 +29,6 @@
             "column": 1,
             "endLine": 22,
             "endColumn": 13,
-            "problem": "InstantiatedJsOjbect",
-=======
->>>>>>> 6d813986
-            "suggest": "",
-            "rule": "ArkTS directly instantiated JS objects is not supported (arkts-interop-js2s-create-js-instance)",
-            "severity": "ERROR"
-        },
-        {
-            "line": 22,
-            "column": 9,
-            "endLine": 22,
-            "endColumn": 12,
-            "problem": "NumericSemantics",
-            "suggest": "",
-            "rule": "Numeric semantics is different for integer values (arkts-numeric-semantic)",
-            "severity": "ERROR"
-        },
-        {
-            "line": 22,
-            "column": 1,
-<<<<<<< HEAD
-            "endLine": 23,
-            "endColumn": 17,
-=======
-            "endLine": 22,
-            "endColumn": 13,
->>>>>>> 6d813986
             "problem": "InstantiatedJsOjbect",
             "suggest": "",
             "rule": "ArkTS directly instantiated JS objects is not supported (arkts-interop-js2s-create-js-instance)",
@@ -83,17 +45,10 @@
             "severity": "ERROR"
         },
         {
-<<<<<<< HEAD
-            "line": 26,
-            "column": 1,
-            "endLine": 26,
-            "endColumn": 15,
-=======
             "line": 24,
             "column": 1,
             "endLine": 24,
             "endColumn": 17,
->>>>>>> 6d813986
             "problem": "InstantiatedJsOjbect",
             "suggest": "",
             "rule": "ArkTS directly instantiated JS objects is not supported (arkts-interop-js2s-create-js-instance)",
@@ -102,32 +57,21 @@
         {
             "line": 26,
             "column": 1,
-<<<<<<< HEAD
-            "endLine": 27,
-            "endColumn": 11,
-=======
             "endLine": 26,
             "endColumn": 15,
->>>>>>> 6d813986
             "problem": "InstantiatedJsOjbect",
             "suggest": "",
             "rule": "ArkTS directly instantiated JS objects is not supported (arkts-interop-js2s-create-js-instance)",
             "severity": "ERROR"
         },
         {
-<<<<<<< HEAD
-            "line": 29,
-            "column": 10,
-            "endLine": 29,
-=======
             "line": 27,
             "column": 1,
             "endLine": 27,
->>>>>>> 6d813986
             "endColumn": 11,
-            "problem": "NumericSemantics",
+            "problem": "InstantiatedJsOjbect",
             "suggest": "",
-            "rule": "Numeric semantics is different for integer values (arkts-numeric-semantic)",
+            "rule": "ArkTS directly instantiated JS objects is not supported (arkts-interop-js2s-create-js-instance)",
             "severity": "ERROR"
         },
         {
@@ -149,16 +93,6 @@
             "suggest": "",
             "rule": "ArkTS directly instantiated JS objects is not supported (arkts-interop-js2s-create-js-instance)",
             "severity": "ERROR"
-        },
-        {
-            "line": 32,
-            "column": 10,
-            "endLine": 32,
-            "endColumn": 13,
-            "problem": "NumericSemantics",
-            "suggest": "",
-            "rule": "Numeric semantics is different for integer values (arkts-numeric-semantic)",
-            "severity": "ERROR"
         }
     ]
 }