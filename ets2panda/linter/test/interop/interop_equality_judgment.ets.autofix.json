--- conflicted
+++ resolved
@@ -16,30 +16,6 @@
     "result": [
         {
             "line": 16,
-<<<<<<< HEAD
-            "column": 1,
-            "endLine": 16,
-            "endColumn": 52,
-            "problem": "InterOpImportJs",
-            "autofix": [
-                {
-                    "start": 605,
-                    "end": 656,
-                    "replacementText": "",
-                    "line": 16,
-                    "column": 1,
-                    "endLine": 16,
-                    "endColumn": 52
-                },
-                {
-                    "start": 656,
-                    "end": 656,
-                    "replacementText": "let GeneratedImportVar_1 = ESValue.load('./interop_equality_judgment_js');\nlet a = GeneratedImportVar_1.getProperty('a');\nlet b = GeneratedImportVar_1.getProperty('b');\n",
-                    "line": 16,
-                    "column": 1,
-                    "endLine": 16,
-                    "endColumn": 52
-=======
             "column": 1,
             "endLine": 16,
             "endColumn": 58,
@@ -63,60 +39,36 @@
                     "column": 1,
                     "endLine": 17,
                     "endColumn": 7
->>>>>>> 6d813986
-                }
-            ],
-            "suggest": "",
-            "rule": "\"JS\" objects can't be used directly as operands of the equality operators (arkts-interop-js2s-equality-judgment)",
-            "severity": "ERROR"
-        },
-        {
-            "line": 17,
-            "column": 1,
-            "endLine": 17,
-            "endColumn": 7,
-            "problem": "InteropEqualityJudgment",
-            "autofix": [
-                {
-<<<<<<< HEAD
-                    "start": 657,
-                    "end": 663,
-                    "replacementText": "a.areEqual(b)",
-                    "line": 17,
-                    "column": 1,
-                    "endLine": 17,
-=======
+                }
+            ],
+            "suggest": "",
+            "rule": "\"JS\" objects can't be used directly as operands of the equality operators (arkts-interop-js2s-equality-judgment)",
+            "severity": "ERROR"
+        },
+        {
+            "line": 18,
+            "column": 1,
+            "endLine": 18,
+            "endColumn": 7,
+            "problem": "InteropEqualityJudgment",
+            "autofix": [
+                {
                     "start": 670,
                     "end": 676,
                     "replacementText": "!a.areEqual(b)",
                     "line": 18,
                     "column": 1,
                     "endLine": 18,
->>>>>>> 6d813986
-                    "endColumn": 7
-                }
-            ],
-            "suggest": "",
-            "rule": "\"JS\" objects can't be used directly as operands of the equality operators (arkts-interop-js2s-equality-judgment)",
-            "severity": "ERROR"
-        },
-        {
-            "line": 18,
-            "column": 1,
-<<<<<<< HEAD
-            "endLine": 18,
-            "endColumn": 7,
-            "problem": "InteropEqualityJudgment",
-            "autofix": [
-                {
-                    "start": 664,
-                    "end": 670,
-                    "replacementText": "!a.areEqual(b)",
-                    "line": 18,
-                    "column": 1,
-                    "endLine": 18,
-                    "endColumn": 7
-=======
+                    "endColumn": 7
+                }
+            ],
+            "suggest": "",
+            "rule": "\"JS\" objects can't be used directly as operands of the equality operators (arkts-interop-js2s-equality-judgment)",
+            "severity": "ERROR"
+        },
+        {
+            "line": 19,
+            "column": 1,
             "endLine": 19,
             "endColumn": 8,
             "problem": "InteropEqualityJudgment",
@@ -129,36 +81,26 @@
                     "column": 1,
                     "endLine": 19,
                     "endColumn": 8
->>>>>>> 6d813986
-                }
-            ],
-            "suggest": "",
-            "rule": "\"JS\" objects can't be used directly as operands of the equality operators (arkts-interop-js2s-equality-judgment)",
-            "severity": "ERROR"
-        },
-        {
-            "line": 19,
-            "column": 1,
-            "endLine": 19,
+                }
+            ],
+            "suggest": "",
+            "rule": "\"JS\" objects can't be used directly as operands of the equality operators (arkts-interop-js2s-equality-judgment)",
+            "severity": "ERROR"
+        },
+        {
+            "line": 20,
+            "column": 1,
+            "endLine": 20,
             "endColumn": 8,
             "problem": "InteropEqualityJudgment",
             "autofix": [
                 {
-<<<<<<< HEAD
-                    "start": 671,
-                    "end": 678,
-                    "replacementText": "a.areStrictlyEqual(b)",
-                    "line": 19,
-                    "column": 1,
-                    "endLine": 19,
-=======
                     "start": 685,
                     "end": 692,
                     "replacementText": "!a.areStrictlyEqual(b)",
                     "line": 20,
                     "column": 1,
                     "endLine": 20,
->>>>>>> 6d813986
                     "endColumn": 8
                 }
             ],
@@ -167,22 +109,8 @@
             "severity": "ERROR"
         },
         {
-            "line": 20,
-            "column": 1,
-<<<<<<< HEAD
-            "endLine": 20,
-            "endColumn": 8,
-            "problem": "InteropEqualityJudgment",
-            "autofix": [
-                {
-                    "start": 679,
-                    "end": 686,
-                    "replacementText": "!a.areStrictlyEqual(b)",
-                    "line": 20,
-                    "column": 1,
-                    "endLine": 20,
-                    "endColumn": 8
-=======
+            "line": 21,
+            "column": 1,
             "endLine": 21,
             "endColumn": 17,
             "problem": "InteropEqualityJudgment",
@@ -258,7 +186,6 @@
                     "column": 1,
                     "endLine": 22,
                     "endColumn": 17
->>>>>>> 6d813986
                 }
             ],
             "suggest": "",
