--- conflicted
+++ resolved
@@ -19,8 +19,6 @@
             "column": 1,
             "endLine": 15,
             "endColumn": 43,
-<<<<<<< HEAD
-=======
             "problem": "InterOpImportJs",
             "suggest": "",
             "rule": "Importing directly from \"JS\" module is not supported (arkts-interop-js2s-import-js)",
@@ -31,43 +29,22 @@
             "column": 1,
             "endLine": 16,
             "endColumn": 39,
->>>>>>> 6d813986
             "problem": "InterOpImportJs",
             "suggest": "",
             "rule": "Importing directly from \"JS\" module is not supported (arkts-interop-js2s-import-js)",
             "severity": "ERROR"
         },
         {
-            "line": 17,
+            "line": 18,
             "column": 1,
-            "endLine": 17,
+            "endLine": 18,
             "endColumn": 6,
-<<<<<<< HEAD
             "problem": "CallJSFunction",
             "suggest": "",
             "rule": "ArkTS directly call JS functions or parameters is not supported (arkts-interop-js2s-call-js-func)",
             "severity": "ERROR"
         },
         {
-            "line": 18,
-            "column": 1,
-            "endLine": 18,
-            "endColumn": 9,
-=======
->>>>>>> 6d813986
-            "problem": "CallJSFunction",
-            "suggest": "",
-            "rule": "ArkTS directly call JS functions or parameters is not supported (arkts-interop-js2s-call-js-func)",
-            "severity": "ERROR"
-        },
-        {
-<<<<<<< HEAD
-            "line": 18,
-            "column": 5,
-            "endLine": 18,
-            "endColumn": 8,
-            "problem": "NumericSemantics",
-=======
             "line": 19,
             "column": 1,
             "endLine": 19,
@@ -83,9 +60,8 @@
             "endLine": 22,
             "endColumn": 4,
             "problem": "CallJSFunction",
->>>>>>> 6d813986
             "suggest": "",
-            "rule": "Numeric semantics is different for integer values (arkts-numeric-semantic)",
+            "rule": "ArkTS directly call JS functions or parameters is not supported (arkts-interop-js2s-call-js-func)",
             "severity": "ERROR"
         }
     ]
