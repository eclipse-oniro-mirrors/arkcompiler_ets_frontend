--- conflicted
+++ resolved
@@ -20,21 +20,8 @@
             "endLine": 15,
             "endColumn": 52,
             "problem": "InterOpImportJs",
-<<<<<<< HEAD
             "suggest": "",
             "rule": "Importing directly from \"JS\" module is not supported (arkts-interop-js2s-import-js)",
-            "severity": "ERROR"
-        },
-        {
-            "line": 16,
-            "column": 16,
-            "endLine": 16,
-            "endColumn": 17,
-            "problem": "NumericSemantics",
-=======
->>>>>>> 6d813986
-            "suggest": "",
-            "rule": "Numeric semantics is different for integer values (arkts-numeric-semantic)",
             "severity": "ERROR"
         },
         {
