--- conflicted
+++ resolved
@@ -125,24 +125,10 @@
             "severity": "ERROR"
         },
         {
-<<<<<<< HEAD
-            "line": 24,
-            "column": 5,
-            "endLine": 24,
-            "endColumn": 6,
-            "problem": "NumericSemantics",
-            "suggest": "",
-            "rule": "Numeric semantics is different for integer values (arkts-numeric-semantic)",
-            "severity": "ERROR"
-        },
-        {
-=======
->>>>>>> 6d813986
             "line": 26,
             "column": 1,
             "endLine": 26,
             "endColumn": 2,
-<<<<<<< HEAD
             "problem": "InterOpImportJsDataCompare",
             "suggest": "",
             "rule": "Importing data directly from the \"JS\" module for comparison is not supported (arkts-interop-js2s-compare-js-data)",
@@ -153,67 +139,12 @@
             "column": 5,
             "endLine": 26,
             "endColumn": 6,
-=======
->>>>>>> 6d813986
             "problem": "InterOpImportJsDataCompare",
             "suggest": "",
             "rule": "Importing data directly from the \"JS\" module for comparison is not supported (arkts-interop-js2s-compare-js-data)",
             "severity": "ERROR"
         },
         {
-            "line": 26,
-            "column": 5,
-            "endLine": 26,
-            "endColumn": 6,
-            "problem": "NumericSemantics",
-            "suggest": "",
-            "rule": "Numeric semantics is different for integer values (arkts-numeric-semantic)",
-            "severity": "ERROR"
-        },
-        {
-<<<<<<< HEAD
-            "line": 29,
-            "column": 5,
-            "endLine": 29,
-            "endColumn": 10,
-            "problem": "NumericSemantics",
-            "suggest": "",
-            "rule": "Numeric semantics is different for integer values (arkts-numeric-semantic)",
-            "severity": "ERROR"
-        },
-        {
-            "line": 29,
-            "column": 9,
-            "endLine": 29,
-            "endColumn": 10,
-            "problem": "NumericSemantics",
-            "suggest": "",
-            "rule": "Numeric semantics is different for integer values (arkts-numeric-semantic)",
-            "severity": "ERROR"
-        },
-        {
-            "line": 29,
-            "column": 12,
-            "endLine": 29,
-            "endColumn": 17,
-            "problem": "NumericSemantics",
-            "suggest": "",
-            "rule": "Numeric semantics is different for integer values (arkts-numeric-semantic)",
-            "severity": "ERROR"
-        },
-        {
-            "line": 29,
-            "column": 16,
-            "endLine": 29,
-            "endColumn": 17,
-            "problem": "NumericSemantics",
-            "suggest": "",
-            "rule": "Numeric semantics is different for integer values (arkts-numeric-semantic)",
-            "severity": "ERROR"
-        },
-        {
-=======
->>>>>>> 6d813986
             "line": 35,
             "column": 11,
             "endLine": 35,
@@ -224,49 +155,6 @@
             "severity": "ERROR"
         },
         {
-<<<<<<< HEAD
-            "line": 35,
-            "column": 16,
-            "endLine": 35,
-            "endColumn": 17,
-            "problem": "NumericSemantics",
-            "suggest": "",
-            "rule": "Numeric semantics is different for integer values (arkts-numeric-semantic)",
-            "severity": "ERROR"
-        },
-        {
-            "line": 35,
-            "column": 22,
-            "endLine": 35,
-            "endColumn": 23,
-            "problem": "NumericSemantics",
-            "suggest": "",
-            "rule": "Numeric semantics is different for integer values (arkts-numeric-semantic)",
-            "severity": "ERROR"
-        },
-        {
-            "line": 37,
-            "column": 5,
-            "endLine": 37,
-            "endColumn": 15,
-            "problem": "NumericSemantics",
-            "suggest": "",
-            "rule": "Numeric semantics is different for integer values (arkts-numeric-semantic)",
-            "severity": "ERROR"
-        },
-        {
-            "line": 37,
-            "column": 17,
-            "endLine": 37,
-            "endColumn": 27,
-            "problem": "NumericSemantics",
-            "suggest": "",
-            "rule": "Numeric semantics is different for integer values (arkts-numeric-semantic)",
-            "severity": "ERROR"
-        },
-        {
-=======
->>>>>>> 6d813986
             "line": 43,
             "column": 1,
             "endLine": 43,
