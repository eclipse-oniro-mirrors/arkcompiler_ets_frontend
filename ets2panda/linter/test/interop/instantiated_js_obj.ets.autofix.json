--- conflicted
+++ resolved
@@ -20,50 +20,8 @@
             "endLine": 16,
             "endColumn": 51,
             "problem": "InterOpImportJs",
-<<<<<<< HEAD
-            "autofix": [
-                {
-                    "start": 605,
-                    "end": 655,
-                    "replacementText": "",
-                    "line": 16,
-                    "column": 1,
-                    "endLine": 16,
-                    "endColumn": 51
-                },
-                {
-                    "start": 655,
-                    "end": 655,
-                    "replacementText": "let GeneratedImportVar_1 = ESValue.load('./instantiated_js_obj_js');\nlet Foo = GeneratedImportVar_1.getProperty('Foo');\nlet Foo1 = GeneratedImportVar_1.getProperty('Foo1');\n",
-                    "line": 16,
-                    "column": 1,
-                    "endLine": 16,
-                    "endColumn": 51
-                }
-            ],
             "suggest": "",
             "rule": "Importing directly from \"JS\" module is not supported (arkts-interop-js2s-import-js)",
-            "severity": "ERROR"
-        },
-        {
-            "line": 18,
-            "column": 19,
-            "endLine": 18,
-            "endColumn": 20,
-            "problem": "NumericSemantics",
-            "autofix": [
-                {
-                    "start": 684,
-                    "end": 685,
-                    "replacementText": "1.0",
-                    "line": 18,
-                    "column": 19,
-                    "endLine": 18,
-                    "endColumn": 20
-                }
-            ],
-            "suggest": "",
-            "rule": "Numeric semantics is different for integer values (arkts-numeric-semantic)",
             "severity": "ERROR"
         },
         {
@@ -88,32 +46,8 @@
             "severity": "ERROR"
         },
         {
-            "line": 22,
-            "column": 9,
-            "endLine": 22,
-            "endColumn": 12,
-            "problem": "NumericSemantics",
-            "autofix": [
-                {
-                    "start": 723,
-                    "end": 726,
-                    "replacementText": "123.0",
-                    "line": 22,
-                    "column": 9,
-                    "endLine": 22,
-                    "endColumn": 12
-                }
-            ],
-=======
->>>>>>> 6d813986
-            "suggest": "",
-            "rule": "Numeric semantics is different for integer values (arkts-numeric-semantic)",
-            "severity": "ERROR"
-        },
-        {
-            "line": 22,
+            "line": 23,
             "column": 1,
-<<<<<<< HEAD
             "endLine": 23,
             "endColumn": 17,
             "problem": "InstantiatedJsOjbect",
@@ -126,20 +60,6 @@
                     "column": 1,
                     "endLine": 23,
                     "endColumn": 17
-=======
-            "endLine": 22,
-            "endColumn": 13,
-            "problem": "InstantiatedJsOjbect",
-            "autofix": [
-                {
-                    "start": 715,
-                    "end": 727,
-                    "replacementText": "Foo.instantiate(ESValue.wrap(123))",
-                    "line": 22,
-                    "column": 1,
-                    "endLine": 22,
-                    "endColumn": 13
->>>>>>> 6d813986
                 }
             ],
             "suggest": "",
@@ -147,28 +67,19 @@
             "severity": "ERROR"
         },
         {
-            "line": 23,
+            "line": 24,
             "column": 1,
-            "endLine": 23,
+            "endLine": 24,
             "endColumn": 17,
             "problem": "InstantiatedJsOjbect",
             "autofix": [
                 {
-<<<<<<< HEAD
                     "start": 745,
                     "end": 761,
                     "replacementText": "Foo.instantiate(ESValue.wrap(new A()))",
                     "line": 24,
                     "column": 1,
                     "endLine": 24,
-=======
-                    "start": 728,
-                    "end": 744,
-                    "replacementText": "Foo.instantiate(ESValue.wrap('hello'))",
-                    "line": 23,
-                    "column": 1,
-                    "endLine": 23,
->>>>>>> 6d813986
                     "endColumn": 17
                 }
             ],
@@ -177,7 +88,6 @@
             "severity": "ERROR"
         },
         {
-<<<<<<< HEAD
             "line": 26,
             "column": 1,
             "endLine": 26,
@@ -192,22 +102,6 @@
                     "column": 1,
                     "endLine": 26,
                     "endColumn": 15
-=======
-            "line": 24,
-            "column": 1,
-            "endLine": 24,
-            "endColumn": 17,
-            "problem": "InstantiatedJsOjbect",
-            "autofix": [
-                {
-                    "start": 745,
-                    "end": 761,
-                    "replacementText": "Foo.instantiate(ESValue.wrap(new A()))",
-                    "line": 24,
-                    "column": 1,
-                    "endLine": 24,
-                    "endColumn": 17
->>>>>>> 6d813986
                 }
             ],
             "suggest": "",
@@ -215,9 +109,8 @@
             "severity": "ERROR"
         },
         {
-            "line": 26,
+            "line": 27,
             "column": 1,
-<<<<<<< HEAD
             "endLine": 27,
             "endColumn": 11,
             "problem": "InstantiatedJsOjbect",
@@ -230,60 +123,10 @@
                     "column": 1,
                     "endLine": 27,
                     "endColumn": 11
-=======
-            "endLine": 26,
-            "endColumn": 15,
-            "problem": "InstantiatedJsOjbect",
-            "autofix": [
-                {
-                    "start": 782,
-                    "end": 796,
-                    "replacementText": "Foo.instantiate(ESValue.wrap(a.num))",
-                    "line": 26,
-                    "column": 1,
-                    "endLine": 26,
-                    "endColumn": 15
->>>>>>> 6d813986
                 }
             ],
             "suggest": "",
             "rule": "ArkTS directly instantiated JS objects is not supported (arkts-interop-js2s-create-js-instance)",
-            "severity": "ERROR"
-        },
-        {
-<<<<<<< HEAD
-            "line": 29,
-            "column": 10,
-            "endLine": 29,
-=======
-            "line": 27,
-            "column": 1,
-            "endLine": 27,
->>>>>>> 6d813986
-            "endColumn": 11,
-            "problem": "NumericSemantics",
-            "autofix": [
-                {
-<<<<<<< HEAD
-                    "start": 843,
-                    "end": 844,
-                    "replacementText": "1.0",
-                    "line": 29,
-                    "column": 10,
-                    "endLine": 29,
-=======
-                    "start": 797,
-                    "end": 807,
-                    "replacementText": "Foo.instantiate(ESValue.wrap(a))",
-                    "line": 27,
-                    "column": 1,
-                    "endLine": 27,
->>>>>>> 6d813986
-                    "endColumn": 11
-                }
-            ],
-            "suggest": "",
-            "rule": "Numeric semantics is different for integer values (arkts-numeric-semantic)",
             "severity": "ERROR"
         },
         {
@@ -327,27 +170,6 @@
             "suggest": "",
             "rule": "ArkTS directly instantiated JS objects is not supported (arkts-interop-js2s-create-js-instance)",
             "severity": "ERROR"
-        },
-        {
-            "line": 32,
-            "column": 10,
-            "endLine": 32,
-            "endColumn": 13,
-            "problem": "NumericSemantics",
-            "autofix": [
-                {
-                    "start": 873,
-                    "end": 876,
-                    "replacementText": "123.0",
-                    "line": 32,
-                    "column": 10,
-                    "endLine": 32,
-                    "endColumn": 13
-                }
-            ],
-            "suggest": "",
-            "rule": "Numeric semantics is different for integer values (arkts-numeric-semantic)",
-            "severity": "ERROR"
         }
     ]
 }