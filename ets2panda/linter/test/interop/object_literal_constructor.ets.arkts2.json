--- conflicted
+++ resolved
@@ -14,7 +14,6 @@
         "limitations under the License."
     ],
     "result": [
-<<<<<<< HEAD
         {
             "line": 19,
             "column": 18,
@@ -23,21 +22,6 @@
             "problem": "InteropObjectLiteralClass",
             "suggest": "",
             "rule": "Object literal cannot be directly assigned to class with a constructor. (arkts-interop-d2s-object-literal-no-args-constructor)",
-            "severity": "ERROR"
-        },
-        {
-            "line": 19,
-            "column": 24,
-=======
-        {
-            "line": 19,
-            "column": 18,
->>>>>>> 6d813986
-            "endLine": 19,
-            "endColumn": 25,
-            "problem": "NumericSemantics",
-            "suggest": "",
-            "rule": "Numeric semantics is different for integer values (arkts-numeric-semantic)",
             "severity": "ERROR"
         },
         {
@@ -105,8 +89,6 @@
             "column": 12,
             "endLine": 35,
             "endColumn": 29,
-<<<<<<< HEAD
-=======
             "problem": "InteropObjectLiteralClass",
             "suggest": "",
             "rule": "Object literal cannot be directly assigned to class with a constructor. (arkts-interop-d2s-object-literal-no-args-constructor)",
@@ -167,101 +149,10 @@
             "column": 5,
             "endLine": 79,
             "endColumn": 23,
->>>>>>> 6d813986
             "problem": "InteropObjectLiteralClass",
             "suggest": "",
             "rule": "Object literal cannot be directly assigned to class with a constructor. (arkts-interop-d2s-object-literal-no-args-constructor)",
             "severity": "ERROR"
-        },
-        {
-            "line": 48,
-            "column": 15,
-            "endLine": 48,
-            "endColumn": 35,
-            "problem": "InteropObjectLiteralClass",
-            "suggest": "",
-            "rule": "Object literal cannot be directly assigned to class with a constructor. (arkts-interop-d2s-object-literal-no-args-constructor)",
-            "severity": "ERROR"
-        },
-        {
-            "line": 56,
-            "column": 11,
-            "endLine": 56,
-            "endColumn": 29,
-            "problem": "InteropObjectLiteralClass",
-            "suggest": "",
-            "rule": "Object literal cannot be directly assigned to class with a constructor. (arkts-interop-d2s-object-literal-no-args-constructor)",
-            "severity": "ERROR"
-        },
-        {
-            "line": 62,
-            "column": 30,
-            "endLine": 62,
-            "endColumn": 48,
-            "problem": "InteropObjectLiteralClass",
-            "suggest": "",
-            "rule": "Object literal cannot be directly assigned to class with a constructor. (arkts-interop-d2s-object-literal-no-args-constructor)",
-            "severity": "ERROR"
-        },
-        {
-            "line": 69,
-            "column": 5,
-            "endLine": 72,
-            "endColumn": 2,
-            "problem": "InteropObjectLiteralClass",
-            "suggest": "",
-            "rule": "Object literal cannot be directly assigned to class with a constructor. (arkts-interop-d2s-object-literal-no-args-constructor)",
-            "severity": "ERROR"
-        },
-        {
-            "line": 71,
-            "column": 6,
-            "endLine": 71,
-            "endColumn": 8,
-            "problem": "NumericSemantics",
-            "suggest": "",
-            "rule": "Numeric semantics is different for integer values (arkts-numeric-semantic)",
-            "severity": "ERROR"
-        },
-        {
-            "line": 78,
-            "column": 5,
-            "endLine": 78,
-            "endColumn": 24,
-            "problem": "InteropObjectLiteralClass",
-            "suggest": "",
-            "rule": "Object literal cannot be directly assigned to class with a constructor. (arkts-interop-d2s-object-literal-no-args-constructor)",
-            "severity": "ERROR"
-        },
-        {
-            "line": 79,
-            "column": 5,
-            "endLine": 79,
-            "endColumn": 23,
-            "problem": "InteropObjectLiteralClass",
-            "suggest": "",
-            "rule": "Object literal cannot be directly assigned to class with a constructor. (arkts-interop-d2s-object-literal-no-args-constructor)",
-            "severity": "ERROR"
-        },
-        {
-            "line": 78,
-            "column": 21,
-            "endLine": 78,
-            "endColumn": 22,
-            "problem": "NumericSemantics",
-            "suggest": "",
-            "rule": "Numeric semantics is different for integer values (arkts-numeric-semantic)",
-            "severity": "ERROR"
-        },
-        {
-            "line": 79,
-            "column": 20,
-            "endLine": 79,
-            "endColumn": 21,
-            "problem": "NumericSemantics",
-            "suggest": "",
-            "rule": "Numeric semantics is different for integer values (arkts-numeric-semantic)",
-            "severity": "ERROR"
         }
     ]
 }