--- conflicted
+++ resolved
@@ -16,41 +16,12 @@
     "result": [
         {
             "line": 16,
-<<<<<<< HEAD
-            "column": 5,
-            "endLine": 16,
-            "endColumn": 68,
-            "problem": "AnyType",
-            "suggest": "",
-            "rule": "Use explicit types instead of \"any\", \"unknown\" (arkts-no-any-unknown)",
-            "severity": "ERROR"
-        },
-        {
-            "line": 17,
-            "column": 5,
-            "endLine": 17,
-            "endColumn": 50,
-            "problem": "AnyType",
-            "suggest": "",
-            "rule": "Use explicit types instead of \"any\", \"unknown\" (arkts-no-any-unknown)",
-            "severity": "ERROR"
-        },
-        {
-            "line": 18,
-            "column": 5,
-            "endLine": 18,
-            "endColumn": 52,
-            "problem": "AnyType",
-            "suggest": "",
-            "rule": "Use explicit types instead of \"any\", \"unknown\" (arkts-no-any-unknown)",
-=======
             "column": 1,
             "endLine": 16,
             "endColumn": 51,
             "problem": "InterOpImportJs",
             "suggest": "",
             "rule": "Importing directly from \"JS\" module is not supported (arkts-interop-js2s-import-js)",
->>>>>>> 6d813986
             "severity": "ERROR"
         }
     ]
