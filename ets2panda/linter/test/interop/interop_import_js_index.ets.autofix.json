--- conflicted
+++ resolved
@@ -20,29 +20,6 @@
             "endLine": 15,
             "endColumn": 51,
             "problem": "InterOpImportJs",
-<<<<<<< HEAD
-            "autofix": [
-                {
-                    "start": 604,
-                    "end": 654,
-                    "replacementText": "",
-                    "line": 15,
-                    "column": 1,
-                    "endLine": 15,
-                    "endColumn": 51
-                },
-                {
-                    "start": 703,
-                    "end": 703,
-                    "replacementText": "let GeneratedImportVar_1 = ESValue.load('./interop_import_js_rules_js');\nlet ff3 = GeneratedImportVar_1.getProperty('ff3');\n",
-                    "line": 15,
-                    "column": 1,
-                    "endLine": 15,
-                    "endColumn": 51
-                }
-            ],
-=======
->>>>>>> 6d813986
             "suggest": "",
             "rule": "Importing directly from \"JS\" module is not supported (arkts-interop-js2s-import-js)",
             "severity": "ERROR"
@@ -53,29 +30,6 @@
             "endLine": 16,
             "endColumn": 49,
             "problem": "InterOpImportJs",
-<<<<<<< HEAD
-            "autofix": [
-                {
-                    "start": 655,
-                    "end": 703,
-                    "replacementText": "",
-                    "line": 16,
-                    "column": 1,
-                    "endLine": 16,
-                    "endColumn": 49
-                },
-                {
-                    "start": 703,
-                    "end": 703,
-                    "replacementText": "let GeneratedImportVar_2 = ESValue.load('./interop_import_js_index_js');\nlet foo = GeneratedImportVar_2.getProperty('foo');\n",
-                    "line": 16,
-                    "column": 1,
-                    "endLine": 16,
-                    "endColumn": 49
-                }
-            ],
-=======
->>>>>>> 6d813986
             "suggest": "",
             "rule": "Importing directly from \"JS\" module is not supported (arkts-interop-js2s-import-js)",
             "severity": "ERROR"
@@ -148,7 +102,6 @@
             "endLine": 19,
             "endColumn": 11,
             "problem": "InterOpImportJsIndex",
-<<<<<<< HEAD
             "autofix": [
                 {
                     "start": 729,
@@ -158,16 +111,6 @@
                     "column": 1,
                     "endLine": 19,
                     "endColumn": 11
-=======
-            "autofix": [
-                {
-                    "start": 729,
-                    "end": 739,
-                    "replacementText": "arr.setProperty(3, ESValue.wrap(4))",
-                    "line": 19,
-                    "column": 1,
-                    "endLine": 19,
-                    "endColumn": 11
                 }
             ],
             "suggest": "",
@@ -252,164 +195,13 @@
                     "column": 17,
                     "endLine": 24,
                     "endColumn": 24
->>>>>>> 6d813986
-                }
-            ],
-            "suggest": "",
-            "rule": "Interop objects can't be indexed directly (arkts-interop-js2s-access-js-index)",
-            "severity": "ERROR"
-        },
-        {
-<<<<<<< HEAD
-            "line": 19,
-            "column": 10,
-            "endLine": 19,
-            "endColumn": 11,
-            "problem": "NumericSemantics",
-            "autofix": [
-                {
-                    "start": 738,
-                    "end": 739,
-                    "replacementText": "4.0",
-                    "line": 19,
-                    "column": 10,
-                    "endLine": 19,
-                    "endColumn": 11
-                }
-            ],
-            "suggest": "",
-            "rule": "Numeric semantics is different for integer values (arkts-numeric-semantic)",
-            "severity": "ERROR"
-        },
-        {
-            "line": 21,
-            "column": 12,
-            "endLine": 21,
-            "endColumn": 19,
-            "problem": "InteropObjectProperty",
-            "autofix": [
-                {
-                    "start": 752,
-                    "end": 759,
-                    "replacementText": "ff3.getProperty(\"arr\")",
-                    "line": 21,
-                    "column": 12,
-                    "endLine": 21,
-                    "endColumn": 19
-                }
-            ],
-            "suggest": "",
-            "rule": "Properties of interop objects can't be accessed directly (arkts-interop-js2s-access-js-prop)",
-            "severity": "ERROR"
-        },
-        {
-            "line": 22,
-            "column": 11,
-            "endLine": 22,
-            "endColumn": 22,
-            "problem": "InteropObjectProperty",
-            "autofix": [
-                {
-                    "start": 770,
-                    "end": 781,
-                    "replacementText": "arr1.getProperty(\"length\")",
-                    "line": 22,
-                    "column": 11,
-                    "endLine": 22,
-                    "endColumn": 22
-                }
-            ],
-            "suggest": "",
-            "rule": "Properties of interop objects can't be accessed directly (arkts-interop-js2s-access-js-prop)",
-            "severity": "ERROR"
-        },
-        {
-            "line": 23,
-            "column": 10,
-            "endLine": 23,
-            "endColumn": 15,
-            "problem": "NumericSemantics",
-            "autofix": [
-                {
-                    "start": 801,
-                    "end": 806,
-                    "replacementText": "i: number = 0",
-                    "line": 23,
-                    "column": 10,
-                    "endLine": 23,
-                    "endColumn": 15
-                }
-            ],
-            "suggest": "",
-            "rule": "Numeric semantics is different for integer values (arkts-numeric-semantic)",
-            "severity": "ERROR"
-        },
-        {
-            "line": 23,
-            "column": 14,
-            "endLine": 23,
-            "endColumn": 15,
-            "problem": "NumericSemantics",
-            "autofix": [
-                {
-                    "start": 805,
-                    "end": 806,
-                    "replacementText": "0.0",
-                    "line": 23,
-                    "column": 14,
-                    "endLine": 23,
-                    "endColumn": 15
-                }
-            ],
-            "suggest": "",
-            "rule": "Numeric semantics is different for integer values (arkts-numeric-semantic)",
-            "severity": "ERROR"
-        },
-        {
-            "line": 23,
-            "column": 21,
-            "endLine": 23,
-            "endColumn": 32,
-            "problem": "InteropObjectProperty",
-            "autofix": [
-                {
-                    "start": 812,
-                    "end": 823,
-                    "replacementText": "arr1.getProperty(\"length\")",
-                    "line": 23,
-                    "column": 21,
-                    "endLine": 23,
-                    "endColumn": 32
-                }
-            ],
-            "suggest": "",
-            "rule": "Properties of interop objects can't be accessed directly (arkts-interop-js2s-access-js-prop)",
-            "severity": "ERROR"
-        },
-        {
-            "line": 24,
-            "column": 17,
-            "endLine": 24,
-            "endColumn": 24,
-            "problem": "InteropJsObjectTraverseJsInstance",
-            "autofix": [
-                {
-                    "replacementText": "arr1.getProperty(i).toNumber()",
-                    "start": 848,
-                    "end": 855,
-                    "line": 24,
-                    "column": 17,
-                    "endLine": 24,
-                    "endColumn": 24
-                }
-            ],
-            "suggest": "",
-            "rule": "Direct usage of interop JS objects is not supported (arkts-interop-js2s-traverse-js-instance)",
-            "severity": "ERROR"
-        },
-        {
-=======
->>>>>>> 6d813986
+                }
+            ],
+            "suggest": "",
+            "rule": "Direct usage of interop JS objects is not supported (arkts-interop-js2s-traverse-js-instance)",
+            "severity": "ERROR"
+        },
+        {
             "line": 24,
             "column": 17,
             "endLine": 24,
@@ -466,7 +258,6 @@
                     "column": 13,
                     "endLine": 25,
                     "endColumn": 20
-<<<<<<< HEAD
                 }
             ],
             "suggest": "",
@@ -495,141 +286,6 @@
             "severity": "ERROR"
         },
         {
-            "line": 26,
-            "column": 5,
-            "endLine": 26,
-            "endColumn": 16,
-            "problem": "InterOpImportJsIndex",
-            "autofix": [
-                {
-                    "start": 903,
-                    "end": 914,
-                    "replacementText": "arr1.setProperty(i, ESValue.wrap(0))",
-                    "line": 26,
-                    "column": 5,
-                    "endLine": 26,
-                    "endColumn": 16
-                }
-            ],
-            "suggest": "",
-            "rule": "Interop objects can't be indexed directly (arkts-interop-js2s-access-js-index)",
-            "severity": "ERROR"
-        },
-        {
-            "line": 26,
-            "column": 15,
-            "endLine": 26,
-            "endColumn": 16,
-            "problem": "NumericSemantics",
-            "autofix": [
-                {
-                    "start": 913,
-                    "end": 914,
-                    "replacementText": "0.0",
-                    "line": 26,
-                    "column": 15,
-                    "endLine": 26,
-                    "endColumn": 16
-                }
-            ],
-            "suggest": "",
-            "rule": "Numeric semantics is different for integer values (arkts-numeric-semantic)",
-            "severity": "ERROR"
-        },
-        {
-            "line": 27,
-            "column": 17,
-            "endLine": 27,
-            "endColumn": 24,
-            "problem": "InteropJsObjectTraverseJsInstance",
-            "autofix": [
-                {
-                    "replacementText": "arr1.getProperty(i).toNumber()",
-                    "start": 940,
-                    "end": 947,
-                    "line": 27,
-                    "column": 17,
-                    "endLine": 27,
-                    "endColumn": 24
-                }
-            ],
-            "suggest": "",
-            "rule": "Direct usage of interop JS objects is not supported (arkts-interop-js2s-traverse-js-instance)",
-            "severity": "ERROR"
-        },
-        {
-            "line": 27,
-            "column": 17,
-            "endLine": 27,
-            "endColumn": 24,
-            "problem": "InterOpImportJsIndex",
-            "autofix": [
-                {
-                    "start": 940,
-                    "end": 947,
-                    "replacementText": "arr1.getProperty(i)",
-                    "line": 27,
-                    "column": 17,
-                    "endLine": 27,
-                    "endColumn": 24
-=======
->>>>>>> 6d813986
-                }
-            ],
-            "suggest": "",
-            "rule": "Interop objects can't be indexed directly (arkts-interop-js2s-access-js-index)",
-            "severity": "ERROR"
-        },
-        {
-<<<<<<< HEAD
-            "line": 30,
-            "column": 1,
-            "endLine": 34,
-            "endColumn": 2,
-            "problem": "InteropJsObjectTraverseJsInstance",
-=======
-            "line": 26,
-            "column": 5,
-            "endLine": 26,
-            "endColumn": 12,
-            "problem": "InteropJsObjectTraverseJsInstance",
-            "autofix": [
-                {
-                    "replacementText": "arr1.setProperty(i, ESValue.wrap(0 //error\n))",
-                    "start": 903,
-                    "end": 914,
-                    "line": 26,
-                    "column": 5,
-                    "endLine": 26,
-                    "endColumn": 12
-                }
-            ],
->>>>>>> 6d813986
-            "suggest": "",
-            "rule": "Direct usage of interop JS objects is not supported (arkts-interop-js2s-traverse-js-instance)",
-            "severity": "ERROR"
-        },
-        {
-<<<<<<< HEAD
-            "line": 31,
-            "column": 18,
-            "endLine": 31,
-            "endColumn": 19,
-            "problem": "NumericSemantics",
-            "autofix": [
-                {
-                    "start": 1019,
-                    "end": 1020,
-                    "replacementText": "8.0",
-                    "line": 31,
-                    "column": 18,
-                    "endLine": 31,
-                    "endColumn": 19
-                }
-            ],
-            "suggest": "",
-            "rule": "Numeric semantics is different for integer values (arkts-numeric-semantic)",
-=======
             "line": 26,
             "column": 5,
             "endLine": 26,
@@ -720,7 +376,6 @@
             ],
             "suggest": "",
             "rule": "Direct usage of interop JS objects is not supported (arkts-interop-js2s-traverse-js-instance)",
->>>>>>> 6d813986
             "severity": "ERROR"
         }
     ]
