--- conflicted
+++ resolved
@@ -15,19 +15,6 @@
     ],
     "result": [
         {
-<<<<<<< HEAD
-            "line": 17,
-            "column": 1,
-            "endLine": 17,
-            "endColumn": 49,
-            "problem": "ImportAfterStatement",
-            "suggest": "",
-            "rule": "\"import\" statements after other statements are not allowed (arkts-no-misplaced-imports)",
-            "severity": "ERROR"
-        },
-        {
-=======
->>>>>>> 58c46612
             "line": 20,
             "column": 5,
             "endLine": 20,
@@ -43,20 +30,6 @@
             "endLine": 20,
             "endColumn": 20,
             "problem": "ObjectLiteralNoContextType",
-<<<<<<< HEAD
-            "suggest": "",
-            "rule": "Object literal must correspond to some explicitly declared class or interface (arkts-no-untyped-obj-literals)",
-            "severity": "ERROR"
-        },
-        {
-            "line": 24,
-            "column": 5,
-            "endLine": 24,
-            "endColumn": 28,
-            "problem": "LimitedStdLibApi",
-            "suggest": "",
-            "rule": "Usage of standard library is restricted (arkts-limited-stdlib)",
-=======
             "suggest": "",
             "rule": "Object literal must correspond to some explicitly declared class or interface (arkts-no-untyped-obj-literals)",
             "severity": "ERROR"
@@ -79,7 +52,6 @@
             "problem": "AnyType",
             "suggest": "",
             "rule": "Use explicit types instead of \"any\", \"unknown\" (arkts-no-any-unknown)",
->>>>>>> 58c46612
             "severity": "ERROR"
         }
     ]
