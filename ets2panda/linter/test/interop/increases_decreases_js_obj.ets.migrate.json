--- conflicted
+++ resolved
@@ -16,11 +16,6 @@
     "result": [
         {
             "line": 15,
-<<<<<<< HEAD
-            "column": 5,
-            "endLine": 15,
-            "endColumn": 75,
-=======
             "column": 1,
             "endLine": 15,
             "endColumn": 52,
@@ -44,27 +39,15 @@
             "column": 5,
             "endLine": 38,
             "endColumn": 46,
->>>>>>> 6d813986
             "problem": "AnyType",
             "suggest": "",
             "rule": "Use explicit types instead of \"any\", \"unknown\" (arkts-no-any-unknown)",
             "severity": "ERROR"
         },
         {
-<<<<<<< HEAD
-            "line": 16,
+            "line": 42,
             "column": 5,
-            "endLine": 16,
-            "endColumn": 50,
-            "problem": "AnyType",
-            "suggest": "",
-            "rule": "Use explicit types instead of \"any\", \"unknown\" (arkts-no-any-unknown)",
-            "severity": "ERROR"
-        },
-        {
-            "line": 36,
-            "column": 5,
-            "endLine": 36,
+            "endLine": 42,
             "endColumn": 46,
             "problem": "AnyType",
             "suggest": "",
@@ -72,40 +55,9 @@
             "severity": "ERROR"
         },
         {
-            "line": 40,
-            "column": 5,
-            "endLine": 40,
-            "endColumn": 46,
-            "problem": "AnyType",
-            "suggest": "",
-            "rule": "Use explicit types instead of \"any\", \"unknown\" (arkts-no-any-unknown)",
-            "severity": "ERROR"
-        },
-        {
-            "line": 44,
-            "column": 5,
-            "endLine": 44,
-=======
-            "line": 42,
-            "column": 5,
-            "endLine": 42,
->>>>>>> 6d813986
-            "endColumn": 46,
-            "problem": "AnyType",
-            "suggest": "",
-            "rule": "Use explicit types instead of \"any\", \"unknown\" (arkts-no-any-unknown)",
-            "severity": "ERROR"
-        },
-        {
-<<<<<<< HEAD
-            "line": 48,
-            "column": 5,
-            "endLine": 48,
-=======
             "line": 46,
             "column": 5,
             "endLine": 46,
->>>>>>> 6d813986
             "endColumn": 46,
             "problem": "AnyType",
             "suggest": "",
