/*
 * Copyright (c) 2025 Huawei Device Co., Ltd.
 * Licensed under the Apache License, Version 2.0 (the "License");
 * you may not use this file except in compliance with the License.
 * You may obtain a copy of the License at
 *
 * http://www.apache.org/licenses/LICENSE-2.0
 *
 * Unless required by applicable law or agreed to in writing, software
 * distributed under the License is distributed on an "AS IS" BASIS,
 * WITHOUT WARRANTIES OR CONDITIONS OF ANY KIND, either express or implied.
 * See the License for the specific language governing permissions and
 * limitations under the License.
 */

import {
  Observed,
  Track,
  CommonAttribute,
} from '@kit.ArkUI';

import { AttributeUpdater } from '@kit.ArkUI';

const irreparableArr = new Array();
let repairableArr: Array<number> = new Array<number>();
repairableArr = new Array<number>();

const irreparableMap = new Map();
const repairableMap: Map<string, number> = new Map<string, number>();
repairableMap = new Map<string, number>();

class MyClass<T> {
  public irreparableMap = new Map();
  public repairableSet: Set<string> = new Map();
  public repairableMap: Map<string, () => string[]> = new Map<string, () => string[]>();
  static repairableStaticMap: Map<string, () => string[]> = new Map<string, () => string[]>();
  constructor() {}
}

const irreparableA = new MyClass();
const irreparableB = new MyClass<number>();
const repairableC: MyClass<number> = new MyClass<number>();
repairableC.irreparableMap = new Map();
repairableC.repairableSet = new Set<string>();
repairableC.repairableMap = new Map<string, () => string[]>();
MyClass.repairableStaticMap = new Map<string, () => string[]>();

const promise: Promise<String> = new Promise<String>(() => { return ''; });

function testA(): Map<string, string> {
  return new Map<string, string>();
}

async function testB(): Promise<Map<string, string>> {
  return new Map<string, string>();
}

function testC(): Map<string, string> {
  return new Set();
}

async function testD(): Promise<Map<string, string>> {
  return new Set();
}

class MyClassB {
  testA(): Map<string, string> {
    return new Map<string, string>();
  }

  async testB(): Promise<Map<string, string>> {
    return new Map<string, string>();
  }

  testC(): Map<string, string> {
    return new Set();
  }

  async testD(): Promise<Map<string, string>> {
    return new Set();
  }
}

const testMap: Map<string, number> = new Map<string, number>([
<<<<<<< HEAD
  ['123', 1.0], // my comment 1
  ['sfe', 2.0] // my comment 2
=======
  ['123', 1], // my comment 1
  ['sfe', 2] // my comment 2
>>>>>>> 6d813986
]);
let a : Array<string> = new Array<string>();
function foo(arr:Array<string>) { }
foo(new Array<string>()); 
@Observed
export class AppIconCloneBadgeVm {
  @Track public cloneBadgeModifier: AttributeUpdater<CommonAttribute> = new AttributeUpdater<CommonAttribute>();
}
class B {}
class C {}
class A <T,U = B>{
  t:T;
  constructor(t:T) {
    this.t = t;
  }
}
new A<C>(new C())
let a: Array<string> | undefined = new Array<string>();
let aa: Array<string> | Set<string> | undefined = new Array<string>();
let b: Array<string> | Array<number> | undefined = new Array();
<<<<<<< HEAD
let test: string[] = new Array<string>();
=======
let test: string[] = new Array<string>();

class A {
  test(key: string): Promise<string> {
    if (key == undefined || key.length == 0.0) {
      return new Promise<string>((resolve, reject) => {
        reject("empty key");});
    } else {
    }
  }
}
class SubArr extends Array {}
let subArr = new SubArr();
class SubSet extends Set{}
let subSet = new SubSet();
class SubMap extends Map{}
let subMap = new SubMap();
class SubWeakMap extends WeakMap{}
let subWeakMap = new SubWeakMap();
class SubWeakSet extends WeakSet{}
let subWeakSet = new SubWeakSet();

class C {}
class D<T> {}
let a: D<[C]> = new D<[C]>();

function fun(a?:Map<string,string>){
  let c:Map<string,string>|undefined
  if(a === undefined){
    a = new Map<string, string>()
  }
  if(a){
    a = new Map<string, string>()
  }
  if(c){
    c = new Map<string, string>()
  }
  if(c === undefined){
    c = new Map<string, string>()
  }
}
>>>>>>> 6d813986
<|MERGE_RESOLUTION|>--- conflicted
+++ resolved
@@ -82,13 +82,8 @@
 }
 
 const testMap: Map<string, number> = new Map<string, number>([
-<<<<<<< HEAD
-  ['123', 1.0], // my comment 1
-  ['sfe', 2.0] // my comment 2
-=======
   ['123', 1], // my comment 1
   ['sfe', 2] // my comment 2
->>>>>>> 6d813986
 ]);
 let a : Array<string> = new Array<string>();
 function foo(arr:Array<string>) { }
@@ -109,9 +104,6 @@
 let a: Array<string> | undefined = new Array<string>();
 let aa: Array<string> | Set<string> | undefined = new Array<string>();
 let b: Array<string> | Array<number> | undefined = new Array();
-<<<<<<< HEAD
-let test: string[] = new Array<string>();
-=======
 let test: string[] = new Array<string>();
 
 class A {
@@ -152,5 +144,4 @@
   if(c === undefined){
     c = new Map<string, string>()
   }
-}
->>>>>>> 6d813986
+}