--- conflicted
+++ resolved
@@ -13,24 +13,15 @@
  * limitations under the License.
  */
 
-<<<<<<< HEAD
-=======
 import { CustomStyles, applyStyles } from '@kit.ArkUI';
 
->>>>>>> 494f8da8
 import { Component, CommonMethod, Column, Text, Color, BuilderParam, Require, Button, CustomBuilder } from '@kit.ArkUI';
 
 @Component
 struct MyCard1 {
-<<<<<<< HEAD
-  cardStyle1 = (instance: CommonMethod): void => {
-    instance.backgroundColor('#ffffff');
-    instance.borderRadius(8);
-=======
   cardStyle1: CustomStyles = (instance: CommonMethod): void => {
     instance.backgroundColor('#ffffff');
     instance.borderRadius(8.0);
->>>>>>> 494f8da8
   };
 
   build() {
@@ -44,11 +35,7 @@
 
 @Component
 struct MyCard2 {
-<<<<<<< HEAD
-  cardStyle2 = (instance: CommonMethod): void => {
-=======
   cardStyle2: CustomStyles = (instance: CommonMethod): void => {
->>>>>>> 494f8da8
     instance.border({
         color: this.getColor(),
         width: this.getWidth()
@@ -61,11 +48,7 @@
   }
   
   private getWidth(): number {
-<<<<<<< HEAD
-    return 10
-=======
     return 10.0
->>>>>>> 494f8da8
   }
 
   build() {
@@ -83,19 +66,11 @@
   @Require
   content: () => void;
 
-<<<<<<< HEAD
-  NormalStyles = (instance: CommonMethod): void => {
-    instance.backgroundColor(Color.Red);
-  };
-
-  PressedStyles = (instance: CommonMethod): void => {
-=======
   NormalStyles: CustomStyles = (instance: CommonMethod): void => {
     instance.backgroundColor(Color.Red);
   };
 
   PressedStyles: CustomStyles = (instance: CommonMethod): void => {
->>>>>>> 494f8da8
     instance.backgroundColor(Color.Green);
   };
 
@@ -127,11 +102,7 @@
   private previewUri: string | undefined;
   private DragBuilder: CustomBuilder | undefined;
 
-<<<<<<< HEAD
-  imageStyle = (instance: CommonMethod): void => {
-=======
   imageStyle: CustomStyles = (instance: CommonMethod): void => {
->>>>>>> 494f8da8
     instance.draggable(this.isShowLongPressMenu() && this.isPC());
     instance.onDragStart(() => {
         console.info(TAG, 'onDragStart');
