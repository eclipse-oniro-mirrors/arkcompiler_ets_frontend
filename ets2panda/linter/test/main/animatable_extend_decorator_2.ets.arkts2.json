{
    "copyright": [
        "Copyright (c) 2025 Huawei Device Co., Ltd.",
        "Licensed under the Apache License, Version 2.0 (the 'License');",
        "you may not use this file except in compliance with the License.",
        "You may obtain a copy of the License at",
        "",
        "http://www.apache.org/licenses/LICENSE-2.0",
        "",
        "Unless required by applicable law or agreed to in writing, software",
        "distributed under the License is distributed on an 'AS IS' BASIS,",
        "WITHOUT WARRANTIES OR CONDITIONS OF ANY KIND, either express or implied.",
        "See the License for the specific language governing permissions and",
        "limitations under the License."
    ],
    "result": [
        {
            "line": 20,
            "column": 3,
            "endLine": 20,
            "endColumn": 7,
            "problem": "FunctionContainsThis",
            "suggest": "",
            "rule": "Using \"this\" inside stand-alone functions is not supported (arkts-no-standalone-this)",
            "severity": "ERROR"
        },
        {
            "line": 21,
            "column": 10,
            "endLine": 21,
            "endColumn": 14,
            "problem": "FunctionContainsThis",
            "suggest": "",
            "rule": "Using \"this\" inside stand-alone functions is not supported (arkts-no-standalone-this)",
            "severity": "ERROR"
        },
        {
            "line": 19,
            "column": 26,
            "endLine": 19,
            "endColumn": 30,
            "problem": "InvalidIdentifier",
            "suggest": "",
            "rule": "This keyword cannot be used as identifiers (arkts-invalid-identifier)",
            "severity": "ERROR"
        },
        {
            "line": 19,
            "column": 63,
            "endLine": 19,
            "endColumn": 67,
            "problem": "ThisType",
            "suggest": "",
            "rule": "Type notation using \"this\" is not supported (arkts-no-typing-with-this)",
<<<<<<< HEAD
=======
            "severity": "ERROR"
        },
        {
            "line": 27,
            "column": 30,
            "endLine": 27,
            "endColumn": 32,
            "problem": "NumericSemantics",
            "suggest": "",
            "rule": "Numeric semantics is different for integer values (arkts-numeric-semantic)",
            "severity": "ERROR"
        },
        {
            "line": 33,
            "column": 32,
            "endLine": 33,
            "endColumn": 36,
            "problem": "NumericSemantics",
            "suggest": "",
            "rule": "Numeric semantics is different for integer values (arkts-numeric-semantic)",
            "severity": "ERROR"
        },
        {
            "line": 36,
            "column": 46,
            "endLine": 36,
            "endColumn": 48,
            "problem": "NumericSemantics",
            "suggest": "",
            "rule": "Numeric semantics is different for integer values (arkts-numeric-semantic)",
            "severity": "ERROR"
        },
        {
            "line": 36,
            "column": 51,
            "endLine": 36,
            "endColumn": 54,
            "problem": "NumericSemantics",
            "suggest": "",
            "rule": "Numeric semantics is different for integer values (arkts-numeric-semantic)",
            "severity": "ERROR"
        },
        {
            "line": 36,
            "column": 57,
            "endLine": 36,
            "endColumn": 59,
            "problem": "NumericSemantics",
            "suggest": "",
            "rule": "Numeric semantics is different for integer values (arkts-numeric-semantic)",
            "severity": "ERROR"
        },
        {
            "line": 39,
            "column": 14,
            "endLine": 39,
            "endColumn": 16,
            "problem": "NumericSemantics",
            "suggest": "",
            "rule": "Numeric semantics is different for integer values (arkts-numeric-semantic)",
>>>>>>> 494f8da8
            "severity": "ERROR"
        }
    ]
}<|MERGE_RESOLUTION|>--- conflicted
+++ resolved
@@ -52,8 +52,6 @@
             "problem": "ThisType",
             "suggest": "",
             "rule": "Type notation using \"this\" is not supported (arkts-no-typing-with-this)",
-<<<<<<< HEAD
-=======
             "severity": "ERROR"
         },
         {
@@ -114,7 +112,6 @@
             "problem": "NumericSemantics",
             "suggest": "",
             "rule": "Numeric semantics is different for integer values (arkts-numeric-semantic)",
->>>>>>> 494f8da8
             "severity": "ERROR"
         }
     ]
