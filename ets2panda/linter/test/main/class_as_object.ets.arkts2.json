--- conflicted
+++ resolved
@@ -15,49 +15,6 @@
     ],
     "result": [
         {
-<<<<<<< HEAD
-            "line": 19,
-            "column": 5,
-            "endLine": 19,
-            "endColumn": 17,
-            "problem": "NumericSemantics",
-            "suggest": "",
-            "rule": "Numeric semantics is different for integer values (arkts-numeric-semantic)",
-            "severity": "ERROR"
-        },
-        {
-            "line": 19,
-            "column": 16,
-            "endLine": 19,
-            "endColumn": 17,
-            "problem": "NumericSemantics",
-            "suggest": "",
-            "rule": "Numeric semantics is different for integer values (arkts-numeric-semantic)",
-            "severity": "ERROR"
-        },
-        {
-            "line": 20,
-            "column": 5,
-            "endLine": 20,
-            "endColumn": 17,
-            "problem": "NumericSemantics",
-            "suggest": "",
-            "rule": "Numeric semantics is different for integer values (arkts-numeric-semantic)",
-            "severity": "ERROR"
-        },
-        {
-            "line": 20,
-            "column": 16,
-            "endLine": 20,
-            "endColumn": 17,
-            "problem": "NumericSemantics",
-            "suggest": "",
-            "rule": "Numeric semantics is different for integer values (arkts-numeric-semantic)",
-            "severity": "ERROR"
-        },
-        {
-=======
->>>>>>> 6d813986
             "line": 27,
             "column": 9,
             "endLine": 27,
@@ -219,29 +176,6 @@
         },
         {
             "line": 87,
-<<<<<<< HEAD
-            "column": 10,
-            "endLine": 87,
-            "endColumn": 18,
-            "problem": "NumericSemantics",
-            "suggest": "",
-            "rule": "Numeric semantics is different for integer values (arkts-numeric-semantic)",
-            "severity": "ERROR"
-        },
-        {
-            "line": 87,
-            "column": 17,
-            "endLine": 87,
-            "endColumn": 18,
-            "problem": "NumericSemantics",
-            "suggest": "",
-            "rule": "Numeric semantics is different for integer values (arkts-numeric-semantic)",
-            "severity": "ERROR"
-        },
-        {
-            "line": 87,
-=======
->>>>>>> 6d813986
             "column": 39,
             "endLine": 87,
             "endColumn": 44,
@@ -296,7 +230,6 @@
             "endLine": 102,
             "endColumn": 23,
             "problem": "UnsupportPropNameFromValue",
-<<<<<<< HEAD
             "suggest": "",
             "rule": "Enum cannot get member name by member value (arkts-enum-no-props-by-index)",
             "severity": "ERROR"
@@ -313,38 +246,6 @@
         },
         {
             "line": 116,
-            "column": 10,
-            "endLine": 116,
-            "endColumn": 18,
-            "problem": "NumericSemantics",
-=======
->>>>>>> 6d813986
-            "suggest": "",
-            "rule": "Enum cannot get member name by member value (arkts-enum-no-props-by-index)",
-            "severity": "ERROR"
-        },
-        {
-            "line": 114,
-            "column": 18,
-            "endLine": 114,
-            "endColumn": 25,
-            "problem": "UnsupportPropNameFromValue",
-            "suggest": "",
-            "rule": "Enum cannot get member name by member value (arkts-enum-no-props-by-index)",
-            "severity": "ERROR"
-        },
-        {
-            "line": 116,
-            "column": 17,
-            "endLine": 116,
-            "endColumn": 18,
-            "problem": "NumericSemantics",
-            "suggest": "",
-            "rule": "Numeric semantics is different for integer values (arkts-numeric-semantic)",
-            "severity": "ERROR"
-        },
-        {
-            "line": 116,
             "column": 42,
             "endLine": 116,
             "endColumn": 43,
@@ -824,26 +725,6 @@
             "severity": "ERROR"
         },
         {
-            "line": 172,
-            "column": 29,
-            "endLine": 172,
-            "endColumn": 31,
-            "problem": "NumericSemantics",
-            "suggest": "",
-            "rule": "Numeric semantics is different for integer values (arkts-numeric-semantic)",
-            "severity": "ERROR"
-        },
-        {
-            "line": 173,
-            "column": 19,
-            "endLine": 173,
-            "endColumn": 21,
-            "problem": "NumericSemantics",
-            "suggest": "",
-            "rule": "Numeric semantics is different for integer values (arkts-numeric-semantic)",
-            "severity": "ERROR"
-        },
-        {
             "line": 179,
             "column": 13,
             "endLine": 179,
@@ -944,15 +825,6 @@
             "severity": "ERROR"
         },
         {
-<<<<<<< HEAD
-            "line": 209,
-            "column": 5,
-            "endLine": 209,
-            "endColumn": 40,
-            "problem": "NumericSemantics",
-            "suggest": "",
-            "rule": "Numeric semantics is different for integer values (arkts-numeric-semantic)",
-=======
             "line": 202,
             "column": 30,
             "endLine": 202,
@@ -960,7 +832,6 @@
             "problem": "BuiltinNoCtorFunc",
             "suggest": "",
             "rule": "API is not support ctor signature and func (arkts-builtin-cotr)",
->>>>>>> 6d813986
             "severity": "ERROR"
         }
     ]
