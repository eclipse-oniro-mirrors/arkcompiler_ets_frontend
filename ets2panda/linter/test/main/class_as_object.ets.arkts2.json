--- conflicted
+++ resolved
@@ -415,39 +415,6 @@
             "severity": "ERROR"
         },
         {
-<<<<<<< HEAD
-            "line": 129,
-            "column": 15,
-            "endLine": 129,
-            "endColumn": 21,
-            "problem": "ClassAsObjectError",
-            "suggest": "",
-            "rule": "Classes cannot be used as objects (arkts-no-classes-as-obj)",
-            "severity": "ERROR"
-        },
-        {
-            "line": 130,
-            "column": 15,
-            "endLine": 130,
-            "endColumn": 22,
-            "problem": "ClassAsObjectError",
-            "suggest": "",
-            "rule": "Classes cannot be used as objects (arkts-no-classes-as-obj)",
-            "severity": "ERROR"
-        },
-        {
-            "line": 131,
-            "column": 15,
-            "endLine": 131,
-            "endColumn": 21,
-            "problem": "ClassAsObjectError",
-            "suggest": "",
-            "rule": "Classes cannot be used as objects (arkts-no-classes-as-obj)",
-            "severity": "ERROR"
-        },
-        {
-=======
->>>>>>> 58c46612
             "line": 132,
             "column": 15,
             "endLine": 132,
@@ -838,8 +805,6 @@
             "severity": "ERROR"
         },
         {
-<<<<<<< HEAD
-=======
             "line": 172,
             "column": 29,
             "endLine": 172,
@@ -860,7 +825,6 @@
             "severity": "ERROR"
         },
         {
->>>>>>> 58c46612
             "line": 179,
             "column": 7,
             "endLine": 179,
@@ -931,34 +895,14 @@
             "severity": "ERROR"
         },
         {
-<<<<<<< HEAD
-            "line": 205,
-            "column": 56,
-            "endLine": 205,
-            "endColumn": 94,
-=======
             "line": 209,
             "column": 5,
             "endLine": 209,
             "endColumn": 40,
->>>>>>> 58c46612
-            "problem": "NumericSemantics",
-            "suggest": "",
-            "rule": "Numeric semantics is different for integer values (arkts-numeric-semantic)",
-            "severity": "ERROR"
-<<<<<<< HEAD
-        },
-        {
-            "line": 205,
-            "column": 87,
-            "endLine": 205,
-            "endColumn": 93,
-            "problem": "ClassAsObjectError",
-            "suggest": "",
-            "rule": "Classes cannot be used as objects (arkts-no-classes-as-obj)",
-            "severity": "ERROR"
-=======
->>>>>>> 58c46612
+            "problem": "NumericSemantics",
+            "suggest": "",
+            "rule": "Numeric semantics is different for integer values (arkts-numeric-semantic)",
+            "severity": "ERROR"
         }
     ]
 }