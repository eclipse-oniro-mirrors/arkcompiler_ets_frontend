--- conflicted
+++ resolved
@@ -68,7 +68,7 @@
             "line": 128,
             "column": 31,
             "endLine": 128,
-            "endColumn": 34,
+            "endColumn": 32,
             "problem": "LimitedLiteralType",
             "suggest": "",
             "rule": "Literal types are restricted(arkts-limited-literal-types)",
@@ -76,9 +76,9 @@
         },
         {
             "line": 128,
-            "column": 35,
+            "column": 33,
             "endLine": 128,
-            "endColumn": 39,
+            "endColumn": 37,
             "problem": "LimitedLiteralType",
             "suggest": "",
             "rule": "Literal types are restricted(arkts-limited-literal-types)",
@@ -86,9 +86,9 @@
         },
         {
             "line": 128,
-            "column": 41,
+            "column": 39,
             "endLine": 128,
-            "endColumn": 46,
+            "endColumn": 44,
             "problem": "LimitedLiteralType",
             "suggest": "",
             "rule": "Literal types are restricted(arkts-limited-literal-types)",
@@ -143,8 +143,6 @@
             "suggest": "",
             "rule": "Array bound not checked. (arkts-runtime-array-check)",
             "severity": "ERROR"
-<<<<<<< HEAD
-=======
         },
         {
             "line": 182,
@@ -165,7 +163,6 @@
             "suggest": "",
             "rule": "The function type should be explicit (arkts-no-ts-like-function-call)",
             "severity": "ERROR"
->>>>>>> 6d813986
         }
     ]
 }