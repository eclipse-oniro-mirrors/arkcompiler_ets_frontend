{
    "copyright": [
        "Copyright (c) 2025 Huawei Device Co., Ltd.",
        "Licensed under the Apache License, Version 2.0 (the 'License');",
        "you may not use this file except in compliance with the License.",
        "You may obtain a copy of the License at",
        "",
        "http://www.apache.org/licenses/LICENSE-2.0",
        "",
        "Unless required by applicable law or agreed to in writing, software",
        "distributed under the License is distributed on an 'AS IS' BASIS,",
        "WITHOUT WARRANTIES OR CONDITIONS OF ANY KIND, either express or implied.",
        "See the License for the specific language governing permissions and",
        "limitations under the License."
    ],
    "result": [
        {
            "line": 17,
            "column": 7,
            "endLine": 17,
            "endColumn": 35,
            "problem": "AnyType",
            "suggest": "",
            "rule": "Use explicit types instead of \"any\", \"unknown\" (arkts-no-any-unknown)",
            "severity": "ERROR"
        },
        {
            "line": 17,
<<<<<<< HEAD
=======
            "column": 28,
            "endLine": 17,
            "endColumn": 33,
            "problem": "BuiltinNewCtor",
            "suggest": "",
            "rule": "API is not support initial ctor signature (arkts-builtin-new-cotr)",
            "severity": "ERROR"
        },
        {
            "line": 17,
>>>>>>> 6d813986
            "column": 24,
            "endLine": 17,
            "endColumn": 35,
            "problem": "GenericCallNoTypeArgs",
            "suggest": "",
            "rule": "Type inference in case of generic function calls is limited (arkts-no-inferred-generic-params)",
            "severity": "ERROR"
        },
        {
            "line": 18,
<<<<<<< HEAD
=======
            "column": 40,
            "endLine": 18,
            "endColumn": 45,
            "problem": "BuiltinNewCtor",
            "suggest": "",
            "rule": "API is not support initial ctor signature (arkts-builtin-new-cotr)",
            "severity": "ERROR"
        },
        {
            "line": 18,
>>>>>>> 6d813986
            "column": 36,
            "endLine": 18,
            "endColumn": 47,
            "problem": "GenericCallNoTypeArgs",
            "suggest": "",
            "rule": "Type inference in case of generic function calls is limited (arkts-no-inferred-generic-params)",
            "severity": "ERROR"
        },
        {
            "line": 19,
<<<<<<< HEAD
=======
            "column": 21,
            "endLine": 19,
            "endColumn": 26,
            "problem": "BuiltinNewCtor",
            "suggest": "",
            "rule": "API is not support initial ctor signature (arkts-builtin-new-cotr)",
            "severity": "ERROR"
        },
        {
            "line": 19,
>>>>>>> 6d813986
            "column": 17,
            "endLine": 19,
            "endColumn": 28,
            "problem": "GenericCallNoTypeArgs",
            "suggest": "",
            "rule": "Type inference in case of generic function calls is limited (arkts-no-inferred-generic-params)",
            "severity": "ERROR"
        },
        {
            "line": 21,
            "column": 7,
            "endLine": 21,
            "endColumn": 33,
            "problem": "AnyType",
            "suggest": "",
            "rule": "Use explicit types instead of \"any\", \"unknown\" (arkts-no-any-unknown)",
            "severity": "ERROR"
        },
        {
            "line": 21,
            "column": 7,
            "endLine": 21,
            "endColumn": 33,
            "problem": "AnyType",
            "suggest": "",
            "rule": "Use explicit types instead of \"any\", \"unknown\" (arkts-no-any-unknown)",
            "severity": "ERROR"
        },
        {
            "line": 21,
            "column": 24,
            "endLine": 21,
            "endColumn": 33,
            "problem": "GenericCallNoTypeArgs",
            "suggest": "",
            "rule": "Type inference in case of generic function calls is limited (arkts-no-inferred-generic-params)",
            "severity": "ERROR"
        },
        {
            "line": 22,
            "column": 44,
            "endLine": 22,
            "endColumn": 53,
            "problem": "GenericCallNoTypeArgs",
            "suggest": "",
            "rule": "Type inference in case of generic function calls is limited (arkts-no-inferred-generic-params)",
            "severity": "ERROR"
        },
        {
            "line": 23,
            "column": 17,
            "endLine": 23,
            "endColumn": 26,
            "problem": "GenericCallNoTypeArgs",
            "suggest": "",
            "rule": "Type inference in case of generic function calls is limited (arkts-no-inferred-generic-params)",
            "severity": "ERROR"
        },
        {
            "line": 26,
            "column": 3,
            "endLine": 26,
            "endColumn": 37,
            "problem": "AnyType",
            "suggest": "",
            "rule": "Use explicit types instead of \"any\", \"unknown\" (arkts-no-any-unknown)",
            "severity": "ERROR"
        },
        {
            "line": 26,
            "column": 3,
            "endLine": 26,
            "endColumn": 37,
            "problem": "AnyType",
            "suggest": "",
            "rule": "Use explicit types instead of \"any\", \"unknown\" (arkts-no-any-unknown)",
            "severity": "ERROR"
        },
        {
            "line": 26,
            "column": 27,
            "endLine": 26,
            "endColumn": 36,
            "problem": "GenericCallNoTypeArgs",
            "suggest": "",
            "rule": "Type inference in case of generic function calls is limited (arkts-no-inferred-generic-params)",
            "severity": "ERROR"
        },
        {
            "line": 27,
            "column": 10,
            "endLine": 27,
            "endColumn": 23,
            "problem": "StructuralIdentity",
            "suggest": "",
            "rule": "Structural typing is not supported (arkts-no-structural-typing)",
            "severity": "ERROR"
        },
        {
            "line": 27,
            "column": 39,
            "endLine": 27,
            "endColumn": 48,
            "problem": "GenericCallNoTypeArgs",
            "suggest": "",
            "rule": "Type inference in case of generic function calls is limited (arkts-no-inferred-generic-params)",
            "severity": "ERROR"
        },
        {
            "line": 28,
            "column": 55,
            "endLine": 28,
            "endColumn": 64,
            "problem": "GenericCallNoTypeArgs",
            "suggest": "",
            "rule": "Type inference in case of generic function calls is limited (arkts-no-inferred-generic-params)",
            "severity": "ERROR"
        },
        {
            "line": 29,
            "column": 61,
            "endLine": 29,
            "endColumn": 70,
            "problem": "GenericCallNoTypeArgs",
            "suggest": "",
            "rule": "Type inference in case of generic function calls is limited (arkts-no-inferred-generic-params)",
            "severity": "ERROR"
        },
        {
            "line": 33,
            "column": 7,
            "endLine": 33,
            "endColumn": 35,
            "problem": "UnknownType",
            "suggest": "",
            "rule": "Use explicit types instead of \"any\", \"unknown\" (arkts-no-any-unknown)",
            "severity": "ERROR"
        },
        {
            "line": 33,
            "column": 22,
            "endLine": 33,
            "endColumn": 35,
            "problem": "GenericCallNoTypeArgs",
            "suggest": "",
            "rule": "Type inference in case of generic function calls is limited (arkts-no-inferred-generic-params)",
            "severity": "ERROR"
        },
        {
            "line": 35,
            "column": 38,
            "endLine": 35,
            "endColumn": 51,
            "problem": "GenericCallNoTypeArgs",
            "suggest": "",
            "rule": "Type inference in case of generic function calls is limited (arkts-no-inferred-generic-params)",
            "severity": "ERROR"
        },
        {
            "line": 36,
            "column": 30,
            "endLine": 36,
            "endColumn": 39,
            "problem": "GenericCallNoTypeArgs",
            "suggest": "",
            "rule": "Type inference in case of generic function calls is limited (arkts-no-inferred-generic-params)",
            "severity": "ERROR"
        },
        {
            "line": 37,
            "column": 29,
            "endLine": 37,
            "endColumn": 38,
            "problem": "GenericCallNoTypeArgs",
            "suggest": "",
            "rule": "Type inference in case of generic function calls is limited (arkts-no-inferred-generic-params)",
            "severity": "ERROR"
        },
        {
            "line": 38,
            "column": 29,
            "endLine": 38,
            "endColumn": 38,
            "problem": "GenericCallNoTypeArgs",
            "suggest": "",
            "rule": "Type inference in case of generic function calls is limited (arkts-no-inferred-generic-params)",
            "severity": "ERROR"
        },
        {
            "line": 39,
            "column": 31,
            "endLine": 39,
            "endColumn": 40,
            "problem": "GenericCallNoTypeArgs",
            "suggest": "",
            "rule": "Type inference in case of generic function calls is limited (arkts-no-inferred-generic-params)",
            "severity": "ERROR"
        },
        {
            "line": 41,
<<<<<<< HEAD
=======
            "column": 46,
            "endLine": 41,
            "endColumn": 66,
            "problem": "IncompationbleFunctionType",
            "suggest": "",
            "rule": "Stricter assignments into variables of function type (arkts-incompatible-function-types)",
            "severity": "ERROR"
        },
        {
            "line": 41,
>>>>>>> 6d813986
            "column": 34,
            "endLine": 41,
            "endColumn": 67,
            "problem": "GenericCallNoTypeArgs",
            "suggest": "",
            "rule": "Type inference in case of generic function calls is limited (arkts-no-inferred-generic-params)",
            "severity": "ERROR"
        },
        {
            "line": 44,
            "column": 10,
            "endLine": 44,
            "endColumn": 19,
            "problem": "GenericCallNoTypeArgs",
            "suggest": "",
            "rule": "Type inference in case of generic function calls is limited (arkts-no-inferred-generic-params)",
            "severity": "ERROR"
        },
        {
            "line": 48,
            "column": 10,
            "endLine": 48,
            "endColumn": 19,
            "problem": "GenericCallNoTypeArgs",
            "suggest": "",
            "rule": "Type inference in case of generic function calls is limited (arkts-no-inferred-generic-params)",
            "severity": "ERROR"
        },
        {
            "line": 52,
            "column": 10,
            "endLine": 52,
            "endColumn": 19,
            "problem": "StructuralIdentity",
            "suggest": "",
            "rule": "Structural typing is not supported (arkts-no-structural-typing)",
            "severity": "ERROR"
        },
        {
            "line": 52,
            "column": 10,
            "endLine": 52,
            "endColumn": 19,
            "problem": "GenericCallNoTypeArgs",
            "suggest": "",
            "rule": "Type inference in case of generic function calls is limited (arkts-no-inferred-generic-params)",
            "severity": "ERROR"
        },
        {
            "line": 56,
            "column": 10,
            "endLine": 56,
            "endColumn": 19,
            "problem": "StructuralIdentity",
            "suggest": "",
            "rule": "Structural typing is not supported (arkts-no-structural-typing)",
            "severity": "ERROR"
        },
        {
            "line": 56,
            "column": 10,
            "endLine": 56,
            "endColumn": 19,
            "problem": "GenericCallNoTypeArgs",
            "suggest": "",
            "rule": "Type inference in case of generic function calls is limited (arkts-no-inferred-generic-params)",
            "severity": "ERROR"
        },
        {
            "line": 61,
            "column": 12,
            "endLine": 61,
            "endColumn": 21,
            "problem": "GenericCallNoTypeArgs",
            "suggest": "",
            "rule": "Type inference in case of generic function calls is limited (arkts-no-inferred-generic-params)",
            "severity": "ERROR"
        },
        {
            "line": 65,
            "column": 12,
            "endLine": 65,
            "endColumn": 21,
            "problem": "GenericCallNoTypeArgs",
            "suggest": "",
            "rule": "Type inference in case of generic function calls is limited (arkts-no-inferred-generic-params)",
            "severity": "ERROR"
        },
        {
            "line": 69,
            "column": 12,
            "endLine": 69,
            "endColumn": 21,
            "problem": "StructuralIdentity",
            "suggest": "",
            "rule": "Structural typing is not supported (arkts-no-structural-typing)",
            "severity": "ERROR"
        },
        {
            "line": 69,
            "column": 12,
            "endLine": 69,
            "endColumn": 21,
            "problem": "GenericCallNoTypeArgs",
            "suggest": "",
            "rule": "Type inference in case of generic function calls is limited (arkts-no-inferred-generic-params)",
            "severity": "ERROR"
        },
        {
            "line": 73,
            "column": 12,
            "endLine": 73,
            "endColumn": 21,
            "problem": "StructuralIdentity",
            "suggest": "",
            "rule": "Structural typing is not supported (arkts-no-structural-typing)",
            "severity": "ERROR"
        },
        {
            "line": 73,
            "column": 12,
            "endLine": 73,
            "endColumn": 21,
            "problem": "GenericCallNoTypeArgs",
            "suggest": "",
            "rule": "Type inference in case of generic function calls is limited (arkts-no-inferred-generic-params)",
            "severity": "ERROR"
        },
        {
            "line": 77,
            "column": 38,
            "endLine": 80,
            "endColumn": 3,
            "problem": "GenericCallNoTypeArgs",
            "suggest": "",
            "rule": "Type inference in case of generic function calls is limited (arkts-no-inferred-generic-params)",
            "severity": "ERROR"
        },
        {
<<<<<<< HEAD
            "line": 78,
            "column": 11,
            "endLine": 78,
            "endColumn": 12,
            "problem": "NumericSemantics",
            "suggest": "",
            "rule": "Numeric semantics is different for integer values (arkts-numeric-semantic)",
            "severity": "ERROR"
        },
        {
            "line": 79,
            "column": 11,
            "endLine": 79,
            "endColumn": 12,
            "problem": "NumericSemantics",
            "suggest": "",
            "rule": "Numeric semantics is different for integer values (arkts-numeric-semantic)",
=======
            "line": 81,
            "column": 29,
            "endLine": 81,
            "endColumn": 34,
            "problem": "BuiltinNewCtor",
            "suggest": "",
            "rule": "API is not support initial ctor signature (arkts-builtin-new-cotr)",
>>>>>>> 6d813986
            "severity": "ERROR"
        },
        {
            "line": 81,
            "column": 25,
            "endLine": 81,
            "endColumn": 36,
            "problem": "GenericCallNoTypeArgs",
            "suggest": "",
            "rule": "Type inference in case of generic function calls is limited (arkts-no-inferred-generic-params)",
            "severity": "ERROR"
        },
        {
            "line": 83,
<<<<<<< HEAD
=======
            "column": 9,
            "endLine": 83,
            "endColumn": 14,
            "problem": "BuiltinNewCtor",
            "suggest": "",
            "rule": "API is not support initial ctor signature (arkts-builtin-new-cotr)",
            "severity": "ERROR"
        },
        {
            "line": 83,
>>>>>>> 6d813986
            "column": 5,
            "endLine": 83,
            "endColumn": 16,
            "problem": "GenericCallNoTypeArgs",
            "suggest": "",
            "rule": "Type inference in case of generic function calls is limited (arkts-no-inferred-generic-params)",
            "severity": "ERROR"
        },
        {
            "line": 86,
            "column": 77,
            "endLine": 86,
            "endColumn": 93,
            "problem": "DynamicCtorCall",
            "suggest": "",
            "rule": "\"new\" expression with dynamic constructor type is not supported (arkts-no-dynamic-ctor-call)",
            "severity": "ERROR"
        },
        {
            "line": 97,
<<<<<<< HEAD
=======
            "column": 40,
            "endLine": 97,
            "endColumn": 45,
            "problem": "BuiltinNewCtor",
            "suggest": "",
            "rule": "API is not support initial ctor signature (arkts-builtin-new-cotr)",
            "severity": "ERROR"
        },
        {
            "line": 97,
>>>>>>> 6d813986
            "column": 36,
            "endLine": 97,
            "endColumn": 47,
            "problem": "GenericCallNoTypeArgs",
            "suggest": "",
            "rule": "Type inference in case of generic function calls is limited (arkts-no-inferred-generic-params)",
            "severity": "ERROR"
        },
        {
            "line": 98,
<<<<<<< HEAD
=======
            "column": 55,
            "endLine": 98,
            "endColumn": 60,
            "problem": "BuiltinNewCtor",
            "suggest": "",
            "rule": "API is not support initial ctor signature (arkts-builtin-new-cotr)",
            "severity": "ERROR"
        },
        {
            "line": 98,
>>>>>>> 6d813986
            "column": 51,
            "endLine": 98,
            "endColumn": 62,
            "problem": "GenericCallNoTypeArgs",
            "suggest": "",
            "rule": "Type inference in case of generic function calls is limited (arkts-no-inferred-generic-params)",
            "severity": "ERROR"
        },
        {
            "line": 99,
<<<<<<< HEAD
=======
            "column": 56,
            "endLine": 99,
            "endColumn": 61,
            "problem": "BuiltinNewCtor",
            "suggest": "",
            "rule": "API is not support initial ctor signature (arkts-builtin-new-cotr)",
            "severity": "ERROR"
        },
        {
            "line": 99,
>>>>>>> 6d813986
            "column": 52,
            "endLine": 99,
            "endColumn": 63,
            "problem": "GenericCallNoTypeArgs",
            "suggest": "",
            "rule": "Type inference in case of generic function calls is limited (arkts-no-inferred-generic-params)",
            "severity": "ERROR"
        },
        {
            "line": 100,
<<<<<<< HEAD
=======
            "column": 26,
            "endLine": 100,
            "endColumn": 31,
            "problem": "BuiltinNewCtor",
            "suggest": "",
            "rule": "API is not support initial ctor signature (arkts-builtin-new-cotr)",
            "severity": "ERROR"
        },
        {
            "line": 100,
>>>>>>> 6d813986
            "column": 22,
            "endLine": 100,
            "endColumn": 33,
            "problem": "GenericCallNoTypeArgs",
            "suggest": "",
            "rule": "Type inference in case of generic function calls is limited (arkts-no-inferred-generic-params)",
            "severity": "ERROR"
        },
        {
<<<<<<< HEAD
=======
            "line": 105,
            "column": 14,
            "endLine": 106,
            "endColumn": 31,
            "problem": "GenericCallNoTypeArgs",
            "suggest": "",
            "rule": "Type inference in case of generic function calls is limited (arkts-no-inferred-generic-params)",
            "severity": "ERROR"
        },
        {
            "line": 111,
            "column": 22,
            "endLine": 111,
            "endColumn": 27,
            "problem": "GenericCallNoTypeArgs",
            "suggest": "",
            "rule": "Type inference in case of generic function calls is limited (arkts-no-inferred-generic-params)",
            "severity": "ERROR"
        },
        {
            "line": 113,
            "column": 22,
            "endLine": 113,
            "endColumn": 25,
            "problem": "GenericCallNoTypeArgs",
            "suggest": "",
            "rule": "Type inference in case of generic function calls is limited (arkts-no-inferred-generic-params)",
            "severity": "ERROR"
        },
        {
            "line": 115,
            "column": 22,
            "endLine": 115,
            "endColumn": 25,
            "problem": "GenericCallNoTypeArgs",
            "suggest": "",
            "rule": "Type inference in case of generic function calls is limited (arkts-no-inferred-generic-params)",
            "severity": "ERROR"
        },
        {
            "line": 117,
            "column": 26,
            "endLine": 117,
            "endColumn": 33,
            "problem": "GenericCallNoTypeArgs",
            "suggest": "",
            "rule": "Type inference in case of generic function calls is limited (arkts-no-inferred-generic-params)",
            "severity": "ERROR"
        },
        {
            "line": 117,
            "column": 26,
            "endLine": 117,
            "endColumn": 33,
            "problem": "BuiltinFinalClass",
            "suggest": "",
            "rule": "API is not support use class in this API (arkts-builtin-final-class)",
            "severity": "ERROR"
        },
        {
            "line": 119,
            "column": 26,
            "endLine": 119,
            "endColumn": 33,
            "problem": "GenericCallNoTypeArgs",
            "suggest": "",
            "rule": "Type inference in case of generic function calls is limited (arkts-no-inferred-generic-params)",
            "severity": "ERROR"
        },
        {
            "line": 119,
            "column": 26,
            "endLine": 119,
            "endColumn": 33,
            "problem": "BuiltinFinalClass",
            "suggest": "",
            "rule": "API is not support use class in this API (arkts-builtin-final-class)",
            "severity": "ERROR"
        },
        {
            "line": 124,
            "column": 17,
            "endLine": 124,
            "endColumn": 24,
            "problem": "GenericCallNoTypeArgs",
            "suggest": "",
            "rule": "Type inference in case of generic function calls is limited (arkts-no-inferred-generic-params)",
            "severity": "ERROR"
        },
        {
            "line": 129,
            "column": 9,
            "endLine": 129,
            "endColumn": 18,
            "problem": "GenericCallNoTypeArgs",
            "suggest": "",
            "rule": "Type inference in case of generic function calls is limited (arkts-no-inferred-generic-params)",
            "severity": "ERROR"
        },
        {
            "line": 132,
            "column": 9,
            "endLine": 132,
            "endColumn": 18,
            "problem": "GenericCallNoTypeArgs",
            "suggest": "",
            "rule": "Type inference in case of generic function calls is limited (arkts-no-inferred-generic-params)",
            "severity": "ERROR"
        },
        {
            "line": 135,
            "column": 9,
            "endLine": 135,
            "endColumn": 18,
            "problem": "GenericCallNoTypeArgs",
            "suggest": "",
            "rule": "Type inference in case of generic function calls is limited (arkts-no-inferred-generic-params)",
            "severity": "ERROR"
        },
        {
            "line": 138,
            "column": 9,
            "endLine": 138,
            "endColumn": 18,
            "problem": "GenericCallNoTypeArgs",
            "suggest": "",
            "rule": "Type inference in case of generic function calls is limited (arkts-no-inferred-generic-params)",
            "severity": "ERROR"
        },
        {
>>>>>>> 6d813986
            "line": 84,
            "column": 2,
            "endLine": 84,
            "endColumn": 10,
            "problem": "UIInterfaceImport",
            "suggest": "",
            "rule": "The ArkUI interface \"Observed\" should be imported before it is used (arkui-modular-interface)",
            "severity": "ERROR"
        },
        {
            "line": 86,
            "column": 4,
            "endLine": 86,
            "endColumn": 9,
            "problem": "UIInterfaceImport",
            "suggest": "",
            "rule": "The ArkUI interface \"Track\" should be imported before it is used (arkui-modular-interface)",
            "severity": "ERROR"
        },
        {
            "line": 86,
            "column": 54,
            "endLine": 86,
            "endColumn": 69,
            "problem": "UIInterfaceImport",
            "suggest": "",
            "rule": "The ArkUI interface \"CommonAttribute\" should be imported before it is used (arkui-modular-interface)",
            "severity": "ERROR"
        },
        {
            "line": 86,
            "column": 94,
            "endLine": 86,
            "endColumn": 109,
            "problem": "UIInterfaceImport",
            "suggest": "",
            "rule": "The ArkUI interface \"CommonAttribute\" should be imported before it is used (arkui-modular-interface)",
            "severity": "ERROR"
<<<<<<< HEAD
=======
        },
        {
            "line": 103,
            "column": 22,
            "endLine": 103,
            "endColumn": 37,
            "problem": "StrictDiagnostic",
            "suggest": "Function lacks ending return statement and return type does not include 'undefined'.",
            "rule": "Function lacks ending return statement and return type does not include 'undefined'.",
            "severity": "ERROR"
>>>>>>> 6d813986
        }
    ]
}<|MERGE_RESOLUTION|>--- conflicted
+++ resolved
@@ -26,8 +26,6 @@
         },
         {
             "line": 17,
-<<<<<<< HEAD
-=======
             "column": 28,
             "endLine": 17,
             "endColumn": 33,
@@ -38,7 +36,6 @@
         },
         {
             "line": 17,
->>>>>>> 6d813986
             "column": 24,
             "endLine": 17,
             "endColumn": 35,
@@ -49,8 +46,6 @@
         },
         {
             "line": 18,
-<<<<<<< HEAD
-=======
             "column": 40,
             "endLine": 18,
             "endColumn": 45,
@@ -61,7 +56,6 @@
         },
         {
             "line": 18,
->>>>>>> 6d813986
             "column": 36,
             "endLine": 18,
             "endColumn": 47,
@@ -72,8 +66,6 @@
         },
         {
             "line": 19,
-<<<<<<< HEAD
-=======
             "column": 21,
             "endLine": 19,
             "endColumn": 26,
@@ -84,7 +76,6 @@
         },
         {
             "line": 19,
->>>>>>> 6d813986
             "column": 17,
             "endLine": 19,
             "endColumn": 28,
@@ -285,8 +276,6 @@
         },
         {
             "line": 41,
-<<<<<<< HEAD
-=======
             "column": 46,
             "endLine": 41,
             "endColumn": 66,
@@ -297,7 +286,6 @@
         },
         {
             "line": 41,
->>>>>>> 6d813986
             "column": 34,
             "endLine": 41,
             "endColumn": 67,
@@ -437,25 +425,6 @@
             "severity": "ERROR"
         },
         {
-<<<<<<< HEAD
-            "line": 78,
-            "column": 11,
-            "endLine": 78,
-            "endColumn": 12,
-            "problem": "NumericSemantics",
-            "suggest": "",
-            "rule": "Numeric semantics is different for integer values (arkts-numeric-semantic)",
-            "severity": "ERROR"
-        },
-        {
-            "line": 79,
-            "column": 11,
-            "endLine": 79,
-            "endColumn": 12,
-            "problem": "NumericSemantics",
-            "suggest": "",
-            "rule": "Numeric semantics is different for integer values (arkts-numeric-semantic)",
-=======
             "line": 81,
             "column": 29,
             "endLine": 81,
@@ -463,7 +432,6 @@
             "problem": "BuiltinNewCtor",
             "suggest": "",
             "rule": "API is not support initial ctor signature (arkts-builtin-new-cotr)",
->>>>>>> 6d813986
             "severity": "ERROR"
         },
         {
@@ -478,8 +446,6 @@
         },
         {
             "line": 83,
-<<<<<<< HEAD
-=======
             "column": 9,
             "endLine": 83,
             "endColumn": 14,
@@ -490,7 +456,6 @@
         },
         {
             "line": 83,
->>>>>>> 6d813986
             "column": 5,
             "endLine": 83,
             "endColumn": 16,
@@ -511,8 +476,6 @@
         },
         {
             "line": 97,
-<<<<<<< HEAD
-=======
             "column": 40,
             "endLine": 97,
             "endColumn": 45,
@@ -523,7 +486,6 @@
         },
         {
             "line": 97,
->>>>>>> 6d813986
             "column": 36,
             "endLine": 97,
             "endColumn": 47,
@@ -534,8 +496,6 @@
         },
         {
             "line": 98,
-<<<<<<< HEAD
-=======
             "column": 55,
             "endLine": 98,
             "endColumn": 60,
@@ -546,7 +506,6 @@
         },
         {
             "line": 98,
->>>>>>> 6d813986
             "column": 51,
             "endLine": 98,
             "endColumn": 62,
@@ -557,8 +516,6 @@
         },
         {
             "line": 99,
-<<<<<<< HEAD
-=======
             "column": 56,
             "endLine": 99,
             "endColumn": 61,
@@ -569,7 +526,6 @@
         },
         {
             "line": 99,
->>>>>>> 6d813986
             "column": 52,
             "endLine": 99,
             "endColumn": 63,
@@ -580,8 +536,6 @@
         },
         {
             "line": 100,
-<<<<<<< HEAD
-=======
             "column": 26,
             "endLine": 100,
             "endColumn": 31,
@@ -592,7 +546,6 @@
         },
         {
             "line": 100,
->>>>>>> 6d813986
             "column": 22,
             "endLine": 100,
             "endColumn": 33,
@@ -602,8 +555,6 @@
             "severity": "ERROR"
         },
         {
-<<<<<<< HEAD
-=======
             "line": 105,
             "column": 14,
             "endLine": 106,
@@ -734,7 +685,6 @@
             "severity": "ERROR"
         },
         {
->>>>>>> 6d813986
             "line": 84,
             "column": 2,
             "endLine": 84,
@@ -773,8 +723,6 @@
             "suggest": "",
             "rule": "The ArkUI interface \"CommonAttribute\" should be imported before it is used (arkui-modular-interface)",
             "severity": "ERROR"
-<<<<<<< HEAD
-=======
         },
         {
             "line": 103,
@@ -785,7 +733,6 @@
             "suggest": "Function lacks ending return statement and return type does not include 'undefined'.",
             "rule": "Function lacks ending return statement and return type does not include 'undefined'.",
             "severity": "ERROR"
->>>>>>> 6d813986
         }
     ]
 }