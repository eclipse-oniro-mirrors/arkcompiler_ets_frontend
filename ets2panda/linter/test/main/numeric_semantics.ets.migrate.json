--- conflicted
+++ resolved
@@ -25,12 +25,6 @@
             "severity": "ERROR"
         },
         {
-<<<<<<< HEAD
-            "line": 117,
-            "column": 26,
-            "endLine": 117,
-            "endColumn": 26,
-=======
             "line": 102,
             "column": 19,
             "endLine": 102,
@@ -55,26 +49,17 @@
             "column": 19,
             "endLine": 117,
             "endColumn": 19,
->>>>>>> 6d813986
             "problem": "ArrayIndexExprType",
             "suggest": "",
             "rule": "The index expression must be of a numeric type (arkts-array-index-expr-type)",
             "severity": "ERROR"
         },
         {
-<<<<<<< HEAD
-            "line": 156,
-            "column": 6,
-            "endLine": 156,
-            "endColumn": 7,
-            "problem": "ObjectLiteralNoContextType",
-=======
             "line": 153,
             "column": 7,
             "endLine": 153,
             "endColumn": 123,
             "problem": "AnyType",
->>>>>>> 6d813986
             "suggest": "",
             "rule": "Use explicit types instead of \"any\", \"unknown\" (arkts-no-any-unknown)",
             "severity": "ERROR"
@@ -83,63 +68,36 @@
             "line": 162,
             "column": 9,
             "endLine": 162,
-<<<<<<< HEAD
-            "endColumn": 20,
-            "problem": "ObjectLiteralProperty",
-=======
             "endColumn": 61,
             "problem": "AnyType",
->>>>>>> 6d813986
             "suggest": "",
             "rule": "Use explicit types instead of \"any\", \"unknown\" (arkts-no-any-unknown)",
             "severity": "ERROR"
         },
         {
-<<<<<<< HEAD
-            "line": 162,
-            "column": 9,
-            "endLine": 162,
-            "endColumn": 11,
-            "problem": "InvalidIdentifier",
-=======
             "line": 171,
             "column": 61,
             "endLine": 171,
             "endColumn": 67,
             "problem": "RuntimeArrayCheck",
->>>>>>> 6d813986
-            "suggest": "",
-            "rule": "Array bound not checked. (arkts-runtime-array-check)",
-            "severity": "ERROR"
-        },
-        {
-<<<<<<< HEAD
-            "line": 162,
-            "column": 12,
-            "endLine": 162,
-            "endColumn": 15,
-            "problem": "AnyType",
-=======
+            "suggest": "",
+            "rule": "Array bound not checked. (arkts-runtime-array-check)",
+            "severity": "ERROR"
+        },
+        {
             "line": 172,
             "column": 61,
             "endLine": 172,
             "endColumn": 67,
             "problem": "RuntimeArrayCheck",
->>>>>>> 6d813986
-            "suggest": "",
-            "rule": "Array bound not checked. (arkts-runtime-array-check)",
-            "severity": "ERROR"
-        },
-        {
-<<<<<<< HEAD
-            "line": 196,
-            "column": 6,
-            "endLine": 196,
-=======
+            "suggest": "",
+            "rule": "Array bound not checked. (arkts-runtime-array-check)",
+            "severity": "ERROR"
+        },
+        {
             "line": 195,
             "column": 6,
             "endLine": 195,
->>>>>>> 6d813986
             "endColumn": 13,
             "problem": "RuntimeArrayCheck",
             "suggest": "",
@@ -147,15 +105,9 @@
             "severity": "ERROR"
         },
         {
-<<<<<<< HEAD
-            "line": 210,
-            "column": 1,
-            "endLine": 210,
-=======
             "line": 209,
             "column": 1,
             "endLine": 209,
->>>>>>> 6d813986
             "endColumn": 40,
             "problem": "ImportAfterStatement",
             "suggest": "",
@@ -163,45 +115,26 @@
             "severity": "ERROR"
         },
         {
-<<<<<<< HEAD
-            "line": 212,
-            "column": 5,
-            "endLine": 212,
-            "endColumn": 34,
-=======
             "line": 211,
             "column": 5,
             "endLine": 211,
             "endColumn": 35,
->>>>>>> 6d813986
             "problem": "AnyType",
             "suggest": "",
             "rule": "Use explicit types instead of \"any\", \"unknown\" (arkts-no-any-unknown)",
             "severity": "ERROR"
         },
         {
-<<<<<<< HEAD
-            "line": 212,
-            "column": 15,
-            "endLine": 212,
-            "endColumn": 24,
-=======
             "line": 211,
             "column": 16,
             "endLine": 211,
             "endColumn": 25,
->>>>>>> 6d813986
             "problem": "DynamicCtorCall",
             "suggest": "",
             "rule": "\"new\" expression with dynamic constructor type is not supported (arkts-no-dynamic-ctor-call)",
             "severity": "ERROR"
         },
         {
-<<<<<<< HEAD
-            "line": 218,
-            "column": 42,
-            "endLine": 218,
-=======
             "line": 216,
             "column": 33,
             "endLine": 216,
@@ -225,7 +158,6 @@
             "line": 217,
             "column": 42,
             "endLine": 217,
->>>>>>> 6d813986
             "endColumn": 51,
             "problem": "DynamicCtorCall",
             "suggest": "",
