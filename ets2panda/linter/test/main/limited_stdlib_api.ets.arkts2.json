--- conflicted
+++ resolved
@@ -25,59 +25,6 @@
             "severity": "ERROR"
         },
         {
-<<<<<<< HEAD
-            "line": 18,
-            "column": 5,
-            "endLine": 18,
-            "endColumn": 19,
-            "problem": "NumericSemantics",
-            "suggest": "",
-            "rule": "Numeric semantics is different for integer values (arkts-numeric-semantic)",
-            "severity": "ERROR"
-        },
-        {
-            "line": 19,
-            "column": 5,
-            "endLine": 19,
-            "endColumn": 14,
-            "problem": "NumericSemantics",
-            "suggest": "",
-            "rule": "Numeric semantics is different for integer values (arkts-numeric-semantic)",
-            "severity": "ERROR"
-        },
-        {
-            "line": 20,
-            "column": 10,
-            "endLine": 20,
-            "endColumn": 11,
-            "problem": "NumericSemantics",
-            "suggest": "",
-            "rule": "Numeric semantics is different for integer values (arkts-numeric-semantic)",
-            "severity": "ERROR"
-        },
-        {
-            "line": 21,
-            "column": 7,
-            "endLine": 21,
-            "endColumn": 8,
-            "problem": "NumericSemantics",
-            "suggest": "",
-            "rule": "Numeric semantics is different for integer values (arkts-numeric-semantic)",
-            "severity": "ERROR"
-        },
-        {
-            "line": 23,
-            "column": 15,
-            "endLine": 23,
-            "endColumn": 17,
-            "problem": "NumericSemantics",
-            "suggest": "",
-            "rule": "Numeric semantics is different for integer values (arkts-numeric-semantic)",
-            "severity": "ERROR"
-        },
-        {
-=======
->>>>>>> 6d813986
             "line": 31,
             "column": 8,
             "endLine": 31,
@@ -128,16 +75,6 @@
             "severity": "ERROR"
         },
         {
-            "line": 46,
-            "column": 8,
-            "endLine": 46,
-            "endColumn": 10,
-            "problem": "NumericSemantics",
-            "suggest": "",
-            "rule": "Numeric semantics is different for integer values (arkts-numeric-semantic)",
-            "severity": "ERROR"
-        },
-        {
             "line": 56,
             "column": 8,
             "endLine": 56,
@@ -399,16 +336,6 @@
         },
         {
             "line": 85,
-            "column": 1,
-            "endLine": 85,
-            "endColumn": 51,
-            "problem": "InteropCallReflect",
-            "suggest": "",
-            "rule": "Reflect API usage is not allowed in interop calls when an \"Object\" parameter receives a class instance (arkts-interop-d2s-static-reflect-on-dynamic-instance)",
-            "severity": "ERROR"
-        },
-        {
-            "line": 85,
             "column": 9,
             "endLine": 85,
             "endColumn": 14,
@@ -618,8 +545,6 @@
             "severity": "ERROR"
         },
         {
-<<<<<<< HEAD
-=======
             "line": 95,
             "column": 21,
             "endLine": 95,
@@ -630,7 +555,6 @@
             "severity": "ERROR"
         },
         {
->>>>>>> 6d813986
             "line": 96,
             "column": 1,
             "endLine": 96,
@@ -641,8 +565,6 @@
             "severity": "ERROR"
         },
         {
-<<<<<<< HEAD
-=======
             "line": 96,
             "column": 21,
             "endLine": 96,
@@ -653,7 +575,6 @@
             "severity": "ERROR"
         },
         {
->>>>>>> 6d813986
             "line": 97,
             "column": 1,
             "endLine": 97,
@@ -684,15 +605,6 @@
             "severity": "ERROR"
         },
         {
-<<<<<<< HEAD
-            "line": 100,
-            "column": 1,
-            "endLine": 100,
-            "endColumn": 31,
-            "problem": "InteropCallReflect",
-            "suggest": "",
-            "rule": "Reflect API usage is not allowed in interop calls when an \"Object\" parameter receives a class instance (arkts-interop-d2s-static-reflect-on-dynamic-instance)",
-=======
             "line": 99,
             "column": 21,
             "endLine": 99,
@@ -700,26 +612,16 @@
             "problem": "BuiltinNarrowTypes",
             "suggest": "",
             "rule": "Using narrowing of types is not allowed in this API (arkts-builtin-narrow-types)",
->>>>>>> 6d813986
             "severity": "ERROR"
         },
         {
             "line": 100,
-<<<<<<< HEAD
-            "column": 27,
-            "endLine": 100,
-            "endColumn": 29,
-            "problem": "NumericSemantics",
-            "suggest": "",
-            "rule": "Numeric semantics is different for integer values (arkts-numeric-semantic)",
-=======
             "column": 1,
             "endLine": 100,
             "endColumn": 31,
             "problem": "InteropCallReflect",
             "suggest": "",
             "rule": "Reflect API usage is not allowed in interop calls when an \"Object\" parameter receives a class instance (arkts-interop-d2s-static-reflect-on-dynamic-instance)",
->>>>>>> 6d813986
             "severity": "ERROR"
         },
         {
@@ -728,19 +630,6 @@
             "endLine": 101,
             "endColumn": 29,
             "problem": "InteropCallReflect",
-<<<<<<< HEAD
-            "suggest": "",
-            "rule": "Reflect API usage is not allowed in interop calls when an \"Object\" parameter receives a class instance (arkts-interop-d2s-static-reflect-on-dynamic-instance)",
-            "severity": "ERROR"
-        },
-        {
-            "line": 101,
-            "column": 19,
-            "endLine": 101,
-            "endColumn": 20,
-            "problem": "NumericSemantics",
-=======
->>>>>>> 6d813986
             "suggest": "",
             "rule": "Reflect API usage is not allowed in interop calls when an \"Object\" parameter receives a class instance (arkts-interop-d2s-static-reflect-on-dynamic-instance)",
             "severity": "ERROR"
@@ -1006,16 +895,6 @@
             "severity": "ERROR"
         },
         {
-            "line": 116,
-            "column": 41,
-            "endLine": 116,
-            "endColumn": 42,
-            "problem": "NumericSemantics",
-            "suggest": "",
-            "rule": "Numeric semantics is different for integer values (arkts-numeric-semantic)",
-            "severity": "ERROR"
-        },
-        {
             "line": 117,
             "column": 13,
             "endLine": 117,
@@ -1036,15 +915,6 @@
             "severity": "ERROR"
         },
         {
-<<<<<<< HEAD
-            "line": 122,
-            "column": 25,
-            "endLine": 122,
-            "endColumn": 26,
-            "problem": "NumericSemantics",
-            "suggest": "",
-            "rule": "Numeric semantics is different for integer values (arkts-numeric-semantic)",
-=======
             "line": 120,
             "column": 13,
             "endLine": 120,
@@ -1062,7 +932,6 @@
             "problem": "BuiltinNarrowTypes",
             "suggest": "",
             "rule": "Using narrowing of types is not allowed in this API (arkts-builtin-narrow-types)",
->>>>>>> 6d813986
             "severity": "ERROR"
         },
         {
@@ -1073,26 +942,6 @@
             "problem": "IndexMember",
             "suggest": "",
             "rule": "Indexed signatures are not supported (arkts-no-indexed-signatures)",
-            "severity": "ERROR"
-        },
-        {
-            "line": 128,
-            "column": 43,
-            "endLine": 128,
-            "endColumn": 44,
-            "problem": "NumericSemantics",
-            "suggest": "",
-            "rule": "Numeric semantics is different for integer values (arkts-numeric-semantic)",
-            "severity": "ERROR"
-        },
-        {
-            "line": 128,
-            "column": 51,
-            "endLine": 128,
-            "endColumn": 52,
-            "problem": "NumericSemantics",
-            "suggest": "",
-            "rule": "Numeric semantics is different for integer values (arkts-numeric-semantic)",
             "severity": "ERROR"
         },
         {
