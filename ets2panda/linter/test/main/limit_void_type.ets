--- conflicted
+++ resolved
@@ -260,9 +260,6 @@
   } catch (e) {
     console.error(e);
   }
-<<<<<<< HEAD
-}
-=======
 }
 
 class A1 {
@@ -365,5 +362,4 @@
 let exportUndefinedFooFun = undefinedFooFun() as void;   //error
 let exportfunc3Void = func3Void() as void;   //error
 console.log(fun5String() as void);
-typeof (fun4undefined() as void)   //error
->>>>>>> 6d813986
+typeof (fun4undefined() as void)   //error