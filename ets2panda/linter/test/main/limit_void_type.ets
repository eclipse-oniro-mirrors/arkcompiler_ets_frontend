--- conflicted
+++ resolved
@@ -190,13 +190,8 @@
   }
 }
 
-<<<<<<< HEAD
-function foo(): void {}
-function bar(): void {}
-=======
 function foo(): void { }
 function bar(): void { }
->>>>>>> 58c46612
 
 let aa = '1';
 let bb = aa === '1' ? foo() : bar(); // Error
@@ -204,11 +199,6 @@
 aa === '1' ? foo() : bar(); // No error
 let dd;
 dd = aa === '1' ? foo() : bar(); // Error
-<<<<<<< HEAD
-interface testB{
-  u:void;  // Error
-  fooIf():void;
-=======
 interface testB {
   u: void;  // Error
   fooIf(): void;
@@ -270,5 +260,4 @@
   } catch (e) {
     console.error(e);
   }
->>>>>>> 58c46612
 }