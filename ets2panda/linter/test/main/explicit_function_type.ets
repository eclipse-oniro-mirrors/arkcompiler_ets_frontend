/*
 * Copyright (c) 2024-2025 Huawei Device Co., Ltd.
 * Licensed under the Apache License, Version 2.0 (the "License");
 * you may not use this file except in compliance with the License.
 * You may obtain a copy of the License at
 *
 * http://www.apache.org/licenses/LICENSE-2.0
 *
 * Unless required by applicable law or agreed to in writing, software
 * distributed under the License is distributed on an "AS IS" BASIS,
 * WITHOUT WARRANTIES OR CONDITIONS OF ANY KIND, either express or implied.
 * See the License for the specific language governing permissions and
 * limitations under the License.
 */
let f1: Function = () => {}; //  NOT OK
let g1: Function = function() {}; //  NOT OK
let h1: Function = new Function('return 42'); //  NOT OK
let g2 = function() {}; // OK
let h2 = new Function('return 42'); //  NOT OK
let j1 = () => {}; // OK
let f2 = (x: number) => x + 1; // OK


type F<R> = () => R;
type F1<P, R> = (p: P) => R;
type F2<P1, P2, R> = (p1: P1, p2: P2) => R;

let f3: F<void> = () => {}; // OK
let g3: F<number> = () => 42; // OK
let h3: F1<string, number> = (s: string) => s.length; // OK
let i: F2<number, string, boolean> = (n: number, s: string) => s.length > n; // OK

export let add: (a: number, b: number) => number; // OK
export let add1: (a: string) => object; // OK

interface C2 {
  f2: Function  // NOK
}

class A3 {
  func3: Function = () => {} // NOK
}

class A4 extends A3 {
  f4: Function = () => {}  // NOK
}

interface C5 {
  a5;
}

class D5 implements C5 {
  a5: Function = () => {}  // NOK
}

function run6(fn: Function) {
  fn();
}

function getFunction8(): Function {
  return () => {};
}

abstract class F17 {
  abstract f17: Function;
}

class H23 {
  async foo1(): Promise<Function> {
    return Function;
  }
}

class I24 {
  constructor(par: Function, par1?: string) {}
}
class I24_1 extends I24 {
  constructor(par: Function) {
    super(par)
  }
}


class I25 {
  constructor(par: number, par1?: string) {}

  foo3(fn: Function) {
    console.log("this is Arkts1")
  }
}
class I25_1 extends I25 {
  constructor() {
    super(2)
  }

  override foo3(fn: Function): void {
    console.log("this is Arkts2")
  }
}

function foo30(par1: Function, par2: Function[], par3: Function) {
  console.log("ArkTs foo30")
}

function foo31(par1?: Function) {
  console.log("ArkTs foo31")
}

function push32(...items: Function[]) {
  items.forEach(item => {
  });
}

function foo33(par1: number, par2: boolean, par3: string, par4: [string, Array<Function>]) {
  console.log("ArkTs foo33")
}

let array34 = [Function, 1, 2, 3];

class L36 {
  foo1();
  foo1(par:Function, par1:string);
  foo1(par?:Function, par1?:string){
    console.log('arkts36')
  }
}

let tup38:[['arkts'|Function, 1|true, false], string[], Function] = [['arkts', 1, false], ['arkts1', 'arkts2'], tup38_1];

//枚举
enum E39 {
  Function,
  BLUE = 1,
  YELLOW
}

//回调参数不明确
function handleEvent41(callback: Function) {
  callback("event", Date.now());
}

let fn43: Function = (x: number) => x + 1;
function process43(input: number): Function {
  if (typeof input === "string") return fn43;
  if (typeof input === "number") return fn43;
  return fn43;
}

//as
async function fetch(url: string) {
  return new Animal42();
}
const fetchData44: Function = async (url: string) => {
  const res = await fetch(url);
  return res as Function;
};

//高阶函数
function compose45(...fns: Function[]): Function {
  return fns.reduce((prev, curr) => (...args: Function[]) => curr(prev(...args)) as Function);
}

export let add: (a: number, b: number) => number;
export let add1: (a: string) => object;

f1();

class AB3 {
  fn3: Function = () => {};
}
let ab3 = new AB3();
ab3.fn3();

const fn29: Function[] = [];
fn29[1]();

SysApiWrapper.setTimeout = (handler: Function | string, delay?: number): number => {
  (handler as Function)?.();
  return Math.random();
<<<<<<< HEAD
}
=======
}

new Function('return 42')();

Function('return 42')();
>>>>>>> 6d813986
<|MERGE_RESOLUTION|>--- conflicted
+++ resolved
@@ -177,12 +177,8 @@
 SysApiWrapper.setTimeout = (handler: Function | string, delay?: number): number => {
   (handler as Function)?.();
   return Math.random();
-<<<<<<< HEAD
-}
-=======
 }
 
 new Function('return 42')();
 
-Function('return 42')();
->>>>>>> 6d813986
+Function('return 42')();