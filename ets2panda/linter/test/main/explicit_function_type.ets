--- conflicted
+++ resolved
@@ -172,13 +172,9 @@
 ab3.fn3();
 
 const fn29: Function[] = [];
-<<<<<<< HEAD
-fn29[1]();
-=======
 fn29[1]();
 
 SysApiWrapper.setTimeout = (handler: Function | string, delay?: number): number => {
   (handler as Function)?.();
   return Math.random();
-}
->>>>>>> 494f8da8
+}