--- conflicted
+++ resolved
@@ -15,8 +15,6 @@
     ],
     "result": [
         {
-<<<<<<< HEAD
-=======
             "line": 18,
             "column": 26,
             "endLine": 18,
@@ -27,7 +25,6 @@
             "severity": "ERROR"
         },
         {
->>>>>>> 494f8da8
             "line": 23,
             "column": 16,
             "endLine": 23,
@@ -92,19 +89,6 @@
             "column": 2,
             "endLine": 29,
             "endColumn": 11,
-<<<<<<< HEAD
-            "problem": "UIInterfaceImport",
-            "suggest": "",
-            "rule": "ArkUI interface should be imported before using (arkui-modular-interface)",
-            "severity": "ERROR"
-        },
-        {
-            "line": 31,
-            "column": 4,
-            "endLine": 31,
-            "endColumn": 9,
-=======
->>>>>>> 494f8da8
             "problem": "UIInterfaceImport",
             "suggest": "",
             "rule": "The ArkUI interface \"Component\" should be imported before it is used (arkui-modular-interface)",
@@ -137,11 +121,7 @@
             "endColumn": 15,
             "problem": "UIInterfaceImport",
             "suggest": "",
-<<<<<<< HEAD
-            "rule": "ArkUI interface should be imported before using (arkui-modular-interface)",
-=======
             "rule": "The ArkUI interface \"Checkbox\" should be imported before it is used (arkui-modular-interface)",
->>>>>>> 494f8da8
             "severity": "ERROR"
         },
         {
@@ -151,11 +131,7 @@
             "endColumn": 12,
             "problem": "UIInterfaceImport",
             "suggest": "",
-<<<<<<< HEAD
-            "rule": "ArkUI interface should be imported before using (arkui-modular-interface)",
-=======
             "rule": "The ArkUI interface \"Blank\" should be imported before it is used (arkui-modular-interface)",
->>>>>>> 494f8da8
             "severity": "ERROR"
         },
         {
