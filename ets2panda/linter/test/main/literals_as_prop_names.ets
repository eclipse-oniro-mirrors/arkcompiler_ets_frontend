--- conflicted
+++ resolved
@@ -147,9 +147,6 @@
   ['CompProp']: 1, // Error in arkts 2.0
   [2]: 'CompProp2', // Error in arkts 2.0
   [LiteralAsPropertyNameEnum.One]: 3 // Error in arkts 2.0
-<<<<<<< HEAD
-};
-=======
 };
 
 enum TEST {
@@ -175,5 +172,4 @@
 
 export class A{
   public static a= DeviceTypes12["2IN1"]
-}
->>>>>>> 6d813986
+}