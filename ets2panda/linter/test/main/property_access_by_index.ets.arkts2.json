--- conflicted
+++ resolved
@@ -851,11 +851,7 @@
             "endColumn": 31,
             "problem": "CreatingPrimitiveTypes",
             "suggest": "",
-<<<<<<< HEAD
-            "rule": "ArkTS creating primitive types is not supported (arkts-primitive-type-normalization)",
-=======
             "rule": "Primitive types are normalized with their boxed type (arkts-primitive-type-normalization)",
->>>>>>> 494f8da8
             "severity": "ERROR"
         },
         {
@@ -899,8 +895,6 @@
             "severity": "ERROR"
         },
         {
-<<<<<<< HEAD
-=======
             "line": 176,
             "column": 1,
             "endLine": 176,
@@ -911,16 +905,11 @@
             "severity": "ERROR"
         },
         {
->>>>>>> 494f8da8
             "line": 177,
             "column": 23,
             "endLine": 177,
             "endColumn": 34,
             "problem": "NoNeedStdLibSendableContainer",
-<<<<<<< HEAD
-            "suggest": "",
-            "rule": "Sendable containers are not supported (arkts-no-need-stdlib-sendable-containers)",
-=======
             "suggest": "",
             "rule": "Sendable containers are not supported (arkts-no-need-stdlib-sendable-containers)",
             "severity": "ERROR"
@@ -933,7 +922,6 @@
             "problem": "NumericSemantics",
             "suggest": "",
             "rule": "Numeric semantics is different for integer values (arkts-numeric-semantic)",
->>>>>>> 494f8da8
             "severity": "ERROR"
         },
         {
