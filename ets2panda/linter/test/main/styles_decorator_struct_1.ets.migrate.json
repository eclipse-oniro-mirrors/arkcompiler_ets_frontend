--- conflicted
+++ resolved
@@ -15,19 +15,6 @@
     ],
     "result": [
         {
-<<<<<<< HEAD
-            "line": 116,
-            "column": 24,
-            "endLine": 116,
-            "endColumn": 37,
-            "problem": "LimitedVoidTypeFromSdk",
-            "suggest": "",
-            "rule": "Type \"void\" has no instances.(sdk-limited-void-type)",
-            "severity": "ERROR"
-        },
-        {
-=======
->>>>>>> 6d813986
             "line": 120,
             "column": 26,
             "endLine": 128,
