--- conflicted
+++ resolved
@@ -44,14 +44,10 @@
     tt() {}
 }
 let ab: D|E = new D();
-<<<<<<< HEAD
-ab.tt();
-=======
 ab.tt();
 
 declare interface TextPickerResult {
   value: string | string[];
 }
 const result: TextPickerResult = { value: 'a' };
-result.value.toString() // no error - ok
->>>>>>> 6d813986
+result.value.toString() // no error - ok