{
    "copyright": [
        "Copyright (c) 2025 Huawei Device Co., Ltd.",
        "Licensed under the Apache License, Version 2.0 (the 'License');",
        "you may not use this file except in compliance with the License.",
        "You may obtain a copy of the License at",
        "",
        "http://www.apache.org/licenses/LICENSE-2.0",
        "",
        "Unless required by applicable law or agreed to in writing, software",
        "distributed under the License is distributed on an 'AS IS' BASIS,",
        "WITHOUT WARRANTIES OR CONDITIONS OF ANY KIND, either express or implied.",
        "See the License for the specific language governing permissions and",
        "limitations under the License."
    ],
    "result": [
        {
<<<<<<< HEAD
            "line": 105,
            "column": 26,
            "endLine": 113,
            "endColumn": 6,
            "problem": "LimitedReturnTypeInference",
            "suggest": "",
=======
            "line": 103,
            "column": 24,
            "endLine": 103,
            "endColumn": 37,
            "problem": "LimitedVoidTypeFromSdk",
            "suggest": "",
            "rule": "Type \"void\" has no instances.(sdk-limited-void-type)",
            "severity": "ERROR"
        },
        {
            "line": 107,
            "column": 26,
            "endLine": 115,
            "endColumn": 6,
            "problem": "LimitedReturnTypeInference",
            "suggest": "",
>>>>>>> 494f8da8
            "rule": "Function return type inference is limited (arkts-no-implicit-return-types)",
            "severity": "ERROR"
        }
    ]
}<|MERGE_RESOLUTION|>--- conflicted
+++ resolved
@@ -15,14 +15,6 @@
     ],
     "result": [
         {
-<<<<<<< HEAD
-            "line": 105,
-            "column": 26,
-            "endLine": 113,
-            "endColumn": 6,
-            "problem": "LimitedReturnTypeInference",
-            "suggest": "",
-=======
             "line": 103,
             "column": 24,
             "endLine": 103,
@@ -39,7 +31,6 @@
             "endColumn": 6,
             "problem": "LimitedReturnTypeInference",
             "suggest": "",
->>>>>>> 494f8da8
             "rule": "Function return type inference is limited (arkts-no-implicit-return-types)",
             "severity": "ERROR"
         }
