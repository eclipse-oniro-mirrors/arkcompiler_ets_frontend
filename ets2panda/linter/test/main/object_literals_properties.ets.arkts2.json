{
    "copyright": [
        "Copyright (c) 2023-2025 Huawei Device Co., Ltd.",
        "Licensed under the Apache License, Version 2.0 (the 'License');",
        "you may not use this file except in compliance with the License.",
        "You may obtain a copy of the License at",
        "",
        "http://www.apache.org/licenses/LICENSE-2.0",
        "",
        "Unless required by applicable law or agreed to in writing, software",
        "distributed under the License is distributed on an 'AS IS' BASIS,",
        "WITHOUT WARRANTIES OR CONDITIONS OF ANY KIND, either express or implied.",
        "See the License for the specific language governing permissions and",
        "limitations under the License."
    ],
    "result": [
        {
            "line": 17,
            "column": 14,
            "endLine": 17,
            "endColumn": 15,
            "problem": "ObjectLiteralNoContextType",
            "suggest": "",
            "rule": "Object literal must correspond to some explicitly declared class or interface (arkts-no-untyped-obj-literals)",
            "severity": "ERROR"
        },
        {
            "line": 18,
            "column": 3,
            "endLine": 18,
            "endColumn": 26,
            "problem": "ObjectLiteralProperty",
            "suggest": "",
            "rule": "Object literal properties can only contain name-value pairs (arkts-obj-literal-props)",
            "severity": "ERROR"
        },
        {
            "line": 18,
            "column": 21,
            "endLine": 18,
            "endColumn": 22,
            "problem": "NumericSemantics",
            "suggest": "",
            "rule": "Numeric semantics is different for integer values (arkts-numeric-semantic)",
            "severity": "ERROR"
        },
        {
            "line": 21,
            "column": 17,
            "endLine": 21,
            "endColumn": 18,
            "problem": "ObjectLiteralNoContextType",
            "suggest": "",
            "rule": "Object literal must correspond to some explicitly declared class or interface (arkts-no-untyped-obj-literals)",
            "severity": "ERROR"
        },
        {
            "line": 22,
            "column": 3,
            "endLine": 22,
            "endColumn": 31,
            "problem": "ObjectLiteralProperty",
            "suggest": "",
            "rule": "Object literal properties can only contain name-value pairs (arkts-obj-literal-props)",
            "severity": "ERROR"
        },
        {
            "line": 22,
            "column": 27,
            "endLine": 22,
            "endColumn": 28,
            "problem": "NumericSemantics",
            "suggest": "",
            "rule": "Numeric semantics is different for integer values (arkts-numeric-semantic)",
            "severity": "ERROR"
        },
        {
            "line": 25,
            "column": 17,
            "endLine": 25,
            "endColumn": 18,
            "problem": "ObjectLiteralNoContextType",
            "suggest": "",
            "rule": "Object literal must correspond to some explicitly declared class or interface (arkts-no-untyped-obj-literals)",
            "severity": "ERROR"
        },
        {
            "line": 26,
            "column": 3,
            "endLine": 28,
            "endColumn": 4,
            "problem": "ObjectLiteralProperty",
            "suggest": "",
            "rule": "Object literal properties can only contain name-value pairs (arkts-obj-literal-props)",
            "severity": "ERROR"
        },
        {
<<<<<<< HEAD
            "line": 31,
            "column": 5,
            "endLine": 31,
            "endColumn": 10,
            "problem": "NumericSemantics",
            "suggest": "",
            "rule": "Numeric semantics is different for integer values (arkts-numeric-semantic)",
            "severity": "ERROR"
        },
        {
            "line": 31,
            "column": 9,
            "endLine": 31,
            "endColumn": 10,
            "problem": "NumericSemantics",
            "suggest": "",
            "rule": "Numeric semantics is different for integer values (arkts-numeric-semantic)",
            "severity": "ERROR"
        },
        {
=======
>>>>>>> 6d813986
            "line": 33,
            "column": 17,
            "endLine": 33,
            "endColumn": 18,
            "problem": "ObjectLiteralNoContextType",
            "suggest": "",
            "rule": "Object literal must correspond to some explicitly declared class or interface (arkts-no-untyped-obj-literals)",
            "severity": "ERROR"
        },
        {
            "line": 34,
            "column": 3,
            "endLine": 34,
            "endColumn": 4,
            "problem": "ObjectLiteralProperty",
            "suggest": "",
            "rule": "Object literal properties can only contain name-value pairs (arkts-obj-literal-props)",
            "severity": "ERROR"
        },
        {
            "line": 35,
            "column": 3,
            "endLine": 35,
            "endColumn": 4,
            "problem": "ObjectLiteralProperty",
            "suggest": "",
            "rule": "Object literal properties can only contain name-value pairs (arkts-obj-literal-props)",
            "severity": "ERROR"
        },
        {
            "line": 36,
            "column": 3,
            "endLine": 36,
            "endColumn": 4,
            "problem": "ObjectLiteralProperty",
            "suggest": "",
            "rule": "Object literal properties can only contain name-value pairs (arkts-obj-literal-props)",
            "severity": "ERROR"
        },
        {
            "line": 39,
            "column": 14,
            "endLine": 39,
            "endColumn": 15,
            "problem": "ObjectLiteralNoContextType",
            "suggest": "",
            "rule": "Object literal must correspond to some explicitly declared class or interface (arkts-no-untyped-obj-literals)",
            "severity": "ERROR"
        },
        {
            "line": 40,
            "column": 3,
            "endLine": 40,
            "endColumn": 15,
            "problem": "ObjectLiteralProperty",
            "suggest": "",
            "rule": "Object literal properties can only contain name-value pairs (arkts-obj-literal-props)",
            "severity": "ERROR"
        },
        {
            "line": 40,
            "column": 3,
            "endLine": 40,
            "endColumn": 15,
            "problem": "SpreadOperator",
            "suggest": "",
            "rule": "It is possible to spread only arrays or classes derived from arrays into the rest parameter or array literals (arkts-no-spread)",
            "severity": "ERROR"
        },
        {
            "line": 43,
            "column": 13,
            "endLine": 43,
            "endColumn": 14,
            "problem": "ObjectLiteralNoContextType",
            "suggest": "",
            "rule": "Object literal must correspond to some explicitly declared class or interface (arkts-no-untyped-obj-literals)",
            "severity": "ERROR"
        },
        {
            "line": 47,
            "column": 3,
            "endLine": 47,
            "endColumn": 4,
            "problem": "ObjectLiteralProperty",
            "suggest": "",
            "rule": "Object literal properties can only contain name-value pairs (arkts-obj-literal-props)",
            "severity": "ERROR"
        },
        {
            "line": 48,
            "column": 3,
            "endLine": 48,
            "endColumn": 4,
            "problem": "ObjectLiteralProperty",
            "suggest": "",
            "rule": "Object literal properties can only contain name-value pairs (arkts-obj-literal-props)",
            "severity": "ERROR"
        },
        {
            "line": 50,
            "column": 3,
            "endLine": 52,
            "endColumn": 4,
            "problem": "ObjectLiteralProperty",
            "suggest": "",
            "rule": "Object literal properties can only contain name-value pairs (arkts-obj-literal-props)",
            "severity": "ERROR"
        },
        {
            "line": 54,
            "column": 3,
            "endLine": 56,
            "endColumn": 4,
            "problem": "ObjectLiteralProperty",
            "suggest": "",
            "rule": "Object literal properties can only contain name-value pairs (arkts-obj-literal-props)",
            "severity": "ERROR"
        },
        {
            "line": 58,
            "column": 3,
            "endLine": 62,
            "endColumn": 4,
            "problem": "ObjectLiteralProperty",
            "suggest": "",
            "rule": "Object literal properties can only contain name-value pairs (arkts-obj-literal-props)",
            "severity": "ERROR"
        },
        {
<<<<<<< HEAD
            "line": 45,
            "column": 6,
            "endLine": 45,
            "endColumn": 8,
            "problem": "NumericSemantics",
            "suggest": "",
            "rule": "Numeric semantics is different for integer values (arkts-numeric-semantic)",
            "severity": "ERROR"
        },
        {
            "line": 46,
            "column": 7,
            "endLine": 46,
            "endColumn": 8,
            "problem": "NumericSemantics",
            "suggest": "",
            "rule": "Numeric semantics is different for integer values (arkts-numeric-semantic)",
            "severity": "ERROR"
        },
        {
            "line": 46,
            "column": 10,
            "endLine": 46,
            "endColumn": 11,
            "problem": "NumericSemantics",
            "suggest": "",
            "rule": "Numeric semantics is different for integer values (arkts-numeric-semantic)",
            "severity": "ERROR"
        },
        {
            "line": 46,
            "column": 13,
            "endLine": 46,
            "endColumn": 14,
            "problem": "NumericSemantics",
            "suggest": "",
            "rule": "Numeric semantics is different for integer values (arkts-numeric-semantic)",
            "severity": "ERROR"
        },
        {
            "line": 51,
            "column": 17,
            "endLine": 51,
            "endColumn": 19,
            "problem": "NumericSemantics",
            "suggest": "",
            "rule": "Numeric semantics is different for integer values (arkts-numeric-semantic)",
            "severity": "ERROR"
        },
        {
            "line": 55,
            "column": 12,
            "endLine": 55,
            "endColumn": 13,
            "problem": "NumericSemantics",
            "suggest": "",
            "rule": "Numeric semantics is different for integer values (arkts-numeric-semantic)",
            "severity": "ERROR"
        },
        {
            "line": 59,
            "column": 17,
            "endLine": 59,
            "endColumn": 18,
            "problem": "NumericSemantics",
            "suggest": "",
            "rule": "Numeric semantics is different for integer values (arkts-numeric-semantic)",
            "severity": "ERROR"
        },
        {
            "line": 65,
            "column": 5,
            "endLine": 65,
            "endColumn": 11,
            "problem": "NumericSemantics",
            "suggest": "",
            "rule": "Numeric semantics is different for integer values (arkts-numeric-semantic)",
            "severity": "ERROR"
        },
        {
            "line": 65,
            "column": 10,
            "endLine": 65,
            "endColumn": 11,
            "problem": "NumericSemantics",
            "suggest": "",
            "rule": "Numeric semantics is different for integer values (arkts-numeric-semantic)",
            "severity": "ERROR"
        },
        {
            "line": 65,
            "column": 13,
            "endLine": 65,
            "endColumn": 19,
            "problem": "NumericSemantics",
            "suggest": "",
            "rule": "Numeric semantics is different for integer values (arkts-numeric-semantic)",
            "severity": "ERROR"
        },
        {
            "line": 65,
            "column": 18,
            "endLine": 65,
            "endColumn": 19,
            "problem": "NumericSemantics",
            "suggest": "",
            "rule": "Numeric semantics is different for integer values (arkts-numeric-semantic)",
            "severity": "ERROR"
        },
        {
            "line": 65,
            "column": 21,
            "endLine": 65,
            "endColumn": 27,
            "problem": "NumericSemantics",
            "suggest": "",
            "rule": "Numeric semantics is different for integer values (arkts-numeric-semantic)",
            "severity": "ERROR"
        },
        {
            "line": 65,
            "column": 26,
            "endLine": 65,
            "endColumn": 27,
            "problem": "NumericSemantics",
            "suggest": "",
            "rule": "Numeric semantics is different for integer values (arkts-numeric-semantic)",
            "severity": "ERROR"
        },
        {
=======
>>>>>>> 6d813986
            "line": 66,
            "column": 16,
            "endLine": 66,
            "endColumn": 17,
            "problem": "ObjectLiteralNoContextType",
            "suggest": "",
            "rule": "Object literal must correspond to some explicitly declared class or interface (arkts-no-untyped-obj-literals)",
            "severity": "ERROR"
        },
        {
            "line": 69,
            "column": 3,
            "endLine": 69,
            "endColumn": 5,
            "problem": "ObjectLiteralProperty",
            "suggest": "",
            "rule": "Object literal properties can only contain name-value pairs (arkts-obj-literal-props)",
            "severity": "ERROR"
        },
        {
            "line": 70,
            "column": 3,
            "endLine": 70,
            "endColumn": 5,
            "problem": "ObjectLiteralProperty",
            "suggest": "",
            "rule": "Object literal properties can only contain name-value pairs (arkts-obj-literal-props)",
            "severity": "ERROR"
        },
        {
            "line": 71,
            "column": 3,
            "endLine": 71,
            "endColumn": 5,
            "problem": "ObjectLiteralProperty",
            "suggest": "",
            "rule": "Object literal properties can only contain name-value pairs (arkts-obj-literal-props)",
            "severity": "ERROR"
        },
        {
            "line": 72,
            "column": 3,
            "endLine": 72,
            "endColumn": 9,
            "problem": "ObjectLiteralProperty",
            "suggest": "",
            "rule": "Object literal properties can only contain name-value pairs (arkts-obj-literal-props)",
            "severity": "ERROR"
        },
        {
            "line": 73,
            "column": 3,
            "endLine": 73,
            "endColumn": 15,
            "problem": "ObjectLiteralProperty",
            "suggest": "",
            "rule": "Object literal properties can only contain name-value pairs (arkts-obj-literal-props)",
            "severity": "ERROR"
        },
        {
            "line": 67,
            "column": 6,
            "endLine": 67,
            "endColumn": 7,
            "problem": "NumericSemantics",
            "suggest": "",
            "rule": "Numeric semantics is different for integer values (arkts-numeric-semantic)",
            "severity": "ERROR"
        },
        {
            "line": 68,
            "column": 6,
            "endLine": 68,
            "endColumn": 7,
            "problem": "NumericSemantics",
            "suggest": "",
            "rule": "Numeric semantics is different for integer values (arkts-numeric-semantic)",
            "severity": "ERROR"
        },
        {
            "line": 73,
            "column": 3,
            "endLine": 73,
            "endColumn": 15,
            "problem": "SpreadOperator",
            "suggest": "",
            "rule": "It is possible to spread only arrays or classes derived from arrays into the rest parameter or array literals (arkts-no-spread)",
            "severity": "ERROR"
        },
        {
            "line": 80,
            "column": 12,
            "endLine": 80,
            "endColumn": 13,
            "problem": "ObjectLiteralNoContextType",
            "suggest": "",
            "rule": "Object literal must correspond to some explicitly declared class or interface (arkts-no-untyped-obj-literals)",
            "severity": "ERROR"
        },
        {
<<<<<<< HEAD
            "line": 81,
            "column": 3,
            "endLine": 83,
            "endColumn": 4,
            "problem": "ObjectLiteralProperty",
            "suggest": "",
            "rule": "Object literal properties can only contain name-value pairs (arkts-obj-literal-props)",
            "severity": "ERROR"
        },
        {
            "line": 82,
            "column": 17,
            "endLine": 82,
            "endColumn": 20,
            "problem": "NumericSemantics",
            "suggest": "",
            "rule": "Numeric semantics is different for integer values (arkts-numeric-semantic)",
            "severity": "ERROR"
        },
        {
            "line": 88,
            "column": 17,
            "endLine": 88,
            "endColumn": 20,
            "problem": "NumericSemantics",
            "suggest": "",
            "rule": "Numeric semantics is different for integer values (arkts-numeric-semantic)",
            "severity": "ERROR"
        },
        {
=======
>>>>>>> 6d813986
            "line": 91,
            "column": 12,
            "endLine": 91,
            "endColumn": 13,
            "problem": "ObjectLiteralNoContextType",
            "suggest": "",
            "rule": "Object literal must correspond to some explicitly declared class or interface (arkts-no-untyped-obj-literals)",
            "severity": "ERROR"
        },
        {
            "line": 92,
            "column": 3,
            "endLine": 94,
            "endColumn": 4,
            "problem": "ObjectLiteralProperty",
            "suggest": "",
            "rule": "Object literal properties can only contain name-value pairs (arkts-obj-literal-props)",
            "severity": "ERROR"
        },
        {
            "line": 93,
            "column": 17,
            "endLine": 93,
            "endColumn": 20,
            "problem": "NumericSemantics",
            "suggest": "",
            "rule": "Numeric semantics is different for integer values (arkts-numeric-semantic)",
            "severity": "ERROR"
        },
        {
            "line": 98,
            "column": 5,
            "endLine": 98,
            "endColumn": 6,
            "problem": "ObjectLiteralNoContextType",
            "suggest": "",
            "rule": "Object literal must correspond to some explicitly declared class or interface (arkts-no-untyped-obj-literals)",
            "severity": "ERROR"
        },
        {
            "line": 99,
            "column": 3,
            "endLine": 99,
            "endColumn": 28,
            "problem": "ObjectLiteralProperty",
            "suggest": "",
            "rule": "Object literal properties can only contain name-value pairs (arkts-obj-literal-props)",
            "severity": "ERROR"
        },
        {
<<<<<<< HEAD
            "line": 99,
            "column": 21,
            "endLine": 99,
            "endColumn": 24,
            "problem": "NumericSemantics",
            "suggest": "",
            "rule": "Numeric semantics is different for integer values (arkts-numeric-semantic)",
            "severity": "ERROR"
        },
        {
            "line": 103,
            "column": 3,
            "endLine": 103,
            "endColumn": 11,
            "problem": "NumericSemantics",
            "suggest": "",
            "rule": "Numeric semantics is different for integer values (arkts-numeric-semantic)",
            "severity": "ERROR"
        },
        {
            "line": 103,
            "column": 8,
            "endLine": 103,
            "endColumn": 10,
            "problem": "NumericSemantics",
            "suggest": "",
            "rule": "Numeric semantics is different for integer values (arkts-numeric-semantic)",
            "severity": "ERROR"
        },
        {
            "line": 104,
            "column": 3,
            "endLine": 104,
            "endColumn": 11,
            "problem": "NumericSemantics",
            "suggest": "",
            "rule": "Numeric semantics is different for integer values (arkts-numeric-semantic)",
            "severity": "ERROR"
        },
        {
            "line": 104,
            "column": 8,
            "endLine": 104,
            "endColumn": 10,
            "problem": "NumericSemantics",
            "suggest": "",
            "rule": "Numeric semantics is different for integer values (arkts-numeric-semantic)",
            "severity": "ERROR"
        },
        {
            "line": 105,
            "column": 3,
            "endLine": 105,
            "endColumn": 11,
            "problem": "NumericSemantics",
            "suggest": "",
            "rule": "Numeric semantics is different for integer values (arkts-numeric-semantic)",
            "severity": "ERROR"
        },
        {
            "line": 105,
            "column": 8,
            "endLine": 105,
            "endColumn": 10,
            "problem": "NumericSemantics",
            "suggest": "",
            "rule": "Numeric semantics is different for integer values (arkts-numeric-semantic)",
            "severity": "ERROR"
        },
        {
=======
>>>>>>> 6d813986
            "line": 109,
            "column": 14,
            "endLine": 109,
            "endColumn": 15,
            "problem": "ObjectLiteralNoContextType",
            "suggest": "",
            "rule": "Object literal must correspond to some explicitly declared class or interface (arkts-no-untyped-obj-literals)",
            "severity": "ERROR"
        },
        {
            "line": 113,
            "column": 3,
            "endLine": 113,
            "endColumn": 26,
            "problem": "ObjectLiteralProperty",
            "suggest": "",
            "rule": "Object literal properties can only contain name-value pairs (arkts-obj-literal-props)",
            "severity": "ERROR"
        },
        {
            "line": 113,
            "column": 21,
            "endLine": 113,
            "endColumn": 22,
            "problem": "NumericSemantics",
            "suggest": "",
            "rule": "Numeric semantics is different for integer values (arkts-numeric-semantic)",
            "severity": "ERROR"
        },
        {
            "line": 116,
            "column": 15,
            "endLine": 116,
            "endColumn": 16,
            "problem": "ObjectLiteralNoContextType",
            "suggest": "",
            "rule": "Object literal must correspond to some explicitly declared class or interface (arkts-no-untyped-obj-literals)",
            "severity": "ERROR"
        },
        {
            "line": 120,
            "column": 3,
            "endLine": 120,
            "endColumn": 26,
            "problem": "ObjectLiteralProperty",
            "suggest": "",
            "rule": "Object literal properties can only contain name-value pairs (arkts-obj-literal-props)",
            "severity": "ERROR"
        },
        {
            "line": 121,
            "column": 3,
            "endLine": 121,
            "endColumn": 15,
            "problem": "ObjectLiteralProperty",
            "suggest": "",
            "rule": "Object literal properties can only contain name-value pairs (arkts-obj-literal-props)",
            "severity": "ERROR"
        },
        {
            "line": 120,
            "column": 21,
            "endLine": 120,
            "endColumn": 22,
            "problem": "NumericSemantics",
            "suggest": "",
            "rule": "Numeric semantics is different for integer values (arkts-numeric-semantic)",
            "severity": "ERROR"
        },
        {
            "line": 121,
            "column": 3,
            "endLine": 121,
            "endColumn": 15,
            "problem": "SpreadOperator",
            "suggest": "",
            "rule": "It is possible to spread only arrays or classes derived from arrays into the rest parameter or array literals (arkts-no-spread)",
            "severity": "ERROR"
        },
        {
<<<<<<< HEAD
            "line": 125,
            "column": 3,
            "endLine": 125,
            "endColumn": 11,
            "problem": "NumericSemantics",
            "suggest": "",
            "rule": "Numeric semantics is different for integer values (arkts-numeric-semantic)",
            "severity": "ERROR"
        },
        {
            "line": 125,
            "column": 8,
            "endLine": 125,
            "endColumn": 10,
            "problem": "NumericSemantics",
            "suggest": "",
            "rule": "Numeric semantics is different for integer values (arkts-numeric-semantic)",
            "severity": "ERROR"
        },
        {
            "line": 126,
            "column": 3,
            "endLine": 126,
            "endColumn": 11,
            "problem": "NumericSemantics",
            "suggest": "",
            "rule": "Numeric semantics is different for integer values (arkts-numeric-semantic)",
            "severity": "ERROR"
        },
        {
            "line": 126,
            "column": 8,
            "endLine": 126,
            "endColumn": 10,
            "problem": "NumericSemantics",
            "suggest": "",
            "rule": "Numeric semantics is different for integer values (arkts-numeric-semantic)",
            "severity": "ERROR"
        },
        {
            "line": 127,
            "column": 3,
            "endLine": 127,
            "endColumn": 11,
            "problem": "NumericSemantics",
            "suggest": "",
            "rule": "Numeric semantics is different for integer values (arkts-numeric-semantic)",
            "severity": "ERROR"
        },
        {
            "line": 127,
            "column": 8,
            "endLine": 127,
            "endColumn": 10,
            "problem": "NumericSemantics",
            "suggest": "",
            "rule": "Numeric semantics is different for integer values (arkts-numeric-semantic)",
            "severity": "ERROR"
        },
        {
=======
>>>>>>> 6d813986
            "line": 133,
            "column": 14,
            "endLine": 133,
            "endColumn": 15,
            "problem": "ObjectLiteralNoContextType",
            "suggest": "",
            "rule": "Object literal must correspond to some explicitly declared class or interface (arkts-no-untyped-obj-literals)",
            "severity": "ERROR"
        },
        {
            "line": 137,
            "column": 3,
            "endLine": 137,
            "endColumn": 26,
            "problem": "ObjectLiteralProperty",
            "suggest": "",
            "rule": "Object literal properties can only contain name-value pairs (arkts-obj-literal-props)",
            "severity": "ERROR"
        },
        {
<<<<<<< HEAD
            "line": 137,
            "column": 21,
            "endLine": 137,
            "endColumn": 22,
            "problem": "NumericSemantics",
            "suggest": "",
            "rule": "Numeric semantics is different for integer values (arkts-numeric-semantic)",
            "severity": "ERROR"
        },
        {
            "line": 141,
            "column": 7,
            "endLine": 141,
            "endColumn": 12,
            "problem": "NumericSemantics",
            "suggest": "",
            "rule": "Numeric semantics is different for integer values (arkts-numeric-semantic)",
            "severity": "ERROR"
        },
        {
            "line": 141,
            "column": 11,
            "endLine": 141,
            "endColumn": 12,
            "problem": "NumericSemantics",
            "suggest": "",
            "rule": "Numeric semantics is different for integer values (arkts-numeric-semantic)",
            "severity": "ERROR"
        },
        {
            "line": 141,
            "column": 14,
            "endLine": 141,
            "endColumn": 19,
            "problem": "NumericSemantics",
            "suggest": "",
            "rule": "Numeric semantics is different for integer values (arkts-numeric-semantic)",
            "severity": "ERROR"
        },
        {
            "line": 141,
            "column": 18,
            "endLine": 141,
            "endColumn": 19,
            "problem": "NumericSemantics",
            "suggest": "",
            "rule": "Numeric semantics is different for integer values (arkts-numeric-semantic)",
            "severity": "ERROR"
        },
        {
=======
>>>>>>> 6d813986
            "line": 142,
            "column": 25,
            "endLine": 142,
            "endColumn": 26,
            "problem": "ObjectLiteralNoContextType",
            "suggest": "",
            "rule": "Object literal must correspond to some explicitly declared class or interface (arkts-no-untyped-obj-literals)",
            "severity": "ERROR"
        },
        {
            "line": 143,
            "column": 5,
            "endLine": 145,
            "endColumn": 6,
            "problem": "ObjectLiteralProperty",
            "suggest": "",
            "rule": "Object literal properties can only contain name-value pairs (arkts-obj-literal-props)",
            "severity": "ERROR"
        },
        {
            "line": 148,
            "column": 29,
            "endLine": 148,
            "endColumn": 30,
            "problem": "ObjectLiteralNoContextType",
            "suggest": "",
            "rule": "Object literal must correspond to some explicitly declared class or interface (arkts-no-untyped-obj-literals)",
            "severity": "ERROR"
        },
        {
            "line": 149,
            "column": 5,
            "endLine": 151,
            "endColumn": 6,
            "problem": "ObjectLiteralProperty",
            "suggest": "",
            "rule": "Object literal properties can only contain name-value pairs (arkts-obj-literal-props)",
            "severity": "ERROR"
        },
        {
            "line": 154,
            "column": 20,
            "endLine": 154,
            "endColumn": 21,
            "problem": "ObjectTypeLiteral",
            "suggest": "",
            "rule": "Object literals cannot be used as type declarations (arkts-no-obj-literals-as-types)",
            "severity": "ERROR"
        },
        {
            "line": 155,
            "column": 33,
            "endLine": 155,
            "endColumn": 34,
            "problem": "ObjectLiteralNoContextType",
            "suggest": "",
            "rule": "Object literal must correspond to some explicitly declared class or interface (arkts-no-untyped-obj-literals)",
            "severity": "ERROR"
        },
        {
            "line": 155,
            "column": 38,
            "endLine": 155,
            "endColumn": 39,
            "problem": "NumericSemantics",
            "suggest": "",
            "rule": "Numeric semantics is different for integer values (arkts-numeric-semantic)",
            "severity": "ERROR"
        },
        {
            "line": 156,
            "column": 26,
            "endLine": 156,
            "endColumn": 27,
            "problem": "ObjectLiteralNoContextType",
            "suggest": "",
            "rule": "Object literal must correspond to some explicitly declared class or interface (arkts-no-untyped-obj-literals)",
            "severity": "ERROR"
        },
        {
            "line": 157,
            "column": 5,
            "endLine": 159,
            "endColumn": 6,
            "problem": "ObjectLiteralProperty",
            "suggest": "",
            "rule": "Object literal properties can only contain name-value pairs (arkts-obj-literal-props)",
            "severity": "ERROR"
        },
        {
            "line": 161,
            "column": 27,
            "endLine": 161,
            "endColumn": 28,
            "problem": "ObjectLiteralNoContextType",
            "suggest": "",
            "rule": "Object literal must correspond to some explicitly declared class or interface (arkts-no-untyped-obj-literals)",
            "severity": "ERROR"
        },
        {
            "line": 162,
            "column": 5,
            "endLine": 164,
            "endColumn": 6,
            "problem": "ObjectLiteralProperty",
            "suggest": "",
            "rule": "Object literal properties can only contain name-value pairs (arkts-obj-literal-props)",
            "severity": "ERROR"
        },
        {
            "line": 167,
<<<<<<< HEAD
            "column": 34,
            "endLine": 167,
            "endColumn": 35,
            "problem": "NumericSemantics",
            "suggest": "",
            "rule": "Numeric semantics is different for integer values (arkts-numeric-semantic)",
=======
            "column": 3,
            "endLine": 167,
            "endColumn": 37,
            "problem": "NoLocalClass",
            "suggest": "",
            "rule": "Creating local classes is not supported (arkts-no-local-class)",
>>>>>>> 6d813986
            "severity": "ERROR"
        },
        {
            "line": 168,
            "column": 27,
            "endLine": 168,
            "endColumn": 28,
            "problem": "ObjectLiteralNoContextType",
            "suggest": "",
            "rule": "Object literal must correspond to some explicitly declared class or interface (arkts-no-untyped-obj-literals)",
            "severity": "ERROR"
        },
        {
            "line": 169,
            "column": 5,
            "endLine": 171,
            "endColumn": 6,
            "problem": "ObjectLiteralProperty",
            "suggest": "",
            "rule": "Object literal properties can only contain name-value pairs (arkts-obj-literal-props)",
            "severity": "ERROR"
        },
        {
            "line": 177,
            "column": 15,
            "endLine": 177,
            "endColumn": 16,
            "problem": "NumericSemantics",
            "suggest": "",
            "rule": "Numeric semantics is different for integer values (arkts-numeric-semantic)",
            "severity": "ERROR"
        },
        {
            "line": 180,
            "column": 14,
            "endLine": 180,
            "endColumn": 15,
            "problem": "ObjectLiteralNoContextType",
            "suggest": "",
            "rule": "Object literal must correspond to some explicitly declared class or interface (arkts-no-untyped-obj-literals)",
            "severity": "ERROR"
        },
        {
            "line": 181,
            "column": 6,
            "endLine": 181,
            "endColumn": 7,
            "problem": "NumericSemantics",
            "suggest": "",
            "rule": "Numeric semantics is different for integer values (arkts-numeric-semantic)",
            "severity": "ERROR"
        },
        {
            "line": 186,
            "column": 15,
            "endLine": 186,
            "endColumn": 16,
            "problem": "NumericSemantics",
            "suggest": "",
            "rule": "Numeric semantics is different for integer values (arkts-numeric-semantic)",
            "severity": "ERROR"
        },
        {
            "line": 191,
            "column": 3,
            "endLine": 191,
            "endColumn": 9,
            "problem": "ObjectLiteralProperty",
            "suggest": "",
            "rule": "Object literal properties can only contain name-value pairs (arkts-obj-literal-props)",
            "severity": "ERROR"
        },
        {
            "line": 190,
            "column": 6,
            "endLine": 190,
            "endColumn": 7,
            "problem": "NumericSemantics",
            "suggest": "",
            "rule": "Numeric semantics is different for integer values (arkts-numeric-semantic)",
            "severity": "ERROR"
        },
        {
            "line": 198,
            "column": 14,
            "endLine": 198,
            "endColumn": 15,
            "problem": "ObjectLiteralNoContextType",
            "suggest": "",
            "rule": "Object literal must correspond to some explicitly declared class or interface (arkts-no-untyped-obj-literals)",
            "severity": "ERROR"
        },
        {
<<<<<<< HEAD
            "line": 199,
            "column": 6,
            "endLine": 199,
            "endColumn": 7,
            "problem": "NumericSemantics",
            "suggest": "",
            "rule": "Numeric semantics is different for integer values (arkts-numeric-semantic)",
            "severity": "ERROR"
        },
        {
            "line": 209,
            "column": 3,
            "endLine": 209,
            "endColumn": 9,
            "problem": "ObjectLiteralProperty",
            "suggest": "",
            "rule": "Object literal properties can only contain name-value pairs (arkts-obj-literal-props)",
            "severity": "ERROR"
        },
        {
            "line": 208,
            "column": 6,
            "endLine": 208,
            "endColumn": 7,
            "problem": "NumericSemantics",
            "suggest": "",
            "rule": "Numeric semantics is different for integer values (arkts-numeric-semantic)",
            "severity": "ERROR"
        },
        {
=======
>>>>>>> 6d813986
            "line": 219,
            "column": 18,
            "endLine": 219,
            "endColumn": 19,
            "problem": "ObjectLiteralNoContextType",
            "suggest": "",
            "rule": "Object literal must correspond to some explicitly declared class or interface (arkts-no-untyped-obj-literals)",
            "severity": "ERROR"
        },
        {
            "line": 220,
            "column": 3,
            "endLine": 220,
            "endColumn": 26,
            "problem": "ObjectLiteralProperty",
            "suggest": "",
            "rule": "Object literal properties can only contain name-value pairs (arkts-obj-literal-props)",
            "severity": "ERROR"
        },
        {
<<<<<<< HEAD
            "line": 220,
            "column": 21,
            "endLine": 220,
            "endColumn": 22,
            "problem": "NumericSemantics",
            "suggest": "",
            "rule": "Numeric semantics is different for integer values (arkts-numeric-semantic)",
            "severity": "ERROR"
        },
        {
            "line": 226,
            "column": 16,
            "endLine": 226,
            "endColumn": 29,
=======
            "line": 226,
            "column": 1,
            "endLine": 228,
            "endColumn": 2,
>>>>>>> 6d813986
            "problem": "MissingSuperCall",
            "suggest": "",
            "rule": "The subclass constructor must call the parent class's parametered constructor (arkts-subclass-must-call-super-constructor-with-args)",
            "severity": "ERROR"
        },
        {
            "line": 229,
            "column": 20,
            "endLine": 229,
            "endColumn": 21,
            "problem": "ObjectLiteralNoContextType",
            "suggest": "",
            "rule": "Object literal must correspond to some explicitly declared class or interface (arkts-no-untyped-obj-literals)",
            "severity": "ERROR"
        },
        {
            "line": 230,
            "column": 3,
            "endLine": 230,
            "endColumn": 26,
            "problem": "ObjectLiteralProperty",
            "suggest": "",
            "rule": "Object literal properties can only contain name-value pairs (arkts-obj-literal-props)",
            "severity": "ERROR"
        },
        {
            "line": 230,
            "column": 21,
            "endLine": 230,
            "endColumn": 22,
            "problem": "NumericSemantics",
            "suggest": "",
            "rule": "Numeric semantics is different for integer values (arkts-numeric-semantic)",
            "severity": "ERROR"
        },
        {
            "line": 240,
            "column": 11,
            "endLine": 240,
            "endColumn": 12,
            "problem": "NumericSemantics",
            "suggest": "",
            "rule": "Numeric semantics is different for integer values (arkts-numeric-semantic)",
            "severity": "ERROR"
        },
        {
            "line": 243,
            "column": 20,
            "endLine": 243,
            "endColumn": 21,
            "problem": "ObjectLiteralNoContextType",
            "suggest": "",
            "rule": "Object literal must correspond to some explicitly declared class or interface (arkts-no-untyped-obj-literals)",
            "severity": "ERROR"
        },
        {
            "line": 244,
            "column": 3,
            "endLine": 244,
            "endColumn": 26,
            "problem": "ObjectLiteralProperty",
            "suggest": "",
            "rule": "Object literal properties can only contain name-value pairs (arkts-obj-literal-props)",
            "severity": "ERROR"
        },
        {
<<<<<<< HEAD
            "line": 244,
            "column": 21,
            "endLine": 244,
            "endColumn": 22,
            "problem": "NumericSemantics",
            "suggest": "",
            "rule": "Numeric semantics is different for integer values (arkts-numeric-semantic)",
            "severity": "ERROR"
        },
        {
            "line": 251,
            "column": 15,
            "endLine": 251,
            "endColumn": 18,
            "problem": "ObjectLiteralProperty",
            "suggest": "",
            "rule": "Object literal properties can only contain name-value pairs (arkts-obj-literal-props)",
            "severity": "ERROR"
        },
        {
            "line": 258,
            "column": 15,
            "endLine": 258,
            "endColumn": 19,
            "problem": "ObjectLiteralProperty",
            "suggest": "",
            "rule": "Object literal properties can only contain name-value pairs (arkts-obj-literal-props)",
            "severity": "ERROR"
        },
        {
=======
>>>>>>> 6d813986
            "line": 274,
            "column": 16,
            "endLine": 274,
            "endColumn": 17,
            "problem": "ObjectLiteralNoContextType",
            "suggest": "",
            "rule": "Object literal must correspond to some explicitly declared class or interface (arkts-no-untyped-obj-literals)",
            "severity": "ERROR"
        },
        {
            "line": 275,
            "column": 5,
            "endLine": 277,
            "endColumn": 6,
            "problem": "ObjectLiteralProperty",
            "suggest": "",
            "rule": "Object literal properties can only contain name-value pairs (arkts-obj-literal-props)",
            "severity": "ERROR"
        },
        {
            "line": 280,
            "column": 16,
            "endLine": 280,
            "endColumn": 17,
            "problem": "ObjectLiteralNoContextType",
            "suggest": "",
            "rule": "Object literal must correspond to some explicitly declared class or interface (arkts-no-untyped-obj-literals)",
            "severity": "ERROR"
        },
        {
<<<<<<< HEAD
            "line": 281,
            "column": 5,
            "endLine": 283,
            "endColumn": 6,
=======
            "line": 303,
            "column": 32,
            "endLine": 303,
            "endColumn": 41,
            "problem": "GenericCallNoTypeArgs",
            "suggest": "",
            "rule": "Type inference in case of generic function calls is limited (arkts-no-inferred-generic-params)",
            "severity": "ERROR"
        },
        {
            "line": 311,
            "column": 32,
            "endLine": 311,
            "endColumn": 41,
            "problem": "GenericCallNoTypeArgs",
            "suggest": "",
            "rule": "Type inference in case of generic function calls is limited (arkts-no-inferred-generic-params)",
            "severity": "ERROR"
        },
        {
            "line": 312,
            "column": 15,
            "endLine": 312,
            "endColumn": 17,
>>>>>>> 6d813986
            "problem": "ObjectLiteralProperty",
            "suggest": "",
            "rule": "Object literal properties can only contain name-value pairs (arkts-obj-literal-props)",
            "severity": "ERROR"
        },
        {
<<<<<<< HEAD
=======
            "line": 319,
            "column": 12,
            "endLine": 319,
            "endColumn": 13,
            "problem": "ObjectLiteralNoContextType",
            "suggest": "",
            "rule": "Object literal must correspond to some explicitly declared class or interface (arkts-no-untyped-obj-literals)",
            "severity": "ERROR"
        },
        {
>>>>>>> 6d813986
            "line": 187,
            "column": 3,
            "endLine": 187,
            "endColumn": 4,
            "problem": "StrictDiagnostic",
            "suggest": "Property 'b' has no initializer and is not definitely assigned in the constructor.",
            "rule": "Property 'b' has no initializer and is not definitely assigned in the constructor.",
            "severity": "ERROR"
        }
    ]
}<|MERGE_RESOLUTION|>--- conflicted
+++ resolved
@@ -35,16 +35,6 @@
             "severity": "ERROR"
         },
         {
-            "line": 18,
-            "column": 21,
-            "endLine": 18,
-            "endColumn": 22,
-            "problem": "NumericSemantics",
-            "suggest": "",
-            "rule": "Numeric semantics is different for integer values (arkts-numeric-semantic)",
-            "severity": "ERROR"
-        },
-        {
             "line": 21,
             "column": 17,
             "endLine": 21,
@@ -65,16 +55,6 @@
             "severity": "ERROR"
         },
         {
-            "line": 22,
-            "column": 27,
-            "endLine": 22,
-            "endColumn": 28,
-            "problem": "NumericSemantics",
-            "suggest": "",
-            "rule": "Numeric semantics is different for integer values (arkts-numeric-semantic)",
-            "severity": "ERROR"
-        },
-        {
             "line": 25,
             "column": 17,
             "endLine": 25,
@@ -95,29 +75,6 @@
             "severity": "ERROR"
         },
         {
-<<<<<<< HEAD
-            "line": 31,
-            "column": 5,
-            "endLine": 31,
-            "endColumn": 10,
-            "problem": "NumericSemantics",
-            "suggest": "",
-            "rule": "Numeric semantics is different for integer values (arkts-numeric-semantic)",
-            "severity": "ERROR"
-        },
-        {
-            "line": 31,
-            "column": 9,
-            "endLine": 31,
-            "endColumn": 10,
-            "problem": "NumericSemantics",
-            "suggest": "",
-            "rule": "Numeric semantics is different for integer values (arkts-numeric-semantic)",
-            "severity": "ERROR"
-        },
-        {
-=======
->>>>>>> 6d813986
             "line": 33,
             "column": 17,
             "endLine": 33,
@@ -248,139 +205,6 @@
             "severity": "ERROR"
         },
         {
-<<<<<<< HEAD
-            "line": 45,
-            "column": 6,
-            "endLine": 45,
-            "endColumn": 8,
-            "problem": "NumericSemantics",
-            "suggest": "",
-            "rule": "Numeric semantics is different for integer values (arkts-numeric-semantic)",
-            "severity": "ERROR"
-        },
-        {
-            "line": 46,
-            "column": 7,
-            "endLine": 46,
-            "endColumn": 8,
-            "problem": "NumericSemantics",
-            "suggest": "",
-            "rule": "Numeric semantics is different for integer values (arkts-numeric-semantic)",
-            "severity": "ERROR"
-        },
-        {
-            "line": 46,
-            "column": 10,
-            "endLine": 46,
-            "endColumn": 11,
-            "problem": "NumericSemantics",
-            "suggest": "",
-            "rule": "Numeric semantics is different for integer values (arkts-numeric-semantic)",
-            "severity": "ERROR"
-        },
-        {
-            "line": 46,
-            "column": 13,
-            "endLine": 46,
-            "endColumn": 14,
-            "problem": "NumericSemantics",
-            "suggest": "",
-            "rule": "Numeric semantics is different for integer values (arkts-numeric-semantic)",
-            "severity": "ERROR"
-        },
-        {
-            "line": 51,
-            "column": 17,
-            "endLine": 51,
-            "endColumn": 19,
-            "problem": "NumericSemantics",
-            "suggest": "",
-            "rule": "Numeric semantics is different for integer values (arkts-numeric-semantic)",
-            "severity": "ERROR"
-        },
-        {
-            "line": 55,
-            "column": 12,
-            "endLine": 55,
-            "endColumn": 13,
-            "problem": "NumericSemantics",
-            "suggest": "",
-            "rule": "Numeric semantics is different for integer values (arkts-numeric-semantic)",
-            "severity": "ERROR"
-        },
-        {
-            "line": 59,
-            "column": 17,
-            "endLine": 59,
-            "endColumn": 18,
-            "problem": "NumericSemantics",
-            "suggest": "",
-            "rule": "Numeric semantics is different for integer values (arkts-numeric-semantic)",
-            "severity": "ERROR"
-        },
-        {
-            "line": 65,
-            "column": 5,
-            "endLine": 65,
-            "endColumn": 11,
-            "problem": "NumericSemantics",
-            "suggest": "",
-            "rule": "Numeric semantics is different for integer values (arkts-numeric-semantic)",
-            "severity": "ERROR"
-        },
-        {
-            "line": 65,
-            "column": 10,
-            "endLine": 65,
-            "endColumn": 11,
-            "problem": "NumericSemantics",
-            "suggest": "",
-            "rule": "Numeric semantics is different for integer values (arkts-numeric-semantic)",
-            "severity": "ERROR"
-        },
-        {
-            "line": 65,
-            "column": 13,
-            "endLine": 65,
-            "endColumn": 19,
-            "problem": "NumericSemantics",
-            "suggest": "",
-            "rule": "Numeric semantics is different for integer values (arkts-numeric-semantic)",
-            "severity": "ERROR"
-        },
-        {
-            "line": 65,
-            "column": 18,
-            "endLine": 65,
-            "endColumn": 19,
-            "problem": "NumericSemantics",
-            "suggest": "",
-            "rule": "Numeric semantics is different for integer values (arkts-numeric-semantic)",
-            "severity": "ERROR"
-        },
-        {
-            "line": 65,
-            "column": 21,
-            "endLine": 65,
-            "endColumn": 27,
-            "problem": "NumericSemantics",
-            "suggest": "",
-            "rule": "Numeric semantics is different for integer values (arkts-numeric-semantic)",
-            "severity": "ERROR"
-        },
-        {
-            "line": 65,
-            "column": 26,
-            "endLine": 65,
-            "endColumn": 27,
-            "problem": "NumericSemantics",
-            "suggest": "",
-            "rule": "Numeric semantics is different for integer values (arkts-numeric-semantic)",
-            "severity": "ERROR"
-        },
-        {
-=======
->>>>>>> 6d813986
             "line": 66,
             "column": 16,
             "endLine": 66,
@@ -441,26 +265,6 @@
             "severity": "ERROR"
         },
         {
-            "line": 67,
-            "column": 6,
-            "endLine": 67,
-            "endColumn": 7,
-            "problem": "NumericSemantics",
-            "suggest": "",
-            "rule": "Numeric semantics is different for integer values (arkts-numeric-semantic)",
-            "severity": "ERROR"
-        },
-        {
-            "line": 68,
-            "column": 6,
-            "endLine": 68,
-            "endColumn": 7,
-            "problem": "NumericSemantics",
-            "suggest": "",
-            "rule": "Numeric semantics is different for integer values (arkts-numeric-semantic)",
-            "severity": "ERROR"
-        },
-        {
             "line": 73,
             "column": 3,
             "endLine": 73,
@@ -481,39 +285,6 @@
             "severity": "ERROR"
         },
         {
-<<<<<<< HEAD
-            "line": 81,
-            "column": 3,
-            "endLine": 83,
-            "endColumn": 4,
-            "problem": "ObjectLiteralProperty",
-            "suggest": "",
-            "rule": "Object literal properties can only contain name-value pairs (arkts-obj-literal-props)",
-            "severity": "ERROR"
-        },
-        {
-            "line": 82,
-            "column": 17,
-            "endLine": 82,
-            "endColumn": 20,
-            "problem": "NumericSemantics",
-            "suggest": "",
-            "rule": "Numeric semantics is different for integer values (arkts-numeric-semantic)",
-            "severity": "ERROR"
-        },
-        {
-            "line": 88,
-            "column": 17,
-            "endLine": 88,
-            "endColumn": 20,
-            "problem": "NumericSemantics",
-            "suggest": "",
-            "rule": "Numeric semantics is different for integer values (arkts-numeric-semantic)",
-            "severity": "ERROR"
-        },
-        {
-=======
->>>>>>> 6d813986
             "line": 91,
             "column": 12,
             "endLine": 91,
@@ -534,16 +305,6 @@
             "severity": "ERROR"
         },
         {
-            "line": 93,
-            "column": 17,
-            "endLine": 93,
-            "endColumn": 20,
-            "problem": "NumericSemantics",
-            "suggest": "",
-            "rule": "Numeric semantics is different for integer values (arkts-numeric-semantic)",
-            "severity": "ERROR"
-        },
-        {
             "line": 98,
             "column": 5,
             "endLine": 98,
@@ -564,79 +325,6 @@
             "severity": "ERROR"
         },
         {
-<<<<<<< HEAD
-            "line": 99,
-            "column": 21,
-            "endLine": 99,
-            "endColumn": 24,
-            "problem": "NumericSemantics",
-            "suggest": "",
-            "rule": "Numeric semantics is different for integer values (arkts-numeric-semantic)",
-            "severity": "ERROR"
-        },
-        {
-            "line": 103,
-            "column": 3,
-            "endLine": 103,
-            "endColumn": 11,
-            "problem": "NumericSemantics",
-            "suggest": "",
-            "rule": "Numeric semantics is different for integer values (arkts-numeric-semantic)",
-            "severity": "ERROR"
-        },
-        {
-            "line": 103,
-            "column": 8,
-            "endLine": 103,
-            "endColumn": 10,
-            "problem": "NumericSemantics",
-            "suggest": "",
-            "rule": "Numeric semantics is different for integer values (arkts-numeric-semantic)",
-            "severity": "ERROR"
-        },
-        {
-            "line": 104,
-            "column": 3,
-            "endLine": 104,
-            "endColumn": 11,
-            "problem": "NumericSemantics",
-            "suggest": "",
-            "rule": "Numeric semantics is different for integer values (arkts-numeric-semantic)",
-            "severity": "ERROR"
-        },
-        {
-            "line": 104,
-            "column": 8,
-            "endLine": 104,
-            "endColumn": 10,
-            "problem": "NumericSemantics",
-            "suggest": "",
-            "rule": "Numeric semantics is different for integer values (arkts-numeric-semantic)",
-            "severity": "ERROR"
-        },
-        {
-            "line": 105,
-            "column": 3,
-            "endLine": 105,
-            "endColumn": 11,
-            "problem": "NumericSemantics",
-            "suggest": "",
-            "rule": "Numeric semantics is different for integer values (arkts-numeric-semantic)",
-            "severity": "ERROR"
-        },
-        {
-            "line": 105,
-            "column": 8,
-            "endLine": 105,
-            "endColumn": 10,
-            "problem": "NumericSemantics",
-            "suggest": "",
-            "rule": "Numeric semantics is different for integer values (arkts-numeric-semantic)",
-            "severity": "ERROR"
-        },
-        {
-=======
->>>>>>> 6d813986
             "line": 109,
             "column": 14,
             "endLine": 109,
@@ -654,16 +342,6 @@
             "problem": "ObjectLiteralProperty",
             "suggest": "",
             "rule": "Object literal properties can only contain name-value pairs (arkts-obj-literal-props)",
-            "severity": "ERROR"
-        },
-        {
-            "line": 113,
-            "column": 21,
-            "endLine": 113,
-            "endColumn": 22,
-            "problem": "NumericSemantics",
-            "suggest": "",
-            "rule": "Numeric semantics is different for integer values (arkts-numeric-semantic)",
             "severity": "ERROR"
         },
         {
@@ -697,16 +375,6 @@
             "severity": "ERROR"
         },
         {
-            "line": 120,
-            "column": 21,
-            "endLine": 120,
-            "endColumn": 22,
-            "problem": "NumericSemantics",
-            "suggest": "",
-            "rule": "Numeric semantics is different for integer values (arkts-numeric-semantic)",
-            "severity": "ERROR"
-        },
-        {
             "line": 121,
             "column": 3,
             "endLine": 121,
@@ -717,69 +385,6 @@
             "severity": "ERROR"
         },
         {
-<<<<<<< HEAD
-            "line": 125,
-            "column": 3,
-            "endLine": 125,
-            "endColumn": 11,
-            "problem": "NumericSemantics",
-            "suggest": "",
-            "rule": "Numeric semantics is different for integer values (arkts-numeric-semantic)",
-            "severity": "ERROR"
-        },
-        {
-            "line": 125,
-            "column": 8,
-            "endLine": 125,
-            "endColumn": 10,
-            "problem": "NumericSemantics",
-            "suggest": "",
-            "rule": "Numeric semantics is different for integer values (arkts-numeric-semantic)",
-            "severity": "ERROR"
-        },
-        {
-            "line": 126,
-            "column": 3,
-            "endLine": 126,
-            "endColumn": 11,
-            "problem": "NumericSemantics",
-            "suggest": "",
-            "rule": "Numeric semantics is different for integer values (arkts-numeric-semantic)",
-            "severity": "ERROR"
-        },
-        {
-            "line": 126,
-            "column": 8,
-            "endLine": 126,
-            "endColumn": 10,
-            "problem": "NumericSemantics",
-            "suggest": "",
-            "rule": "Numeric semantics is different for integer values (arkts-numeric-semantic)",
-            "severity": "ERROR"
-        },
-        {
-            "line": 127,
-            "column": 3,
-            "endLine": 127,
-            "endColumn": 11,
-            "problem": "NumericSemantics",
-            "suggest": "",
-            "rule": "Numeric semantics is different for integer values (arkts-numeric-semantic)",
-            "severity": "ERROR"
-        },
-        {
-            "line": 127,
-            "column": 8,
-            "endLine": 127,
-            "endColumn": 10,
-            "problem": "NumericSemantics",
-            "suggest": "",
-            "rule": "Numeric semantics is different for integer values (arkts-numeric-semantic)",
-            "severity": "ERROR"
-        },
-        {
-=======
->>>>>>> 6d813986
             "line": 133,
             "column": 14,
             "endLine": 133,
@@ -800,59 +405,6 @@
             "severity": "ERROR"
         },
         {
-<<<<<<< HEAD
-            "line": 137,
-            "column": 21,
-            "endLine": 137,
-            "endColumn": 22,
-            "problem": "NumericSemantics",
-            "suggest": "",
-            "rule": "Numeric semantics is different for integer values (arkts-numeric-semantic)",
-            "severity": "ERROR"
-        },
-        {
-            "line": 141,
-            "column": 7,
-            "endLine": 141,
-            "endColumn": 12,
-            "problem": "NumericSemantics",
-            "suggest": "",
-            "rule": "Numeric semantics is different for integer values (arkts-numeric-semantic)",
-            "severity": "ERROR"
-        },
-        {
-            "line": 141,
-            "column": 11,
-            "endLine": 141,
-            "endColumn": 12,
-            "problem": "NumericSemantics",
-            "suggest": "",
-            "rule": "Numeric semantics is different for integer values (arkts-numeric-semantic)",
-            "severity": "ERROR"
-        },
-        {
-            "line": 141,
-            "column": 14,
-            "endLine": 141,
-            "endColumn": 19,
-            "problem": "NumericSemantics",
-            "suggest": "",
-            "rule": "Numeric semantics is different for integer values (arkts-numeric-semantic)",
-            "severity": "ERROR"
-        },
-        {
-            "line": 141,
-            "column": 18,
-            "endLine": 141,
-            "endColumn": 19,
-            "problem": "NumericSemantics",
-            "suggest": "",
-            "rule": "Numeric semantics is different for integer values (arkts-numeric-semantic)",
-            "severity": "ERROR"
-        },
-        {
-=======
->>>>>>> 6d813986
             "line": 142,
             "column": 25,
             "endLine": 142,
@@ -913,16 +465,6 @@
             "severity": "ERROR"
         },
         {
-            "line": 155,
-            "column": 38,
-            "endLine": 155,
-            "endColumn": 39,
-            "problem": "NumericSemantics",
-            "suggest": "",
-            "rule": "Numeric semantics is different for integer values (arkts-numeric-semantic)",
-            "severity": "ERROR"
-        },
-        {
             "line": 156,
             "column": 26,
             "endLine": 156,
@@ -964,21 +506,12 @@
         },
         {
             "line": 167,
-<<<<<<< HEAD
-            "column": 34,
-            "endLine": 167,
-            "endColumn": 35,
-            "problem": "NumericSemantics",
-            "suggest": "",
-            "rule": "Numeric semantics is different for integer values (arkts-numeric-semantic)",
-=======
             "column": 3,
             "endLine": 167,
             "endColumn": 37,
             "problem": "NoLocalClass",
             "suggest": "",
             "rule": "Creating local classes is not supported (arkts-no-local-class)",
->>>>>>> 6d813986
             "severity": "ERROR"
         },
         {
@@ -1002,16 +535,6 @@
             "severity": "ERROR"
         },
         {
-            "line": 177,
-            "column": 15,
-            "endLine": 177,
-            "endColumn": 16,
-            "problem": "NumericSemantics",
-            "suggest": "",
-            "rule": "Numeric semantics is different for integer values (arkts-numeric-semantic)",
-            "severity": "ERROR"
-        },
-        {
             "line": 180,
             "column": 14,
             "endLine": 180,
@@ -1022,26 +545,6 @@
             "severity": "ERROR"
         },
         {
-            "line": 181,
-            "column": 6,
-            "endLine": 181,
-            "endColumn": 7,
-            "problem": "NumericSemantics",
-            "suggest": "",
-            "rule": "Numeric semantics is different for integer values (arkts-numeric-semantic)",
-            "severity": "ERROR"
-        },
-        {
-            "line": 186,
-            "column": 15,
-            "endLine": 186,
-            "endColumn": 16,
-            "problem": "NumericSemantics",
-            "suggest": "",
-            "rule": "Numeric semantics is different for integer values (arkts-numeric-semantic)",
-            "severity": "ERROR"
-        },
-        {
             "line": 191,
             "column": 3,
             "endLine": 191,
@@ -1049,16 +552,6 @@
             "problem": "ObjectLiteralProperty",
             "suggest": "",
             "rule": "Object literal properties can only contain name-value pairs (arkts-obj-literal-props)",
-            "severity": "ERROR"
-        },
-        {
-            "line": 190,
-            "column": 6,
-            "endLine": 190,
-            "endColumn": 7,
-            "problem": "NumericSemantics",
-            "suggest": "",
-            "rule": "Numeric semantics is different for integer values (arkts-numeric-semantic)",
             "severity": "ERROR"
         },
         {
@@ -1072,39 +565,6 @@
             "severity": "ERROR"
         },
         {
-<<<<<<< HEAD
-            "line": 199,
-            "column": 6,
-            "endLine": 199,
-            "endColumn": 7,
-            "problem": "NumericSemantics",
-            "suggest": "",
-            "rule": "Numeric semantics is different for integer values (arkts-numeric-semantic)",
-            "severity": "ERROR"
-        },
-        {
-            "line": 209,
-            "column": 3,
-            "endLine": 209,
-            "endColumn": 9,
-            "problem": "ObjectLiteralProperty",
-            "suggest": "",
-            "rule": "Object literal properties can only contain name-value pairs (arkts-obj-literal-props)",
-            "severity": "ERROR"
-        },
-        {
-            "line": 208,
-            "column": 6,
-            "endLine": 208,
-            "endColumn": 7,
-            "problem": "NumericSemantics",
-            "suggest": "",
-            "rule": "Numeric semantics is different for integer values (arkts-numeric-semantic)",
-            "severity": "ERROR"
-        },
-        {
-=======
->>>>>>> 6d813986
             "line": 219,
             "column": 18,
             "endLine": 219,
@@ -1125,27 +585,10 @@
             "severity": "ERROR"
         },
         {
-<<<<<<< HEAD
-            "line": 220,
-            "column": 21,
-            "endLine": 220,
-            "endColumn": 22,
-            "problem": "NumericSemantics",
-            "suggest": "",
-            "rule": "Numeric semantics is different for integer values (arkts-numeric-semantic)",
-            "severity": "ERROR"
-        },
-        {
-            "line": 226,
-            "column": 16,
-            "endLine": 226,
-            "endColumn": 29,
-=======
             "line": 226,
             "column": 1,
             "endLine": 228,
             "endColumn": 2,
->>>>>>> 6d813986
             "problem": "MissingSuperCall",
             "suggest": "",
             "rule": "The subclass constructor must call the parent class's parametered constructor (arkts-subclass-must-call-super-constructor-with-args)",
@@ -1172,26 +615,6 @@
             "severity": "ERROR"
         },
         {
-            "line": 230,
-            "column": 21,
-            "endLine": 230,
-            "endColumn": 22,
-            "problem": "NumericSemantics",
-            "suggest": "",
-            "rule": "Numeric semantics is different for integer values (arkts-numeric-semantic)",
-            "severity": "ERROR"
-        },
-        {
-            "line": 240,
-            "column": 11,
-            "endLine": 240,
-            "endColumn": 12,
-            "problem": "NumericSemantics",
-            "suggest": "",
-            "rule": "Numeric semantics is different for integer values (arkts-numeric-semantic)",
-            "severity": "ERROR"
-        },
-        {
             "line": 243,
             "column": 20,
             "endLine": 243,
@@ -1212,39 +635,6 @@
             "severity": "ERROR"
         },
         {
-<<<<<<< HEAD
-            "line": 244,
-            "column": 21,
-            "endLine": 244,
-            "endColumn": 22,
-            "problem": "NumericSemantics",
-            "suggest": "",
-            "rule": "Numeric semantics is different for integer values (arkts-numeric-semantic)",
-            "severity": "ERROR"
-        },
-        {
-            "line": 251,
-            "column": 15,
-            "endLine": 251,
-            "endColumn": 18,
-            "problem": "ObjectLiteralProperty",
-            "suggest": "",
-            "rule": "Object literal properties can only contain name-value pairs (arkts-obj-literal-props)",
-            "severity": "ERROR"
-        },
-        {
-            "line": 258,
-            "column": 15,
-            "endLine": 258,
-            "endColumn": 19,
-            "problem": "ObjectLiteralProperty",
-            "suggest": "",
-            "rule": "Object literal properties can only contain name-value pairs (arkts-obj-literal-props)",
-            "severity": "ERROR"
-        },
-        {
-=======
->>>>>>> 6d813986
             "line": 274,
             "column": 16,
             "endLine": 274,
@@ -1275,12 +665,6 @@
             "severity": "ERROR"
         },
         {
-<<<<<<< HEAD
-            "line": 281,
-            "column": 5,
-            "endLine": 283,
-            "endColumn": 6,
-=======
             "line": 303,
             "column": 32,
             "endLine": 303,
@@ -1305,15 +689,12 @@
             "column": 15,
             "endLine": 312,
             "endColumn": 17,
->>>>>>> 6d813986
-            "problem": "ObjectLiteralProperty",
-            "suggest": "",
-            "rule": "Object literal properties can only contain name-value pairs (arkts-obj-literal-props)",
-            "severity": "ERROR"
-        },
-        {
-<<<<<<< HEAD
-=======
+            "problem": "ObjectLiteralProperty",
+            "suggest": "",
+            "rule": "Object literal properties can only contain name-value pairs (arkts-obj-literal-props)",
+            "severity": "ERROR"
+        },
+        {
             "line": 319,
             "column": 12,
             "endLine": 319,
@@ -1324,7 +705,6 @@
             "severity": "ERROR"
         },
         {
->>>>>>> 6d813986
             "line": 187,
             "column": 3,
             "endLine": 187,
