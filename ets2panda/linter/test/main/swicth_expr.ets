--- conflicted
+++ resolved
@@ -378,9 +378,6 @@
     console.log('Two');
     break;
   }
-<<<<<<< HEAD
-}
-=======
 }
 
 
@@ -414,4 +411,3 @@
     case H.RED:
   }
 }
->>>>>>> 58c46612
