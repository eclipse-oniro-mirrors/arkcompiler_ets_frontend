{
    "copyright": [
        "Copyright (c) 2025 Huawei Device Co., Ltd.",
        "Licensed under the Apache License, Version 2.0 (the 'License');",
        "you may not use this file except in compliance with the License.",
        "You may obtain a copy of the License at",
        "",
        "http://www.apache.org/licenses/LICENSE-2.0",
        "",
        "Unless required by applicable law or agreed to in writing, software",
        "distributed under the License is distributed on an 'AS IS' BASIS,",
        "WITHOUT WARRANTIES OR CONDITIONS OF ANY KIND, either express or implied.",
        "See the License for the specific language governing permissions and",
        "limitations under the License."
    ],
    "result": [
        {
            "line": 18,
            "column": 1,
            "endLine": 29,
            "endColumn": 2,
            "problem": "StylesDecoratorNotSupported",
            "autofix": [
                {
                    "start": 640,
                    "end": 835,
<<<<<<< HEAD
                    "replacementText": "function cardStyle1(instance: CommonMethod): void {\n    instance.backgroundColor(mycolor);\n    instance.borderColor(Color.Red);\n    instance.borderRadius(8);\n    instance.padding(8);\n    instance.backgroundImagePosition({\n        x: 0,\n        y: 0\n    });\n}"
=======
                    "replacementText": "function cardStyle1(instance: CommonMethod): void {\n    instance.backgroundColor(mycolor);\n    instance.borderColor(Color.Red);\n    instance.borderRadius(8);\n    instance.padding(8);\n    instance.backgroundImagePosition({\n        x: 0,\n        y: 0\n    });\n}",
                    "line": 18,
                    "column": 1,
                    "endLine": 29,
                    "endColumn": 2
>>>>>>> 494f8da8
                },
                {
                    "start": 929,
                    "end": 941,
<<<<<<< HEAD
                    "replacementText": "applyStyles(cardStyle1)"
=======
                    "replacementText": "applyStyles(cardStyle1)",
                    "line": 18,
                    "column": 1,
                    "endLine": 29,
                    "endColumn": 2
>>>>>>> 494f8da8
                },
                {
                    "start": 961,
                    "end": 973,
<<<<<<< HEAD
                    "replacementText": "applyStyles(cardStyle1)"
=======
                    "replacementText": "applyStyles(cardStyle1)",
                    "line": 18,
                    "column": 1,
                    "endLine": 29,
                    "endColumn": 2
>>>>>>> 494f8da8
                }
            ],
            "suggest": "",
            "rule": "\"@Styles\" decorator is not supported (arkui-no-styles-decorator)",
            "severity": "ERROR"
        },
        {
<<<<<<< HEAD
=======
            "line": 23,
            "column": 19,
            "endLine": 23,
            "endColumn": 20,
            "problem": "NumericSemantics",
            "autofix": [
                {
                    "start": 749,
                    "end": 750,
                    "replacementText": "8.0",
                    "line": 23,
                    "column": 19,
                    "endLine": 23,
                    "endColumn": 20
                }
            ],
            "suggest": "",
            "rule": "Numeric semantics is different for integer values (arkts-numeric-semantic)",
            "severity": "ERROR"
        },
        {
            "line": 24,
            "column": 14,
            "endLine": 24,
            "endColumn": 15,
            "problem": "NumericSemantics",
            "autofix": [
                {
                    "start": 765,
                    "end": 766,
                    "replacementText": "8.0",
                    "line": 24,
                    "column": 14,
                    "endLine": 24,
                    "endColumn": 15
                }
            ],
            "suggest": "",
            "rule": "Numeric semantics is different for integer values (arkts-numeric-semantic)",
            "severity": "ERROR"
        },
        {
            "line": 26,
            "column": 12,
            "endLine": 26,
            "endColumn": 13,
            "problem": "NumericSemantics",
            "autofix": [
                {
                    "start": 810,
                    "end": 811,
                    "replacementText": "0.0",
                    "line": 26,
                    "column": 12,
                    "endLine": 26,
                    "endColumn": 13
                }
            ],
            "suggest": "",
            "rule": "Numeric semantics is different for integer values (arkts-numeric-semantic)",
            "severity": "ERROR"
        },
        {
            "line": 27,
            "column": 12,
            "endLine": 27,
            "endColumn": 13,
            "problem": "NumericSemantics",
            "autofix": [
                {
                    "start": 824,
                    "end": 825,
                    "replacementText": "0.0",
                    "line": 27,
                    "column": 12,
                    "endLine": 27,
                    "endColumn": 13
                }
            ],
            "suggest": "",
            "rule": "Numeric semantics is different for integer values (arkts-numeric-semantic)",
            "severity": "ERROR"
        },
        {
>>>>>>> 494f8da8
            "line": 42,
            "column": 1,
            "endLine": 45,
            "endColumn": 2,
            "problem": "StylesDecoratorNotSupported",
            "autofix": [
                {
                    "start": 1019,
                    "end": 1086,
<<<<<<< HEAD
                    "replacementText": "function NormalStyles(instance: CommonMethod): void {\n    instance.backgroundColor(\"#ffffff\");\n}"
=======
                    "replacementText": "function NormalStyles(instance: CommonMethod): void {\n    instance.backgroundColor(\"#ffffff\");\n}",
                    "line": 42,
                    "column": 1,
                    "endLine": 45,
                    "endColumn": 2
>>>>>>> 494f8da8
                }
            ],
            "suggest": "",
            "rule": "\"@Styles\" decorator is not supported (arkui-no-styles-decorator)",
            "severity": "ERROR"
        },
        {
            "line": 47,
            "column": 1,
            "endLine": 50,
            "endColumn": 2,
            "problem": "StylesDecoratorNotSupported",
            "autofix": [
                {
                    "start": 1088,
                    "end": 1156,
<<<<<<< HEAD
                    "replacementText": "function PressedStyles(instance: CommonMethod): void {\n    instance.backgroundColor(\"#ffffff\");\n}"
=======
                    "replacementText": "function PressedStyles(instance: CommonMethod): void {\n    instance.backgroundColor(\"#ffffff\");\n}",
                    "line": 47,
                    "column": 1,
                    "endLine": 50,
                    "endColumn": 2
>>>>>>> 494f8da8
                }
            ],
            "suggest": "",
            "rule": "\"@Styles\" decorator is not supported (arkui-no-styles-decorator)",
            "severity": "ERROR"
        },
        {
            "line": 22,
            "column": 18,
            "endLine": 22,
            "endColumn": 23,
            "problem": "UIInterfaceImport",
            "autofix": [
                {
                    "start": 603,
                    "end": 603,
<<<<<<< HEAD
                    "replacementText": "\n\nimport { CommonMethod, Color, Component, Column, Text, BuilderParam, Require, Button } from '@kit.ArkUI';"
=======
                    "replacementText": "\n\nimport {\n  CommonMethod,\n  Color,\n  Component,\n  Column,\n  Text,\n  BuilderParam,\n  Require,\n  Button,\n} from '@kit.ArkUI';",
                    "line": 59,
                    "column": 9,
                    "endLine": 59,
                    "endColumn": 15
>>>>>>> 494f8da8
                }
            ],
            "suggest": "",
            "rule": "The ArkUI interface \"Color\" should be imported before it is used (arkui-modular-interface)",
            "severity": "ERROR"
        },
        {
            "line": 31,
            "column": 2,
            "endLine": 31,
            "endColumn": 11,
            "problem": "UIInterfaceImport",
            "autofix": [
                {
                    "start": 603,
                    "end": 603,
<<<<<<< HEAD
                    "replacementText": "\n\nimport { CommonMethod, Color, Component, Column, Text, BuilderParam, Require, Button } from '@kit.ArkUI';"
=======
                    "replacementText": "\n\nimport {\n  CommonMethod,\n  Color,\n  Component,\n  Column,\n  Text,\n  BuilderParam,\n  Require,\n  Button,\n} from '@kit.ArkUI';",
                    "line": 59,
                    "column": 9,
                    "endLine": 59,
                    "endColumn": 15
>>>>>>> 494f8da8
                }
            ],
            "suggest": "",
            "rule": "The ArkUI interface \"Component\" should be imported before it is used (arkui-modular-interface)",
            "severity": "ERROR"
        },
        {
            "line": 34,
            "column": 9,
            "endLine": 34,
            "endColumn": 15,
            "problem": "UIInterfaceImport",
            "autofix": [
                {
                    "start": 603,
                    "end": 603,
<<<<<<< HEAD
                    "replacementText": "\n\nimport { CommonMethod, Color, Component, Column, Text, BuilderParam, Require, Button } from '@kit.ArkUI';"
=======
                    "replacementText": "\n\nimport {\n  CommonMethod,\n  Color,\n  Component,\n  Column,\n  Text,\n  BuilderParam,\n  Require,\n  Button,\n} from '@kit.ArkUI';",
                    "line": 59,
                    "column": 9,
                    "endLine": 59,
                    "endColumn": 15
                }
            ],
            "suggest": "",
            "rule": "The ArkUI interface \"Column\" should be imported before it is used (arkui-modular-interface)",
            "severity": "ERROR"
        },
        {
            "line": 35,
            "column": 13,
            "endLine": 35,
            "endColumn": 17,
            "problem": "UIInterfaceImport",
            "autofix": [
                {
                    "start": 603,
                    "end": 603,
                    "replacementText": "\n\nimport {\n  CommonMethod,\n  Color,\n  Component,\n  Column,\n  Text,\n  BuilderParam,\n  Require,\n  Button,\n} from '@kit.ArkUI';",
                    "line": 59,
                    "column": 9,
                    "endLine": 59,
                    "endColumn": 15
>>>>>>> 494f8da8
                }
            ],
            "suggest": "",
            "rule": "The ArkUI interface \"Text\" should be imported before it is used (arkui-modular-interface)",
            "severity": "ERROR"
        },
        {
<<<<<<< HEAD
            "line": 35,
            "column": 13,
            "endLine": 35,
            "endColumn": 17,
=======
            "line": 38,
            "column": 26,
            "endLine": 38,
            "endColumn": 31,
>>>>>>> 494f8da8
            "problem": "UIInterfaceImport",
            "autofix": [
                {
                    "start": 603,
                    "end": 603,
<<<<<<< HEAD
                    "replacementText": "\n\nimport { CommonMethod, Color, Component, Column, Text, BuilderParam, Require, Button } from '@kit.ArkUI';"
                }
            ],
            "suggest": "",
            "rule": "ArkUI interface should be imported before using (arkui-modular-interface)",
            "severity": "ERROR"
        },
        {
            "line": 38,
            "column": 26,
            "endLine": 38,
            "endColumn": 31,
            "problem": "UIInterfaceImport",
            "autofix": [
                {
                    "start": 603,
                    "end": 603,
                    "replacementText": "\n\nimport { CommonMethod, Color, Component, Column, Text, BuilderParam, Require, Button } from '@kit.ArkUI';"
                }
            ],
            "suggest": "",
            "rule": "ArkUI interface should be imported before using (arkui-modular-interface)",
            "severity": "ERROR"
        },
        {
            "line": 52,
            "column": 2,
            "endLine": 52,
            "endColumn": 11,
            "problem": "UIInterfaceImport",
            "autofix": [
                {
                    "start": 603,
                    "end": 603,
                    "replacementText": "\n\nimport { CommonMethod, Color, Component, Column, Text, BuilderParam, Require, Button } from '@kit.ArkUI';"
=======
                    "replacementText": "\n\nimport {\n  CommonMethod,\n  Color,\n  Component,\n  Column,\n  Text,\n  BuilderParam,\n  Require,\n  Button,\n} from '@kit.ArkUI';",
                    "line": 59,
                    "column": 9,
                    "endLine": 59,
                    "endColumn": 15
>>>>>>> 494f8da8
                }
            ],
            "suggest": "",
            "rule": "The ArkUI interface \"Color\" should be imported before it is used (arkui-modular-interface)",
            "severity": "ERROR"
        },
        {
            "line": 52,
            "column": 2,
            "endLine": 52,
            "endColumn": 11,
            "problem": "UIInterfaceImport",
            "autofix": [
                {
                    "start": 603,
                    "end": 603,
                    "replacementText": "\n\nimport {\n  CommonMethod,\n  Color,\n  Component,\n  Column,\n  Text,\n  BuilderParam,\n  Require,\n  Button,\n} from '@kit.ArkUI';",
                    "line": 59,
                    "column": 9,
                    "endLine": 59,
                    "endColumn": 15
                }
            ],
            "suggest": "",
            "rule": "The ArkUI interface \"Component\" should be imported before it is used (arkui-modular-interface)",
            "severity": "ERROR"
        },
        {
            "line": 54,
            "column": 6,
            "endLine": 54,
            "endColumn": 18,
            "problem": "UIInterfaceImport",
            "autofix": [
                {
                    "start": 603,
                    "end": 603,
<<<<<<< HEAD
                    "replacementText": "\n\nimport { CommonMethod, Color, Component, Column, Text, BuilderParam, Require, Button } from '@kit.ArkUI';"
                }
            ],
            "suggest": "",
            "rule": "ArkUI interface should be imported before using (arkui-modular-interface)",
=======
                    "replacementText": "\n\nimport {\n  CommonMethod,\n  Color,\n  Component,\n  Column,\n  Text,\n  BuilderParam,\n  Require,\n  Button,\n} from '@kit.ArkUI';",
                    "line": 59,
                    "column": 9,
                    "endLine": 59,
                    "endColumn": 15
                }
            ],
            "suggest": "",
            "rule": "The ArkUI interface \"BuilderParam\" should be imported before it is used (arkui-modular-interface)",
>>>>>>> 494f8da8
            "severity": "ERROR"
        },
        {
            "line": 55,
            "column": 6,
            "endLine": 55,
            "endColumn": 13,
            "problem": "UIInterfaceImport",
            "autofix": [
                {
                    "start": 603,
                    "end": 603,
<<<<<<< HEAD
                    "replacementText": "\n\nimport { CommonMethod, Color, Component, Column, Text, BuilderParam, Require, Button } from '@kit.ArkUI';"
=======
                    "replacementText": "\n\nimport {\n  CommonMethod,\n  Color,\n  Component,\n  Column,\n  Text,\n  BuilderParam,\n  Require,\n  Button,\n} from '@kit.ArkUI';",
                    "line": 59,
                    "column": 9,
                    "endLine": 59,
                    "endColumn": 15
>>>>>>> 494f8da8
                }
            ],
            "suggest": "",
            "rule": "The ArkUI interface \"Require\" should be imported before it is used (arkui-modular-interface)",
            "severity": "ERROR"
        },
        {
            "line": 59,
            "column": 9,
            "endLine": 59,
            "endColumn": 15,
            "problem": "UIInterfaceImport",
            "autofix": [
                {
                    "start": 603,
                    "end": 603,
<<<<<<< HEAD
                    "replacementText": "\n\nimport { CommonMethod, Color, Component, Column, Text, BuilderParam, Require, Button } from '@kit.ArkUI';"
=======
                    "replacementText": "\n\nimport {\n  CommonMethod,\n  Color,\n  Component,\n  Column,\n  Text,\n  BuilderParam,\n  Require,\n  Button,\n} from '@kit.ArkUI';",
                    "line": 59,
                    "column": 9,
                    "endLine": 59,
                    "endColumn": 15
>>>>>>> 494f8da8
                }
            ],
            "suggest": "",
            "rule": "The ArkUI interface \"Button\" should be imported before it is used (arkui-modular-interface)",
            "severity": "ERROR"
        }
    ]
}<|MERGE_RESOLUTION|>--- conflicted
+++ resolved
@@ -24,41 +24,29 @@
                 {
                     "start": 640,
                     "end": 835,
-<<<<<<< HEAD
-                    "replacementText": "function cardStyle1(instance: CommonMethod): void {\n    instance.backgroundColor(mycolor);\n    instance.borderColor(Color.Red);\n    instance.borderRadius(8);\n    instance.padding(8);\n    instance.backgroundImagePosition({\n        x: 0,\n        y: 0\n    });\n}"
-=======
                     "replacementText": "function cardStyle1(instance: CommonMethod): void {\n    instance.backgroundColor(mycolor);\n    instance.borderColor(Color.Red);\n    instance.borderRadius(8);\n    instance.padding(8);\n    instance.backgroundImagePosition({\n        x: 0,\n        y: 0\n    });\n}",
                     "line": 18,
                     "column": 1,
                     "endLine": 29,
                     "endColumn": 2
->>>>>>> 494f8da8
                 },
                 {
                     "start": 929,
                     "end": 941,
-<<<<<<< HEAD
-                    "replacementText": "applyStyles(cardStyle1)"
-=======
                     "replacementText": "applyStyles(cardStyle1)",
                     "line": 18,
                     "column": 1,
                     "endLine": 29,
                     "endColumn": 2
->>>>>>> 494f8da8
                 },
                 {
                     "start": 961,
                     "end": 973,
-<<<<<<< HEAD
-                    "replacementText": "applyStyles(cardStyle1)"
-=======
                     "replacementText": "applyStyles(cardStyle1)",
                     "line": 18,
                     "column": 1,
                     "endLine": 29,
                     "endColumn": 2
->>>>>>> 494f8da8
                 }
             ],
             "suggest": "",
@@ -66,8 +54,6 @@
             "severity": "ERROR"
         },
         {
-<<<<<<< HEAD
-=======
             "line": 23,
             "column": 19,
             "endLine": 23,
@@ -152,7 +138,6 @@
             "severity": "ERROR"
         },
         {
->>>>>>> 494f8da8
             "line": 42,
             "column": 1,
             "endLine": 45,
@@ -162,15 +147,11 @@
                 {
                     "start": 1019,
                     "end": 1086,
-<<<<<<< HEAD
-                    "replacementText": "function NormalStyles(instance: CommonMethod): void {\n    instance.backgroundColor(\"#ffffff\");\n}"
-=======
                     "replacementText": "function NormalStyles(instance: CommonMethod): void {\n    instance.backgroundColor(\"#ffffff\");\n}",
                     "line": 42,
                     "column": 1,
                     "endLine": 45,
                     "endColumn": 2
->>>>>>> 494f8da8
                 }
             ],
             "suggest": "",
@@ -187,15 +168,11 @@
                 {
                     "start": 1088,
                     "end": 1156,
-<<<<<<< HEAD
-                    "replacementText": "function PressedStyles(instance: CommonMethod): void {\n    instance.backgroundColor(\"#ffffff\");\n}"
-=======
                     "replacementText": "function PressedStyles(instance: CommonMethod): void {\n    instance.backgroundColor(\"#ffffff\");\n}",
                     "line": 47,
                     "column": 1,
                     "endLine": 50,
                     "endColumn": 2
->>>>>>> 494f8da8
                 }
             ],
             "suggest": "",
@@ -212,15 +189,11 @@
                 {
                     "start": 603,
                     "end": 603,
-<<<<<<< HEAD
-                    "replacementText": "\n\nimport { CommonMethod, Color, Component, Column, Text, BuilderParam, Require, Button } from '@kit.ArkUI';"
-=======
-                    "replacementText": "\n\nimport {\n  CommonMethod,\n  Color,\n  Component,\n  Column,\n  Text,\n  BuilderParam,\n  Require,\n  Button,\n} from '@kit.ArkUI';",
-                    "line": 59,
-                    "column": 9,
-                    "endLine": 59,
-                    "endColumn": 15
->>>>>>> 494f8da8
+                    "replacementText": "\n\nimport {\n  CommonMethod,\n  Color,\n  Component,\n  Column,\n  Text,\n  BuilderParam,\n  Require,\n  Button,\n} from '@kit.ArkUI';",
+                    "line": 59,
+                    "column": 9,
+                    "endLine": 59,
+                    "endColumn": 15
                 }
             ],
             "suggest": "",
@@ -237,15 +210,11 @@
                 {
                     "start": 603,
                     "end": 603,
-<<<<<<< HEAD
-                    "replacementText": "\n\nimport { CommonMethod, Color, Component, Column, Text, BuilderParam, Require, Button } from '@kit.ArkUI';"
-=======
-                    "replacementText": "\n\nimport {\n  CommonMethod,\n  Color,\n  Component,\n  Column,\n  Text,\n  BuilderParam,\n  Require,\n  Button,\n} from '@kit.ArkUI';",
-                    "line": 59,
-                    "column": 9,
-                    "endLine": 59,
-                    "endColumn": 15
->>>>>>> 494f8da8
+                    "replacementText": "\n\nimport {\n  CommonMethod,\n  Color,\n  Component,\n  Column,\n  Text,\n  BuilderParam,\n  Require,\n  Button,\n} from '@kit.ArkUI';",
+                    "line": 59,
+                    "column": 9,
+                    "endLine": 59,
+                    "endColumn": 15
                 }
             ],
             "suggest": "",
@@ -262,9 +231,6 @@
                 {
                     "start": 603,
                     "end": 603,
-<<<<<<< HEAD
-                    "replacementText": "\n\nimport { CommonMethod, Color, Component, Column, Text, BuilderParam, Require, Button } from '@kit.ArkUI';"
-=======
                     "replacementText": "\n\nimport {\n  CommonMethod,\n  Color,\n  Component,\n  Column,\n  Text,\n  BuilderParam,\n  Require,\n  Button,\n} from '@kit.ArkUI';",
                     "line": 59,
                     "column": 9,
@@ -291,7 +257,6 @@
                     "column": 9,
                     "endLine": 59,
                     "endColumn": 15
->>>>>>> 494f8da8
                 }
             ],
             "suggest": "",
@@ -299,45 +264,24 @@
             "severity": "ERROR"
         },
         {
-<<<<<<< HEAD
-            "line": 35,
-            "column": 13,
-            "endLine": 35,
-            "endColumn": 17,
-=======
             "line": 38,
             "column": 26,
             "endLine": 38,
             "endColumn": 31,
->>>>>>> 494f8da8
-            "problem": "UIInterfaceImport",
-            "autofix": [
-                {
-                    "start": 603,
-                    "end": 603,
-<<<<<<< HEAD
-                    "replacementText": "\n\nimport { CommonMethod, Color, Component, Column, Text, BuilderParam, Require, Button } from '@kit.ArkUI';"
-                }
-            ],
-            "suggest": "",
-            "rule": "ArkUI interface should be imported before using (arkui-modular-interface)",
-            "severity": "ERROR"
-        },
-        {
-            "line": 38,
-            "column": 26,
-            "endLine": 38,
-            "endColumn": 31,
-            "problem": "UIInterfaceImport",
-            "autofix": [
-                {
-                    "start": 603,
-                    "end": 603,
-                    "replacementText": "\n\nimport { CommonMethod, Color, Component, Column, Text, BuilderParam, Require, Button } from '@kit.ArkUI';"
-                }
-            ],
-            "suggest": "",
-            "rule": "ArkUI interface should be imported before using (arkui-modular-interface)",
+            "problem": "UIInterfaceImport",
+            "autofix": [
+                {
+                    "start": 603,
+                    "end": 603,
+                    "replacementText": "\n\nimport {\n  CommonMethod,\n  Color,\n  Component,\n  Column,\n  Text,\n  BuilderParam,\n  Require,\n  Button,\n} from '@kit.ArkUI';",
+                    "line": 59,
+                    "column": 9,
+                    "endLine": 59,
+                    "endColumn": 15
+                }
+            ],
+            "suggest": "",
+            "rule": "The ArkUI interface \"Color\" should be imported before it is used (arkui-modular-interface)",
             "severity": "ERROR"
         },
         {
@@ -350,30 +294,6 @@
                 {
                     "start": 603,
                     "end": 603,
-                    "replacementText": "\n\nimport { CommonMethod, Color, Component, Column, Text, BuilderParam, Require, Button } from '@kit.ArkUI';"
-=======
-                    "replacementText": "\n\nimport {\n  CommonMethod,\n  Color,\n  Component,\n  Column,\n  Text,\n  BuilderParam,\n  Require,\n  Button,\n} from '@kit.ArkUI';",
-                    "line": 59,
-                    "column": 9,
-                    "endLine": 59,
-                    "endColumn": 15
->>>>>>> 494f8da8
-                }
-            ],
-            "suggest": "",
-            "rule": "The ArkUI interface \"Color\" should be imported before it is used (arkui-modular-interface)",
-            "severity": "ERROR"
-        },
-        {
-            "line": 52,
-            "column": 2,
-            "endLine": 52,
-            "endColumn": 11,
-            "problem": "UIInterfaceImport",
-            "autofix": [
-                {
-                    "start": 603,
-                    "end": 603,
                     "replacementText": "\n\nimport {\n  CommonMethod,\n  Color,\n  Component,\n  Column,\n  Text,\n  BuilderParam,\n  Require,\n  Button,\n} from '@kit.ArkUI';",
                     "line": 59,
                     "column": 9,
@@ -395,13 +315,6 @@
                 {
                     "start": 603,
                     "end": 603,
-<<<<<<< HEAD
-                    "replacementText": "\n\nimport { CommonMethod, Color, Component, Column, Text, BuilderParam, Require, Button } from '@kit.ArkUI';"
-                }
-            ],
-            "suggest": "",
-            "rule": "ArkUI interface should be imported before using (arkui-modular-interface)",
-=======
                     "replacementText": "\n\nimport {\n  CommonMethod,\n  Color,\n  Component,\n  Column,\n  Text,\n  BuilderParam,\n  Require,\n  Button,\n} from '@kit.ArkUI';",
                     "line": 59,
                     "column": 9,
@@ -411,7 +324,6 @@
             ],
             "suggest": "",
             "rule": "The ArkUI interface \"BuilderParam\" should be imported before it is used (arkui-modular-interface)",
->>>>>>> 494f8da8
             "severity": "ERROR"
         },
         {
@@ -424,15 +336,11 @@
                 {
                     "start": 603,
                     "end": 603,
-<<<<<<< HEAD
-                    "replacementText": "\n\nimport { CommonMethod, Color, Component, Column, Text, BuilderParam, Require, Button } from '@kit.ArkUI';"
-=======
-                    "replacementText": "\n\nimport {\n  CommonMethod,\n  Color,\n  Component,\n  Column,\n  Text,\n  BuilderParam,\n  Require,\n  Button,\n} from '@kit.ArkUI';",
-                    "line": 59,
-                    "column": 9,
-                    "endLine": 59,
-                    "endColumn": 15
->>>>>>> 494f8da8
+                    "replacementText": "\n\nimport {\n  CommonMethod,\n  Color,\n  Component,\n  Column,\n  Text,\n  BuilderParam,\n  Require,\n  Button,\n} from '@kit.ArkUI';",
+                    "line": 59,
+                    "column": 9,
+                    "endLine": 59,
+                    "endColumn": 15
                 }
             ],
             "suggest": "",
@@ -449,15 +357,11 @@
                 {
                     "start": 603,
                     "end": 603,
-<<<<<<< HEAD
-                    "replacementText": "\n\nimport { CommonMethod, Color, Component, Column, Text, BuilderParam, Require, Button } from '@kit.ArkUI';"
-=======
-                    "replacementText": "\n\nimport {\n  CommonMethod,\n  Color,\n  Component,\n  Column,\n  Text,\n  BuilderParam,\n  Require,\n  Button,\n} from '@kit.ArkUI';",
-                    "line": 59,
-                    "column": 9,
-                    "endLine": 59,
-                    "endColumn": 15
->>>>>>> 494f8da8
+                    "replacementText": "\n\nimport {\n  CommonMethod,\n  Color,\n  Component,\n  Column,\n  Text,\n  BuilderParam,\n  Require,\n  Button,\n} from '@kit.ArkUI';",
+                    "line": 59,
+                    "column": 9,
+                    "endLine": 59,
+                    "endColumn": 15
                 }
             ],
             "suggest": "",
