/*
 * Copyright (c) 2025 Huawei Device Co., Ltd.
 * Licensed under the Apache License, Version 2.0 (the "License");
 * you may not use this file except in compliance with the License.
 * You may obtain a copy of the License at
 *
 * http://www.apache.org/licenses/LICENSE-2.0
 *
 * Unless required by applicable law or agreed to in writing, software
 * distributed under the License is distributed on an "AS IS" BASIS,
 * WITHOUT WARRANTIES OR CONDITIONS OF ANY KIND, either express or implied.
 * See the License for the specific language governing permissions and
 * limitations under the License.
 */
'use static'

const arr: int[] = [1.0, 2.0, 3.0, 4.0];

<<<<<<< HEAD
for (let i: number = 0.0; i < arr.length; i++) {
    arr[i as int]; //legal
}

for (let i: number = 0.0; i < 100.0; i++) {
    console.log(i); //legal
}

const arr2: int[] = [1.0, 2.0, 3.0, 4.0];
for (let i: number = 0.0; i < 100.0; i++) {
    arr2[10] //should report
}

const arr3: int[] = [1.0, 2.0, 3.0, 4.0];
for (let i: number = 0.0; i < arr3.length; i++) {
    arr3[10] //should report
}

const arr4: int[] = [1.0, 2.0, 3.0, 4.0];
let x: int = 3.0;
for (let i: number = 0.0; i < arr4.length; i++) {
    arr4[x]; //should report
}

const arr5: int[] = [1.0, 2.0, 3.0, 4.0];
for (let i: number = 0.0; i < 10.0; i++) {
    arr5[i as int]; //should report
=======
for (let i = 0; i < arr.length; i++) {
    arr[i]; //legal
}

for (let i = 0; i < 100; i++) {
    console.log(i); //legal
}

const arr2: int[] = [1, 2, 3, 4];
for (let i = 0; i < 100; i++) {
    arr2[10] //should report
}

const arr3: int[] = [1, 2, 3, 4];
for (let i = 0; i < arr3.length; i++) {
    arr3[10] //should report
}

const arr4: int[] = [1, 2, 3, 4];
let x: int = 3;
for (let i = 0; i < arr4.length; i++) {
    arr4[x]; //should report
}

const arr5: int[] = [1, 2, 3, 4];
for (let i = 0; i < 10; i++) {
    arr5[i]; //should report
>>>>>>> 6d813986
}


const arr6: int[] = [1.0, 2.0, 3.0, 4.0];
if (arr6.length > 10.0) {
    arr6[10]
}

const arr7: int[] = [1.0, 2.0, 3.0, 4.0];
if (arr7.length > 10.0) {
    return;
}

arr7[10]

const arr8: int[] = [1.0, 2.0, 3.0, 4.0];
const index: int = 9.0;
if (arr8.length > 10.0 && index > 0.0) {
    return;
}

arr8[index];

const arr9: int[] = [1.0, 2.0, 3.0, 4.0];
if (arr9.length > 10.0 && index > 0.0) {
    arr9[index];
}

const arr10: int[] = [1.0, 2.0, 3.0, 4.0];
if (index > 0.0) {
    arr10[index];
}

<<<<<<< HEAD
const arr10: int[] = [1.0, 2.0, 3.0, 4.0];
let newIndex: number = 10.0;
=======
const arr10: int[] = [1, 2, 3, 4];
let newIndex = 10;
>>>>>>> 6d813986
if (arr10.length > newIndex) {
    return;
}

newIndex = 22.0;

arr10[newIndex as int];

<<<<<<< HEAD
let arr: number[] = [0.0, 1.0, 2.0, 3.0, 4.0, 5.0]
for(let i: number = 0.0; i < arr.length; i++) {
arr[i as int] = arr[i as int] + 1.0;
}
for(let i: number = 0.0; i < arr.length; i++) {
i = 10.0;
arr[i as int] = arr[i as int] + 1.0;
}

let arr: number[] = [0.0, 1.0, 2.0, 3.0, 4.0, 5.0]
let idx: number = 2.0;
if(idx > 0.0 && idx < arr.length) {
arr[idx as int] = arr[idx as int] + 1.0;
}
if(idx > 0.0 && idx < arr.length) {
idx = 10.0;
arr[idx as int] = arr[idx as int] + 1.0;
}

let arr: number[] = [0.0, 1.0, 2.0, 3.0, 4.0, 5.0]
let idx: number = 0.0;
while(idx > 0.0 && idx < arr.length) {
arr[idx as int] = arr[idx as int] + 1.0;
idx++;
idx = 10.0;
}
while(idx > 0.0 && idx < arr.length) {
idx = 10.0;
arr[idx as int] = arr[idx as int] + 1.0;
}

let arr: number[] = [0.0, 1.0, 2.0, 3.0, 4.0, 5.0]
let idx: number = 0.0;
arr[idx as int];
arr[10];
if (arr.length > 10.0) {
arr[10] = 10.0;
}

function foo():int{
return 1.0;
=======
let arr = [0, 1, 2, 3, 4, 5]
for(let i = 0; i < arr.length; i++) {
arr[i] = arr[i] + 1;
}
for(let i = 0; i < arr.length; i++) {
i = 10;
arr[i] = arr[i] + 1;
}

let arr = [0, 1, 2, 3, 4, 5]
let idx = 2;
if(idx > 0 && idx < arr.length) {
arr[idx] = arr[idx] + 1;
}
if(idx > 0 && idx < arr.length) {
idx = 10;
arr[idx] = arr[idx] + 1;
}

let arr = [0, 1, 2, 3, 4, 5]
let idx = 0;
while(idx > 0 && idx < arr.length) {
arr[idx] = arr[idx] + 1;
idx++;
idx = 10;
}
while(idx > 0 && idx < arr.length) {
idx = 10;
arr[idx] = arr[idx] + 1;
}

let arr = [0, 1, 2, 3, 4, 5]
let idx = 0;
arr[idx];
arr[10];
if (arr.length > 10) {
arr[10] = 10;
}

function foo():int{
return 1;
>>>>>>> 6d813986
}

arr[(44/3) as int];
arr[foo()];
arr[()=>{return 1}];
if(arr.length > foo()) {
arr[foo()];
}
<<<<<<< HEAD
if(arr.length > 44.0/3.0) {
arr[(4*4/3) as int];
}

let arr1:number[] = [1.0, 1.5,45.0,2.0]
=======
if(arr.length > 44/3) {
arr[(4*4/3) as int];
}

let arr1:number[] = [1, 1.5,45,2]
>>>>>>> 6d813986

function foo(i:number):number{
  return i;
}

<<<<<<< HEAD
arr1[3*5] = 23.0;
arr1[parseInt("16") as int] = 23.0;
arr1[foo(16) as int] = 23.0

let arr1:number[] = [1.0, 1.5,45.0,2.0]

arr1[Number.MAX_VALUE as int] = 23.0;
arr1[Number.MAX_SAFE_INTEGER as int] = 23.0;

let arr1:number[] = [1.0, 1.5,45.0,2.0]
function foo(i:number):number{
  return i;
}
arr1[(24)] = 23.0;
arr1[+24] = 23.0;
enum TE{
  AA = 12.0
}
arr1[TE.AA] = 12.0;

let a: string[] = [];
let b: Array<string> = new Array<string>(a.length);
for (let i: number = 0.0; i < a.length; i++) {
  b[i as int];
}
=======
arr1[3*5] = 23;
arr1[parseInt("16") as int] = 23;
arr1[foo(16) as int] = 23

let arr1:number[] = [1, 1.5,45,2]

arr1[Number.MAX_VALUE as int] = 23;
arr1[Number.MAX_SAFE_INTEGER as int] = 23;

let arr1:number[] = [1, 1.5,45,2]
function foo(i:number):number{
  return i;
}
arr1[(24)] = 23;
arr1[+24] = 23;
enum TE{
  AA = 12
}
arr1[TE.AA] = 12;

let a: string[] = [];
let b: Array<string> = new Array<string>(a.length);
for (let i = 0; i < a.length; i++) {
  b[i];
}

function test1(arr: object[]) {
  if (arr.length == 1 && arr[0] instanceof Array) {}
}

function test2(arr: object[]) {
  const str = arr.length < 2 ? arr[0] : arr[1];
}

function test3(arr: object[]) {
  let index = 1;
  if (index < arr.length) {
    const value = arr[index++ as int];
  }

  if (index > arr.length) {
    const value = arr[++index as int];
  }
}

function test4(arr?: object[]) {
  if (arr && arr.length > 0) {
    const a = arr[0];
  }
}

function test5(arrA: object[], arrB: object[]) {
  const length = Math.max(arrA.length, arrB.length);
  for (let i = 0; i < length; i++) {
    let numA = arrA[i] || 0;
    let numB = arrB[i] || 0;
  }
}

function test6(arr: object[]) {
  if(arr.length < 2){
    arr[0]
  }
}

let arr:number[]=[];
if(arr.length > 1){
    arr[1]
}

let arr1 = [0, 1, 2, 3, 4, 5]
let arr2 = new Array<number>();
let arr3 = new Array<number>(10)

let index1 = 0
let index2 = 1
let index3 = 2


arr1[index1]

if (index1 >= 0 && index1 < arr1.length) {
    arr1[index1]
}

arr1[3]

if (arr1.length > 3) {
    arr1[3]
}

for(let i = 0; i < arr1.length; i++) {
    arr1[i];
}

let i = 0;
while(i < arr1.length) {
    arr1[i];
}

if (index1 >= 0 && index1 < arr1.length) {
    index1 = 100
    arr1[index1]
}

let a: string[] = [];
let b: Array<string> = new Array<string>(a.length);
for (let i = 0; i < a.length; i++) {
  b[i];
}

for (let i = 0; i < a.length; i++) {
  b.push("abc");
  b[i];
}

for (let i = 0; i < a.length; i++) {
  b.pop();
  b[i];
}

let arr_len = 8;
let b: Array<string> = new Array<string>(arr_len);
for (let i = 0; i < arr_len; i++) {
  b[i];
}

function test7(config: Record<string, object>, name: string) {
  if (config[name][getValue()]) {

  }
}

function getValue(): string {
  return '';
}

const arr: Record<string, string> = {};
let keys: string[] = Object.keys(arr);
let values: string[] = Object.values(arr);
for (let i = 0; i < keys.length; i++) {
  values[i];
}

const arr: Map<string, string> = new Map<string, string>();
let keys: string[] = Object.keys(arr);
let values: string[] = Object.values(arr);
for (let i = 0; i < keys.length; i++) {
  values[i];
}

let concatArray: ConcatArray<number> = new Array<number>(1.0, 2.0, 3.0);

let tempNum: number = concatArray[5];


for (let i = 0; i < concatArray.length; i++) {
    concatArray[i]
};

if (concatArray.length > 10) {
    concatArray[10]
};

class DummyClass {
    public a1: Array<number> = new Array<number>();

    foo() {
        this.a1[123] = 123;
    }
}

let dc = new DummyClass();

dc.a1[123] = 1234;
>>>>>>> 6d813986
<|MERGE_RESOLUTION|>--- conflicted
+++ resolved
@@ -14,37 +14,8 @@
  */
 'use static'
 
-const arr: int[] = [1.0, 2.0, 3.0, 4.0];
-
-<<<<<<< HEAD
-for (let i: number = 0.0; i < arr.length; i++) {
-    arr[i as int]; //legal
-}
-
-for (let i: number = 0.0; i < 100.0; i++) {
-    console.log(i); //legal
-}
-
-const arr2: int[] = [1.0, 2.0, 3.0, 4.0];
-for (let i: number = 0.0; i < 100.0; i++) {
-    arr2[10] //should report
-}
-
-const arr3: int[] = [1.0, 2.0, 3.0, 4.0];
-for (let i: number = 0.0; i < arr3.length; i++) {
-    arr3[10] //should report
-}
-
-const arr4: int[] = [1.0, 2.0, 3.0, 4.0];
-let x: int = 3.0;
-for (let i: number = 0.0; i < arr4.length; i++) {
-    arr4[x]; //should report
-}
-
-const arr5: int[] = [1.0, 2.0, 3.0, 4.0];
-for (let i: number = 0.0; i < 10.0; i++) {
-    arr5[i as int]; //should report
-=======
+const arr: int[] = [1, 2, 3, 4];
+
 for (let i = 0; i < arr.length; i++) {
     arr[i]; //legal
 }
@@ -72,98 +43,49 @@
 const arr5: int[] = [1, 2, 3, 4];
 for (let i = 0; i < 10; i++) {
     arr5[i]; //should report
->>>>>>> 6d813986
-}
-
-
-const arr6: int[] = [1.0, 2.0, 3.0, 4.0];
-if (arr6.length > 10.0) {
+}
+
+
+const arr6: int[] = [1, 2, 3, 4];
+if (arr6.length > 10) {
     arr6[10]
 }
 
-const arr7: int[] = [1.0, 2.0, 3.0, 4.0];
-if (arr7.length > 10.0) {
+const arr7: int[] = [1, 2, 3, 4];
+if (arr7.length > 10) {
     return;
 }
 
 arr7[10]
 
-const arr8: int[] = [1.0, 2.0, 3.0, 4.0];
-const index: int = 9.0;
-if (arr8.length > 10.0 && index > 0.0) {
+const arr8: int[] = [1, 2, 3, 4];
+const index: int = 9;
+if (arr8.length > 10 && index > 0) {
     return;
 }
 
 arr8[index];
 
-const arr9: int[] = [1.0, 2.0, 3.0, 4.0];
-if (arr9.length > 10.0 && index > 0.0) {
+const arr9: int[] = [1, 2, 3, 4];
+if (arr9.length > 10 && index > 0) {
     arr9[index];
 }
 
-const arr10: int[] = [1.0, 2.0, 3.0, 4.0];
-if (index > 0.0) {
+const arr10: int[] = [1, 2, 3, 4];
+if (index > 0) {
     arr10[index];
 }
 
-<<<<<<< HEAD
-const arr10: int[] = [1.0, 2.0, 3.0, 4.0];
-let newIndex: number = 10.0;
-=======
 const arr10: int[] = [1, 2, 3, 4];
 let newIndex = 10;
->>>>>>> 6d813986
 if (arr10.length > newIndex) {
     return;
 }
 
-newIndex = 22.0;
-
-arr10[newIndex as int];
-
-<<<<<<< HEAD
-let arr: number[] = [0.0, 1.0, 2.0, 3.0, 4.0, 5.0]
-for(let i: number = 0.0; i < arr.length; i++) {
-arr[i as int] = arr[i as int] + 1.0;
-}
-for(let i: number = 0.0; i < arr.length; i++) {
-i = 10.0;
-arr[i as int] = arr[i as int] + 1.0;
-}
-
-let arr: number[] = [0.0, 1.0, 2.0, 3.0, 4.0, 5.0]
-let idx: number = 2.0;
-if(idx > 0.0 && idx < arr.length) {
-arr[idx as int] = arr[idx as int] + 1.0;
-}
-if(idx > 0.0 && idx < arr.length) {
-idx = 10.0;
-arr[idx as int] = arr[idx as int] + 1.0;
-}
-
-let arr: number[] = [0.0, 1.0, 2.0, 3.0, 4.0, 5.0]
-let idx: number = 0.0;
-while(idx > 0.0 && idx < arr.length) {
-arr[idx as int] = arr[idx as int] + 1.0;
-idx++;
-idx = 10.0;
-}
-while(idx > 0.0 && idx < arr.length) {
-idx = 10.0;
-arr[idx as int] = arr[idx as int] + 1.0;
-}
-
-let arr: number[] = [0.0, 1.0, 2.0, 3.0, 4.0, 5.0]
-let idx: number = 0.0;
-arr[idx as int];
-arr[10];
-if (arr.length > 10.0) {
-arr[10] = 10.0;
-}
-
-function foo():int{
-return 1.0;
-=======
+newIndex = 22;
+
+arr10[newIndex];
+
 let arr = [0, 1, 2, 3, 4, 5]
 for(let i = 0; i < arr.length; i++) {
 arr[i] = arr[i] + 1;
@@ -205,7 +127,6 @@
 
 function foo():int{
 return 1;
->>>>>>> 6d813986
 }
 
 arr[(44/3) as int];
@@ -214,51 +135,16 @@
 if(arr.length > foo()) {
 arr[foo()];
 }
-<<<<<<< HEAD
-if(arr.length > 44.0/3.0) {
-arr[(4*4/3) as int];
-}
-
-let arr1:number[] = [1.0, 1.5,45.0,2.0]
-=======
 if(arr.length > 44/3) {
 arr[(4*4/3) as int];
 }
 
 let arr1:number[] = [1, 1.5,45,2]
->>>>>>> 6d813986
 
 function foo(i:number):number{
   return i;
 }
 
-<<<<<<< HEAD
-arr1[3*5] = 23.0;
-arr1[parseInt("16") as int] = 23.0;
-arr1[foo(16) as int] = 23.0
-
-let arr1:number[] = [1.0, 1.5,45.0,2.0]
-
-arr1[Number.MAX_VALUE as int] = 23.0;
-arr1[Number.MAX_SAFE_INTEGER as int] = 23.0;
-
-let arr1:number[] = [1.0, 1.5,45.0,2.0]
-function foo(i:number):number{
-  return i;
-}
-arr1[(24)] = 23.0;
-arr1[+24] = 23.0;
-enum TE{
-  AA = 12.0
-}
-arr1[TE.AA] = 12.0;
-
-let a: string[] = [];
-let b: Array<string> = new Array<string>(a.length);
-for (let i: number = 0.0; i < a.length; i++) {
-  b[i as int];
-}
-=======
 arr1[3*5] = 23;
 arr1[parseInt("16") as int] = 23;
 arr1[foo(16) as int] = 23
@@ -433,5 +319,4 @@
 
 let dc = new DummyClass();
 
-dc.a1[123] = 1234;
->>>>>>> 6d813986
+dc.a1[123] = 1234;