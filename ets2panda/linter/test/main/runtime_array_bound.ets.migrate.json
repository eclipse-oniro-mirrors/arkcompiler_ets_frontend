--- conflicted
+++ resolved
@@ -1,18 +1,18 @@
 {
-  "copyright": [
-    "Copyright (c) 2025 Huawei Device Co., Ltd.",
-    "Licensed under the Apache License, Version 2.0 (the 'License');",
-    "you may not use this file except in compliance with the License.",
-    "You may obtain a copy of the License at",
-    "",
-    "http://www.apache.org/licenses/LICENSE-2.0",
-    "",
-    "Unless required by applicable law or agreed to in writing, software",
-    "distributed under the License is distributed on an 'AS IS' BASIS,",
-    "WITHOUT WARRANTIES OR CONDITIONS OF ANY KIND, either express or implied.",
-    "See the License for the specific language governing permissions and",
-    "limitations under the License."
-  ],
+    "copyright": [
+        "Copyright (c) 2025 Huawei Device Co., Ltd.",
+        "Licensed under the Apache License, Version 2.0 (the 'License');",
+        "you may not use this file except in compliance with the License.",
+        "You may obtain a copy of the License at",
+        "",
+        "http://www.apache.org/licenses/LICENSE-2.0",
+        "",
+        "Unless required by applicable law or agreed to in writing, software",
+        "distributed under the License is distributed on an 'AS IS' BASIS,",
+        "WITHOUT WARRANTIES OR CONDITIONS OF ANY KIND, either express or implied.",
+        "See the License for the specific language governing permissions and",
+        "limitations under the License."
+    ],
     "result": [
         {
             "line": 29,
@@ -35,17 +35,10 @@
             "severity": "ERROR"
         },
         {
-<<<<<<< HEAD
-            "line": 51,
-            "column": 5,
-            "endLine": 51,
-            "endColumn": 13,
-=======
             "line": 45,
             "column": 5,
             "endLine": 45,
             "endColumn": 12,
->>>>>>> 6d813986
             "problem": "RuntimeArrayCheck",
             "suggest": "",
             "rule": "Array bound not checked. (arkts-runtime-array-check)",
@@ -56,8 +49,6 @@
             "column": 1,
             "endLine": 59,
             "endColumn": 9,
-<<<<<<< HEAD
-=======
             "problem": "RuntimeArrayCheck",
             "suggest": "",
             "rule": "Array bound not checked. (arkts-runtime-array-check)",
@@ -208,19 +199,12 @@
             "column": 1,
             "endLine": 136,
             "endColumn": 11,
->>>>>>> 6d813986
-            "problem": "RuntimeArrayCheck",
-            "suggest": "",
-            "rule": "Array bound not checked. (arkts-runtime-array-check)",
-            "severity": "ERROR"
-        },
-        {
-<<<<<<< HEAD
-            "line": 123,
-            "column": 1,
-            "endLine": 123,
-            "endColumn": 8,
-=======
+            "problem": "RuntimeArrayCheck",
+            "suggest": "",
+            "rule": "Array bound not checked. (arkts-runtime-array-check)",
+            "severity": "ERROR"
+        },
+        {
             "line": 144,
             "column": 1,
             "endLine": 146,
@@ -275,39 +259,12 @@
             "column": 1,
             "endLine": 166,
             "endColumn": 12,
->>>>>>> 6d813986
-            "problem": "RuntimeArrayCheck",
-            "suggest": "",
-            "rule": "Array bound not checked. (arkts-runtime-array-check)",
-            "severity": "ERROR"
-        },
-        {
-<<<<<<< HEAD
-            "line": 125,
-            "column": 1,
-            "endLine": 125,
-            "endColumn": 8,
-            "problem": "RuntimeArrayCheck",
-            "suggest": "",
-            "rule": "Array bound not checked. (arkts-runtime-array-check)",
-            "severity": "ERROR"
-        },
-        {
-            "line": 128,
-            "column": 1,
-            "endLine": 130,
-            "endColumn": 2,
-            "problem": "TsOverload",
-            "suggest": "",
-            "rule": "Class TS overloading is not supported(arkts-no-ts-overload)",
-            "severity": "ERROR"
-        },
-        {
-            "line": 133,
-            "column": 1,
-            "endLine": 133,
-            "endColumn": 11,
-=======
+            "problem": "RuntimeArrayCheck",
+            "suggest": "",
+            "rule": "Array bound not checked. (arkts-runtime-array-check)",
+            "severity": "ERROR"
+        },
+        {
             "line": 169,
             "column": 28,
             "endLine": 169,
@@ -362,73 +319,32 @@
             "column": 1,
             "endLine": 227,
             "endColumn": 13,
->>>>>>> 6d813986
-            "problem": "RuntimeArrayCheck",
-            "suggest": "",
-            "rule": "Array bound not checked. (arkts-runtime-array-check)",
-            "severity": "ERROR"
-        },
-        {
-<<<<<<< HEAD
-            "line": 134,
-            "column": 1,
-            "endLine": 134,
-            "endColumn": 20,
-=======
+            "problem": "RuntimeArrayCheck",
+            "suggest": "",
+            "rule": "Array bound not checked. (arkts-runtime-array-check)",
+            "severity": "ERROR"
+        },
+        {
             "line": 233,
             "column": 1,
             "endLine": 233,
             "endColumn": 8,
->>>>>>> 6d813986
-            "problem": "RuntimeArrayCheck",
-            "suggest": "",
-            "rule": "Array bound not checked. (arkts-runtime-array-check)",
-            "severity": "ERROR"
-        },
-        {
-<<<<<<< HEAD
-            "line": 134,
-            "column": 5,
-            "endLine": 134,
-            "endColumn": 19,
-            "problem": "ArrayIndexExprType",
-            "suggest": "",
-            "rule": "The index expression must be of a numeric type (arkts-array-index-expr-type)",
-            "severity": "ERROR"
-        },
-        {
-            "line": 136,
-            "column": 1,
-            "endLine": 136,
-            "endColumn": 11,
-=======
+            "problem": "RuntimeArrayCheck",
+            "suggest": "",
+            "rule": "Array bound not checked. (arkts-runtime-array-check)",
+            "severity": "ERROR"
+        },
+        {
             "line": 250,
             "column": 5,
             "endLine": 250,
             "endColumn": 17,
->>>>>>> 6d813986
-            "problem": "RuntimeArrayCheck",
-            "suggest": "",
-            "rule": "Array bound not checked. (arkts-runtime-array-check)",
-            "severity": "ERROR"
-        },
-        {
-<<<<<<< HEAD
-            "line": 144,
-            "column": 1,
-            "endLine": 146,
-            "endColumn": 2,
-            "problem": "TsOverload",
-            "suggest": "",
-            "rule": "Class TS overloading is not supported(arkts-no-ts-overload)",
-            "severity": "ERROR"
-        },
-        {
-            "line": 148,
-            "column": 1,
-            "endLine": 148,
-            "endColumn": 10,
-=======
+            "problem": "RuntimeArrayCheck",
+            "suggest": "",
+            "rule": "Array bound not checked. (arkts-runtime-array-check)",
+            "severity": "ERROR"
+        },
+        {
             "line": 254,
             "column": 28,
             "endLine": 254,
@@ -453,39 +369,12 @@
             "column": 3,
             "endLine": 266,
             "endColumn": 7,
->>>>>>> 6d813986
-            "problem": "RuntimeArrayCheck",
-            "suggest": "",
-            "rule": "Array bound not checked. (arkts-runtime-array-check)",
-            "severity": "ERROR"
-        },
-        {
-<<<<<<< HEAD
-            "line": 158,
-            "column": 1,
-            "endLine": 160,
-            "endColumn": 2,
-            "problem": "TsOverload",
-            "suggest": "",
-            "rule": "Class TS overloading is not supported(arkts-no-ts-overload)",
-            "severity": "ERROR"
-        },
-        {
-            "line": 161,
-            "column": 1,
-            "endLine": 161,
-            "endColumn": 11,
-            "problem": "RuntimeArrayCheck",
-            "suggest": "",
-            "rule": "Array bound not checked. (arkts-runtime-array-check)",
-            "severity": "ERROR"
-        },
-        {
-            "line": 162,
-            "column": 1,
-            "endLine": 162,
-            "endColumn": 10,
-=======
+            "problem": "RuntimeArrayCheck",
+            "suggest": "",
+            "rule": "Array bound not checked. (arkts-runtime-array-check)",
+            "severity": "ERROR"
+        },
+        {
             "line": 270,
             "column": 28,
             "endLine": 270,
@@ -550,19 +439,12 @@
             "column": 23,
             "endLine": 301,
             "endColumn": 37,
->>>>>>> 6d813986
-            "problem": "RuntimeArrayCheck",
-            "suggest": "",
-            "rule": "Array bound not checked. (arkts-runtime-array-check)",
-            "severity": "ERROR"
-        },
-        {
-<<<<<<< HEAD
-            "line": 166,
-            "column": 1,
-            "endLine": 166,
-            "endColumn": 12,
-=======
+            "problem": "RuntimeArrayCheck",
+            "suggest": "",
+            "rule": "Array bound not checked. (arkts-runtime-array-check)",
+            "severity": "ERROR"
+        },
+        {
             "line": 313,
             "column": 36,
             "endLine": 313,
@@ -577,7 +459,6 @@
             "column": 9,
             "endLine": 316,
             "endColumn": 16,
->>>>>>> 6d813986
             "problem": "RuntimeArrayCheck",
             "suggest": "",
             "rule": "Array bound not checked. (arkts-runtime-array-check)",
