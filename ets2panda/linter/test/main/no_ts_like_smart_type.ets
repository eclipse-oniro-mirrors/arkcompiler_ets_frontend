--- conflicted
+++ resolved
@@ -1,381 +1,367 @@
-/*
- * Copyright (c) 2025 Huawei Device Co., Ltd.
- * Licensed under the Apache License, Version 2.0 (the "License");
- * you may not use this file except in compliance with the License.
- * You may obtain a copy of the License at
- *
- * http://www.apache.org/licenses/LICENSE-2.0
- *
- * Unless required by applicable law or agreed to in writing, software
- * distributed under the License is distributed on an "AS IS" BASIS,
- * WITHOUT WARRANTIES OR CONDITIONS OF ANY KIND, either express or implied.
- * See the License for the specific language governing permissions and
- * limitations under the License.
- */
-
-<<<<<<< HEAD
-class A {
-    private static instance:A = new A();
-        static get():A {
-        return A.instance; //
-=======
-class AW {
-    private static instance:AW = new AW();
-        static get():AW {
-        return AW.instance; //
->>>>>>> 6d813986
-    }
-}
-
-class AA {
-  public static instance?: number;
-
-  getInstance(): number {
-    if (!AA.instance) {
-      return 0;
-    }
-    return AA.instance; // Error
-  }
-}
-
-class AA1 {
-  public static instance : Number | String | Object = "smart cast";
-  getInstance(): Number {
-    if (!(AA1.instance instanceof Number)) {
-      return 0;
-    }
-    return AA1.instance; // Error
-  }
-}
-
-class AA2 {
-  public instance : Number | String | Object= 'smart cast';
-  getInstance(): Number {
-    if (!(this.instance instanceof Number)) {
-      return 0;
-    }
-    return this.instance; // Error
-  }
-}
-
-class AA3 {
-  public instance : number | String | Object = 'string';
-  getInstance(): number {
-    if (this.instance instanceof String) {
-      return 0;
-    } else if (this.instance instanceof Object) {
-      return 1;
-    }
-    return this.instance; // Error
-  }
-}
-
-function foo2(str:string){
-}
-function foo22(str:number|string){
-}
-function foo(spec :string|number){
-  foo2(spec) // Error
-}
-function foo3(spec :string|number){
- if (typeof spec == "string") {
-    foo2(spec) // Error
- }
-}
-function foo3(spec :string|number){
- if (typeof spec == "string") {
-    foo22(spec)
- }
-}
-
-const input = true;
-if (typeof input === 'boolean') {
-} else {
-  let result = input as string | number | null;  // Error
-}
-
-async function taskInfo():Promise<void> {//nopass
-  for (let i:int = 0; i < 1000; i++) {
-    let taskpoolInfo: taskpool.TaskPoolInfo = taskpool.getTaskPoolInfo();
-    hilog.info(0x0000, 'testTag-----',`getTaskPoolInfo: , ${JSON.stringify(taskpoolInfo)}`)
-    let tid: number = 0;
-    let taskIds: number[] = [];
-    let priority: int = 0;
-    let taskId: number = 0;
-    let state: number = 0;
-    let duration: number = 0;
-    let name: string = "";
-    let threadIS: Array<taskpool.ThreadInfo> = Array.from<taskpool.ThreadInfo>(taskpoolInfo.threadInfos)
-    for (let threadInfo of threadIS) {
-      tid = threadInfo.tid;
-      if (threadInfo.taskIds != undefined && threadInfo.priority != undefined) {
-       priority = threadInfo.priority; // Error
-      }
-      hilog.info(0x0000, 'testTag-----',"getTaskPoolInfo: --tid is:" + tid + ", taskIds is:" + taskIds + ", priority is:" + priority);
-    }
-    let taskIS: Array<taskpool.TaskInfo> = Array.from<taskpool.TaskInfo>(taskpoolInfo.taskInfos)
-    for (let taskInfo of taskIS) {
-      taskId = taskInfo.taskId;
-      state = taskInfo.state;
-      if (taskInfo.duration != undefined) {
-        duration = taskInfo.duration as number;  // Error
-        name = taskInfo.name;
-      }
-      hilog.info(0x0000, 'testTag-----',"getTaskPoolInfo: --taskId is:" + taskId + ", state is:" + state + ", duration is:" + duration +
-        ", name is:" + name);
-<<<<<<< HEAD
-    }
-  }
-}
-=======
-    }
-  }
-}
-
-class A {
-    f(): number| null {
-        return 1
-    }
-}
-
-class B {
-    a?:A = new A()
-}
-let b = new B()
-if(b.a && b.a.f() !== null){ //Error
-    console.log('23')
-}
-
-if (b.a.f() !== null) { //Error
-  console.log('warn');
-}
-if (b.a?.f() !== null) {
-  console.log('ok');
-}
-function check(obj?: A) {
-  if (obj.f() !== null) { //Error
-    console.log('warn');
-  }
-}
-if ((b.a?.f() ?? 0) > 0) {
-  console.log('ok');
-}
-const val = b.a.f(); //Error
-
-
-function foo4(uri: string | number | boolean) : string {
-  return uri as string
-}
-
-class AA5 {
-  public static starUrl(url: string)  {
-    if (url?startsWith('http')) {
-      url = `https:/test?appid=2000?url=${foo4(url)}`;
-    }
-  }
-}
-
-
-function sleep<T = void>(ms: number): PromiseLike {
-  return new Promise(
-    (resolve: (value: T | PromiseLike) => void): number => setTimeout(resolve, ms)
-  );
-}
-
-type TypeA = (key: string) => string | undefined
-
-class ClassA {
-    static sA?: TypeA = undefined
-
-    static funA(key: string): string | undefined {
-        if (ClassA.sA) {
-            return ClassA.sA(key) //error
-        }
-        else {
-            return undefined;
-        }
-    }
-}
-
-class AT {
-    b?: boolean
-
-    isRelease(): boolean {
-        if (this.b != undefined) {
-            return this.b //error
-        }
-    }
-}
-
-export class K {
-    _t:string
-    constructor(t:string) {
-        this._t = t;
-    }
-}
-
-export class P extends K {
-    constructor(t:string){
-        super(t)
-    }
-    toString(): string {
-        return this._t // legal
-    }
-}
-
-export class H {
-  protected _t:string
-  constructor(t:string) {
-      this._t = t;
-  }
-}
-
-export class T extends H {
-    constructor(t:string) {
-      super(t)
-    }
-}
-
-export class N extends T {
-    constructor(t:string){
-        super(t)
-    }
-    toString(): string {
-        return this._t // legal
-    }
-}
-
-type AsyncCB<T> = () => T | Promise<T>;
-
-class AsyncLock {
-    lockAsync<T>(callback: AsyncCB<T>): Promise<T> {
-    }
-}
-
-export class AB {
-    private count_: number = 0
-    public lock_: AsyncLock = new AsyncLock();
-
-    public async getCount(): Promise<number> {
-        return this.lock_.lockAsync(() => {
-            return this.count_; //legal
-        })
-    }
-}
-
-class AG {
-h?: number;
-f(): number | null {
-  return 1;
-}
-}
-
-function check(obj?: AG) {
-if (obj) {
-  console.log(obj.f()); // valid(guarded)
-}
-if (obj !== undefined) {
-  obj.f(); // valid(guarded)
-}
-}
-
-function check4(obj?: AG) {
-
-if (!obj) {
-  return;
-}
-obj.f(); // valid(guarded)
-}
-function check2(obj?: AG) {
-obj.f(); // ERROR
-
-if (obj == null) return;
-obj.f(); // valid(guarded)
-
-}
-function check3(obj?: AG) {
-
-return obj ? obj.f() : null; // guarded in ternary
-
-}
-
-function check35(obj?: AG) {
-
-if (obj.h == 3) { //error
-  console.log('3');
-}
-
-}
-
-function check36(obj?: AG) {
-
-if (obj && obj.h == 3) { // valid(guarded)
-  console.log('3');
-}
-
-}
-
-function check43(obj?: AG) {
-const val = obj.h; // NOT guarded
-return val;
-}
-
-}
-
-let NextID: number = 1;
-
-class downloadFilesData {
-  id: number;
-  url: string;
-  fileStatus: number;
-  downloadTime: number;
-
-  constructor(
-    url: string = '',
-    fileStatus: number = 0,
-    downloadTime: number = 0,
-  ) {
-    this.id = NextID++;
-    this.url = url;
-    this.fileStatus = fileStatus;
-    this.downloadTime = downloadTime;
-  }
-}
-
-class Downloader {
-  downloadFileArray: downloadFilesData[] = [];
-
-  loadInitializationDataSource() {
-    let stringData = JSON.stringify([
-      {
-        "url": "https://example.com/file1.zip",
-        "fileStatus": 1,
-        "downloadTime": 1734931200
-      },
-      {
-        "url": "https://example.com/file2.mp4",
-        "fileStatus": 0,
-        "downloadTime": 0
-      },
-      {
-        "url": "https://example.com/file3.pdf",
-        "fileStatus": 2,
-        "downloadTime": 1734931300
-      }
-    ]);
-
-    let data: [] = JSON.parse(stringData) as [];
-
-    for (let i = 0; i < data.length; i++) {
-      const downloadItemData = data[i] as downloadFilesData;
-      let downloadData: downloadFilesData = new downloadFilesData(
-        downloadItemData.url,
-        downloadItemData.fileStatus,
-        downloadItemData.downloadTime
-      );
-      this.downloadFileArray.push(downloadData);
-    }
-  }
-}
-
->>>>>>> 6d813986
+/*
+ * Copyright (c) 2025 Huawei Device Co., Ltd.
+ * Licensed under the Apache License, Version 2.0 (the "License");
+ * you may not use this file except in compliance with the License.
+ * You may obtain a copy of the License at
+ *
+ * http://www.apache.org/licenses/LICENSE-2.0
+ *
+ * Unless required by applicable law or agreed to in writing, software
+ * distributed under the License is distributed on an "AS IS" BASIS,
+ * WITHOUT WARRANTIES OR CONDITIONS OF ANY KIND, either express or implied.
+ * See the License for the specific language governing permissions and
+ * limitations under the License.
+ */
+
+class AW {
+    private static instance:AW = new AW();
+        static get():AW {
+        return AW.instance; //
+    }
+}
+
+class AA {
+  public static instance?: number;
+
+  getInstance(): number {
+    if (!AA.instance) {
+      return 0;
+    }
+    return AA.instance; // Error
+  }
+}
+
+class AA1 {
+  public static instance : Number | String | Object = "smart cast";
+  getInstance(): Number {
+    if (!(AA1.instance instanceof Number)) {
+      return 0;
+    }
+    return AA1.instance; // Error
+  }
+}
+
+class AA2 {
+  public instance : Number | String | Object= 'smart cast';
+  getInstance(): Number {
+    if (!(this.instance instanceof Number)) {
+      return 0;
+    }
+    return this.instance; // Error
+  }
+}
+
+class AA3 {
+  public instance : number | String | Object = 'string';
+  getInstance(): number {
+    if (this.instance instanceof String) {
+      return 0;
+    } else if (this.instance instanceof Object) {
+      return 1;
+    }
+    return this.instance; // Error
+  }
+}
+
+function foo2(str:string){
+}
+function foo22(str:number|string){
+}
+function foo(spec :string|number){
+  foo2(spec) // Error
+}
+function foo3(spec :string|number){
+ if (typeof spec == "string") {
+    foo2(spec) // Error
+ }
+}
+function foo3(spec :string|number){
+ if (typeof spec == "string") {
+    foo22(spec)
+ }
+}
+
+const input = true;
+if (typeof input === 'boolean') {
+} else {
+  let result = input as string | number | null;  // Error
+}
+
+async function taskInfo():Promise<void> {//nopass
+  for (let i:int = 0; i < 1000; i++) {
+    let taskpoolInfo: taskpool.TaskPoolInfo = taskpool.getTaskPoolInfo();
+    hilog.info(0x0000, 'testTag-----',`getTaskPoolInfo: , ${JSON.stringify(taskpoolInfo)}`)
+    let tid: number = 0;
+    let taskIds: number[] = [];
+    let priority: int = 0;
+    let taskId: number = 0;
+    let state: number = 0;
+    let duration: number = 0;
+    let name: string = "";
+    let threadIS: Array<taskpool.ThreadInfo> = Array.from<taskpool.ThreadInfo>(taskpoolInfo.threadInfos)
+    for (let threadInfo of threadIS) {
+      tid = threadInfo.tid;
+      if (threadInfo.taskIds != undefined && threadInfo.priority != undefined) {
+       priority = threadInfo.priority; // Error
+      }
+      hilog.info(0x0000, 'testTag-----',"getTaskPoolInfo: --tid is:" + tid + ", taskIds is:" + taskIds + ", priority is:" + priority);
+    }
+    let taskIS: Array<taskpool.TaskInfo> = Array.from<taskpool.TaskInfo>(taskpoolInfo.taskInfos)
+    for (let taskInfo of taskIS) {
+      taskId = taskInfo.taskId;
+      state = taskInfo.state;
+      if (taskInfo.duration != undefined) {
+        duration = taskInfo.duration as number;  // Error
+        name = taskInfo.name;
+      }
+      hilog.info(0x0000, 'testTag-----',"getTaskPoolInfo: --taskId is:" + taskId + ", state is:" + state + ", duration is:" + duration +
+        ", name is:" + name);
+    }
+  }
+}
+
+class A {
+    f(): number| null {
+        return 1
+    }
+}
+
+class B {
+    a?:A = new A()
+}
+let b = new B()
+if(b.a && b.a.f() !== null){ //Error
+    console.log('23')
+}
+
+if (b.a.f() !== null) { //Error
+  console.log('warn');
+}
+if (b.a?.f() !== null) {
+  console.log('ok');
+}
+function check(obj?: A) {
+  if (obj.f() !== null) { //Error
+    console.log('warn');
+  }
+}
+if ((b.a?.f() ?? 0) > 0) {
+  console.log('ok');
+}
+const val = b.a.f(); //Error
+
+
+function foo4(uri: string | number | boolean) : string {
+  return uri as string
+}
+
+class AA5 {
+  public static starUrl(url: string)  {
+    if (url?startsWith('http')) {
+      url = `https:/test?appid=2000?url=${foo4(url)}`;
+    }
+  }
+}
+
+
+function sleep<T = void>(ms: number): PromiseLike {
+  return new Promise(
+    (resolve: (value: T | PromiseLike) => void): number => setTimeout(resolve, ms)
+  );
+}
+
+type TypeA = (key: string) => string | undefined
+
+class ClassA {
+    static sA?: TypeA = undefined
+
+    static funA(key: string): string | undefined {
+        if (ClassA.sA) {
+            return ClassA.sA(key) //error
+        }
+        else {
+            return undefined;
+        }
+    }
+}
+
+class AT {
+    b?: boolean
+
+    isRelease(): boolean {
+        if (this.b != undefined) {
+            return this.b //error
+        }
+    }
+}
+
+export class K {
+    _t:string
+    constructor(t:string) {
+        this._t = t;
+    }
+}
+
+export class P extends K {
+    constructor(t:string){
+        super(t)
+    }
+    toString(): string {
+        return this._t // legal
+    }
+}
+
+export class H {
+  protected _t:string
+  constructor(t:string) {
+      this._t = t;
+  }
+}
+
+export class T extends H {
+    constructor(t:string) {
+      super(t)
+    }
+}
+
+export class N extends T {
+    constructor(t:string){
+        super(t)
+    }
+    toString(): string {
+        return this._t // legal
+    }
+}
+
+type AsyncCB<T> = () => T | Promise<T>;
+
+class AsyncLock {
+    lockAsync<T>(callback: AsyncCB<T>): Promise<T> {
+    }
+}
+
+export class AB {
+    private count_: number = 0
+    public lock_: AsyncLock = new AsyncLock();
+
+    public async getCount(): Promise<number> {
+        return this.lock_.lockAsync(() => {
+            return this.count_; //legal
+        })
+    }
+}
+
+class AG {
+h?: number;
+f(): number | null {
+  return 1;
+}
+}
+
+function check(obj?: AG) {
+if (obj) {
+  console.log(obj.f()); // valid(guarded)
+}
+if (obj !== undefined) {
+  obj.f(); // valid(guarded)
+}
+}
+
+function check4(obj?: AG) {
+
+if (!obj) {
+  return;
+}
+obj.f(); // valid(guarded)
+}
+function check2(obj?: AG) {
+obj.f(); // ERROR
+
+if (obj == null) return;
+obj.f(); // valid(guarded)
+
+}
+function check3(obj?: AG) {
+
+return obj ? obj.f() : null; // guarded in ternary
+
+}
+
+function check35(obj?: AG) {
+
+if (obj.h == 3) { //error
+  console.log('3');
+}
+
+}
+
+function check36(obj?: AG) {
+
+if (obj && obj.h == 3) { // valid(guarded)
+  console.log('3');
+}
+
+}
+
+function check43(obj?: AG) {
+const val = obj.h; // NOT guarded
+return val;
+}
+
+}
+
+let NextID: number = 1;
+
+class downloadFilesData {
+  id: number;
+  url: string;
+  fileStatus: number;
+  downloadTime: number;
+
+  constructor(
+    url: string = '',
+    fileStatus: number = 0,
+    downloadTime: number = 0,
+  ) {
+    this.id = NextID++;
+    this.url = url;
+    this.fileStatus = fileStatus;
+    this.downloadTime = downloadTime;
+  }
+}
+
+class Downloader {
+  downloadFileArray: downloadFilesData[] = [];
+
+  loadInitializationDataSource() {
+    let stringData = JSON.stringify([
+      {
+        "url": "https://example.com/file1.zip",
+        "fileStatus": 1,
+        "downloadTime": 1734931200
+      },
+      {
+        "url": "https://example.com/file2.mp4",
+        "fileStatus": 0,
+        "downloadTime": 0
+      },
+      {
+        "url": "https://example.com/file3.pdf",
+        "fileStatus": 2,
+        "downloadTime": 1734931300
+      }
+    ]);
+
+    let data: [] = JSON.parse(stringData) as [];
+
+    for (let i = 0; i < data.length; i++) {
+      const downloadItemData = data[i] as downloadFilesData;
+      let downloadData: downloadFilesData = new downloadFilesData(
+        downloadItemData.url,
+        downloadItemData.fileStatus,
+        downloadItemData.downloadTime
+      );
+      this.downloadFileArray.push(downloadData);
+    }
+  }
+}