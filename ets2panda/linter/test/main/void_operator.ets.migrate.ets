/*
 * Copyright (c) 2025 Huawei Device Co., Ltd.
 * Licensed under the Apache License, Version 2.0 (the "License");
 * you may not use this file except in compliance with the License.
 * You may obtain a copy of the License at
 *
 * http://www.apache.org/licenses/LICENSE-2.0
 *
 * Unless required by applicable law or agreed to in writing, software
 * distributed under the License is distributed on an "AS IS" BASIS,
 * WITHOUT WARRANTIES OR CONDITIONS OF ANY KIND, either express or implied.
 * See the License for the specific language governing permissions and
 * limitations under the License.
 */

(() => {
    0.0;
    return undefined;
})();

(() => {
    'hello';
    return undefined;
})();

(() => {
    (1.0 + 2.0);
    return undefined;
})();

interface GeneratedObjectLiteralInterface_1 {
    a: number;
    b: number;
}
(() => {
    ({ a: 1.0, b: 2.0 } as GeneratedObjectLiteralInterface_1);
    return undefined;
})();

(() => {
    [1.0, 2.0, 3.0];
    return undefined;
})();

(() => {
    console.log('expression evaluated');
    return undefined;
})();

const undefined_value = (() => {
    1.0;
    return undefined;
})();

const undefined_value2: undefined = (() => {
    2.0;
    return undefined;
})();

const undefined_value3: number | undefined = (() => {
    3.0;
    return undefined;
})();

(() => {
    (() => {
    1.0;
    return undefined;
})();
    return undefined;
})();

(() => {
    (() => {
    console.log('foo');
});
    return undefined;
})();

(() => {
    (() => {
    console.log("bar!");
})();
    return undefined;
})();

(() => {
    (() => {
    console.log('baz!');
})();
    return undefined;
})();

(() => {
    (class {
    });
    return undefined;
})();

(() => {
    (class {
    });
    return undefined;
})();

(() => {
    (() => { });
    return undefined;
})();

function foo() {
<<<<<<< HEAD
  let a: number = 1.0;
=======
  let a = 1;
>>>>>>> 6d813986
  (() => {
    a++;
    return undefined;
})();

<<<<<<< HEAD
  let b: number[] = [1.0, 2.0, 3.0];
=======
  let b = [1, 2, 3];
>>>>>>> 6d813986
  (() => {
    console.log(b.filter(x => x % 2.0 !== 0.0));
    return undefined;
})();
  
  (() => {
    (() => {
    console.log('foo');
});
    return undefined;
})();

  (() => {
    (() => {
    console.log('foo');
});
    return undefined;
})();
  
  (() => {
    (class {
    });
    return undefined;
})();

  (() => {
    (class localClass {
    });
    return undefined;
})();
}<|MERGE_RESOLUTION|>--- conflicted
+++ resolved
@@ -14,7 +14,7 @@
  */
 
 (() => {
-    0.0;
+    0;
     return undefined;
 })();
 
@@ -24,7 +24,7 @@
 })();
 
 (() => {
-    (1.0 + 2.0);
+    (1 + 2);
     return undefined;
 })();
 
@@ -33,12 +33,12 @@
     b: number;
 }
 (() => {
-    ({ a: 1.0, b: 2.0 } as GeneratedObjectLiteralInterface_1);
+    ({ a: 1, b: 2 } as GeneratedObjectLiteralInterface_1);
     return undefined;
 })();
 
 (() => {
-    [1.0, 2.0, 3.0];
+    [1, 2, 3];
     return undefined;
 })();
 
@@ -48,23 +48,23 @@
 })();
 
 const undefined_value = (() => {
-    1.0;
+    1;
     return undefined;
 })();
 
 const undefined_value2: undefined = (() => {
-    2.0;
+    2;
     return undefined;
 })();
 
 const undefined_value3: number | undefined = (() => {
-    3.0;
+    3;
     return undefined;
 })();
 
 (() => {
     (() => {
-    1.0;
+    1;
     return undefined;
 })();
     return undefined;
@@ -109,23 +109,15 @@
 })();
 
 function foo() {
-<<<<<<< HEAD
-  let a: number = 1.0;
-=======
   let a = 1;
->>>>>>> 6d813986
   (() => {
     a++;
     return undefined;
 })();
 
-<<<<<<< HEAD
-  let b: number[] = [1.0, 2.0, 3.0];
-=======
   let b = [1, 2, 3];
->>>>>>> 6d813986
   (() => {
-    console.log(b.filter(x => x % 2.0 !== 0.0));
+    console.log(b.filter(x => x % 2 !== 0));
     return undefined;
 })();
   
