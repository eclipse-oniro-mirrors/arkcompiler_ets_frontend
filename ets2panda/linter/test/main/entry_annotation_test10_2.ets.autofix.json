{
    "copyright": [
        "Copyright (c) 2025 Huawei Device Co., Ltd.",
        "Licensed under the Apache License, Version 2.0 (the 'License');",
        "you may not use this file except in compliance with the License.",
        "You may obtain a copy of the License at",
        "",
        "http://www.apache.org/licenses/LICENSE-2.0",
        "",
        "Unless required by applicable law or agreed to in writing, software",
        "distributed under the License is distributed on an 'AS IS' BASIS,",
        "WITHOUT WARRANTIES OR CONDITIONS OF ANY KIND, either express or implied.",
        "See the License for the specific language governing permissions and",
        "limitations under the License."
    ],
<<<<<<< HEAD
    "result": [
        {
            "line": 19,
            "column": 67,
            "endLine": 19,
            "endColumn": 68,
            "problem": "NumericSemantics",
            "autofix": [
                {
                    "start": 804,
                    "end": 805,
                    "replacementText": "1.0",
                    "line": 19,
                    "column": 67,
                    "endLine": 19,
                    "endColumn": 68
                }
            ],
            "suggest": "",
            "rule": "Numeric semantics is different for integer values (arkts-numeric-semantic)",
            "severity": "ERROR"
        }
    ]
=======
    "result": []
>>>>>>> 6d813986
}<|MERGE_RESOLUTION|>--- conflicted
+++ resolved
@@ -13,31 +13,5 @@
         "See the License for the specific language governing permissions and",
         "limitations under the License."
     ],
-<<<<<<< HEAD
-    "result": [
-        {
-            "line": 19,
-            "column": 67,
-            "endLine": 19,
-            "endColumn": 68,
-            "problem": "NumericSemantics",
-            "autofix": [
-                {
-                    "start": 804,
-                    "end": 805,
-                    "replacementText": "1.0",
-                    "line": 19,
-                    "column": 67,
-                    "endLine": 19,
-                    "endColumn": 68
-                }
-            ],
-            "suggest": "",
-            "rule": "Numeric semantics is different for integer values (arkts-numeric-semantic)",
-            "severity": "ERROR"
-        }
-    ]
-=======
     "result": []
->>>>>>> 6d813986
 }