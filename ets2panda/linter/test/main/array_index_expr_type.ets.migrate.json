--- conflicted
+++ resolved
@@ -105,26 +105,16 @@
             "severity": "ERROR"
         },
         {
-<<<<<<< HEAD
-            "line": 29,
-            "column": 19,
-            "endLine": 29,
-            "endColumn": 30,
-=======
             "line": 34,
             "column": 11,
             "endLine": 34,
             "endColumn": 22,
->>>>>>> 6d813986
-            "problem": "RuntimeArrayCheck",
-            "suggest": "",
-            "rule": "Array bound not checked. (arkts-runtime-array-check)",
-            "severity": "ERROR"
-        },
-        {
-<<<<<<< HEAD
-            "line": 64,
-=======
+            "problem": "RuntimeArrayCheck",
+            "suggest": "",
+            "rule": "Array bound not checked. (arkts-runtime-array-check)",
+            "severity": "ERROR"
+        },
+        {
             "line": 46,
             "column": 1,
             "endLine": 46,
@@ -146,7 +136,6 @@
         },
         {
             "line": 69,
->>>>>>> 6d813986
             "column": 3,
             "endLine": 69,
             "endColumn": 12,
@@ -156,15 +145,9 @@
             "severity": "ERROR"
         },
         {
-<<<<<<< HEAD
-            "line": 68,
-            "column": 1,
-            "endLine": 68,
-=======
             "line": 73,
             "column": 1,
             "endLine": 73,
->>>>>>> 6d813986
             "endColumn": 12,
             "problem": "RuntimeArrayCheck",
             "suggest": "",
@@ -172,41 +155,7 @@
             "severity": "ERROR"
         },
         {
-<<<<<<< HEAD
-            "line": 69,
-            "column": 1,
-            "endLine": 69,
-            "endColumn": 9,
-            "problem": "RuntimeArrayCheck",
-            "suggest": "",
-            "rule": "Array bound not checked. (arkts-runtime-array-check)",
-            "severity": "ERROR"
-        },
-        {
-            "line": 70,
-            "column": 1,
-            "endLine": 70,
-            "endColumn": 9,
-            "problem": "RuntimeArrayCheck",
-            "suggest": "",
-            "rule": "Array bound not checked. (arkts-runtime-array-check)",
-            "severity": "ERROR"
-        },
-        {
-            "line": 71,
-            "column": 1,
-            "endLine": 71,
-            "endColumn": 9,
-            "problem": "RuntimeArrayCheck",
-            "suggest": "",
-            "rule": "Array bound not checked. (arkts-runtime-array-check)",
-            "severity": "ERROR"
-        },
-        {
-            "line": 72,
-=======
             "line": 74,
->>>>>>> 6d813986
             "column": 1,
             "endLine": 74,
             "endColumn": 9,
@@ -246,31 +195,19 @@
             "severity": "ERROR"
         },
         {
-<<<<<<< HEAD
-            "line": 72,
-            "column": 1,
-            "endLine": 72,
-=======
             "line": 77,
             "column": 1,
             "endLine": 77,
->>>>>>> 6d813986
-            "endColumn": 9,
-            "problem": "RuntimeArrayCheck",
-            "suggest": "",
-            "rule": "Array bound not checked. (arkts-runtime-array-check)",
-            "severity": "ERROR"
-        },
-        {
-<<<<<<< HEAD
-            "line": 81,
-            "column": 1,
-            "endLine": 81,
-=======
+            "endColumn": 9,
+            "problem": "RuntimeArrayCheck",
+            "suggest": "",
+            "rule": "Array bound not checked. (arkts-runtime-array-check)",
+            "severity": "ERROR"
+        },
+        {
             "line": 86,
             "column": 1,
             "endLine": 86,
->>>>>>> 6d813986
             "endColumn": 18,
             "problem": "RuntimeArrayCheck",
             "suggest": "",
@@ -278,11 +215,7 @@
             "severity": "ERROR"
         },
         {
-<<<<<<< HEAD
-            "line": 81,
-=======
             "line": 86,
->>>>>>> 6d813986
             "column": 5,
             "endLine": 86,
             "endColumn": 17,
