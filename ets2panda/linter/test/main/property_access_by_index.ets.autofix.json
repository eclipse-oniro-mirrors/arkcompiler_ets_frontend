{
    "copyright": [
        "Copyright (c) 2024-2025 Huawei Device Co., Ltd.",
        "Licensed under the Apache License, Version 2.0 (the 'License');",
        "you may not use this file except in compliance with the License.",
        "You may obtain a copy of the License at",
        "",
        "http://www.apache.org/licenses/LICENSE-2.0",
        "",
        "Unless required by applicable law or agreed to in writing, software",
        "distributed under the License is distributed on an 'AS IS' BASIS,",
        "WITHOUT WARRANTIES OR CONDITIONS OF ANY KIND, either express or implied.",
        "See the License for the specific language governing permissions and",
        "limitations under the License."
    ],
    "result": [
        {
            "line": 16,
            "column": 10,
            "endLine": 16,
            "endColumn": 21,
            "problem": "NoNeedStdLibSendableContainer",
            "autofix": [
                {
                    "start": 662,
                    "end": 713,
                    "replacementText": "",
                    "line": 16,
                    "column": 10,
                    "endLine": 16,
                    "endColumn": 21
                }
            ],
            "suggest": "",
            "rule": "Sendable containers are not supported (arkts-no-need-stdlib-sendable-containers)",
            "severity": "ERROR"
        },
        {
            "line": 22,
            "column": 3,
            "endLine": 22,
            "endColumn": 14,
            "problem": "PropertyAccessByIndex",
            "suggest": "",
            "rule": "Indexed access is not supported for fields (arkts-no-props-by-index)",
            "severity": "ERROR"
        },
        {
            "line": 25,
            "column": 10,
            "endLine": 25,
            "endColumn": 21,
            "problem": "PropertyAccessByIndex",
            "suggest": "",
            "rule": "Indexed access is not supported for fields (arkts-no-props-by-index)",
            "severity": "ERROR"
        },
        {
<<<<<<< HEAD
            "line": 33,
            "column": 5,
            "endLine": 33,
            "endColumn": 23,
            "problem": "NumericSemantics",
            "autofix": [
                {
                    "start": 1158,
                    "end": 1176,
                    "replacementText": "ar1: number[] = [1, 2, 3, 4]",
                    "line": 33,
                    "column": 5,
                    "endLine": 33,
                    "endColumn": 23
                }
            ],
            "suggest": "",
            "rule": "Numeric semantics is different for integer values (arkts-numeric-semantic)",
            "severity": "ERROR"
        },
        {
            "line": 33,
            "column": 12,
            "endLine": 33,
            "endColumn": 13,
            "problem": "NumericSemantics",
            "autofix": [
                {
                    "start": 1165,
                    "end": 1166,
                    "replacementText": "1.0",
                    "line": 33,
                    "column": 12,
                    "endLine": 33,
                    "endColumn": 13
                }
            ],
            "suggest": "",
            "rule": "Numeric semantics is different for integer values (arkts-numeric-semantic)",
            "severity": "ERROR"
        },
        {
            "line": 33,
            "column": 15,
            "endLine": 33,
            "endColumn": 16,
            "problem": "NumericSemantics",
            "autofix": [
                {
                    "start": 1168,
                    "end": 1169,
                    "replacementText": "2.0",
                    "line": 33,
                    "column": 15,
                    "endLine": 33,
                    "endColumn": 16
                }
            ],
            "suggest": "",
            "rule": "Numeric semantics is different for integer values (arkts-numeric-semantic)",
            "severity": "ERROR"
        },
        {
            "line": 33,
            "column": 18,
            "endLine": 33,
            "endColumn": 19,
            "problem": "NumericSemantics",
            "autofix": [
                {
                    "start": 1171,
                    "end": 1172,
                    "replacementText": "3.0",
                    "line": 33,
                    "column": 18,
                    "endLine": 33,
                    "endColumn": 19
                }
            ],
            "suggest": "",
            "rule": "Numeric semantics is different for integer values (arkts-numeric-semantic)",
            "severity": "ERROR"
        },
        {
            "line": 33,
            "column": 21,
            "endLine": 33,
            "endColumn": 22,
            "problem": "NumericSemantics",
            "autofix": [
                {
                    "start": 1174,
                    "end": 1175,
                    "replacementText": "4.0",
                    "line": 33,
                    "column": 21,
                    "endLine": 33,
                    "endColumn": 22
                }
            ],
            "suggest": "",
            "rule": "Numeric semantics is different for integer values (arkts-numeric-semantic)",
            "severity": "ERROR"
        },
        {
            "line": 34,
            "column": 12,
            "endLine": 34,
            "endColumn": 13,
            "problem": "NumericSemantics",
            "autofix": [
                {
                    "start": 1189,
                    "end": 1190,
                    "replacementText": "1.0",
                    "line": 34,
                    "column": 12,
                    "endLine": 34,
                    "endColumn": 13
                }
            ],
            "suggest": "",
            "rule": "Numeric semantics is different for integer values (arkts-numeric-semantic)",
            "severity": "ERROR"
        },
        {
            "line": 34,
            "column": 20,
            "endLine": 34,
            "endColumn": 21,
            "problem": "NumericSemantics",
            "autofix": [
                {
                    "start": 1197,
                    "end": 1198,
                    "replacementText": "3.0",
                    "line": 34,
                    "column": 20,
                    "endLine": 34,
                    "endColumn": 21
                }
            ],
            "suggest": "",
            "rule": "Numeric semantics is different for integer values (arkts-numeric-semantic)",
            "severity": "ERROR"
        },
        {
            "line": 34,
            "column": 23,
            "endLine": 34,
            "endColumn": 24,
            "problem": "NumericSemantics",
            "autofix": [
                {
                    "start": 1200,
                    "end": 1201,
                    "replacementText": "4.0",
                    "line": 34,
                    "column": 23,
                    "endLine": 34,
                    "endColumn": 24
                }
            ],
            "suggest": "",
            "rule": "Numeric semantics is different for integer values (arkts-numeric-semantic)",
            "severity": "ERROR"
        },
        {
=======
>>>>>>> 6d813986
            "line": 37,
            "column": 1,
            "endLine": 37,
            "endColumn": 7,
            "problem": "RuntimeArrayCheck",
            "suggest": "",
            "rule": "Array bound not checked. (arkts-runtime-array-check)",
            "severity": "ERROR"
        },
        {
            "line": 38,
            "column": 1,
            "endLine": 38,
            "endColumn": 7,
            "problem": "RuntimeArrayCheck",
            "suggest": "",
            "rule": "Array bound not checked. (arkts-runtime-array-check)",
            "severity": "ERROR"
        },
        {
            "line": 39,
            "column": 1,
            "endLine": 39,
            "endColumn": 7,
            "problem": "RuntimeArrayCheck",
            "suggest": "",
            "rule": "Array bound not checked. (arkts-runtime-array-check)",
            "severity": "ERROR"
        },
        {
<<<<<<< HEAD
            "line": 41,
            "column": 7,
            "endLine": 41,
            "endColumn": 24,
            "problem": "NumericSemantics",
            "autofix": [
                {
                    "start": 1260,
                    "end": 1277,
                    "replacementText": "r0: number = [1, 2, 3][1]",
                    "line": 41,
                    "column": 7,
                    "endLine": 41,
                    "endColumn": 24
                }
            ],
            "suggest": "",
            "rule": "Numeric semantics is different for integer values (arkts-numeric-semantic)",
            "severity": "ERROR"
        },
        {
            "line": 42,
            "column": 5,
            "endLine": 42,
            "endColumn": 25,
            "problem": "NumericSemantics",
            "autofix": [
                {
                    "start": 1283,
                    "end": 1303,
                    "replacementText": "r1: number = [1, 2, 3, 4][0]",
                    "line": 42,
                    "column": 5,
                    "endLine": 42,
                    "endColumn": 25
                }
            ],
            "suggest": "",
            "rule": "Numeric semantics is different for integer values (arkts-numeric-semantic)",
            "severity": "ERROR"
        },
        {
=======
>>>>>>> 6d813986
            "line": 46,
            "column": 3,
            "endLine": 46,
            "endColumn": 9,
            "problem": "PropertyAccessByIndex",
            "suggest": "",
            "rule": "Indexed access is not supported for fields (arkts-no-props-by-index)",
            "severity": "ERROR"
        },
        {
            "line": 50,
            "column": 3,
            "endLine": 50,
            "endColumn": 9,
            "problem": "PropertyAccessByIndex",
            "suggest": "",
            "rule": "Indexed access is not supported for fields (arkts-no-props-by-index)",
            "severity": "ERROR"
        },
        {
            "line": 53,
            "column": 5,
            "endLine": 53,
            "endColumn": 19,
            "problem": "NumericSemantics",
            "autofix": [
                {
                    "start": 1422,
                    "end": 1436,
                    "replacementText": "array1: number[] = [0, 1]",
                    "line": 53,
                    "column": 5,
                    "endLine": 53,
                    "endColumn": 19
                }
            ],
            "suggest": "",
            "rule": "Numeric semantics is different for integer values (arkts-numeric-semantic)",
            "severity": "ERROR"
        },
        {
            "line": 53,
            "column": 15,
            "endLine": 53,
            "endColumn": 16,
            "problem": "NumericSemantics",
            "autofix": [
                {
                    "start": 1432,
                    "end": 1433,
                    "replacementText": "0.0",
                    "line": 53,
                    "column": 15,
                    "endLine": 53,
                    "endColumn": 16
                }
            ],
            "suggest": "",
            "rule": "Numeric semantics is different for integer values (arkts-numeric-semantic)",
            "severity": "ERROR"
        },
        {
            "line": 53,
            "column": 17,
            "endLine": 53,
            "endColumn": 18,
            "problem": "NumericSemantics",
            "autofix": [
                {
                    "start": 1434,
                    "end": 1435,
                    "replacementText": "1.0",
                    "line": 53,
                    "column": 17,
                    "endLine": 53,
                    "endColumn": 18
                }
            ],
            "suggest": "",
            "rule": "Numeric semantics is different for integer values (arkts-numeric-semantic)",
            "severity": "ERROR"
        },
        {
            "line": 54,
            "column": 5,
            "endLine": 54,
            "endColumn": 25,
            "problem": "NumericSemantics",
            "autofix": [
                {
                    "start": 1441,
                    "end": 1461,
                    "replacementText": "array2: number[] = [1, 2, 3, 4, 5]",
                    "line": 54,
                    "column": 5,
                    "endLine": 54,
                    "endColumn": 25
                }
            ],
            "suggest": "",
            "rule": "Numeric semantics is different for integer values (arkts-numeric-semantic)",
            "severity": "ERROR"
        },
        {
            "line": 54,
            "column": 15,
            "endLine": 54,
            "endColumn": 16,
            "problem": "NumericSemantics",
            "autofix": [
                {
                    "start": 1451,
                    "end": 1452,
                    "replacementText": "1.0",
                    "line": 54,
                    "column": 15,
                    "endLine": 54,
                    "endColumn": 16
                }
            ],
            "suggest": "",
            "rule": "Numeric semantics is different for integer values (arkts-numeric-semantic)",
            "severity": "ERROR"
        },
        {
            "line": 54,
            "column": 17,
            "endLine": 54,
            "endColumn": 18,
            "problem": "NumericSemantics",
            "autofix": [
                {
                    "start": 1453,
                    "end": 1454,
                    "replacementText": "2.0",
                    "line": 54,
                    "column": 17,
                    "endLine": 54,
                    "endColumn": 18
                }
            ],
            "suggest": "",
            "rule": "Numeric semantics is different for integer values (arkts-numeric-semantic)",
            "severity": "ERROR"
        },
        {
            "line": 54,
            "column": 19,
            "endLine": 54,
            "endColumn": 20,
            "problem": "NumericSemantics",
            "autofix": [
                {
                    "start": 1455,
                    "end": 1456,
                    "replacementText": "3.0",
                    "line": 54,
                    "column": 19,
                    "endLine": 54,
                    "endColumn": 20
                }
            ],
            "suggest": "",
            "rule": "Numeric semantics is different for integer values (arkts-numeric-semantic)",
            "severity": "ERROR"
        },
        {
            "line": 54,
            "column": 21,
            "endLine": 54,
            "endColumn": 22,
            "problem": "NumericSemantics",
            "autofix": [
                {
                    "start": 1457,
                    "end": 1458,
                    "replacementText": "4.0",
                    "line": 54,
                    "column": 21,
                    "endLine": 54,
                    "endColumn": 22
                }
            ],
            "suggest": "",
            "rule": "Numeric semantics is different for integer values (arkts-numeric-semantic)",
            "severity": "ERROR"
        },
        {
            "line": 54,
            "column": 23,
            "endLine": 54,
            "endColumn": 24,
            "problem": "NumericSemantics",
            "autofix": [
                {
                    "start": 1459,
                    "end": 1460,
                    "replacementText": "5.0",
                    "line": 54,
                    "column": 23,
                    "endLine": 54,
                    "endColumn": 24
                }
            ],
            "suggest": "",
            "rule": "Numeric semantics is different for integer values (arkts-numeric-semantic)",
            "severity": "ERROR"
        },
        {
            "line": 55,
            "column": 25,
            "endLine": 55,
            "endColumn": 26,
            "problem": "NumericSemantics",
            "autofix": [
                {
                    "start": 1486,
                    "end": 1487,
                    "replacementText": "1.0",
                    "line": 55,
                    "column": 25,
                    "endLine": 55,
                    "endColumn": 26
                }
            ],
            "suggest": "",
            "rule": "Numeric semantics is different for integer values (arkts-numeric-semantic)",
            "severity": "ERROR"
        },
        {
            "line": 55,
            "column": 27,
            "endLine": 55,
            "endColumn": 28,
            "problem": "NumericSemantics",
            "autofix": [
                {
                    "start": 1488,
                    "end": 1489,
                    "replacementText": "2.0",
                    "line": 55,
                    "column": 27,
                    "endLine": 55,
                    "endColumn": 28
                }
            ],
            "suggest": "",
            "rule": "Numeric semantics is different for integer values (arkts-numeric-semantic)",
            "severity": "ERROR"
        },
        {
            "line": 55,
            "column": 29,
            "endLine": 55,
            "endColumn": 30,
            "problem": "NumericSemantics",
            "autofix": [
                {
                    "start": 1490,
                    "end": 1491,
                    "replacementText": "3.0",
                    "line": 55,
                    "column": 29,
                    "endLine": 55,
                    "endColumn": 30
                }
            ],
            "suggest": "",
            "rule": "Numeric semantics is different for integer values (arkts-numeric-semantic)",
            "severity": "ERROR"
        },
        {
            "line": 55,
            "column": 31,
            "endLine": 55,
            "endColumn": 32,
            "problem": "NumericSemantics",
            "autofix": [
                {
                    "start": 1492,
                    "end": 1493,
                    "replacementText": "4.0",
                    "line": 55,
                    "column": 31,
                    "endLine": 55,
                    "endColumn": 32
                }
            ],
            "suggest": "",
            "rule": "Numeric semantics is different for integer values (arkts-numeric-semantic)",
            "severity": "ERROR"
        },
        {
            "line": 55,
            "column": 33,
            "endLine": 55,
            "endColumn": 34,
            "problem": "NumericSemantics",
            "autofix": [
                {
                    "start": 1494,
                    "end": 1495,
                    "replacementText": "5.0",
                    "line": 55,
                    "column": 33,
                    "endLine": 55,
                    "endColumn": 34
                }
            ],
            "suggest": "",
            "rule": "Numeric semantics is different for integer values (arkts-numeric-semantic)",
            "severity": "ERROR"
        },
        {
            "line": 56,
            "column": 30,
            "endLine": 56,
            "endColumn": 31,
            "problem": "NumericSemantics",
            "autofix": [
                {
                    "start": 1526,
                    "end": 1527,
                    "replacementText": "1.0",
                    "line": 56,
                    "column": 30,
                    "endLine": 56,
                    "endColumn": 31
                }
            ],
            "suggest": "",
            "rule": "Numeric semantics is different for integer values (arkts-numeric-semantic)",
            "severity": "ERROR"
        },
        {
            "line": 56,
            "column": 32,
            "endLine": 56,
            "endColumn": 33,
            "problem": "NumericSemantics",
            "autofix": [
                {
                    "start": 1528,
                    "end": 1529,
                    "replacementText": "2.0",
                    "line": 56,
                    "column": 32,
                    "endLine": 56,
                    "endColumn": 33
                }
            ],
            "suggest": "",
            "rule": "Numeric semantics is different for integer values (arkts-numeric-semantic)",
            "severity": "ERROR"
        },
        {
            "line": 56,
            "column": 34,
            "endLine": 56,
            "endColumn": 35,
            "problem": "NumericSemantics",
            "autofix": [
                {
                    "start": 1530,
                    "end": 1531,
                    "replacementText": "3.0",
                    "line": 56,
                    "column": 34,
                    "endLine": 56,
                    "endColumn": 35
                }
            ],
            "suggest": "",
            "rule": "Numeric semantics is different for integer values (arkts-numeric-semantic)",
            "severity": "ERROR"
        },
        {
            "line": 56,
            "column": 36,
            "endLine": 56,
            "endColumn": 37,
            "problem": "NumericSemantics",
            "autofix": [
                {
                    "start": 1532,
                    "end": 1533,
                    "replacementText": "4.0",
                    "line": 56,
                    "column": 36,
                    "endLine": 56,
                    "endColumn": 37
                }
            ],
            "suggest": "",
            "rule": "Numeric semantics is different for integer values (arkts-numeric-semantic)",
            "severity": "ERROR"
        },
        {
            "line": 56,
            "column": 38,
            "endLine": 56,
            "endColumn": 39,
            "problem": "NumericSemantics",
            "autofix": [
                {
                    "start": 1534,
                    "end": 1535,
                    "replacementText": "5.0",
                    "line": 56,
                    "column": 38,
                    "endLine": 56,
                    "endColumn": 39
                }
            ],
            "suggest": "",
            "rule": "Numeric semantics is different for integer values (arkts-numeric-semantic)",
            "severity": "ERROR"
        },
        {
            "line": 57,
            "column": 5,
            "endLine": 57,
            "endColumn": 27,
            "problem": "AnyType",
            "suggest": "",
            "rule": "Use explicit types instead of \"any\", \"unknown\" (arkts-no-any-unknown)",
            "severity": "ERROR"
        },
        {
            "line": 57,
<<<<<<< HEAD
            "column": 14,
            "endLine": 57,
            "endColumn": 27,
            "problem": "GenericCallNoTypeArgs",
            "suggest": "",
            "rule": "Type inference in case of generic function calls is limited (arkts-no-inferred-generic-params)",
=======
            "column": 18,
            "endLine": 57,
            "endColumn": 23,
            "problem": "BuiltinNewCtor",
            "suggest": "",
            "rule": "API is not support initial ctor signature (arkts-builtin-new-cotr)",
>>>>>>> 6d813986
            "severity": "ERROR"
        },
        {
            "line": 57,
<<<<<<< HEAD
            "column": 24,
            "endLine": 57,
            "endColumn": 26,
            "problem": "NumericSemantics",
            "autofix": [
                {
                    "start": 1560,
                    "end": 1562,
                    "replacementText": "10.0",
                    "line": 57,
                    "column": 24,
                    "endLine": 57,
                    "endColumn": 26
                }
            ],
            "suggest": "",
            "rule": "Numeric semantics is different for integer values (arkts-numeric-semantic)",
            "severity": "ERROR"
        },
        {
            "line": 58,
            "column": 28,
            "endLine": 58,
            "endColumn": 30,
            "problem": "NumericSemantics",
            "autofix": [
                {
                    "start": 1591,
                    "end": 1593,
                    "replacementText": "10.0",
                    "line": 58,
                    "column": 28,
                    "endLine": 58,
                    "endColumn": 30
                }
            ],
            "suggest": "",
            "rule": "Numeric semantics is different for integer values (arkts-numeric-semantic)",
            "severity": "ERROR"
        },
        {
            "line": 59,
            "column": 29,
            "endLine": 59,
            "endColumn": 31,
            "problem": "NumericSemantics",
            "autofix": [
                {
                    "start": 1623,
                    "end": 1625,
                    "replacementText": "10.0",
                    "line": 59,
                    "column": 29,
                    "endLine": 59,
                    "endColumn": 31
                }
            ],
            "suggest": "",
            "rule": "Numeric semantics is different for integer values (arkts-numeric-semantic)",
            "severity": "ERROR"
        },
        {
            "line": 60,
            "column": 36,
            "endLine": 60,
            "endColumn": 38,
            "problem": "NumericSemantics",
            "autofix": [
                {
                    "start": 1662,
                    "end": 1664,
                    "replacementText": "10.0",
                    "line": 60,
                    "column": 36,
                    "endLine": 60,
                    "endColumn": 38
                }
            ],
            "suggest": "",
            "rule": "Numeric semantics is different for integer values (arkts-numeric-semantic)",
            "severity": "ERROR"
        },
        {
            "line": 61,
            "column": 29,
            "endLine": 61,
            "endColumn": 31,
            "problem": "NumericSemantics",
            "autofix": [
                {
                    "start": 1694,
                    "end": 1696,
                    "replacementText": "10.0",
                    "line": 61,
                    "column": 29,
                    "endLine": 61,
                    "endColumn": 31
                }
            ],
            "suggest": "",
            "rule": "Numeric semantics is different for integer values (arkts-numeric-semantic)",
            "severity": "ERROR"
        },
        {
            "line": 62,
            "column": 31,
            "endLine": 62,
            "endColumn": 33,
            "problem": "NumericSemantics",
            "autofix": [
                {
                    "start": 1728,
                    "end": 1730,
                    "replacementText": "10.0",
                    "line": 62,
                    "column": 31,
                    "endLine": 62,
                    "endColumn": 33
                }
            ],
            "suggest": "",
            "rule": "Numeric semantics is different for integer values (arkts-numeric-semantic)",
            "severity": "ERROR"
        },
        {
            "line": 63,
            "column": 30,
            "endLine": 63,
            "endColumn": 32,
            "problem": "NumericSemantics",
            "autofix": [
                {
                    "start": 1761,
                    "end": 1763,
                    "replacementText": "10.0",
                    "line": 63,
                    "column": 30,
                    "endLine": 63,
                    "endColumn": 32
                }
            ],
            "suggest": "",
            "rule": "Numeric semantics is different for integer values (arkts-numeric-semantic)",
            "severity": "ERROR"
        },
        {
            "line": 64,
            "column": 31,
            "endLine": 64,
            "endColumn": 33,
            "problem": "NumericSemantics",
            "autofix": [
                {
                    "start": 1795,
                    "end": 1797,
                    "replacementText": "10.0",
                    "line": 64,
                    "column": 31,
                    "endLine": 64,
                    "endColumn": 33
                }
            ],
            "suggest": "",
            "rule": "Numeric semantics is different for integer values (arkts-numeric-semantic)",
            "severity": "ERROR"
        },
        {
            "line": 65,
            "column": 32,
            "endLine": 65,
            "endColumn": 34,
            "problem": "NumericSemantics",
            "autofix": [
                {
                    "start": 1830,
                    "end": 1832,
                    "replacementText": "10.0",
                    "line": 65,
                    "column": 32,
                    "endLine": 65,
                    "endColumn": 34
                }
            ],
            "suggest": "",
            "rule": "Numeric semantics is different for integer values (arkts-numeric-semantic)",
            "severity": "ERROR"
        },
        {
            "line": 66,
            "column": 32,
            "endLine": 66,
            "endColumn": 34,
            "problem": "NumericSemantics",
            "autofix": [
                {
                    "start": 1865,
                    "end": 1867,
                    "replacementText": "10.0",
                    "line": 66,
                    "column": 32,
                    "endLine": 66,
                    "endColumn": 34
                }
            ],
            "suggest": "",
            "rule": "Numeric semantics is different for integer values (arkts-numeric-semantic)",
            "severity": "ERROR"
        },
        {
            "line": 67,
            "column": 33,
            "endLine": 67,
            "endColumn": 35,
            "problem": "NumericSemantics",
            "autofix": [
                {
                    "start": 1901,
                    "end": 1903,
                    "replacementText": "10.0",
                    "line": 67,
                    "column": 33,
                    "endLine": 67,
                    "endColumn": 35
                }
            ],
            "suggest": "",
            "rule": "Numeric semantics is different for integer values (arkts-numeric-semantic)",
            "severity": "ERROR"
        },
        {
            "line": 68,
            "column": 34,
            "endLine": 68,
            "endColumn": 36,
            "problem": "NumericSemantics",
            "autofix": [
                {
                    "start": 1938,
                    "end": 1940,
                    "replacementText": "10.0",
                    "line": 68,
                    "column": 34,
                    "endLine": 68,
                    "endColumn": 36
                }
            ],
            "suggest": "",
            "rule": "Numeric semantics is different for integer values (arkts-numeric-semantic)",
            "severity": "ERROR"
=======
            "column": 14,
            "endLine": 57,
            "endColumn": 27,
            "problem": "GenericCallNoTypeArgs",
            "suggest": "",
            "rule": "Type inference in case of generic function calls is limited (arkts-no-inferred-generic-params)",
            "severity": "ERROR"
        },
        {
            "line": 57,
            "column": 14,
            "endLine": 57,
            "endColumn": 27,
            "problem": "UninitializedArrayElements",
            "suggest": "",
            "rule": "Please init elements of array before read elements. If not, there will be a runtime error. We recommend you to use Array.create<T>(len, T) (arkts-builtin-uninitialized-element)",
            "severity": "WARNING"
>>>>>>> 6d813986
        },
        {
            "line": 70,
            "column": 1,
            "endLine": 70,
            "endColumn": 10,
            "problem": "RuntimeArrayCheck",
            "suggest": "",
            "rule": "Array bound not checked. (arkts-runtime-array-check)",
            "severity": "ERROR"
        },
        {
            "line": 71,
            "column": 1,
            "endLine": 71,
            "endColumn": 10,
            "problem": "RuntimeArrayCheck",
            "suggest": "",
            "rule": "Array bound not checked. (arkts-runtime-array-check)",
            "severity": "ERROR"
        },
        {
            "line": 72,
            "column": 1,
            "endLine": 72,
            "endColumn": 10,
            "problem": "RuntimeArrayCheck",
            "suggest": "",
            "rule": "Array bound not checked. (arkts-runtime-array-check)",
            "severity": "ERROR"
        },
        {
            "line": 73,
            "column": 1,
            "endLine": 73,
            "endColumn": 10,
            "problem": "RuntimeArrayCheck",
            "suggest": "",
            "rule": "Array bound not checked. (arkts-runtime-array-check)",
            "severity": "ERROR"
        },
        {
            "line": 74,
            "column": 1,
            "endLine": 74,
            "endColumn": 10,
            "problem": "RuntimeArrayCheck",
            "suggest": "",
            "rule": "Array bound not checked. (arkts-runtime-array-check)",
            "severity": "ERROR"
        },
        {
            "line": 75,
            "column": 1,
            "endLine": 75,
            "endColumn": 10,
            "problem": "RuntimeArrayCheck",
            "suggest": "",
            "rule": "Array bound not checked. (arkts-runtime-array-check)",
            "severity": "ERROR"
        },
        {
            "line": 76,
            "column": 1,
            "endLine": 76,
            "endColumn": 10,
            "problem": "RuntimeArrayCheck",
            "suggest": "",
            "rule": "Array bound not checked. (arkts-runtime-array-check)",
            "severity": "ERROR"
        },
        {
            "line": 77,
            "column": 1,
            "endLine": 77,
            "endColumn": 10,
            "problem": "RuntimeArrayCheck",
            "suggest": "",
            "rule": "Array bound not checked. (arkts-runtime-array-check)",
            "severity": "ERROR"
        },
        {
            "line": 78,
            "column": 1,
            "endLine": 78,
            "endColumn": 10,
            "problem": "RuntimeArrayCheck",
            "suggest": "",
            "rule": "Array bound not checked. (arkts-runtime-array-check)",
            "severity": "ERROR"
        },
        {
            "line": 79,
            "column": 1,
            "endLine": 79,
            "endColumn": 11,
            "problem": "RuntimeArrayCheck",
            "suggest": "",
            "rule": "Array bound not checked. (arkts-runtime-array-check)",
            "severity": "ERROR"
        },
        {
            "line": 80,
            "column": 1,
            "endLine": 80,
            "endColumn": 11,
            "problem": "RuntimeArrayCheck",
            "suggest": "",
            "rule": "Array bound not checked. (arkts-runtime-array-check)",
            "severity": "ERROR"
        },
        {
            "line": 81,
            "column": 1,
            "endLine": 81,
            "endColumn": 11,
            "problem": "RuntimeArrayCheck",
            "suggest": "",
            "rule": "Array bound not checked. (arkts-runtime-array-check)",
            "severity": "ERROR"
        },
        {
            "line": 82,
            "column": 1,
            "endLine": 82,
            "endColumn": 11,
            "problem": "RuntimeArrayCheck",
            "suggest": "",
            "rule": "Array bound not checked. (arkts-runtime-array-check)",
            "severity": "ERROR"
        },
        {
            "line": 83,
            "column": 1,
            "endLine": 83,
            "endColumn": 11,
            "problem": "RuntimeArrayCheck",
            "suggest": "",
            "rule": "Array bound not checked. (arkts-runtime-array-check)",
            "severity": "ERROR"
        },
        {
            "line": 84,
            "column": 1,
            "endLine": 84,
            "endColumn": 11,
            "problem": "RuntimeArrayCheck",
            "suggest": "",
            "rule": "Array bound not checked. (arkts-runtime-array-check)",
            "severity": "ERROR"
        },
        {
            "line": 85,
            "column": 1,
            "endLine": 85,
            "endColumn": 11,
            "problem": "RuntimeArrayCheck",
            "suggest": "",
            "rule": "Array bound not checked. (arkts-runtime-array-check)",
            "severity": "ERROR"
        },
        {
            "line": 97,
            "column": 1,
            "endLine": 97,
            "endColumn": 18,
            "problem": "UnsupportPropNameFromValue",
            "suggest": "",
            "rule": "Enum cannot get member name by member value (arkts-enum-no-props-by-index)",
            "severity": "ERROR"
        },
        {
            "line": 98,
            "column": 1,
            "endLine": 98,
            "endColumn": 17,
            "problem": "UnsupportPropNameFromValue",
            "suggest": "",
            "rule": "Enum cannot get member name by member value (arkts-enum-no-props-by-index)",
            "severity": "ERROR"
        },
        {
            "line": 99,
            "column": 1,
            "endLine": 99,
            "endColumn": 17,
            "problem": "UnsupportPropNameFromValue",
            "suggest": "",
            "rule": "Enum cannot get member name by member value (arkts-enum-no-props-by-index)",
            "severity": "ERROR"
        },
        {
<<<<<<< HEAD
            "line": 105,
            "column": 31,
            "endLine": 105,
            "endColumn": 32,
            "problem": "NumericSemantics",
            "autofix": [
                {
                    "start": 2388,
                    "end": 2389,
                    "replacementText": "1.0",
                    "line": 105,
                    "column": 31,
                    "endLine": 105,
                    "endColumn": 32
                }
            ],
            "suggest": "",
            "rule": "Numeric semantics is different for integer values (arkts-numeric-semantic)",
            "severity": "ERROR"
        },
        {
            "line": 105,
            "column": 33,
            "endLine": 105,
            "endColumn": 34,
            "problem": "NumericSemantics",
            "autofix": [
                {
                    "start": 2390,
                    "end": 2391,
                    "replacementText": "2.0",
                    "line": 105,
                    "column": 33,
                    "endLine": 105,
                    "endColumn": 34
                }
            ],
            "suggest": "",
            "rule": "Numeric semantics is different for integer values (arkts-numeric-semantic)",
            "severity": "ERROR"
        },
        {
            "line": 105,
            "column": 35,
            "endLine": 105,
            "endColumn": 36,
            "problem": "NumericSemantics",
            "autofix": [
                {
                    "start": 2392,
                    "end": 2393,
                    "replacementText": "3.0",
                    "line": 105,
                    "column": 35,
                    "endLine": 105,
                    "endColumn": 36
                }
            ],
            "suggest": "",
            "rule": "Numeric semantics is different for integer values (arkts-numeric-semantic)",
            "severity": "ERROR"
        },
        {
=======
>>>>>>> 6d813986
            "line": 107,
            "column": 24,
            "endLine": 107,
            "endColumn": 39,
            "problem": "ArrayIndexExprType",
            "suggest": "",
            "rule": "The index expression must be of a numeric type (arkts-array-index-expr-type)",
            "severity": "ERROR"
        },
        {
            "line": 107,
            "column": 24,
            "endLine": 107,
            "endColumn": 39,
            "problem": "BuiltinSymbolIterator",
            "suggest": "",
            "rule": "Using \"Symbol.iterator\" is not allowed in this API (arkts-builtin-symbol-iterator)",
            "severity": "ERROR"
        },
        {
            "line": 108,
            "column": 5,
            "endLine": 108,
            "endColumn": 40,
            "problem": "AnyType",
            "suggest": "",
            "rule": "Use explicit types instead of \"any\", \"unknown\" (arkts-no-any-unknown)",
            "severity": "ERROR"
        },
        {
            "line": 108,
            "column": 17,
            "endLine": 108,
            "endColumn": 40,
<<<<<<< HEAD
            "problem": "AvoidUnionTypes",
            "suggest": "",
            "rule": "Avoid using union types (arkts-common-union-member-access)",
=======
            "problem": "BuiltinIteratorResultValue",
            "suggest": "",
            "rule": "The property of IteratorResult is not supported (arkts-builtin-iterator-result-value)",
>>>>>>> 6d813986
            "severity": "ERROR"
        },
        {
            "line": 112,
            "column": 15,
            "endLine": 112,
            "endColumn": 38,
<<<<<<< HEAD
            "problem": "AvoidUnionTypes",
            "suggest": "",
            "rule": "Avoid using union types (arkts-common-union-member-access)",
=======
            "problem": "BuiltinIteratorResultValue",
            "suggest": "",
            "rule": "The property of IteratorResult is not supported (arkts-builtin-iterator-result-value)",
            "severity": "ERROR"
        },
        {
            "line": 115,
            "column": 15,
            "endLine": 115,
            "endColumn": 20,
            "problem": "BuiltinNewCtor",
            "suggest": "",
            "rule": "API is not support initial ctor signature (arkts-builtin-new-cotr)",
>>>>>>> 6d813986
            "severity": "ERROR"
        },
        {
            "line": 117,
            "column": 20,
            "endLine": 117,
            "endColumn": 35,
            "problem": "ArrayIndexExprType",
            "suggest": "",
            "rule": "The index expression must be of a numeric type (arkts-array-index-expr-type)",
            "severity": "ERROR"
        },
        {
            "line": 117,
            "column": 20,
            "endLine": 117,
            "endColumn": 35,
            "problem": "BuiltinSymbolIterator",
            "suggest": "",
            "rule": "Using \"Symbol.iterator\" is not allowed in this API (arkts-builtin-symbol-iterator)",
            "severity": "ERROR"
        },
        {
            "line": 118,
            "column": 5,
            "endLine": 118,
            "endColumn": 36,
            "problem": "AnyType",
            "suggest": "",
            "rule": "Use explicit types instead of \"any\", \"unknown\" (arkts-no-any-unknown)",
            "severity": "ERROR"
        },
        {
            "line": 118,
            "column": 15,
            "endLine": 118,
            "endColumn": 36,
<<<<<<< HEAD
            "problem": "AvoidUnionTypes",
            "suggest": "",
            "rule": "Avoid using union types (arkts-common-union-member-access)",
=======
            "problem": "BuiltinIteratorResultValue",
            "suggest": "",
            "rule": "The property of IteratorResult is not supported (arkts-builtin-iterator-result-value)",
>>>>>>> 6d813986
            "severity": "ERROR"
        },
        {
            "line": 121,
            "column": 13,
            "endLine": 121,
            "endColumn": 34,
<<<<<<< HEAD
            "problem": "AvoidUnionTypes",
            "suggest": "",
            "rule": "Avoid using union types (arkts-common-union-member-access)",
=======
            "problem": "BuiltinIteratorResultValue",
            "suggest": "",
            "rule": "The property of IteratorResult is not supported (arkts-builtin-iterator-result-value)",
>>>>>>> 6d813986
            "severity": "ERROR"
        },
        {
            "line": 139,
            "column": 12,
            "endLine": 139,
            "endColumn": 31,
            "problem": "CreatingPrimitiveTypes",
            "suggest": "",
            "rule": "Primitive types are normalized with their boxed type (arkts-primitive-type-normalization)",
            "severity": "ERROR"
        },
        {
<<<<<<< HEAD
=======
            "line": 139,
            "column": 16,
            "endLine": 139,
            "endColumn": 22,
            "problem": "BuiltinNewCtor",
            "suggest": "",
            "rule": "API is not support initial ctor signature (arkts-builtin-new-cotr)",
            "severity": "ERROR"
        },
        {
            "line": 150,
            "column": 23,
            "endLine": 150,
            "endColumn": 29,
            "problem": "BuiltinFinalClass",
            "suggest": "",
            "rule": "API is not support use class in this API (arkts-builtin-final-class)",
            "severity": "ERROR"
        },
        {
>>>>>>> 6d813986
            "line": 159,
            "column": 3,
            "endLine": 159,
            "endColumn": 9,
            "problem": "PropertyAccessByIndex",
            "suggest": "",
            "rule": "Indexed access is not supported for fields (arkts-no-props-by-index)",
            "severity": "ERROR"
        },
        {
            "line": 172,
            "column": 1,
            "endLine": 172,
            "endColumn": 9,
            "problem": "PropertyAccessByIndex",
            "suggest": "",
            "rule": "Indexed access is not supported for fields (arkts-no-props-by-index)",
            "severity": "ERROR"
        },
        {
            "line": 173,
            "column": 1,
            "endLine": 173,
            "endColumn": 13,
            "problem": "PropertyAccessByIndex",
            "suggest": "",
            "rule": "Indexed access is not supported for fields (arkts-no-props-by-index)",
            "severity": "ERROR"
        },
        {
            "line": 174,
            "column": 1,
            "endLine": 174,
            "endColumn": 13,
            "problem": "PropertyAccessByIndex",
            "suggest": "",
            "rule": "Indexed access is not supported for fields (arkts-no-props-by-index)",
            "severity": "ERROR"
        },
        {
            "line": 176,
            "column": 1,
            "endLine": 176,
            "endColumn": 10,
            "problem": "LimitedStdLibNoSendableDecorator",
            "autofix": [
                {
                    "start": 3701,
                    "end": 3710,
                    "replacementText": "",
                    "line": 176,
                    "column": 1,
                    "endLine": 176,
                    "endColumn": 10
                }
            ],
            "suggest": "",
            "rule": "Usage of standard library is restricted(arkts-limited-stdlib-no-sendable-decorator)",
            "severity": "ERROR"
        },
        {
<<<<<<< HEAD
            "line": 177,
            "column": 23,
            "endLine": 177,
            "endColumn": 34,
            "problem": "NoNeedStdLibSendableContainer",
            "autofix": [
                {
                    "start": 3733,
                    "end": 3754,
                    "replacementText": "BitVector",
                    "line": 177,
                    "column": 23,
                    "endLine": 177,
                    "endColumn": 34
                }
            ],
            "suggest": "",
            "rule": "Sendable containers are not supported (arkts-no-need-stdlib-sendable-containers)",
            "severity": "ERROR"
        },
        {
            "line": 179,
            "column": 11,
            "endLine": 179,
            "endColumn": 12,
            "problem": "NumericSemantics",
            "autofix": [
                {
                    "start": 3785,
                    "end": 3786,
                    "replacementText": "0.0",
                    "line": 179,
                    "column": 11,
                    "endLine": 179,
                    "endColumn": 12
                }
            ],
            "suggest": "",
            "rule": "Numeric semantics is different for integer values (arkts-numeric-semantic)",
            "severity": "ERROR"
        },
        {
            "line": 180,
            "column": 14,
            "endLine": 180,
            "endColumn": 19,
            "problem": "NumericSemantics",
            "autofix": [
                {
                    "start": 3802,
                    "end": 3807,
                    "replacementText": "i: number = 0",
                    "line": 180,
                    "column": 14,
                    "endLine": 180,
                    "endColumn": 19
                }
            ],
            "suggest": "",
            "rule": "Numeric semantics is different for integer values (arkts-numeric-semantic)",
            "severity": "ERROR"
        },
        {
            "line": 180,
            "column": 18,
            "endLine": 180,
            "endColumn": 19,
            "problem": "NumericSemantics",
            "autofix": [
                {
                    "start": 3806,
                    "end": 3807,
                    "replacementText": "0.0",
                    "line": 180,
                    "column": 18,
                    "endLine": 180,
                    "endColumn": 19
                }
            ],
            "suggest": "",
            "rule": "Numeric semantics is different for integer values (arkts-numeric-semantic)",
            "severity": "ERROR"
        },
        {
            "line": 181,
            "column": 17,
            "endLine": 181,
            "endColumn": 18,
            "problem": "NumericSemantics",
            "autofix": [
                {
                    "start": 3849,
                    "end": 3850,
                    "replacementText": "1.0",
                    "line": 181,
                    "column": 17,
                    "endLine": 181,
                    "endColumn": 18
                }
            ],
            "suggest": "",
            "rule": "Numeric semantics is different for integer values (arkts-numeric-semantic)",
            "severity": "ERROR"
        },
        {
=======
>>>>>>> 6d813986
            "line": 192,
            "column": 1,
            "endLine": 192,
            "endColumn": 5,
            "problem": "PropertyAccessByIndex",
            "suggest": "",
            "rule": "Indexed access is not supported for fields (arkts-no-props-by-index)",
            "severity": "ERROR"
        },
        {
            "line": 193,
            "column": 1,
            "endLine": 193,
            "endColumn": 7,
            "problem": "PropertyAccessByIndex",
            "suggest": "",
            "rule": "Indexed access is not supported for fields (arkts-no-props-by-index)",
            "severity": "ERROR"
        },
        {
            "line": 194,
            "column": 1,
            "endLine": 194,
            "endColumn": 19,
            "problem": "PropertyAccessByIndex",
            "autofix": [
                {
                    "replacementText": "b.i",
                    "start": 3992,
                    "end": 4010,
                    "line": 194,
                    "column": 1,
                    "endLine": 194,
                    "endColumn": 19
                }
            ],
            "suggest": "",
            "rule": "Indexed access is not supported for fields (arkts-no-props-by-index)",
            "severity": "ERROR"
        },
        {
            "line": 195,
            "column": 1,
            "endLine": 195,
            "endColumn": 22,
            "problem": "PropertyAccessByIndex",
            "autofix": [
                {
                    "replacementText": "b.func",
                    "start": 4018,
                    "end": 4039,
                    "line": 195,
                    "column": 1,
                    "endLine": 195,
                    "endColumn": 22
                }
            ],
            "suggest": "",
            "rule": "Indexed access is not supported for fields (arkts-no-props-by-index)",
            "severity": "ERROR"
        },
        {
            "line": 196,
            "column": 1,
            "endLine": 196,
            "endColumn": 23,
            "problem": "PropertyAccessByIndex",
            "suggest": "",
            "rule": "Indexed access is not supported for fields (arkts-no-props-by-index)",
            "severity": "ERROR"
<<<<<<< HEAD
=======
        },
        {
            "line": 207,
            "column": 1,
            "endLine": 207,
            "endColumn": 20,
            "problem": "PropertyAccessByIndex",
            "autofix": [
                {
                    "replacementText": "b1.a.foo1",
                    "start": 4194,
                    "end": 4221,
                    "line": 207,
                    "column": 1,
                    "endLine": 207,
                    "endColumn": 20
                }
            ],
            "suggest": "",
            "rule": "Indexed access is not supported for fields (arkts-no-props-by-index)",
            "severity": "ERROR"
        },
        {
            "line": 208,
            "column": 1,
            "endLine": 208,
            "endColumn": 20,
            "problem": "PropertyAccessByIndex",
            "suggest": "",
            "rule": "Indexed access is not supported for fields (arkts-no-props-by-index)",
            "severity": "ERROR"
        },
        {
            "line": 209,
            "column": 1,
            "endLine": 209,
            "endColumn": 20,
            "problem": "PropertyAccessByIndex",
            "autofix": [
                {
                    "replacementText": "b1.a.aa",
                    "start": 4255,
                    "end": 4280,
                    "line": 209,
                    "column": 1,
                    "endLine": 209,
                    "endColumn": 20
                }
            ],
            "suggest": "",
            "rule": "Indexed access is not supported for fields (arkts-no-props-by-index)",
            "severity": "ERROR"
>>>>>>> 6d813986
        }
    ]
}<|MERGE_RESOLUTION|>--- conflicted
+++ resolved
@@ -15,27 +15,6 @@
     ],
     "result": [
         {
-            "line": 16,
-            "column": 10,
-            "endLine": 16,
-            "endColumn": 21,
-            "problem": "NoNeedStdLibSendableContainer",
-            "autofix": [
-                {
-                    "start": 662,
-                    "end": 713,
-                    "replacementText": "",
-                    "line": 16,
-                    "column": 10,
-                    "endLine": 16,
-                    "endColumn": 21
-                }
-            ],
-            "suggest": "",
-            "rule": "Sendable containers are not supported (arkts-no-need-stdlib-sendable-containers)",
-            "severity": "ERROR"
-        },
-        {
             "line": 22,
             "column": 3,
             "endLine": 22,
@@ -56,177 +35,6 @@
             "severity": "ERROR"
         },
         {
-<<<<<<< HEAD
-            "line": 33,
-            "column": 5,
-            "endLine": 33,
-            "endColumn": 23,
-            "problem": "NumericSemantics",
-            "autofix": [
-                {
-                    "start": 1158,
-                    "end": 1176,
-                    "replacementText": "ar1: number[] = [1, 2, 3, 4]",
-                    "line": 33,
-                    "column": 5,
-                    "endLine": 33,
-                    "endColumn": 23
-                }
-            ],
-            "suggest": "",
-            "rule": "Numeric semantics is different for integer values (arkts-numeric-semantic)",
-            "severity": "ERROR"
-        },
-        {
-            "line": 33,
-            "column": 12,
-            "endLine": 33,
-            "endColumn": 13,
-            "problem": "NumericSemantics",
-            "autofix": [
-                {
-                    "start": 1165,
-                    "end": 1166,
-                    "replacementText": "1.0",
-                    "line": 33,
-                    "column": 12,
-                    "endLine": 33,
-                    "endColumn": 13
-                }
-            ],
-            "suggest": "",
-            "rule": "Numeric semantics is different for integer values (arkts-numeric-semantic)",
-            "severity": "ERROR"
-        },
-        {
-            "line": 33,
-            "column": 15,
-            "endLine": 33,
-            "endColumn": 16,
-            "problem": "NumericSemantics",
-            "autofix": [
-                {
-                    "start": 1168,
-                    "end": 1169,
-                    "replacementText": "2.0",
-                    "line": 33,
-                    "column": 15,
-                    "endLine": 33,
-                    "endColumn": 16
-                }
-            ],
-            "suggest": "",
-            "rule": "Numeric semantics is different for integer values (arkts-numeric-semantic)",
-            "severity": "ERROR"
-        },
-        {
-            "line": 33,
-            "column": 18,
-            "endLine": 33,
-            "endColumn": 19,
-            "problem": "NumericSemantics",
-            "autofix": [
-                {
-                    "start": 1171,
-                    "end": 1172,
-                    "replacementText": "3.0",
-                    "line": 33,
-                    "column": 18,
-                    "endLine": 33,
-                    "endColumn": 19
-                }
-            ],
-            "suggest": "",
-            "rule": "Numeric semantics is different for integer values (arkts-numeric-semantic)",
-            "severity": "ERROR"
-        },
-        {
-            "line": 33,
-            "column": 21,
-            "endLine": 33,
-            "endColumn": 22,
-            "problem": "NumericSemantics",
-            "autofix": [
-                {
-                    "start": 1174,
-                    "end": 1175,
-                    "replacementText": "4.0",
-                    "line": 33,
-                    "column": 21,
-                    "endLine": 33,
-                    "endColumn": 22
-                }
-            ],
-            "suggest": "",
-            "rule": "Numeric semantics is different for integer values (arkts-numeric-semantic)",
-            "severity": "ERROR"
-        },
-        {
-            "line": 34,
-            "column": 12,
-            "endLine": 34,
-            "endColumn": 13,
-            "problem": "NumericSemantics",
-            "autofix": [
-                {
-                    "start": 1189,
-                    "end": 1190,
-                    "replacementText": "1.0",
-                    "line": 34,
-                    "column": 12,
-                    "endLine": 34,
-                    "endColumn": 13
-                }
-            ],
-            "suggest": "",
-            "rule": "Numeric semantics is different for integer values (arkts-numeric-semantic)",
-            "severity": "ERROR"
-        },
-        {
-            "line": 34,
-            "column": 20,
-            "endLine": 34,
-            "endColumn": 21,
-            "problem": "NumericSemantics",
-            "autofix": [
-                {
-                    "start": 1197,
-                    "end": 1198,
-                    "replacementText": "3.0",
-                    "line": 34,
-                    "column": 20,
-                    "endLine": 34,
-                    "endColumn": 21
-                }
-            ],
-            "suggest": "",
-            "rule": "Numeric semantics is different for integer values (arkts-numeric-semantic)",
-            "severity": "ERROR"
-        },
-        {
-            "line": 34,
-            "column": 23,
-            "endLine": 34,
-            "endColumn": 24,
-            "problem": "NumericSemantics",
-            "autofix": [
-                {
-                    "start": 1200,
-                    "end": 1201,
-                    "replacementText": "4.0",
-                    "line": 34,
-                    "column": 23,
-                    "endLine": 34,
-                    "endColumn": 24
-                }
-            ],
-            "suggest": "",
-            "rule": "Numeric semantics is different for integer values (arkts-numeric-semantic)",
-            "severity": "ERROR"
-        },
-        {
-=======
->>>>>>> 6d813986
             "line": 37,
             "column": 1,
             "endLine": 37,
@@ -257,51 +65,6 @@
             "severity": "ERROR"
         },
         {
-<<<<<<< HEAD
-            "line": 41,
-            "column": 7,
-            "endLine": 41,
-            "endColumn": 24,
-            "problem": "NumericSemantics",
-            "autofix": [
-                {
-                    "start": 1260,
-                    "end": 1277,
-                    "replacementText": "r0: number = [1, 2, 3][1]",
-                    "line": 41,
-                    "column": 7,
-                    "endLine": 41,
-                    "endColumn": 24
-                }
-            ],
-            "suggest": "",
-            "rule": "Numeric semantics is different for integer values (arkts-numeric-semantic)",
-            "severity": "ERROR"
-        },
-        {
-            "line": 42,
-            "column": 5,
-            "endLine": 42,
-            "endColumn": 25,
-            "problem": "NumericSemantics",
-            "autofix": [
-                {
-                    "start": 1283,
-                    "end": 1303,
-                    "replacementText": "r1: number = [1, 2, 3, 4][0]",
-                    "line": 42,
-                    "column": 5,
-                    "endLine": 42,
-                    "endColumn": 25
-                }
-            ],
-            "suggest": "",
-            "rule": "Numeric semantics is different for integer values (arkts-numeric-semantic)",
-            "severity": "ERROR"
-        },
-        {
-=======
->>>>>>> 6d813986
             "line": 46,
             "column": 3,
             "endLine": 46,
@@ -319,405 +82,6 @@
             "problem": "PropertyAccessByIndex",
             "suggest": "",
             "rule": "Indexed access is not supported for fields (arkts-no-props-by-index)",
-            "severity": "ERROR"
-        },
-        {
-            "line": 53,
-            "column": 5,
-            "endLine": 53,
-            "endColumn": 19,
-            "problem": "NumericSemantics",
-            "autofix": [
-                {
-                    "start": 1422,
-                    "end": 1436,
-                    "replacementText": "array1: number[] = [0, 1]",
-                    "line": 53,
-                    "column": 5,
-                    "endLine": 53,
-                    "endColumn": 19
-                }
-            ],
-            "suggest": "",
-            "rule": "Numeric semantics is different for integer values (arkts-numeric-semantic)",
-            "severity": "ERROR"
-        },
-        {
-            "line": 53,
-            "column": 15,
-            "endLine": 53,
-            "endColumn": 16,
-            "problem": "NumericSemantics",
-            "autofix": [
-                {
-                    "start": 1432,
-                    "end": 1433,
-                    "replacementText": "0.0",
-                    "line": 53,
-                    "column": 15,
-                    "endLine": 53,
-                    "endColumn": 16
-                }
-            ],
-            "suggest": "",
-            "rule": "Numeric semantics is different for integer values (arkts-numeric-semantic)",
-            "severity": "ERROR"
-        },
-        {
-            "line": 53,
-            "column": 17,
-            "endLine": 53,
-            "endColumn": 18,
-            "problem": "NumericSemantics",
-            "autofix": [
-                {
-                    "start": 1434,
-                    "end": 1435,
-                    "replacementText": "1.0",
-                    "line": 53,
-                    "column": 17,
-                    "endLine": 53,
-                    "endColumn": 18
-                }
-            ],
-            "suggest": "",
-            "rule": "Numeric semantics is different for integer values (arkts-numeric-semantic)",
-            "severity": "ERROR"
-        },
-        {
-            "line": 54,
-            "column": 5,
-            "endLine": 54,
-            "endColumn": 25,
-            "problem": "NumericSemantics",
-            "autofix": [
-                {
-                    "start": 1441,
-                    "end": 1461,
-                    "replacementText": "array2: number[] = [1, 2, 3, 4, 5]",
-                    "line": 54,
-                    "column": 5,
-                    "endLine": 54,
-                    "endColumn": 25
-                }
-            ],
-            "suggest": "",
-            "rule": "Numeric semantics is different for integer values (arkts-numeric-semantic)",
-            "severity": "ERROR"
-        },
-        {
-            "line": 54,
-            "column": 15,
-            "endLine": 54,
-            "endColumn": 16,
-            "problem": "NumericSemantics",
-            "autofix": [
-                {
-                    "start": 1451,
-                    "end": 1452,
-                    "replacementText": "1.0",
-                    "line": 54,
-                    "column": 15,
-                    "endLine": 54,
-                    "endColumn": 16
-                }
-            ],
-            "suggest": "",
-            "rule": "Numeric semantics is different for integer values (arkts-numeric-semantic)",
-            "severity": "ERROR"
-        },
-        {
-            "line": 54,
-            "column": 17,
-            "endLine": 54,
-            "endColumn": 18,
-            "problem": "NumericSemantics",
-            "autofix": [
-                {
-                    "start": 1453,
-                    "end": 1454,
-                    "replacementText": "2.0",
-                    "line": 54,
-                    "column": 17,
-                    "endLine": 54,
-                    "endColumn": 18
-                }
-            ],
-            "suggest": "",
-            "rule": "Numeric semantics is different for integer values (arkts-numeric-semantic)",
-            "severity": "ERROR"
-        },
-        {
-            "line": 54,
-            "column": 19,
-            "endLine": 54,
-            "endColumn": 20,
-            "problem": "NumericSemantics",
-            "autofix": [
-                {
-                    "start": 1455,
-                    "end": 1456,
-                    "replacementText": "3.0",
-                    "line": 54,
-                    "column": 19,
-                    "endLine": 54,
-                    "endColumn": 20
-                }
-            ],
-            "suggest": "",
-            "rule": "Numeric semantics is different for integer values (arkts-numeric-semantic)",
-            "severity": "ERROR"
-        },
-        {
-            "line": 54,
-            "column": 21,
-            "endLine": 54,
-            "endColumn": 22,
-            "problem": "NumericSemantics",
-            "autofix": [
-                {
-                    "start": 1457,
-                    "end": 1458,
-                    "replacementText": "4.0",
-                    "line": 54,
-                    "column": 21,
-                    "endLine": 54,
-                    "endColumn": 22
-                }
-            ],
-            "suggest": "",
-            "rule": "Numeric semantics is different for integer values (arkts-numeric-semantic)",
-            "severity": "ERROR"
-        },
-        {
-            "line": 54,
-            "column": 23,
-            "endLine": 54,
-            "endColumn": 24,
-            "problem": "NumericSemantics",
-            "autofix": [
-                {
-                    "start": 1459,
-                    "end": 1460,
-                    "replacementText": "5.0",
-                    "line": 54,
-                    "column": 23,
-                    "endLine": 54,
-                    "endColumn": 24
-                }
-            ],
-            "suggest": "",
-            "rule": "Numeric semantics is different for integer values (arkts-numeric-semantic)",
-            "severity": "ERROR"
-        },
-        {
-            "line": 55,
-            "column": 25,
-            "endLine": 55,
-            "endColumn": 26,
-            "problem": "NumericSemantics",
-            "autofix": [
-                {
-                    "start": 1486,
-                    "end": 1487,
-                    "replacementText": "1.0",
-                    "line": 55,
-                    "column": 25,
-                    "endLine": 55,
-                    "endColumn": 26
-                }
-            ],
-            "suggest": "",
-            "rule": "Numeric semantics is different for integer values (arkts-numeric-semantic)",
-            "severity": "ERROR"
-        },
-        {
-            "line": 55,
-            "column": 27,
-            "endLine": 55,
-            "endColumn": 28,
-            "problem": "NumericSemantics",
-            "autofix": [
-                {
-                    "start": 1488,
-                    "end": 1489,
-                    "replacementText": "2.0",
-                    "line": 55,
-                    "column": 27,
-                    "endLine": 55,
-                    "endColumn": 28
-                }
-            ],
-            "suggest": "",
-            "rule": "Numeric semantics is different for integer values (arkts-numeric-semantic)",
-            "severity": "ERROR"
-        },
-        {
-            "line": 55,
-            "column": 29,
-            "endLine": 55,
-            "endColumn": 30,
-            "problem": "NumericSemantics",
-            "autofix": [
-                {
-                    "start": 1490,
-                    "end": 1491,
-                    "replacementText": "3.0",
-                    "line": 55,
-                    "column": 29,
-                    "endLine": 55,
-                    "endColumn": 30
-                }
-            ],
-            "suggest": "",
-            "rule": "Numeric semantics is different for integer values (arkts-numeric-semantic)",
-            "severity": "ERROR"
-        },
-        {
-            "line": 55,
-            "column": 31,
-            "endLine": 55,
-            "endColumn": 32,
-            "problem": "NumericSemantics",
-            "autofix": [
-                {
-                    "start": 1492,
-                    "end": 1493,
-                    "replacementText": "4.0",
-                    "line": 55,
-                    "column": 31,
-                    "endLine": 55,
-                    "endColumn": 32
-                }
-            ],
-            "suggest": "",
-            "rule": "Numeric semantics is different for integer values (arkts-numeric-semantic)",
-            "severity": "ERROR"
-        },
-        {
-            "line": 55,
-            "column": 33,
-            "endLine": 55,
-            "endColumn": 34,
-            "problem": "NumericSemantics",
-            "autofix": [
-                {
-                    "start": 1494,
-                    "end": 1495,
-                    "replacementText": "5.0",
-                    "line": 55,
-                    "column": 33,
-                    "endLine": 55,
-                    "endColumn": 34
-                }
-            ],
-            "suggest": "",
-            "rule": "Numeric semantics is different for integer values (arkts-numeric-semantic)",
-            "severity": "ERROR"
-        },
-        {
-            "line": 56,
-            "column": 30,
-            "endLine": 56,
-            "endColumn": 31,
-            "problem": "NumericSemantics",
-            "autofix": [
-                {
-                    "start": 1526,
-                    "end": 1527,
-                    "replacementText": "1.0",
-                    "line": 56,
-                    "column": 30,
-                    "endLine": 56,
-                    "endColumn": 31
-                }
-            ],
-            "suggest": "",
-            "rule": "Numeric semantics is different for integer values (arkts-numeric-semantic)",
-            "severity": "ERROR"
-        },
-        {
-            "line": 56,
-            "column": 32,
-            "endLine": 56,
-            "endColumn": 33,
-            "problem": "NumericSemantics",
-            "autofix": [
-                {
-                    "start": 1528,
-                    "end": 1529,
-                    "replacementText": "2.0",
-                    "line": 56,
-                    "column": 32,
-                    "endLine": 56,
-                    "endColumn": 33
-                }
-            ],
-            "suggest": "",
-            "rule": "Numeric semantics is different for integer values (arkts-numeric-semantic)",
-            "severity": "ERROR"
-        },
-        {
-            "line": 56,
-            "column": 34,
-            "endLine": 56,
-            "endColumn": 35,
-            "problem": "NumericSemantics",
-            "autofix": [
-                {
-                    "start": 1530,
-                    "end": 1531,
-                    "replacementText": "3.0",
-                    "line": 56,
-                    "column": 34,
-                    "endLine": 56,
-                    "endColumn": 35
-                }
-            ],
-            "suggest": "",
-            "rule": "Numeric semantics is different for integer values (arkts-numeric-semantic)",
-            "severity": "ERROR"
-        },
-        {
-            "line": 56,
-            "column": 36,
-            "endLine": 56,
-            "endColumn": 37,
-            "problem": "NumericSemantics",
-            "autofix": [
-                {
-                    "start": 1532,
-                    "end": 1533,
-                    "replacementText": "4.0",
-                    "line": 56,
-                    "column": 36,
-                    "endLine": 56,
-                    "endColumn": 37
-                }
-            ],
-            "suggest": "",
-            "rule": "Numeric semantics is different for integer values (arkts-numeric-semantic)",
-            "severity": "ERROR"
-        },
-        {
-            "line": 56,
-            "column": 38,
-            "endLine": 56,
-            "endColumn": 39,
-            "problem": "NumericSemantics",
-            "autofix": [
-                {
-                    "start": 1534,
-                    "end": 1535,
-                    "replacementText": "5.0",
-                    "line": 56,
-                    "column": 38,
-                    "endLine": 56,
-                    "endColumn": 39
-                }
-            ],
-            "suggest": "",
-            "rule": "Numeric semantics is different for integer values (arkts-numeric-semantic)",
             "severity": "ERROR"
         },
         {
@@ -732,276 +96,16 @@
         },
         {
             "line": 57,
-<<<<<<< HEAD
-            "column": 14,
-            "endLine": 57,
-            "endColumn": 27,
-            "problem": "GenericCallNoTypeArgs",
-            "suggest": "",
-            "rule": "Type inference in case of generic function calls is limited (arkts-no-inferred-generic-params)",
-=======
             "column": 18,
             "endLine": 57,
             "endColumn": 23,
             "problem": "BuiltinNewCtor",
             "suggest": "",
             "rule": "API is not support initial ctor signature (arkts-builtin-new-cotr)",
->>>>>>> 6d813986
             "severity": "ERROR"
         },
         {
             "line": 57,
-<<<<<<< HEAD
-            "column": 24,
-            "endLine": 57,
-            "endColumn": 26,
-            "problem": "NumericSemantics",
-            "autofix": [
-                {
-                    "start": 1560,
-                    "end": 1562,
-                    "replacementText": "10.0",
-                    "line": 57,
-                    "column": 24,
-                    "endLine": 57,
-                    "endColumn": 26
-                }
-            ],
-            "suggest": "",
-            "rule": "Numeric semantics is different for integer values (arkts-numeric-semantic)",
-            "severity": "ERROR"
-        },
-        {
-            "line": 58,
-            "column": 28,
-            "endLine": 58,
-            "endColumn": 30,
-            "problem": "NumericSemantics",
-            "autofix": [
-                {
-                    "start": 1591,
-                    "end": 1593,
-                    "replacementText": "10.0",
-                    "line": 58,
-                    "column": 28,
-                    "endLine": 58,
-                    "endColumn": 30
-                }
-            ],
-            "suggest": "",
-            "rule": "Numeric semantics is different for integer values (arkts-numeric-semantic)",
-            "severity": "ERROR"
-        },
-        {
-            "line": 59,
-            "column": 29,
-            "endLine": 59,
-            "endColumn": 31,
-            "problem": "NumericSemantics",
-            "autofix": [
-                {
-                    "start": 1623,
-                    "end": 1625,
-                    "replacementText": "10.0",
-                    "line": 59,
-                    "column": 29,
-                    "endLine": 59,
-                    "endColumn": 31
-                }
-            ],
-            "suggest": "",
-            "rule": "Numeric semantics is different for integer values (arkts-numeric-semantic)",
-            "severity": "ERROR"
-        },
-        {
-            "line": 60,
-            "column": 36,
-            "endLine": 60,
-            "endColumn": 38,
-            "problem": "NumericSemantics",
-            "autofix": [
-                {
-                    "start": 1662,
-                    "end": 1664,
-                    "replacementText": "10.0",
-                    "line": 60,
-                    "column": 36,
-                    "endLine": 60,
-                    "endColumn": 38
-                }
-            ],
-            "suggest": "",
-            "rule": "Numeric semantics is different for integer values (arkts-numeric-semantic)",
-            "severity": "ERROR"
-        },
-        {
-            "line": 61,
-            "column": 29,
-            "endLine": 61,
-            "endColumn": 31,
-            "problem": "NumericSemantics",
-            "autofix": [
-                {
-                    "start": 1694,
-                    "end": 1696,
-                    "replacementText": "10.0",
-                    "line": 61,
-                    "column": 29,
-                    "endLine": 61,
-                    "endColumn": 31
-                }
-            ],
-            "suggest": "",
-            "rule": "Numeric semantics is different for integer values (arkts-numeric-semantic)",
-            "severity": "ERROR"
-        },
-        {
-            "line": 62,
-            "column": 31,
-            "endLine": 62,
-            "endColumn": 33,
-            "problem": "NumericSemantics",
-            "autofix": [
-                {
-                    "start": 1728,
-                    "end": 1730,
-                    "replacementText": "10.0",
-                    "line": 62,
-                    "column": 31,
-                    "endLine": 62,
-                    "endColumn": 33
-                }
-            ],
-            "suggest": "",
-            "rule": "Numeric semantics is different for integer values (arkts-numeric-semantic)",
-            "severity": "ERROR"
-        },
-        {
-            "line": 63,
-            "column": 30,
-            "endLine": 63,
-            "endColumn": 32,
-            "problem": "NumericSemantics",
-            "autofix": [
-                {
-                    "start": 1761,
-                    "end": 1763,
-                    "replacementText": "10.0",
-                    "line": 63,
-                    "column": 30,
-                    "endLine": 63,
-                    "endColumn": 32
-                }
-            ],
-            "suggest": "",
-            "rule": "Numeric semantics is different for integer values (arkts-numeric-semantic)",
-            "severity": "ERROR"
-        },
-        {
-            "line": 64,
-            "column": 31,
-            "endLine": 64,
-            "endColumn": 33,
-            "problem": "NumericSemantics",
-            "autofix": [
-                {
-                    "start": 1795,
-                    "end": 1797,
-                    "replacementText": "10.0",
-                    "line": 64,
-                    "column": 31,
-                    "endLine": 64,
-                    "endColumn": 33
-                }
-            ],
-            "suggest": "",
-            "rule": "Numeric semantics is different for integer values (arkts-numeric-semantic)",
-            "severity": "ERROR"
-        },
-        {
-            "line": 65,
-            "column": 32,
-            "endLine": 65,
-            "endColumn": 34,
-            "problem": "NumericSemantics",
-            "autofix": [
-                {
-                    "start": 1830,
-                    "end": 1832,
-                    "replacementText": "10.0",
-                    "line": 65,
-                    "column": 32,
-                    "endLine": 65,
-                    "endColumn": 34
-                }
-            ],
-            "suggest": "",
-            "rule": "Numeric semantics is different for integer values (arkts-numeric-semantic)",
-            "severity": "ERROR"
-        },
-        {
-            "line": 66,
-            "column": 32,
-            "endLine": 66,
-            "endColumn": 34,
-            "problem": "NumericSemantics",
-            "autofix": [
-                {
-                    "start": 1865,
-                    "end": 1867,
-                    "replacementText": "10.0",
-                    "line": 66,
-                    "column": 32,
-                    "endLine": 66,
-                    "endColumn": 34
-                }
-            ],
-            "suggest": "",
-            "rule": "Numeric semantics is different for integer values (arkts-numeric-semantic)",
-            "severity": "ERROR"
-        },
-        {
-            "line": 67,
-            "column": 33,
-            "endLine": 67,
-            "endColumn": 35,
-            "problem": "NumericSemantics",
-            "autofix": [
-                {
-                    "start": 1901,
-                    "end": 1903,
-                    "replacementText": "10.0",
-                    "line": 67,
-                    "column": 33,
-                    "endLine": 67,
-                    "endColumn": 35
-                }
-            ],
-            "suggest": "",
-            "rule": "Numeric semantics is different for integer values (arkts-numeric-semantic)",
-            "severity": "ERROR"
-        },
-        {
-            "line": 68,
-            "column": 34,
-            "endLine": 68,
-            "endColumn": 36,
-            "problem": "NumericSemantics",
-            "autofix": [
-                {
-                    "start": 1938,
-                    "end": 1940,
-                    "replacementText": "10.0",
-                    "line": 68,
-                    "column": 34,
-                    "endLine": 68,
-                    "endColumn": 36
-                }
-            ],
-            "suggest": "",
-            "rule": "Numeric semantics is different for integer values (arkts-numeric-semantic)",
-            "severity": "ERROR"
-=======
             "column": 14,
             "endLine": 57,
             "endColumn": 27,
@@ -1019,7 +123,6 @@
             "suggest": "",
             "rule": "Please init elements of array before read elements. If not, there will be a runtime error. We recommend you to use Array.create<T>(len, T) (arkts-builtin-uninitialized-element)",
             "severity": "WARNING"
->>>>>>> 6d813986
         },
         {
             "line": 70,
@@ -1212,72 +315,6 @@
             "severity": "ERROR"
         },
         {
-<<<<<<< HEAD
-            "line": 105,
-            "column": 31,
-            "endLine": 105,
-            "endColumn": 32,
-            "problem": "NumericSemantics",
-            "autofix": [
-                {
-                    "start": 2388,
-                    "end": 2389,
-                    "replacementText": "1.0",
-                    "line": 105,
-                    "column": 31,
-                    "endLine": 105,
-                    "endColumn": 32
-                }
-            ],
-            "suggest": "",
-            "rule": "Numeric semantics is different for integer values (arkts-numeric-semantic)",
-            "severity": "ERROR"
-        },
-        {
-            "line": 105,
-            "column": 33,
-            "endLine": 105,
-            "endColumn": 34,
-            "problem": "NumericSemantics",
-            "autofix": [
-                {
-                    "start": 2390,
-                    "end": 2391,
-                    "replacementText": "2.0",
-                    "line": 105,
-                    "column": 33,
-                    "endLine": 105,
-                    "endColumn": 34
-                }
-            ],
-            "suggest": "",
-            "rule": "Numeric semantics is different for integer values (arkts-numeric-semantic)",
-            "severity": "ERROR"
-        },
-        {
-            "line": 105,
-            "column": 35,
-            "endLine": 105,
-            "endColumn": 36,
-            "problem": "NumericSemantics",
-            "autofix": [
-                {
-                    "start": 2392,
-                    "end": 2393,
-                    "replacementText": "3.0",
-                    "line": 105,
-                    "column": 35,
-                    "endLine": 105,
-                    "endColumn": 36
-                }
-            ],
-            "suggest": "",
-            "rule": "Numeric semantics is different for integer values (arkts-numeric-semantic)",
-            "severity": "ERROR"
-        },
-        {
-=======
->>>>>>> 6d813986
             "line": 107,
             "column": 24,
             "endLine": 107,
@@ -1312,15 +349,9 @@
             "column": 17,
             "endLine": 108,
             "endColumn": 40,
-<<<<<<< HEAD
-            "problem": "AvoidUnionTypes",
-            "suggest": "",
-            "rule": "Avoid using union types (arkts-common-union-member-access)",
-=======
             "problem": "BuiltinIteratorResultValue",
             "suggest": "",
             "rule": "The property of IteratorResult is not supported (arkts-builtin-iterator-result-value)",
->>>>>>> 6d813986
             "severity": "ERROR"
         },
         {
@@ -1328,11 +359,6 @@
             "column": 15,
             "endLine": 112,
             "endColumn": 38,
-<<<<<<< HEAD
-            "problem": "AvoidUnionTypes",
-            "suggest": "",
-            "rule": "Avoid using union types (arkts-common-union-member-access)",
-=======
             "problem": "BuiltinIteratorResultValue",
             "suggest": "",
             "rule": "The property of IteratorResult is not supported (arkts-builtin-iterator-result-value)",
@@ -1346,7 +372,6 @@
             "problem": "BuiltinNewCtor",
             "suggest": "",
             "rule": "API is not support initial ctor signature (arkts-builtin-new-cotr)",
->>>>>>> 6d813986
             "severity": "ERROR"
         },
         {
@@ -1384,15 +409,9 @@
             "column": 15,
             "endLine": 118,
             "endColumn": 36,
-<<<<<<< HEAD
-            "problem": "AvoidUnionTypes",
-            "suggest": "",
-            "rule": "Avoid using union types (arkts-common-union-member-access)",
-=======
             "problem": "BuiltinIteratorResultValue",
             "suggest": "",
             "rule": "The property of IteratorResult is not supported (arkts-builtin-iterator-result-value)",
->>>>>>> 6d813986
             "severity": "ERROR"
         },
         {
@@ -1400,15 +419,9 @@
             "column": 13,
             "endLine": 121,
             "endColumn": 34,
-<<<<<<< HEAD
-            "problem": "AvoidUnionTypes",
-            "suggest": "",
-            "rule": "Avoid using union types (arkts-common-union-member-access)",
-=======
             "problem": "BuiltinIteratorResultValue",
             "suggest": "",
             "rule": "The property of IteratorResult is not supported (arkts-builtin-iterator-result-value)",
->>>>>>> 6d813986
             "severity": "ERROR"
         },
         {
@@ -1422,8 +435,6 @@
             "severity": "ERROR"
         },
         {
-<<<<<<< HEAD
-=======
             "line": 139,
             "column": 16,
             "endLine": 139,
@@ -1444,7 +455,6 @@
             "severity": "ERROR"
         },
         {
->>>>>>> 6d813986
             "line": 159,
             "column": 3,
             "endLine": 159,
@@ -1506,114 +516,6 @@
             "severity": "ERROR"
         },
         {
-<<<<<<< HEAD
-            "line": 177,
-            "column": 23,
-            "endLine": 177,
-            "endColumn": 34,
-            "problem": "NoNeedStdLibSendableContainer",
-            "autofix": [
-                {
-                    "start": 3733,
-                    "end": 3754,
-                    "replacementText": "BitVector",
-                    "line": 177,
-                    "column": 23,
-                    "endLine": 177,
-                    "endColumn": 34
-                }
-            ],
-            "suggest": "",
-            "rule": "Sendable containers are not supported (arkts-no-need-stdlib-sendable-containers)",
-            "severity": "ERROR"
-        },
-        {
-            "line": 179,
-            "column": 11,
-            "endLine": 179,
-            "endColumn": 12,
-            "problem": "NumericSemantics",
-            "autofix": [
-                {
-                    "start": 3785,
-                    "end": 3786,
-                    "replacementText": "0.0",
-                    "line": 179,
-                    "column": 11,
-                    "endLine": 179,
-                    "endColumn": 12
-                }
-            ],
-            "suggest": "",
-            "rule": "Numeric semantics is different for integer values (arkts-numeric-semantic)",
-            "severity": "ERROR"
-        },
-        {
-            "line": 180,
-            "column": 14,
-            "endLine": 180,
-            "endColumn": 19,
-            "problem": "NumericSemantics",
-            "autofix": [
-                {
-                    "start": 3802,
-                    "end": 3807,
-                    "replacementText": "i: number = 0",
-                    "line": 180,
-                    "column": 14,
-                    "endLine": 180,
-                    "endColumn": 19
-                }
-            ],
-            "suggest": "",
-            "rule": "Numeric semantics is different for integer values (arkts-numeric-semantic)",
-            "severity": "ERROR"
-        },
-        {
-            "line": 180,
-            "column": 18,
-            "endLine": 180,
-            "endColumn": 19,
-            "problem": "NumericSemantics",
-            "autofix": [
-                {
-                    "start": 3806,
-                    "end": 3807,
-                    "replacementText": "0.0",
-                    "line": 180,
-                    "column": 18,
-                    "endLine": 180,
-                    "endColumn": 19
-                }
-            ],
-            "suggest": "",
-            "rule": "Numeric semantics is different for integer values (arkts-numeric-semantic)",
-            "severity": "ERROR"
-        },
-        {
-            "line": 181,
-            "column": 17,
-            "endLine": 181,
-            "endColumn": 18,
-            "problem": "NumericSemantics",
-            "autofix": [
-                {
-                    "start": 3849,
-                    "end": 3850,
-                    "replacementText": "1.0",
-                    "line": 181,
-                    "column": 17,
-                    "endLine": 181,
-                    "endColumn": 18
-                }
-            ],
-            "suggest": "",
-            "rule": "Numeric semantics is different for integer values (arkts-numeric-semantic)",
-            "severity": "ERROR"
-        },
-        {
-=======
->>>>>>> 6d813986
             "line": 192,
             "column": 1,
             "endLine": 192,
@@ -1684,8 +586,6 @@
             "suggest": "",
             "rule": "Indexed access is not supported for fields (arkts-no-props-by-index)",
             "severity": "ERROR"
-<<<<<<< HEAD
-=======
         },
         {
             "line": 207,
@@ -1738,7 +638,6 @@
             "suggest": "",
             "rule": "Indexed access is not supported for fields (arkts-no-props-by-index)",
             "severity": "ERROR"
->>>>>>> 6d813986
         }
     ]
 }