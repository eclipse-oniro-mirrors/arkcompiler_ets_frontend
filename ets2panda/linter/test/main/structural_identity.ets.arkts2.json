{
    "copyright": [
        "Copyright (c) 2024-2025 Huawei Device Co., Ltd.",
        "Licensed under the Apache License, Version 2.0 (the 'License');",
        "you may not use this file except in compliance with the License.",
        "You may obtain a copy of the License at",
        "",
        "http://www.apache.org/licenses/LICENSE-2.0",
        "",
        "Unless required by applicable law or agreed to in writing, software",
        "distributed under the License is distributed on an 'AS IS' BASIS,",
        "WITHOUT WARRANTIES OR CONDITIONS OF ANY KIND, either express or implied.",
        "See the License for the specific language governing permissions and",
        "limitations under the License."
    ],
    "result": [
        {
            "line": 46,
            "column": 5,
            "endLine": 46,
            "endColumn": 10,
            "problem": "StructuralIdentity",
            "suggest": "",
            "rule": "Structural typing is not supported (arkts-no-structural-typing)",
            "severity": "ERROR"
        },
        {
            "line": 46,
            "column": 19,
            "endLine": 46,
            "endColumn": 24,
            "problem": "StructuralIdentity",
            "suggest": "",
            "rule": "Structural typing is not supported (arkts-no-structural-typing)",
            "severity": "ERROR"
        },
        {
            "line": 49,
            "column": 1,
            "endLine": 49,
            "endColumn": 10,
            "problem": "StructuralIdentity",
            "suggest": "",
            "rule": "Structural typing is not supported (arkts-no-structural-typing)",
            "severity": "ERROR"
        },
        {
            "line": 51,
            "column": 5,
            "endLine": 51,
            "endColumn": 17,
            "problem": "StructuralIdentity",
            "suggest": "",
            "rule": "Structural typing is not supported (arkts-no-structural-typing)",
            "severity": "ERROR"
        },
        {
            "line": 54,
            "column": 3,
            "endLine": 54,
            "endColumn": 18,
            "problem": "StructuralIdentity",
            "suggest": "",
            "rule": "Structural typing is not supported (arkts-no-structural-typing)",
            "severity": "ERROR"
        },
        {
            "line": 54,
            "column": 3,
            "endLine": 54,
            "endColumn": 10,
            "problem": "RuntimeArrayCheck",
<<<<<<< HEAD
            "suggest": "",
            "rule": "Array bound not checked. (arkts-runtime-array-check)",
            "severity": "ERROR"
        },
        {
            "line": 57,
            "column": 13,
            "endLine": 57,
            "endColumn": 23,
            "problem": "StructuralIdentity",
=======
>>>>>>> 6d813986
            "suggest": "",
            "rule": "Array bound not checked. (arkts-runtime-array-check)",
            "severity": "ERROR"
        },
        {
            "line": 57,
            "column": 13,
            "endLine": 57,
            "endColumn": 23,
            "problem": "StructuralIdentity",
            "suggest": "",
            "rule": "Structural typing is not supported (arkts-no-structural-typing)",
            "severity": "ERROR"
        },
        {
            "line": 108,
            "column": 4,
            "endLine": 108,
            "endColumn": 5,
            "problem": "StructuralIdentity",
            "suggest": "",
            "rule": "Structural typing is not supported (arkts-no-structural-typing)",
            "severity": "ERROR"
        },
        {
            "line": 109,
            "column": 4,
            "endLine": 109,
            "endColumn": 6,
            "problem": "StructuralIdentity",
            "suggest": "",
            "rule": "Structural typing is not supported (arkts-no-structural-typing)",
            "severity": "ERROR"
        },
        {
            "line": 111,
            "column": 4,
            "endLine": 111,
            "endColumn": 6,
            "problem": "StructuralIdentity",
            "suggest": "",
            "rule": "Structural typing is not supported (arkts-no-structural-typing)",
            "severity": "ERROR"
        },
        {
            "line": 112,
            "column": 4,
            "endLine": 112,
            "endColumn": 5,
            "problem": "StructuralIdentity",
            "suggest": "",
            "rule": "Structural typing is not supported (arkts-no-structural-typing)",
            "severity": "ERROR"
        },
        {
            "line": 115,
            "column": 4,
            "endLine": 115,
            "endColumn": 6,
            "problem": "StructuralIdentity",
            "suggest": "",
            "rule": "Structural typing is not supported (arkts-no-structural-typing)",
            "severity": "ERROR"
        },
        {
            "line": 138,
            "column": 4,
            "endLine": 138,
            "endColumn": 6,
            "problem": "StructuralIdentity",
            "suggest": "",
            "rule": "Structural typing is not supported (arkts-no-structural-typing)",
            "severity": "ERROR"
        },
        {
            "line": 139,
            "column": 4,
            "endLine": 139,
            "endColumn": 6,
            "problem": "StructuralIdentity",
            "suggest": "",
            "rule": "Structural typing is not supported (arkts-no-structural-typing)",
            "severity": "ERROR"
        },
        {
            "line": 140,
            "column": 4,
            "endLine": 140,
            "endColumn": 7,
            "problem": "StructuralIdentity",
            "suggest": "",
            "rule": "Structural typing is not supported (arkts-no-structural-typing)",
            "severity": "ERROR"
        },
        {
            "line": 141,
            "column": 4,
            "endLine": 141,
            "endColumn": 7,
            "problem": "StructuralIdentity",
            "suggest": "",
            "rule": "Structural typing is not supported (arkts-no-structural-typing)",
            "severity": "ERROR"
        },
        {
            "line": 142,
            "column": 4,
            "endLine": 142,
            "endColumn": 7,
            "problem": "StructuralIdentity",
            "suggest": "",
            "rule": "Structural typing is not supported (arkts-no-structural-typing)",
            "severity": "ERROR"
        },
        {
            "line": 143,
            "column": 4,
            "endLine": 143,
            "endColumn": 7,
            "problem": "StructuralIdentity",
            "suggest": "",
            "rule": "Structural typing is not supported (arkts-no-structural-typing)",
            "severity": "ERROR"
        },
        {
            "line": 144,
            "column": 4,
            "endLine": 144,
            "endColumn": 6,
            "problem": "StructuralIdentity",
            "suggest": "",
            "rule": "Structural typing is not supported (arkts-no-structural-typing)",
            "severity": "ERROR"
        },
        {
            "line": 145,
            "column": 4,
            "endLine": 145,
            "endColumn": 6,
            "problem": "StructuralIdentity",
            "suggest": "",
            "rule": "Structural typing is not supported (arkts-no-structural-typing)",
            "severity": "ERROR"
        },
        {
            "line": 146,
            "column": 4,
            "endLine": 146,
            "endColumn": 7,
            "problem": "StructuralIdentity",
            "suggest": "",
            "rule": "Structural typing is not supported (arkts-no-structural-typing)",
            "severity": "ERROR"
        },
        {
            "line": 147,
            "column": 4,
            "endLine": 147,
            "endColumn": 7,
            "problem": "StructuralIdentity",
            "suggest": "",
            "rule": "Structural typing is not supported (arkts-no-structural-typing)",
            "severity": "ERROR"
        },
        {
            "line": 148,
            "column": 4,
            "endLine": 148,
            "endColumn": 7,
            "problem": "StructuralIdentity",
            "suggest": "",
            "rule": "Structural typing is not supported (arkts-no-structural-typing)",
            "severity": "ERROR"
        },
        {
            "line": 149,
            "column": 4,
            "endLine": 149,
            "endColumn": 7,
            "problem": "StructuralIdentity",
            "suggest": "",
            "rule": "Structural typing is not supported (arkts-no-structural-typing)",
            "severity": "ERROR"
        },
        {
            "line": 175,
            "column": 4,
            "endLine": 175,
            "endColumn": 6,
            "problem": "StructuralIdentity",
            "suggest": "",
            "rule": "Structural typing is not supported (arkts-no-structural-typing)",
            "severity": "ERROR"
        },
        {
            "line": 176,
            "column": 4,
            "endLine": 176,
            "endColumn": 6,
            "problem": "StructuralIdentity",
            "suggest": "",
            "rule": "Structural typing is not supported (arkts-no-structural-typing)",
            "severity": "ERROR"
        },
        {
            "line": 177,
            "column": 4,
            "endLine": 177,
            "endColumn": 7,
            "problem": "StructuralIdentity",
            "suggest": "",
            "rule": "Structural typing is not supported (arkts-no-structural-typing)",
            "severity": "ERROR"
        },
        {
            "line": 178,
            "column": 4,
            "endLine": 178,
            "endColumn": 7,
            "problem": "StructuralIdentity",
            "suggest": "",
            "rule": "Structural typing is not supported (arkts-no-structural-typing)",
            "severity": "ERROR"
        },
        {
            "line": 179,
            "column": 4,
            "endLine": 179,
            "endColumn": 7,
            "problem": "StructuralIdentity",
            "suggest": "",
            "rule": "Structural typing is not supported (arkts-no-structural-typing)",
            "severity": "ERROR"
        },
        {
            "line": 180,
            "column": 4,
            "endLine": 180,
            "endColumn": 7,
            "problem": "StructuralIdentity",
            "suggest": "",
            "rule": "Structural typing is not supported (arkts-no-structural-typing)",
            "severity": "ERROR"
        },
        {
            "line": 181,
            "column": 4,
            "endLine": 181,
            "endColumn": 6,
            "problem": "StructuralIdentity",
            "suggest": "",
            "rule": "Structural typing is not supported (arkts-no-structural-typing)",
            "severity": "ERROR"
        },
        {
            "line": 182,
            "column": 4,
            "endLine": 182,
            "endColumn": 6,
            "problem": "StructuralIdentity",
            "suggest": "",
            "rule": "Structural typing is not supported (arkts-no-structural-typing)",
            "severity": "ERROR"
        },
        {
            "line": 183,
            "column": 4,
            "endLine": 183,
            "endColumn": 7,
            "problem": "StructuralIdentity",
            "suggest": "",
            "rule": "Structural typing is not supported (arkts-no-structural-typing)",
            "severity": "ERROR"
        },
        {
            "line": 184,
            "column": 4,
            "endLine": 184,
            "endColumn": 7,
            "problem": "StructuralIdentity",
            "suggest": "",
            "rule": "Structural typing is not supported (arkts-no-structural-typing)",
            "severity": "ERROR"
        },
        {
            "line": 185,
            "column": 4,
            "endLine": 185,
            "endColumn": 7,
            "problem": "StructuralIdentity",
            "suggest": "",
            "rule": "Structural typing is not supported (arkts-no-structural-typing)",
            "severity": "ERROR"
        },
        {
            "line": 186,
            "column": 4,
            "endLine": 186,
            "endColumn": 7,
            "problem": "StructuralIdentity",
            "suggest": "",
            "rule": "Structural typing is not supported (arkts-no-structural-typing)",
            "severity": "ERROR"
        },
        {
            "line": 214,
            "column": 1,
            "endLine": 214,
            "endColumn": 15,
            "problem": "StructuralIdentity",
            "suggest": "",
            "rule": "Structural typing is not supported (arkts-no-structural-typing)",
            "severity": "ERROR"
        },
        {
            "line": 215,
            "column": 1,
            "endLine": 215,
            "endColumn": 16,
            "problem": "StructuralIdentity",
            "suggest": "",
            "rule": "Structural typing is not supported (arkts-no-structural-typing)",
            "severity": "ERROR"
        },
        {
            "line": 217,
            "column": 1,
            "endLine": 217,
            "endColumn": 16,
            "problem": "StructuralIdentity",
            "suggest": "",
            "rule": "Structural typing is not supported (arkts-no-structural-typing)",
            "severity": "ERROR"
        },
        {
            "line": 218,
            "column": 1,
            "endLine": 218,
            "endColumn": 15,
            "problem": "StructuralIdentity",
            "suggest": "",
            "rule": "Structural typing is not supported (arkts-no-structural-typing)",
            "severity": "ERROR"
        },
        {
            "line": 221,
            "column": 1,
            "endLine": 221,
            "endColumn": 16,
            "problem": "StructuralIdentity",
            "suggest": "",
            "rule": "Structural typing is not supported (arkts-no-structural-typing)",
            "severity": "ERROR"
        },
        {
<<<<<<< HEAD
            "line": 244,
            "column": 1,
            "endLine": 244,
            "endColumn": 16,
            "problem": "StructuralIdentity",
            "suggest": "",
            "rule": "Structural typing is not supported (arkts-no-structural-typing)",
            "severity": "ERROR"
        },
        {
            "line": 245,
            "column": 1,
            "endLine": 245,
            "endColumn": 16,
            "problem": "StructuralIdentity",
            "suggest": "",
            "rule": "Structural typing is not supported (arkts-no-structural-typing)",
            "severity": "ERROR"
        },
        {
            "line": 246,
            "column": 1,
            "endLine": 246,
            "endColumn": 17,
            "problem": "StructuralIdentity",
            "suggest": "",
            "rule": "Structural typing is not supported (arkts-no-structural-typing)",
            "severity": "ERROR"
        },
        {
            "line": 247,
            "column": 1,
            "endLine": 247,
            "endColumn": 17,
            "problem": "StructuralIdentity",
            "suggest": "",
            "rule": "Structural typing is not supported (arkts-no-structural-typing)",
            "severity": "ERROR"
        },
        {
            "line": 248,
            "column": 1,
            "endLine": 248,
            "endColumn": 17,
            "problem": "StructuralIdentity",
            "suggest": "",
            "rule": "Structural typing is not supported (arkts-no-structural-typing)",
            "severity": "ERROR"
        },
        {
            "line": 249,
            "column": 1,
            "endLine": 249,
            "endColumn": 17,
            "problem": "StructuralIdentity",
            "suggest": "",
            "rule": "Structural typing is not supported (arkts-no-structural-typing)",
            "severity": "ERROR"
        },
        {
            "line": 250,
            "column": 1,
            "endLine": 250,
            "endColumn": 16,
            "problem": "StructuralIdentity",
            "suggest": "",
            "rule": "Structural typing is not supported (arkts-no-structural-typing)",
            "severity": "ERROR"
        },
        {
            "line": 251,
            "column": 1,
            "endLine": 251,
            "endColumn": 16,
            "problem": "StructuralIdentity",
            "suggest": "",
            "rule": "Structural typing is not supported (arkts-no-structural-typing)",
            "severity": "ERROR"
        },
        {
            "line": 252,
            "column": 1,
            "endLine": 252,
            "endColumn": 17,
            "problem": "StructuralIdentity",
            "suggest": "",
            "rule": "Structural typing is not supported (arkts-no-structural-typing)",
            "severity": "ERROR"
        },
        {
            "line": 253,
            "column": 1,
            "endLine": 253,
            "endColumn": 17,
            "problem": "StructuralIdentity",
            "suggest": "",
            "rule": "Structural typing is not supported (arkts-no-structural-typing)",
            "severity": "ERROR"
        },
        {
            "line": 254,
            "column": 1,
            "endLine": 254,
            "endColumn": 17,
            "problem": "StructuralIdentity",
            "suggest": "",
            "rule": "Structural typing is not supported (arkts-no-structural-typing)",
            "severity": "ERROR"
        },
        {
            "line": 255,
            "column": 1,
            "endLine": 255,
            "endColumn": 17,
            "problem": "StructuralIdentity",
            "suggest": "",
            "rule": "Structural typing is not supported (arkts-no-structural-typing)",
            "severity": "ERROR"
        },
        {
            "line": 281,
            "column": 1,
            "endLine": 281,
            "endColumn": 16,
            "problem": "StructuralIdentity",
            "suggest": "",
            "rule": "Structural typing is not supported (arkts-no-structural-typing)",
            "severity": "ERROR"
        },
        {
            "line": 282,
            "column": 1,
            "endLine": 282,
            "endColumn": 16,
            "problem": "StructuralIdentity",
            "suggest": "",
            "rule": "Structural typing is not supported (arkts-no-structural-typing)",
            "severity": "ERROR"
        },
        {
            "line": 283,
            "column": 1,
            "endLine": 283,
            "endColumn": 17,
            "problem": "StructuralIdentity",
            "suggest": "",
            "rule": "Structural typing is not supported (arkts-no-structural-typing)",
            "severity": "ERROR"
        },
        {
            "line": 284,
            "column": 1,
            "endLine": 284,
            "endColumn": 17,
            "problem": "StructuralIdentity",
            "suggest": "",
            "rule": "Structural typing is not supported (arkts-no-structural-typing)",
            "severity": "ERROR"
        },
        {
            "line": 285,
            "column": 1,
            "endLine": 285,
            "endColumn": 17,
            "problem": "StructuralIdentity",
            "suggest": "",
            "rule": "Structural typing is not supported (arkts-no-structural-typing)",
            "severity": "ERROR"
        },
        {
            "line": 286,
            "column": 1,
            "endLine": 286,
            "endColumn": 17,
            "problem": "StructuralIdentity",
            "suggest": "",
            "rule": "Structural typing is not supported (arkts-no-structural-typing)",
            "severity": "ERROR"
        },
        {
            "line": 287,
            "column": 1,
            "endLine": 287,
            "endColumn": 16,
            "problem": "StructuralIdentity",
            "suggest": "",
            "rule": "Structural typing is not supported (arkts-no-structural-typing)",
            "severity": "ERROR"
        },
        {
            "line": 288,
            "column": 1,
            "endLine": 288,
            "endColumn": 16,
            "problem": "StructuralIdentity",
            "suggest": "",
            "rule": "Structural typing is not supported (arkts-no-structural-typing)",
            "severity": "ERROR"
        },
        {
            "line": 289,
            "column": 1,
            "endLine": 289,
            "endColumn": 17,
            "problem": "StructuralIdentity",
            "suggest": "",
            "rule": "Structural typing is not supported (arkts-no-structural-typing)",
            "severity": "ERROR"
        },
        {
            "line": 290,
            "column": 1,
            "endLine": 290,
            "endColumn": 17,
            "problem": "StructuralIdentity",
            "suggest": "",
            "rule": "Structural typing is not supported (arkts-no-structural-typing)",
            "severity": "ERROR"
        },
        {
            "line": 291,
            "column": 1,
            "endLine": 291,
            "endColumn": 17,
            "problem": "StructuralIdentity",
            "suggest": "",
            "rule": "Structural typing is not supported (arkts-no-structural-typing)",
            "severity": "ERROR"
        },
        {
            "line": 292,
            "column": 1,
            "endLine": 292,
            "endColumn": 17,
            "problem": "StructuralIdentity",
            "suggest": "",
            "rule": "Structural typing is not supported (arkts-no-structural-typing)",
            "severity": "ERROR"
        },
        {
            "line": 319,
            "column": 15,
            "endLine": 319,
            "endColumn": 16,
            "problem": "NumericSemantics",
            "suggest": "",
            "rule": "Numeric semantics is different for integer values (arkts-numeric-semantic)",
            "severity": "ERROR"
        },
        {
=======
>>>>>>> 6d813986
            "line": 329,
            "column": 10,
            "endLine": 329,
            "endColumn": 21,
            "problem": "StructuralIdentity",
            "suggest": "",
            "rule": "Structural typing is not supported (arkts-no-structural-typing)",
            "severity": "ERROR"
        },
        {
            "line": 333,
            "column": 12,
            "endLine": 333,
            "endColumn": 18,
            "problem": "StructuralIdentity",
            "suggest": "",
            "rule": "Structural typing is not supported (arkts-no-structural-typing)",
            "severity": "ERROR"
        },
        {
            "line": 341,
            "column": 3,
            "endLine": 341,
            "endColumn": 9,
            "problem": "StructuralIdentity",
            "suggest": "",
            "rule": "Structural typing is not supported (arkts-no-structural-typing)",
            "severity": "ERROR"
        },
        {
            "line": 344,
            "column": 3,
            "endLine": 344,
            "endColumn": 10,
            "problem": "StructuralIdentity",
            "suggest": "",
            "rule": "Structural typing is not supported (arkts-no-structural-typing)",
            "severity": "ERROR"
        },
        {
            "line": 345,
            "column": 3,
            "endLine": 345,
            "endColumn": 10,
            "problem": "StructuralIdentity",
            "suggest": "",
            "rule": "Structural typing is not supported (arkts-no-structural-typing)",
            "severity": "ERROR"
        },
        {
            "line": 348,
            "column": 3,
            "endLine": 348,
            "endColumn": 11,
            "problem": "StructuralIdentity",
            "suggest": "",
            "rule": "Structural typing is not supported (arkts-no-structural-typing)",
            "severity": "ERROR"
        },
        {
            "line": 351,
            "column": 3,
            "endLine": 351,
            "endColumn": 8,
            "problem": "StructuralIdentity",
            "suggest": "",
            "rule": "Structural typing is not supported (arkts-no-structural-typing)",
            "severity": "ERROR"
        },
        {
            "line": 356,
            "column": 3,
            "endLine": 356,
            "endColumn": 10,
            "problem": "StructuralIdentity",
            "suggest": "",
            "rule": "Structural typing is not supported (arkts-no-structural-typing)",
            "severity": "ERROR"
        },
        {
            "line": 357,
            "column": 3,
            "endLine": 357,
            "endColumn": 10,
            "problem": "StructuralIdentity",
            "suggest": "",
            "rule": "Structural typing is not supported (arkts-no-structural-typing)",
            "severity": "ERROR"
        },
        {
            "line": 360,
            "column": 3,
            "endLine": 360,
            "endColumn": 10,
            "problem": "StructuralIdentity",
            "suggest": "",
            "rule": "Structural typing is not supported (arkts-no-structural-typing)",
            "severity": "ERROR"
        },
        {
            "line": 451,
            "column": 3,
            "endLine": 451,
            "endColumn": 16,
            "problem": "StructuralIdentity",
            "suggest": "",
            "rule": "Structural typing is not supported (arkts-no-structural-typing)",
            "severity": "ERROR"
        },
        {
            "line": 460,
            "column": 3,
            "endLine": 460,
            "endColumn": 37,
            "problem": "StructuralIdentity",
            "suggest": "",
            "rule": "Structural typing is not supported (arkts-no-structural-typing)",
            "severity": "ERROR"
        },
        {
            "line": 463,
            "column": 3,
            "endLine": 463,
            "endColumn": 20,
            "problem": "StructuralIdentity",
            "suggest": "",
            "rule": "Structural typing is not supported (arkts-no-structural-typing)",
            "severity": "ERROR"
        },
        {
            "line": 464,
            "column": 3,
            "endLine": 464,
            "endColumn": 22,
            "problem": "StructuralIdentity",
            "suggest": "",
            "rule": "Structural typing is not supported (arkts-no-structural-typing)",
            "severity": "ERROR"
        },
        {
            "line": 465,
            "column": 3,
            "endLine": 465,
            "endColumn": 17,
            "problem": "StructuralIdentity",
            "suggest": "",
            "rule": "Structural typing is not supported (arkts-no-structural-typing)",
            "severity": "ERROR"
        },
        {
            "line": 467,
            "column": 3,
            "endLine": 467,
            "endColumn": 50,
            "problem": "StructuralIdentity",
            "suggest": "",
            "rule": "Structural typing is not supported (arkts-no-structural-typing)",
            "severity": "ERROR"
        },
        {
            "line": 468,
            "column": 3,
            "endLine": 468,
            "endColumn": 42,
            "problem": "StructuralIdentity",
            "suggest": "",
            "rule": "Structural typing is not supported (arkts-no-structural-typing)",
            "severity": "ERROR"
        },
        {
            "line": 469,
            "column": 3,
            "endLine": 469,
            "endColumn": 52,
            "problem": "StructuralIdentity",
            "suggest": "",
            "rule": "Structural typing is not supported (arkts-no-structural-typing)",
            "severity": "ERROR"
        },
        {
            "line": 471,
            "column": 3,
            "endLine": 471,
            "endColumn": 43,
            "problem": "StructuralIdentity",
            "suggest": "",
            "rule": "Structural typing is not supported (arkts-no-structural-typing)",
            "severity": "ERROR"
        },
        {
            "line": 472,
            "column": 3,
            "endLine": 472,
            "endColumn": 43,
            "problem": "StructuralIdentity",
            "suggest": "",
            "rule": "Structural typing is not supported (arkts-no-structural-typing)",
            "severity": "ERROR"
        },
        {
            "line": 480,
            "column": 1,
            "endLine": 480,
            "endColumn": 10,
            "problem": "LimitedStdLibNoSendableDecorator",
            "suggest": "",
            "rule": "Usage of standard library is restricted(arkts-limited-stdlib-no-sendable-decorator)",
            "severity": "ERROR"
        },
        {
            "line": 485,
            "column": 1,
            "endLine": 485,
            "endColumn": 10,
            "problem": "LimitedStdLibNoSendableDecorator",
            "suggest": "",
            "rule": "Usage of standard library is restricted(arkts-limited-stdlib-no-sendable-decorator)",
            "severity": "ERROR"
        },
        {
            "line": 502,
            "column": 7,
            "endLine": 502,
            "endColumn": 30,
            "problem": "StructuralIdentity",
            "suggest": "",
            "rule": "Structural typing is not supported (arkts-no-structural-typing)",
            "severity": "ERROR"
        },
        {
            "line": 503,
            "column": 28,
            "endLine": 503,
            "endColumn": 48,
            "problem": "SendableAsExpr",
            "suggest": "",
            "rule": "Casting \"Non-sendable\" data to \"Sendable\" type is not allowed (arkts-sendable-as-expr)",
            "severity": "ERROR"
        },
        {
            "line": 503,
            "column": 28,
            "endLine": 503,
            "endColumn": 48,
            "problem": "StructuralIdentity",
            "suggest": "",
            "rule": "Structural typing is not supported (arkts-no-structural-typing)",
            "severity": "ERROR"
        },
        {
            "line": 511,
            "column": 1,
            "endLine": 511,
            "endColumn": 8,
            "problem": "StructuralIdentity",
            "suggest": "",
            "rule": "Structural typing is not supported (arkts-no-structural-typing)",
            "severity": "ERROR"
        },
        {
            "line": 512,
            "column": 6,
            "endLine": 512,
            "endColumn": 26,
            "problem": "SendableAsExpr",
            "suggest": "",
            "rule": "Casting \"Non-sendable\" data to \"Sendable\" type is not allowed (arkts-sendable-as-expr)",
            "severity": "ERROR"
        },
        {
            "line": 512,
            "column": 6,
            "endLine": 512,
            "endColumn": 26,
            "problem": "StructuralIdentity",
            "suggest": "",
            "rule": "Structural typing is not supported (arkts-no-structural-typing)",
            "severity": "ERROR"
        },
        {
            "line": 520,
            "column": 4,
            "endLine": 520,
            "endColumn": 6,
            "problem": "StructuralIdentity",
            "suggest": "",
            "rule": "Structural typing is not supported (arkts-no-structural-typing)",
            "severity": "ERROR"
        },
        {
            "line": 521,
            "column": 4,
            "endLine": 521,
            "endColumn": 24,
            "problem": "SendableAsExpr",
            "suggest": "",
            "rule": "Casting \"Non-sendable\" data to \"Sendable\" type is not allowed (arkts-sendable-as-expr)",
            "severity": "ERROR"
        },
        {
            "line": 521,
            "column": 4,
            "endLine": 521,
            "endColumn": 24,
            "problem": "StructuralIdentity",
            "suggest": "",
            "rule": "Structural typing is not supported (arkts-no-structural-typing)",
            "severity": "ERROR"
        },
        {
            "line": 527,
            "column": 21,
            "endLine": 527,
            "endColumn": 23,
            "problem": "StructuralIdentity",
            "suggest": "",
            "rule": "Structural typing is not supported (arkts-no-structural-typing)",
            "severity": "ERROR"
        },
        {
            "line": 528,
            "column": 21,
            "endLine": 528,
            "endColumn": 41,
            "problem": "SendableAsExpr",
            "suggest": "",
            "rule": "Casting \"Non-sendable\" data to \"Sendable\" type is not allowed (arkts-sendable-as-expr)",
            "severity": "ERROR"
        },
        {
            "line": 528,
            "column": 21,
            "endLine": 528,
            "endColumn": 41,
            "problem": "StructuralIdentity",
            "suggest": "",
            "rule": "Structural typing is not supported (arkts-no-structural-typing)",
            "severity": "ERROR"
        },
        {
            "line": 542,
            "column": 9,
            "endLine": 542,
            "endColumn": 11,
            "problem": "StructuralIdentity",
            "suggest": "",
            "rule": "Structural typing is not supported (arkts-no-structural-typing)",
            "severity": "ERROR"
        },
        {
            "line": 543,
            "column": 9,
            "endLine": 543,
            "endColumn": 29,
            "problem": "SendableAsExpr",
            "suggest": "",
            "rule": "Casting \"Non-sendable\" data to \"Sendable\" type is not allowed (arkts-sendable-as-expr)",
            "severity": "ERROR"
        },
        {
            "line": 543,
            "column": 9,
            "endLine": 543,
            "endColumn": 29,
            "problem": "StructuralIdentity",
            "suggest": "",
            "rule": "Structural typing is not supported (arkts-no-structural-typing)",
            "severity": "ERROR"
        },
        {
            "line": 553,
            "column": 17,
            "endLine": 553,
            "endColumn": 18,
            "problem": "ObjectLiteralNoContextType",
            "suggest": "",
            "rule": "Object literal must correspond to some explicitly declared class or interface (arkts-no-untyped-obj-literals)",
            "severity": "ERROR"
        },
        {
            "line": 554,
            "column": 28,
            "endLine": 554,
            "endColumn": 48,
            "problem": "SendableAsExpr",
            "suggest": "",
            "rule": "Casting \"Non-sendable\" data to \"Sendable\" type is not allowed (arkts-sendable-as-expr)",
            "severity": "ERROR"
        },
        {
            "line": 554,
            "column": 28,
            "endLine": 554,
            "endColumn": 48,
            "problem": "StructuralIdentity",
            "suggest": "",
            "rule": "Structural typing is not supported (arkts-no-structural-typing)",
            "severity": "ERROR"
        },
        {
            "line": 558,
            "column": 20,
            "endLine": 558,
            "endColumn": 37,
            "problem": "ArrayLiteralNoContextType",
            "suggest": "",
            "rule": "Array literals must contain elements of only inferrable types (arkts-no-noninferrable-arr-literals)",
            "severity": "ERROR"
        },
        {
            "line": 558,
            "column": 21,
            "endLine": 558,
            "endColumn": 22,
            "problem": "ObjectLiteralNoContextType",
            "suggest": "",
            "rule": "Object literal must correspond to some explicitly declared class or interface (arkts-no-untyped-obj-literals)",
            "severity": "ERROR"
        },
        {
            "line": 559,
            "column": 32,
            "endLine": 559,
            "endColumn": 52,
            "problem": "SendableAsExpr",
            "suggest": "",
            "rule": "Casting \"Non-sendable\" data to \"Sendable\" type is not allowed (arkts-sendable-as-expr)",
            "severity": "ERROR"
        },
        {
            "line": 559,
            "column": 32,
            "endLine": 559,
            "endColumn": 52,
            "problem": "StructuralIdentity",
            "suggest": "",
            "rule": "Structural typing is not supported (arkts-no-structural-typing)",
            "severity": "ERROR"
        },
        {
            "line": 574,
            "column": 44,
            "endLine": 574,
            "endColumn": 49,
            "problem": "NoTsLikeSmartType",
            "suggest": "",
            "rule": "Smart type differences (arkts-no-ts-like-smart-type)",
            "severity": "ERROR"
        },
        {
            "line": 575,
            "column": 44,
            "endLine": 575,
            "endColumn": 49,
            "problem": "StructuralIdentity",
            "suggest": "",
            "rule": "Structural typing is not supported (arkts-no-structural-typing)",
            "severity": "ERROR"
        },
        {
            "line": 575,
            "column": 44,
            "endLine": 575,
            "endColumn": 49,
            "problem": "NoTsLikeSmartType",
            "suggest": "",
            "rule": "Smart type differences (arkts-no-ts-like-smart-type)",
            "severity": "ERROR"
        },
        {
            "line": 576,
            "column": 38,
            "endLine": 576,
            "endColumn": 43,
            "problem": "NoTsLikeSmartType",
            "suggest": "",
            "rule": "Smart type differences (arkts-no-ts-like-smart-type)",
            "severity": "ERROR"
        },
        {
            "line": 577,
            "column": 38,
            "endLine": 577,
            "endColumn": 43,
            "problem": "NoTsLikeSmartType",
            "suggest": "",
            "rule": "Smart type differences (arkts-no-ts-like-smart-type)",
            "severity": "ERROR"
        },
        {
            "line": 578,
            "column": 38,
            "endLine": 578,
            "endColumn": 43,
            "problem": "StructuralIdentity",
            "suggest": "",
            "rule": "Structural typing is not supported (arkts-no-structural-typing)",
            "severity": "ERROR"
        },
        {
            "line": 578,
            "column": 38,
            "endLine": 578,
            "endColumn": 43,
            "problem": "NoTsLikeSmartType",
            "suggest": "",
            "rule": "Smart type differences (arkts-no-ts-like-smart-type)",
            "severity": "ERROR"
        },
        {
            "line": 579,
            "column": 44,
            "endLine": 579,
            "endColumn": 49,
            "problem": "NoTsLikeSmartType",
            "suggest": "",
            "rule": "Smart type differences (arkts-no-ts-like-smart-type)",
            "severity": "ERROR"
        },
        {
            "line": 580,
            "column": 44,
            "endLine": 580,
            "endColumn": 49,
            "problem": "StructuralIdentity",
            "suggest": "",
            "rule": "Structural typing is not supported (arkts-no-structural-typing)",
            "severity": "ERROR"
        },
        {
            "line": 580,
            "column": 44,
            "endLine": 580,
            "endColumn": 49,
            "problem": "NoTsLikeSmartType",
            "suggest": "",
            "rule": "Smart type differences (arkts-no-ts-like-smart-type)",
            "severity": "ERROR"
        },
        {
            "line": 590,
            "column": 10,
            "endLine": 590,
            "endColumn": 20,
            "problem": "StructuralIdentity",
            "suggest": "",
            "rule": "Structural typing is not supported (arkts-no-structural-typing)",
            "severity": "ERROR"
        },
        {
            "line": 593,
            "column": 10,
            "endLine": 593,
            "endColumn": 20,
            "problem": "StructuralIdentity",
            "suggest": "",
            "rule": "Structural typing is not supported (arkts-no-structural-typing)",
            "severity": "ERROR"
        },
        {
            "line": 599,
            "column": 32,
            "endLine": 599,
            "endColumn": 36,
            "problem": "StructuralIdentity",
            "suggest": "",
            "rule": "Structural typing is not supported (arkts-no-structural-typing)",
            "severity": "ERROR"
        },
        {
            "line": 600,
            "column": 26,
            "endLine": 600,
            "endColumn": 30,
            "problem": "StructuralIdentity",
            "suggest": "",
            "rule": "Structural typing is not supported (arkts-no-structural-typing)",
            "severity": "ERROR"
        },
        {
            "line": 604,
            "column": 3,
            "endLine": 604,
            "endColumn": 4,
            "problem": "StructuralIdentity",
            "suggest": "",
            "rule": "Structural typing is not supported (arkts-no-structural-typing)",
            "severity": "ERROR"
        },
        {
            "line": 605,
            "column": 3,
            "endLine": 605,
            "endColumn": 4,
            "problem": "StructuralIdentity",
            "suggest": "",
            "rule": "Structural typing is not supported (arkts-no-structural-typing)",
            "severity": "ERROR"
        },
        {
            "line": 609,
            "column": 15,
            "endLine": 609,
            "endColumn": 16,
            "problem": "NumericSemantics",
            "suggest": "",
            "rule": "Numeric semantics is different for integer values (arkts-numeric-semantic)",
            "severity": "ERROR"
        },
        {
            "line": 612,
            "column": 15,
            "endLine": 612,
            "endColumn": 16,
            "problem": "NumericSemantics",
            "suggest": "",
            "rule": "Numeric semantics is different for integer values (arkts-numeric-semantic)",
            "severity": "ERROR"
        },
        {
            "line": 614,
            "column": 16,
            "endLine": 614,
            "endColumn": 34,
            "problem": "StructuralIdentity",
            "suggest": "",
            "rule": "Structural typing is not supported (arkts-no-structural-typing)",
            "severity": "ERROR"
        },
        {
            "line": 621,
            "column": 38,
            "endLine": 621,
            "endColumn": 93,
            "problem": "GenericCallNoTypeArgs",
            "suggest": "",
            "rule": "Type inference in case of generic function calls is limited (arkts-no-inferred-generic-params)",
            "severity": "ERROR"
        },
        {
            "line": 621,
            "column": 73,
            "endLine": 621,
            "endColumn": 91,
            "problem": "LimitedReturnTypeInference",
            "suggest": "",
            "rule": "Function return type inference is limited (arkts-no-implicit-return-types)",
            "severity": "ERROR"
        },
        {
            "line": 621,
            "column": 74,
            "endLine": 621,
            "endColumn": 75,
            "problem": "AnyType",
            "suggest": "",
            "rule": "Use explicit types instead of \"any\", \"unknown\" (arkts-no-any-unknown)",
            "severity": "ERROR"
        },
        {
            "line": 622,
            "column": 45,
            "endLine": 622,
            "endColumn": 49,
            "problem": "BuiltinDisableApi",
            "suggest": "",
            "rule": "API has been disabled (arkts-builtin-disable-api)",
            "severity": "ERROR"
        },
        {
            "line": 626,
            "column": 5,
            "endLine": 626,
            "endColumn": 22,
            "problem": "StructuralIdentity",
            "suggest": "",
            "rule": "Structural typing is not supported (arkts-no-structural-typing)",
            "severity": "ERROR"
        },
        {
            "line": 627,
            "column": 18,
            "endLine": 627,
            "endColumn": 30,
            "problem": "StructuralIdentity",
            "suggest": "",
            "rule": "Structural typing is not supported (arkts-no-structural-typing)",
            "severity": "ERROR"
        },
        {
            "line": 628,
            "column": 18,
            "endLine": 628,
            "endColumn": 36,
            "problem": "StructuralIdentity",
            "suggest": "",
            "rule": "Structural typing is not supported (arkts-no-structural-typing)",
            "severity": "ERROR"
        },
        {
            "line": 630,
            "column": 18,
            "endLine": 630,
            "endColumn": 32,
            "problem": "StructuralIdentity",
            "suggest": "",
            "rule": "Structural typing is not supported (arkts-no-structural-typing)",
            "severity": "ERROR"
        },
        {
            "line": 632,
            "column": 5,
            "endLine": 632,
            "endColumn": 32,
            "problem": "StructuralIdentity",
            "suggest": "",
            "rule": "Structural typing is not supported (arkts-no-structural-typing)",
            "severity": "ERROR"
        },
        {
            "line": 633,
            "column": 5,
            "endLine": 633,
            "endColumn": 42,
            "problem": "StructuralIdentity",
            "suggest": "",
            "rule": "Structural typing is not supported (arkts-no-structural-typing)",
            "severity": "ERROR"
        },
        {
            "line": 636,
            "column": 26,
            "endLine": 636,
            "endColumn": 30,
            "problem": "StructuralIdentity",
            "suggest": "",
            "rule": "Structural typing is not supported (arkts-no-structural-typing)",
            "severity": "ERROR"
        },
        {
            "line": 637,
            "column": 32,
            "endLine": 637,
            "endColumn": 36,
            "problem": "StructuralIdentity",
            "suggest": "",
            "rule": "Structural typing is not supported (arkts-no-structural-typing)",
            "severity": "ERROR"
        },
        {
            "line": 638,
            "column": 41,
            "endLine": 638,
            "endColumn": 45,
            "problem": "StructuralIdentity",
            "suggest": "",
            "rule": "Structural typing is not supported (arkts-no-structural-typing)",
            "severity": "ERROR"
        },
        {
            "line": 646,
            "column": 10,
            "endLine": 646,
            "endColumn": 14,
            "problem": "StructuralIdentity",
            "suggest": "",
            "rule": "Structural typing is not supported (arkts-no-structural-typing)",
            "severity": "ERROR"
        },
        {
            "line": 652,
            "column": 3,
            "endLine": 652,
            "endColumn": 7,
            "problem": "StructuralIdentity",
            "suggest": "",
            "rule": "Structural typing is not supported (arkts-no-structural-typing)",
            "severity": "ERROR"
        },
        {
            "line": 653,
            "column": 16,
            "endLine": 653,
            "endColumn": 28,
            "problem": "StructuralIdentity",
            "suggest": "",
            "rule": "Structural typing is not supported (arkts-no-structural-typing)",
            "severity": "ERROR"
        },
        {
            "line": 654,
            "column": 16,
            "endLine": 654,
            "endColumn": 34,
            "problem": "StructuralIdentity",
            "suggest": "",
            "rule": "Structural typing is not supported (arkts-no-structural-typing)",
            "severity": "ERROR"
        },
        {
            "line": 656,
            "column": 24,
            "endLine": 656,
            "endColumn": 28,
            "problem": "StructuralIdentity",
            "suggest": "",
            "rule": "Structural typing is not supported (arkts-no-structural-typing)",
            "severity": "ERROR"
        },
        {
            "line": 657,
            "column": 30,
            "endLine": 657,
            "endColumn": 34,
            "problem": "StructuralIdentity",
            "suggest": "",
            "rule": "Structural typing is not supported (arkts-no-structural-typing)",
            "severity": "ERROR"
        },
        {
            "line": 658,
            "column": 39,
            "endLine": 658,
            "endColumn": 43,
            "problem": "StructuralIdentity",
            "suggest": "",
            "rule": "Structural typing is not supported (arkts-no-structural-typing)",
            "severity": "ERROR"
        },
        {
            "line": 659,
            "column": 3,
            "endLine": 659,
            "endColumn": 4,
            "problem": "StructuralIdentity",
            "suggest": "",
            "rule": "Structural typing is not supported (arkts-no-structural-typing)",
            "severity": "ERROR"
        },
        {
            "line": 660,
            "column": 3,
            "endLine": 660,
            "endColumn": 4,
            "problem": "StructuralIdentity",
            "suggest": "",
            "rule": "Structural typing is not supported (arkts-no-structural-typing)",
            "severity": "ERROR"
        },
        {
            "line": 665,
            "column": 12,
            "endLine": 665,
            "endColumn": 16,
            "problem": "StructuralIdentity",
            "suggest": "",
            "rule": "Structural typing is not supported (arkts-no-structural-typing)",
            "severity": "ERROR"
        },
        {
            "line": 671,
            "column": 10,
            "endLine": 671,
            "endColumn": 14,
            "problem": "StructuralIdentity",
            "suggest": "",
            "rule": "Structural typing is not supported (arkts-no-structural-typing)",
            "severity": "ERROR"
        },
        {
            "line": 688,
            "column": 24,
            "endLine": 688,
            "endColumn": 25,
            "problem": "ObjectLiteralNoContextType",
            "suggest": "",
            "rule": "Object literal must correspond to some explicitly declared class or interface (arkts-no-untyped-obj-literals)",
            "severity": "ERROR"
        },
        {
            "line": 691,
            "column": 10,
            "endLine": 691,
            "endColumn": 12,
            "problem": "NumericSemantics",
            "suggest": "",
            "rule": "Numeric semantics is different for integer values (arkts-numeric-semantic)",
            "severity": "ERROR"
        }
    ]
}<|MERGE_RESOLUTION|>--- conflicted
+++ resolved
@@ -70,7 +70,6 @@
             "endLine": 54,
             "endColumn": 10,
             "problem": "RuntimeArrayCheck",
-<<<<<<< HEAD
             "suggest": "",
             "rule": "Array bound not checked. (arkts-runtime-array-check)",
             "severity": "ERROR"
@@ -81,18 +80,6 @@
             "endLine": 57,
             "endColumn": 23,
             "problem": "StructuralIdentity",
-=======
->>>>>>> 6d813986
-            "suggest": "",
-            "rule": "Array bound not checked. (arkts-runtime-array-check)",
-            "severity": "ERROR"
-        },
-        {
-            "line": 57,
-            "column": 13,
-            "endLine": 57,
-            "endColumn": 23,
-            "problem": "StructuralIdentity",
             "suggest": "",
             "rule": "Structural typing is not supported (arkts-no-structural-typing)",
             "severity": "ERROR"
@@ -438,259 +425,6 @@
             "severity": "ERROR"
         },
         {
-<<<<<<< HEAD
-            "line": 244,
-            "column": 1,
-            "endLine": 244,
-            "endColumn": 16,
-            "problem": "StructuralIdentity",
-            "suggest": "",
-            "rule": "Structural typing is not supported (arkts-no-structural-typing)",
-            "severity": "ERROR"
-        },
-        {
-            "line": 245,
-            "column": 1,
-            "endLine": 245,
-            "endColumn": 16,
-            "problem": "StructuralIdentity",
-            "suggest": "",
-            "rule": "Structural typing is not supported (arkts-no-structural-typing)",
-            "severity": "ERROR"
-        },
-        {
-            "line": 246,
-            "column": 1,
-            "endLine": 246,
-            "endColumn": 17,
-            "problem": "StructuralIdentity",
-            "suggest": "",
-            "rule": "Structural typing is not supported (arkts-no-structural-typing)",
-            "severity": "ERROR"
-        },
-        {
-            "line": 247,
-            "column": 1,
-            "endLine": 247,
-            "endColumn": 17,
-            "problem": "StructuralIdentity",
-            "suggest": "",
-            "rule": "Structural typing is not supported (arkts-no-structural-typing)",
-            "severity": "ERROR"
-        },
-        {
-            "line": 248,
-            "column": 1,
-            "endLine": 248,
-            "endColumn": 17,
-            "problem": "StructuralIdentity",
-            "suggest": "",
-            "rule": "Structural typing is not supported (arkts-no-structural-typing)",
-            "severity": "ERROR"
-        },
-        {
-            "line": 249,
-            "column": 1,
-            "endLine": 249,
-            "endColumn": 17,
-            "problem": "StructuralIdentity",
-            "suggest": "",
-            "rule": "Structural typing is not supported (arkts-no-structural-typing)",
-            "severity": "ERROR"
-        },
-        {
-            "line": 250,
-            "column": 1,
-            "endLine": 250,
-            "endColumn": 16,
-            "problem": "StructuralIdentity",
-            "suggest": "",
-            "rule": "Structural typing is not supported (arkts-no-structural-typing)",
-            "severity": "ERROR"
-        },
-        {
-            "line": 251,
-            "column": 1,
-            "endLine": 251,
-            "endColumn": 16,
-            "problem": "StructuralIdentity",
-            "suggest": "",
-            "rule": "Structural typing is not supported (arkts-no-structural-typing)",
-            "severity": "ERROR"
-        },
-        {
-            "line": 252,
-            "column": 1,
-            "endLine": 252,
-            "endColumn": 17,
-            "problem": "StructuralIdentity",
-            "suggest": "",
-            "rule": "Structural typing is not supported (arkts-no-structural-typing)",
-            "severity": "ERROR"
-        },
-        {
-            "line": 253,
-            "column": 1,
-            "endLine": 253,
-            "endColumn": 17,
-            "problem": "StructuralIdentity",
-            "suggest": "",
-            "rule": "Structural typing is not supported (arkts-no-structural-typing)",
-            "severity": "ERROR"
-        },
-        {
-            "line": 254,
-            "column": 1,
-            "endLine": 254,
-            "endColumn": 17,
-            "problem": "StructuralIdentity",
-            "suggest": "",
-            "rule": "Structural typing is not supported (arkts-no-structural-typing)",
-            "severity": "ERROR"
-        },
-        {
-            "line": 255,
-            "column": 1,
-            "endLine": 255,
-            "endColumn": 17,
-            "problem": "StructuralIdentity",
-            "suggest": "",
-            "rule": "Structural typing is not supported (arkts-no-structural-typing)",
-            "severity": "ERROR"
-        },
-        {
-            "line": 281,
-            "column": 1,
-            "endLine": 281,
-            "endColumn": 16,
-            "problem": "StructuralIdentity",
-            "suggest": "",
-            "rule": "Structural typing is not supported (arkts-no-structural-typing)",
-            "severity": "ERROR"
-        },
-        {
-            "line": 282,
-            "column": 1,
-            "endLine": 282,
-            "endColumn": 16,
-            "problem": "StructuralIdentity",
-            "suggest": "",
-            "rule": "Structural typing is not supported (arkts-no-structural-typing)",
-            "severity": "ERROR"
-        },
-        {
-            "line": 283,
-            "column": 1,
-            "endLine": 283,
-            "endColumn": 17,
-            "problem": "StructuralIdentity",
-            "suggest": "",
-            "rule": "Structural typing is not supported (arkts-no-structural-typing)",
-            "severity": "ERROR"
-        },
-        {
-            "line": 284,
-            "column": 1,
-            "endLine": 284,
-            "endColumn": 17,
-            "problem": "StructuralIdentity",
-            "suggest": "",
-            "rule": "Structural typing is not supported (arkts-no-structural-typing)",
-            "severity": "ERROR"
-        },
-        {
-            "line": 285,
-            "column": 1,
-            "endLine": 285,
-            "endColumn": 17,
-            "problem": "StructuralIdentity",
-            "suggest": "",
-            "rule": "Structural typing is not supported (arkts-no-structural-typing)",
-            "severity": "ERROR"
-        },
-        {
-            "line": 286,
-            "column": 1,
-            "endLine": 286,
-            "endColumn": 17,
-            "problem": "StructuralIdentity",
-            "suggest": "",
-            "rule": "Structural typing is not supported (arkts-no-structural-typing)",
-            "severity": "ERROR"
-        },
-        {
-            "line": 287,
-            "column": 1,
-            "endLine": 287,
-            "endColumn": 16,
-            "problem": "StructuralIdentity",
-            "suggest": "",
-            "rule": "Structural typing is not supported (arkts-no-structural-typing)",
-            "severity": "ERROR"
-        },
-        {
-            "line": 288,
-            "column": 1,
-            "endLine": 288,
-            "endColumn": 16,
-            "problem": "StructuralIdentity",
-            "suggest": "",
-            "rule": "Structural typing is not supported (arkts-no-structural-typing)",
-            "severity": "ERROR"
-        },
-        {
-            "line": 289,
-            "column": 1,
-            "endLine": 289,
-            "endColumn": 17,
-            "problem": "StructuralIdentity",
-            "suggest": "",
-            "rule": "Structural typing is not supported (arkts-no-structural-typing)",
-            "severity": "ERROR"
-        },
-        {
-            "line": 290,
-            "column": 1,
-            "endLine": 290,
-            "endColumn": 17,
-            "problem": "StructuralIdentity",
-            "suggest": "",
-            "rule": "Structural typing is not supported (arkts-no-structural-typing)",
-            "severity": "ERROR"
-        },
-        {
-            "line": 291,
-            "column": 1,
-            "endLine": 291,
-            "endColumn": 17,
-            "problem": "StructuralIdentity",
-            "suggest": "",
-            "rule": "Structural typing is not supported (arkts-no-structural-typing)",
-            "severity": "ERROR"
-        },
-        {
-            "line": 292,
-            "column": 1,
-            "endLine": 292,
-            "endColumn": 17,
-            "problem": "StructuralIdentity",
-            "suggest": "",
-            "rule": "Structural typing is not supported (arkts-no-structural-typing)",
-            "severity": "ERROR"
-        },
-        {
-            "line": 319,
-            "column": 15,
-            "endLine": 319,
-            "endColumn": 16,
-            "problem": "NumericSemantics",
-            "suggest": "",
-            "rule": "Numeric semantics is different for integer values (arkts-numeric-semantic)",
-            "severity": "ERROR"
-        },
-        {
-=======
->>>>>>> 6d813986
             "line": 329,
             "column": 10,
             "endLine": 329,
@@ -1291,26 +1025,6 @@
             "severity": "ERROR"
         },
         {
-            "line": 609,
-            "column": 15,
-            "endLine": 609,
-            "endColumn": 16,
-            "problem": "NumericSemantics",
-            "suggest": "",
-            "rule": "Numeric semantics is different for integer values (arkts-numeric-semantic)",
-            "severity": "ERROR"
-        },
-        {
-            "line": 612,
-            "column": 15,
-            "endLine": 612,
-            "endColumn": 16,
-            "problem": "NumericSemantics",
-            "suggest": "",
-            "rule": "Numeric semantics is different for integer values (arkts-numeric-semantic)",
-            "severity": "ERROR"
-        },
-        {
             "line": 614,
             "column": 16,
             "endLine": 614,
@@ -1569,16 +1283,6 @@
             "suggest": "",
             "rule": "Object literal must correspond to some explicitly declared class or interface (arkts-no-untyped-obj-literals)",
             "severity": "ERROR"
-        },
-        {
-            "line": 691,
-            "column": 10,
-            "endLine": 691,
-            "endColumn": 12,
-            "problem": "NumericSemantics",
-            "suggest": "",
-            "rule": "Numeric semantics is different for integer values (arkts-numeric-semantic)",
-            "severity": "ERROR"
         }
     ]
 }