{
    "copyright": [
        "Copyright (c) 2024-2025 Huawei Device Co., Ltd.",
        "Licensed under the Apache License, Version 2.0 (the 'License');",
        "you may not use this file except in compliance with the License.",
        "You may obtain a copy of the License at",
        "",
        "http://www.apache.org/licenses/LICENSE-2.0",
        "",
        "Unless required by applicable law or agreed to in writing, software",
        "distributed under the License is distributed on an 'AS IS' BASIS,",
        "WITHOUT WARRANTIES OR CONDITIONS OF ANY KIND, either express or implied.",
        "See the License for the specific language governing permissions and",
        "limitations under the License."
    ],
    "result": [
        {
            "line": 46,
            "column": 5,
            "endLine": 46,
            "endColumn": 10,
            "problem": "StructuralIdentity",
            "suggest": "",
            "rule": "Structural typing is not supported (arkts-no-structural-typing)",
            "severity": "ERROR"
        },
        {
            "line": 46,
            "column": 19,
            "endLine": 46,
            "endColumn": 24,
            "problem": "StructuralIdentity",
            "suggest": "",
            "rule": "Structural typing is not supported (arkts-no-structural-typing)",
            "severity": "ERROR"
        },
        {
            "line": 49,
            "column": 1,
            "endLine": 49,
            "endColumn": 10,
            "problem": "StructuralIdentity",
            "suggest": "",
            "rule": "Structural typing is not supported (arkts-no-structural-typing)",
            "severity": "ERROR"
        },
        {
            "line": 51,
            "column": 5,
            "endLine": 51,
            "endColumn": 17,
            "problem": "StructuralIdentity",
            "suggest": "",
            "rule": "Structural typing is not supported (arkts-no-structural-typing)",
            "severity": "ERROR"
        },
        {
            "line": 54,
            "column": 3,
            "endLine": 54,
            "endColumn": 18,
            "problem": "StructuralIdentity",
            "suggest": "",
            "rule": "Structural typing is not supported (arkts-no-structural-typing)",
            "severity": "ERROR"
        },
        {
            "line": 54,
            "column": 3,
            "endLine": 54,
            "endColumn": 10,
            "problem": "RuntimeArrayCheck",
            "suggest": "",
            "rule": "Array bound not checked. (arkts-runtime-array-check)",
            "severity": "ERROR"
        },
        {
            "line": 57,
            "column": 13,
            "endLine": 57,
            "endColumn": 23,
            "problem": "StructuralIdentity",
            "suggest": "",
            "rule": "Structural typing is not supported (arkts-no-structural-typing)",
            "severity": "ERROR"
        },
        {
            "line": 66,
            "column": 13,
            "endLine": 66,
            "endColumn": 23,
            "problem": "StructuralIdentity",
            "suggest": "",
            "rule": "Structural typing is not supported (arkts-no-structural-typing)",
            "severity": "ERROR"
        },
        {
            "line": 108,
            "column": 4,
            "endLine": 108,
            "endColumn": 5,
            "problem": "StructuralIdentity",
            "suggest": "",
            "rule": "Structural typing is not supported (arkts-no-structural-typing)",
            "severity": "ERROR"
        },
        {
            "line": 109,
            "column": 4,
            "endLine": 109,
            "endColumn": 6,
            "problem": "StructuralIdentity",
            "suggest": "",
            "rule": "Structural typing is not supported (arkts-no-structural-typing)",
            "severity": "ERROR"
        },
        {
            "line": 111,
            "column": 4,
            "endLine": 111,
            "endColumn": 6,
            "problem": "StructuralIdentity",
            "suggest": "",
            "rule": "Structural typing is not supported (arkts-no-structural-typing)",
            "severity": "ERROR"
        },
        {
            "line": 112,
            "column": 4,
            "endLine": 112,
            "endColumn": 5,
            "problem": "StructuralIdentity",
            "suggest": "",
            "rule": "Structural typing is not supported (arkts-no-structural-typing)",
            "severity": "ERROR"
        },
        {
            "line": 115,
            "column": 4,
            "endLine": 115,
            "endColumn": 6,
            "problem": "StructuralIdentity",
            "suggest": "",
            "rule": "Structural typing is not supported (arkts-no-structural-typing)",
            "severity": "ERROR"
        },
        {
            "line": 138,
            "column": 4,
            "endLine": 138,
            "endColumn": 6,
            "problem": "StructuralIdentity",
            "suggest": "",
            "rule": "Structural typing is not supported (arkts-no-structural-typing)",
            "severity": "ERROR"
        },
        {
            "line": 139,
            "column": 4,
            "endLine": 139,
            "endColumn": 6,
            "problem": "StructuralIdentity",
            "suggest": "",
            "rule": "Structural typing is not supported (arkts-no-structural-typing)",
            "severity": "ERROR"
        },
        {
            "line": 140,
            "column": 4,
            "endLine": 140,
            "endColumn": 7,
            "problem": "StructuralIdentity",
            "suggest": "",
            "rule": "Structural typing is not supported (arkts-no-structural-typing)",
            "severity": "ERROR"
        },
        {
            "line": 141,
            "column": 4,
            "endLine": 141,
            "endColumn": 7,
            "problem": "StructuralIdentity",
            "suggest": "",
            "rule": "Structural typing is not supported (arkts-no-structural-typing)",
            "severity": "ERROR"
        },
        {
            "line": 142,
            "column": 4,
            "endLine": 142,
            "endColumn": 7,
            "problem": "StructuralIdentity",
            "suggest": "",
            "rule": "Structural typing is not supported (arkts-no-structural-typing)",
            "severity": "ERROR"
        },
        {
            "line": 143,
            "column": 4,
            "endLine": 143,
            "endColumn": 7,
            "problem": "StructuralIdentity",
            "suggest": "",
            "rule": "Structural typing is not supported (arkts-no-structural-typing)",
            "severity": "ERROR"
        },
        {
            "line": 144,
            "column": 4,
            "endLine": 144,
            "endColumn": 6,
            "problem": "StructuralIdentity",
            "suggest": "",
            "rule": "Structural typing is not supported (arkts-no-structural-typing)",
            "severity": "ERROR"
        },
        {
            "line": 145,
            "column": 4,
            "endLine": 145,
            "endColumn": 6,
            "problem": "StructuralIdentity",
            "suggest": "",
            "rule": "Structural typing is not supported (arkts-no-structural-typing)",
            "severity": "ERROR"
        },
        {
            "line": 146,
            "column": 4,
            "endLine": 146,
            "endColumn": 7,
            "problem": "StructuralIdentity",
            "suggest": "",
            "rule": "Structural typing is not supported (arkts-no-structural-typing)",
            "severity": "ERROR"
        },
        {
            "line": 147,
            "column": 4,
            "endLine": 147,
            "endColumn": 7,
            "problem": "StructuralIdentity",
            "suggest": "",
            "rule": "Structural typing is not supported (arkts-no-structural-typing)",
            "severity": "ERROR"
        },
        {
            "line": 148,
            "column": 4,
            "endLine": 148,
            "endColumn": 7,
            "problem": "StructuralIdentity",
            "suggest": "",
            "rule": "Structural typing is not supported (arkts-no-structural-typing)",
            "severity": "ERROR"
        },
        {
            "line": 149,
            "column": 4,
            "endLine": 149,
            "endColumn": 7,
            "problem": "StructuralIdentity",
            "suggest": "",
            "rule": "Structural typing is not supported (arkts-no-structural-typing)",
            "severity": "ERROR"
        },
        {
            "line": 175,
            "column": 4,
            "endLine": 175,
            "endColumn": 6,
            "problem": "StructuralIdentity",
            "suggest": "",
            "rule": "Structural typing is not supported (arkts-no-structural-typing)",
            "severity": "ERROR"
        },
        {
            "line": 176,
            "column": 4,
            "endLine": 176,
            "endColumn": 6,
            "problem": "StructuralIdentity",
            "suggest": "",
            "rule": "Structural typing is not supported (arkts-no-structural-typing)",
            "severity": "ERROR"
        },
        {
            "line": 177,
            "column": 4,
            "endLine": 177,
            "endColumn": 7,
            "problem": "StructuralIdentity",
            "suggest": "",
            "rule": "Structural typing is not supported (arkts-no-structural-typing)",
            "severity": "ERROR"
        },
        {
            "line": 178,
            "column": 4,
            "endLine": 178,
            "endColumn": 7,
            "problem": "StructuralIdentity",
            "suggest": "",
            "rule": "Structural typing is not supported (arkts-no-structural-typing)",
            "severity": "ERROR"
        },
        {
            "line": 179,
            "column": 4,
            "endLine": 179,
            "endColumn": 7,
            "problem": "StructuralIdentity",
            "suggest": "",
            "rule": "Structural typing is not supported (arkts-no-structural-typing)",
            "severity": "ERROR"
        },
        {
            "line": 180,
            "column": 4,
            "endLine": 180,
            "endColumn": 7,
            "problem": "StructuralIdentity",
            "suggest": "",
            "rule": "Structural typing is not supported (arkts-no-structural-typing)",
            "severity": "ERROR"
        },
        {
            "line": 181,
            "column": 4,
            "endLine": 181,
            "endColumn": 6,
            "problem": "StructuralIdentity",
            "suggest": "",
            "rule": "Structural typing is not supported (arkts-no-structural-typing)",
            "severity": "ERROR"
        },
        {
            "line": 182,
            "column": 4,
            "endLine": 182,
            "endColumn": 6,
            "problem": "StructuralIdentity",
            "suggest": "",
            "rule": "Structural typing is not supported (arkts-no-structural-typing)",
            "severity": "ERROR"
        },
        {
            "line": 183,
            "column": 4,
            "endLine": 183,
            "endColumn": 7,
            "problem": "StructuralIdentity",
            "suggest": "",
            "rule": "Structural typing is not supported (arkts-no-structural-typing)",
            "severity": "ERROR"
        },
        {
            "line": 184,
            "column": 4,
            "endLine": 184,
            "endColumn": 7,
            "problem": "StructuralIdentity",
            "suggest": "",
            "rule": "Structural typing is not supported (arkts-no-structural-typing)",
            "severity": "ERROR"
        },
        {
            "line": 185,
            "column": 4,
            "endLine": 185,
            "endColumn": 7,
            "problem": "StructuralIdentity",
            "suggest": "",
            "rule": "Structural typing is not supported (arkts-no-structural-typing)",
            "severity": "ERROR"
        },
        {
            "line": 186,
            "column": 4,
            "endLine": 186,
            "endColumn": 7,
            "problem": "StructuralIdentity",
            "suggest": "",
            "rule": "Structural typing is not supported (arkts-no-structural-typing)",
            "severity": "ERROR"
        },
        {
            "line": 214,
            "column": 1,
            "endLine": 214,
            "endColumn": 15,
            "problem": "StructuralIdentity",
            "suggest": "",
            "rule": "Structural typing is not supported (arkts-no-structural-typing)",
            "severity": "ERROR"
        },
        {
            "line": 215,
            "column": 1,
            "endLine": 215,
            "endColumn": 16,
            "problem": "StructuralIdentity",
            "suggest": "",
            "rule": "Structural typing is not supported (arkts-no-structural-typing)",
            "severity": "ERROR"
        },
        {
            "line": 217,
            "column": 1,
            "endLine": 217,
            "endColumn": 16,
            "problem": "StructuralIdentity",
            "suggest": "",
            "rule": "Structural typing is not supported (arkts-no-structural-typing)",
            "severity": "ERROR"
        },
        {
            "line": 218,
            "column": 1,
            "endLine": 218,
            "endColumn": 15,
            "problem": "StructuralIdentity",
            "suggest": "",
            "rule": "Structural typing is not supported (arkts-no-structural-typing)",
            "severity": "ERROR"
        },
        {
            "line": 221,
            "column": 1,
            "endLine": 221,
            "endColumn": 16,
            "problem": "StructuralIdentity",
            "suggest": "",
            "rule": "Structural typing is not supported (arkts-no-structural-typing)",
            "severity": "ERROR"
        },
        {
            "line": 244,
            "column": 1,
            "endLine": 244,
            "endColumn": 16,
            "problem": "StructuralIdentity",
            "suggest": "",
            "rule": "Structural typing is not supported (arkts-no-structural-typing)",
            "severity": "ERROR"
        },
        {
            "line": 245,
            "column": 1,
            "endLine": 245,
            "endColumn": 16,
            "problem": "StructuralIdentity",
            "suggest": "",
            "rule": "Structural typing is not supported (arkts-no-structural-typing)",
            "severity": "ERROR"
        },
        {
            "line": 246,
            "column": 1,
            "endLine": 246,
            "endColumn": 17,
            "problem": "StructuralIdentity",
            "suggest": "",
            "rule": "Structural typing is not supported (arkts-no-structural-typing)",
            "severity": "ERROR"
        },
        {
            "line": 247,
            "column": 1,
            "endLine": 247,
            "endColumn": 17,
            "problem": "StructuralIdentity",
            "suggest": "",
            "rule": "Structural typing is not supported (arkts-no-structural-typing)",
            "severity": "ERROR"
        },
        {
            "line": 248,
            "column": 1,
            "endLine": 248,
            "endColumn": 17,
            "problem": "StructuralIdentity",
            "suggest": "",
            "rule": "Structural typing is not supported (arkts-no-structural-typing)",
            "severity": "ERROR"
        },
        {
            "line": 249,
            "column": 1,
            "endLine": 249,
            "endColumn": 17,
            "problem": "StructuralIdentity",
            "suggest": "",
            "rule": "Structural typing is not supported (arkts-no-structural-typing)",
            "severity": "ERROR"
        },
        {
            "line": 250,
            "column": 1,
            "endLine": 250,
            "endColumn": 16,
            "problem": "StructuralIdentity",
            "suggest": "",
            "rule": "Structural typing is not supported (arkts-no-structural-typing)",
            "severity": "ERROR"
        },
        {
            "line": 251,
            "column": 1,
            "endLine": 251,
            "endColumn": 16,
            "problem": "StructuralIdentity",
            "suggest": "",
            "rule": "Structural typing is not supported (arkts-no-structural-typing)",
            "severity": "ERROR"
        },
        {
            "line": 252,
            "column": 1,
            "endLine": 252,
            "endColumn": 17,
            "problem": "StructuralIdentity",
            "suggest": "",
            "rule": "Structural typing is not supported (arkts-no-structural-typing)",
            "severity": "ERROR"
        },
        {
            "line": 253,
            "column": 1,
            "endLine": 253,
            "endColumn": 17,
            "problem": "StructuralIdentity",
            "suggest": "",
            "rule": "Structural typing is not supported (arkts-no-structural-typing)",
            "severity": "ERROR"
        },
        {
            "line": 254,
            "column": 1,
            "endLine": 254,
            "endColumn": 17,
            "problem": "StructuralIdentity",
            "suggest": "",
            "rule": "Structural typing is not supported (arkts-no-structural-typing)",
            "severity": "ERROR"
        },
        {
            "line": 255,
            "column": 1,
            "endLine": 255,
            "endColumn": 17,
            "problem": "StructuralIdentity",
            "suggest": "",
            "rule": "Structural typing is not supported (arkts-no-structural-typing)",
            "severity": "ERROR"
        },
        {
            "line": 281,
            "column": 1,
            "endLine": 281,
            "endColumn": 16,
            "problem": "StructuralIdentity",
            "suggest": "",
            "rule": "Structural typing is not supported (arkts-no-structural-typing)",
            "severity": "ERROR"
        },
        {
            "line": 282,
            "column": 1,
            "endLine": 282,
            "endColumn": 16,
            "problem": "StructuralIdentity",
            "suggest": "",
            "rule": "Structural typing is not supported (arkts-no-structural-typing)",
            "severity": "ERROR"
        },
        {
            "line": 283,
            "column": 1,
            "endLine": 283,
            "endColumn": 17,
            "problem": "StructuralIdentity",
            "suggest": "",
            "rule": "Structural typing is not supported (arkts-no-structural-typing)",
            "severity": "ERROR"
        },
        {
            "line": 284,
            "column": 1,
            "endLine": 284,
            "endColumn": 17,
            "problem": "StructuralIdentity",
            "suggest": "",
            "rule": "Structural typing is not supported (arkts-no-structural-typing)",
            "severity": "ERROR"
        },
        {
            "line": 285,
            "column": 1,
            "endLine": 285,
            "endColumn": 17,
            "problem": "StructuralIdentity",
            "suggest": "",
            "rule": "Structural typing is not supported (arkts-no-structural-typing)",
            "severity": "ERROR"
        },
        {
            "line": 286,
            "column": 1,
            "endLine": 286,
            "endColumn": 17,
            "problem": "StructuralIdentity",
            "suggest": "",
            "rule": "Structural typing is not supported (arkts-no-structural-typing)",
            "severity": "ERROR"
        },
        {
            "line": 287,
            "column": 1,
            "endLine": 287,
            "endColumn": 16,
            "problem": "StructuralIdentity",
            "suggest": "",
            "rule": "Structural typing is not supported (arkts-no-structural-typing)",
            "severity": "ERROR"
        },
        {
            "line": 288,
            "column": 1,
            "endLine": 288,
            "endColumn": 16,
            "problem": "StructuralIdentity",
            "suggest": "",
            "rule": "Structural typing is not supported (arkts-no-structural-typing)",
            "severity": "ERROR"
        },
        {
            "line": 289,
            "column": 1,
            "endLine": 289,
            "endColumn": 17,
            "problem": "StructuralIdentity",
            "suggest": "",
            "rule": "Structural typing is not supported (arkts-no-structural-typing)",
            "severity": "ERROR"
        },
        {
            "line": 290,
            "column": 1,
            "endLine": 290,
            "endColumn": 17,
            "problem": "StructuralIdentity",
            "suggest": "",
            "rule": "Structural typing is not supported (arkts-no-structural-typing)",
            "severity": "ERROR"
        },
        {
            "line": 291,
            "column": 1,
            "endLine": 291,
            "endColumn": 17,
            "problem": "StructuralIdentity",
            "suggest": "",
            "rule": "Structural typing is not supported (arkts-no-structural-typing)",
            "severity": "ERROR"
        },
        {
            "line": 292,
            "column": 1,
            "endLine": 292,
            "endColumn": 17,
            "problem": "StructuralIdentity",
            "suggest": "",
            "rule": "Structural typing is not supported (arkts-no-structural-typing)",
            "severity": "ERROR"
        },
        {
            "line": 319,
            "column": 15,
            "endLine": 319,
            "endColumn": 16,
            "problem": "NumericSemantics",
            "suggest": "",
            "rule": "Numeric semantics is different for integer values (arkts-numeric-semantic)",
            "severity": "ERROR"
        },
        {
            "line": 329,
            "column": 10,
            "endLine": 329,
            "endColumn": 21,
            "problem": "StructuralIdentity",
            "suggest": "",
            "rule": "Structural typing is not supported (arkts-no-structural-typing)",
            "severity": "ERROR"
        },
        {
            "line": 333,
            "column": 12,
            "endLine": 333,
            "endColumn": 18,
            "problem": "StructuralIdentity",
            "suggest": "",
            "rule": "Structural typing is not supported (arkts-no-structural-typing)",
            "severity": "ERROR"
        },
        {
            "line": 341,
            "column": 3,
            "endLine": 341,
            "endColumn": 9,
            "problem": "StructuralIdentity",
            "suggest": "",
            "rule": "Structural typing is not supported (arkts-no-structural-typing)",
            "severity": "ERROR"
        },
        {
            "line": 344,
            "column": 3,
            "endLine": 344,
            "endColumn": 10,
            "problem": "StructuralIdentity",
            "suggest": "",
            "rule": "Structural typing is not supported (arkts-no-structural-typing)",
            "severity": "ERROR"
        },
        {
            "line": 345,
            "column": 3,
            "endLine": 345,
            "endColumn": 10,
            "problem": "StructuralIdentity",
            "suggest": "",
            "rule": "Structural typing is not supported (arkts-no-structural-typing)",
            "severity": "ERROR"
        },
        {
            "line": 348,
            "column": 3,
            "endLine": 348,
            "endColumn": 11,
            "problem": "StructuralIdentity",
            "suggest": "",
            "rule": "Structural typing is not supported (arkts-no-structural-typing)",
            "severity": "ERROR"
        },
        {
            "line": 351,
            "column": 3,
            "endLine": 351,
            "endColumn": 8,
            "problem": "StructuralIdentity",
            "suggest": "",
            "rule": "Structural typing is not supported (arkts-no-structural-typing)",
            "severity": "ERROR"
        },
        {
            "line": 356,
            "column": 3,
            "endLine": 356,
            "endColumn": 10,
            "problem": "StructuralIdentity",
            "suggest": "",
            "rule": "Structural typing is not supported (arkts-no-structural-typing)",
            "severity": "ERROR"
        },
        {
            "line": 357,
            "column": 3,
            "endLine": 357,
            "endColumn": 10,
            "problem": "StructuralIdentity",
            "suggest": "",
            "rule": "Structural typing is not supported (arkts-no-structural-typing)",
            "severity": "ERROR"
        },
        {
            "line": 360,
            "column": 3,
            "endLine": 360,
            "endColumn": 10,
            "problem": "StructuralIdentity",
            "suggest": "",
            "rule": "Structural typing is not supported (arkts-no-structural-typing)",
            "severity": "ERROR"
        },
        {
            "line": 400,
            "column": 3,
            "endLine": 400,
            "endColumn": 11,
            "problem": "StructuralIdentity",
            "suggest": "",
            "rule": "Structural typing is not supported (arkts-no-structural-typing)",
            "severity": "ERROR"
        },
        {
            "line": 401,
            "column": 3,
            "endLine": 401,
            "endColumn": 19,
            "problem": "StructuralIdentity",
            "suggest": "",
            "rule": "Structural typing is not supported (arkts-no-structural-typing)",
            "severity": "ERROR"
        },
        {
            "line": 402,
            "column": 3,
            "endLine": 402,
            "endColumn": 19,
            "problem": "StructuralIdentity",
            "suggest": "",
            "rule": "Structural typing is not supported (arkts-no-structural-typing)",
            "severity": "ERROR"
        },
        {
            "line": 406,
            "column": 3,
            "endLine": 406,
            "endColumn": 32,
            "problem": "StructuralIdentity",
            "suggest": "",
            "rule": "Structural typing is not supported (arkts-no-structural-typing)",
            "severity": "ERROR"
        },
        {
            "line": 413,
            "column": 3,
            "endLine": 413,
            "endColumn": 13,
            "problem": "StructuralIdentity",
            "suggest": "",
            "rule": "Structural typing is not supported (arkts-no-structural-typing)",
            "severity": "ERROR"
        },
        {
            "line": 414,
            "column": 3,
            "endLine": 414,
            "endColumn": 21,
            "problem": "StructuralIdentity",
            "suggest": "",
            "rule": "Structural typing is not supported (arkts-no-structural-typing)",
            "severity": "ERROR"
        },
        {
            "line": 415,
            "column": 3,
            "endLine": 415,
            "endColumn": 21,
            "problem": "StructuralIdentity",
            "suggest": "",
            "rule": "Structural typing is not supported (arkts-no-structural-typing)",
            "severity": "ERROR"
        },
        {
            "line": 419,
            "column": 3,
            "endLine": 419,
            "endColumn": 36,
            "problem": "StructuralIdentity",
            "suggest": "",
            "rule": "Structural typing is not supported (arkts-no-structural-typing)",
            "severity": "ERROR"
        },
        {
            "line": 451,
            "column": 3,
            "endLine": 451,
            "endColumn": 16,
            "problem": "StructuralIdentity",
            "suggest": "",
            "rule": "Structural typing is not supported (arkts-no-structural-typing)",
            "severity": "ERROR"
        },
        {
            "line": 452,
            "column": 3,
            "endLine": 452,
            "endColumn": 20,
            "problem": "StructuralIdentity",
            "suggest": "",
            "rule": "Structural typing is not supported (arkts-no-structural-typing)",
            "severity": "ERROR"
        },
        {
            "line": 453,
            "column": 3,
            "endLine": 453,
            "endColumn": 15,
            "problem": "StructuralIdentity",
            "suggest": "",
            "rule": "Structural typing is not supported (arkts-no-structural-typing)",
            "severity": "ERROR"
        },
        {
            "line": 457,
            "column": 3,
            "endLine": 457,
            "endColumn": 46,
            "problem": "StructuralIdentity",
            "suggest": "",
            "rule": "Structural typing is not supported (arkts-no-structural-typing)",
            "severity": "ERROR"
        },
        {
            "line": 460,
            "column": 3,
            "endLine": 460,
            "endColumn": 37,
            "problem": "StructuralIdentity",
            "suggest": "",
            "rule": "Structural typing is not supported (arkts-no-structural-typing)",
            "severity": "ERROR"
        },
        {
            "line": 463,
            "column": 3,
            "endLine": 463,
            "endColumn": 20,
            "problem": "StructuralIdentity",
            "suggest": "",
            "rule": "Structural typing is not supported (arkts-no-structural-typing)",
            "severity": "ERROR"
        },
        {
            "line": 464,
            "column": 3,
            "endLine": 464,
            "endColumn": 22,
            "problem": "StructuralIdentity",
            "suggest": "",
            "rule": "Structural typing is not supported (arkts-no-structural-typing)",
            "severity": "ERROR"
        },
        {
            "line": 465,
            "column": 3,
            "endLine": 465,
            "endColumn": 17,
            "problem": "StructuralIdentity",
            "suggest": "",
            "rule": "Structural typing is not supported (arkts-no-structural-typing)",
            "severity": "ERROR"
        },
        {
            "line": 467,
            "column": 3,
            "endLine": 467,
            "endColumn": 50,
            "problem": "StructuralIdentity",
            "suggest": "",
            "rule": "Structural typing is not supported (arkts-no-structural-typing)",
            "severity": "ERROR"
        },
        {
            "line": 468,
            "column": 3,
            "endLine": 468,
            "endColumn": 42,
            "problem": "StructuralIdentity",
            "suggest": "",
            "rule": "Structural typing is not supported (arkts-no-structural-typing)",
            "severity": "ERROR"
        },
        {
            "line": 469,
            "column": 3,
            "endLine": 469,
            "endColumn": 52,
            "problem": "StructuralIdentity",
            "suggest": "",
            "rule": "Structural typing is not supported (arkts-no-structural-typing)",
            "severity": "ERROR"
        },
        {
            "line": 471,
            "column": 3,
            "endLine": 471,
            "endColumn": 43,
            "problem": "StructuralIdentity",
            "suggest": "",
            "rule": "Structural typing is not supported (arkts-no-structural-typing)",
            "severity": "ERROR"
        },
        {
            "line": 472,
            "column": 3,
            "endLine": 472,
            "endColumn": 43,
            "problem": "StructuralIdentity",
            "suggest": "",
            "rule": "Structural typing is not supported (arkts-no-structural-typing)",
            "severity": "ERROR"
        },
        {
<<<<<<< HEAD
=======
            "line": 480,
            "column": 1,
            "endLine": 480,
            "endColumn": 10,
            "problem": "LimitedStdLibNoSendableDecorator",
            "suggest": "",
            "rule": "Usage of standard library is restricted(arkts-limited-stdlib-no-sendable-decorator)",
            "severity": "ERROR"
        },
        {
            "line": 485,
            "column": 1,
            "endLine": 485,
            "endColumn": 10,
            "problem": "LimitedStdLibNoSendableDecorator",
            "suggest": "",
            "rule": "Usage of standard library is restricted(arkts-limited-stdlib-no-sendable-decorator)",
            "severity": "ERROR"
        },
        {
>>>>>>> 494f8da8
            "line": 502,
            "column": 7,
            "endLine": 502,
            "endColumn": 30,
            "problem": "StructuralIdentity",
            "suggest": "",
            "rule": "Structural typing is not supported (arkts-no-structural-typing)",
            "severity": "ERROR"
        },
        {
            "line": 503,
            "column": 28,
            "endLine": 503,
            "endColumn": 48,
            "problem": "SendableAsExpr",
            "suggest": "",
            "rule": "Casting \"Non-sendable\" data to \"Sendable\" type is not allowed (arkts-sendable-as-expr)",
            "severity": "ERROR"
        },
        {
            "line": 503,
            "column": 28,
            "endLine": 503,
            "endColumn": 48,
            "problem": "StructuralIdentity",
            "suggest": "",
            "rule": "Structural typing is not supported (arkts-no-structural-typing)",
            "severity": "ERROR"
        },
        {
            "line": 511,
            "column": 1,
            "endLine": 511,
            "endColumn": 8,
            "problem": "StructuralIdentity",
            "suggest": "",
            "rule": "Structural typing is not supported (arkts-no-structural-typing)",
            "severity": "ERROR"
        },
        {
            "line": 512,
            "column": 6,
            "endLine": 512,
            "endColumn": 26,
            "problem": "SendableAsExpr",
            "suggest": "",
            "rule": "Casting \"Non-sendable\" data to \"Sendable\" type is not allowed (arkts-sendable-as-expr)",
            "severity": "ERROR"
        },
        {
            "line": 512,
            "column": 6,
            "endLine": 512,
            "endColumn": 26,
            "problem": "StructuralIdentity",
            "suggest": "",
            "rule": "Structural typing is not supported (arkts-no-structural-typing)",
            "severity": "ERROR"
        },
        {
            "line": 520,
            "column": 4,
            "endLine": 520,
            "endColumn": 6,
            "problem": "StructuralIdentity",
            "suggest": "",
            "rule": "Structural typing is not supported (arkts-no-structural-typing)",
            "severity": "ERROR"
        },
        {
            "line": 521,
            "column": 4,
            "endLine": 521,
            "endColumn": 24,
            "problem": "SendableAsExpr",
            "suggest": "",
            "rule": "Casting \"Non-sendable\" data to \"Sendable\" type is not allowed (arkts-sendable-as-expr)",
            "severity": "ERROR"
        },
        {
            "line": 521,
            "column": 4,
            "endLine": 521,
            "endColumn": 24,
            "problem": "StructuralIdentity",
            "suggest": "",
            "rule": "Structural typing is not supported (arkts-no-structural-typing)",
            "severity": "ERROR"
        },
        {
            "line": 527,
            "column": 21,
            "endLine": 527,
            "endColumn": 23,
            "problem": "StructuralIdentity",
            "suggest": "",
            "rule": "Structural typing is not supported (arkts-no-structural-typing)",
            "severity": "ERROR"
        },
        {
            "line": 528,
            "column": 21,
            "endLine": 528,
            "endColumn": 41,
            "problem": "SendableAsExpr",
            "suggest": "",
            "rule": "Casting \"Non-sendable\" data to \"Sendable\" type is not allowed (arkts-sendable-as-expr)",
            "severity": "ERROR"
        },
        {
            "line": 528,
            "column": 21,
            "endLine": 528,
            "endColumn": 41,
            "problem": "StructuralIdentity",
            "suggest": "",
            "rule": "Structural typing is not supported (arkts-no-structural-typing)",
            "severity": "ERROR"
        },
        {
            "line": 542,
            "column": 9,
            "endLine": 542,
            "endColumn": 11,
            "problem": "StructuralIdentity",
            "suggest": "",
            "rule": "Structural typing is not supported (arkts-no-structural-typing)",
            "severity": "ERROR"
        },
        {
            "line": 543,
            "column": 9,
            "endLine": 543,
            "endColumn": 29,
            "problem": "SendableAsExpr",
            "suggest": "",
            "rule": "Casting \"Non-sendable\" data to \"Sendable\" type is not allowed (arkts-sendable-as-expr)",
            "severity": "ERROR"
        },
        {
            "line": 543,
            "column": 9,
            "endLine": 543,
            "endColumn": 29,
            "problem": "StructuralIdentity",
            "suggest": "",
            "rule": "Structural typing is not supported (arkts-no-structural-typing)",
            "severity": "ERROR"
        },
        {
            "line": 553,
            "column": 17,
            "endLine": 553,
            "endColumn": 18,
            "problem": "ObjectLiteralNoContextType",
            "suggest": "",
            "rule": "Object literal must correspond to some explicitly declared class or interface (arkts-no-untyped-obj-literals)",
            "severity": "ERROR"
        },
        {
            "line": 554,
            "column": 28,
            "endLine": 554,
            "endColumn": 48,
            "problem": "SendableAsExpr",
            "suggest": "",
            "rule": "Casting \"Non-sendable\" data to \"Sendable\" type is not allowed (arkts-sendable-as-expr)",
            "severity": "ERROR"
        },
        {
            "line": 554,
            "column": 28,
            "endLine": 554,
            "endColumn": 48,
            "problem": "StructuralIdentity",
            "suggest": "",
            "rule": "Structural typing is not supported (arkts-no-structural-typing)",
            "severity": "ERROR"
        },
        {
            "line": 558,
            "column": 20,
            "endLine": 558,
            "endColumn": 37,
            "problem": "ArrayLiteralNoContextType",
            "suggest": "",
            "rule": "Array literals must contain elements of only inferrable types (arkts-no-noninferrable-arr-literals)",
            "severity": "ERROR"
        },
        {
            "line": 558,
            "column": 21,
            "endLine": 558,
            "endColumn": 22,
            "problem": "ObjectLiteralNoContextType",
            "suggest": "",
            "rule": "Object literal must correspond to some explicitly declared class or interface (arkts-no-untyped-obj-literals)",
            "severity": "ERROR"
        },
        {
            "line": 559,
            "column": 32,
            "endLine": 559,
            "endColumn": 52,
            "problem": "SendableAsExpr",
            "suggest": "",
            "rule": "Casting \"Non-sendable\" data to \"Sendable\" type is not allowed (arkts-sendable-as-expr)",
            "severity": "ERROR"
        },
        {
            "line": 559,
            "column": 32,
            "endLine": 559,
            "endColumn": 52,
            "problem": "StructuralIdentity",
            "suggest": "",
            "rule": "Structural typing is not supported (arkts-no-structural-typing)",
            "severity": "ERROR"
        },
        {
            "line": 574,
            "column": 44,
            "endLine": 574,
            "endColumn": 49,
            "problem": "NoTsLikeSmartType",
            "suggest": "",
            "rule": "Smart type differences (arkts-no-ts-like-smart-type)",
            "severity": "ERROR"
        },
        {
            "line": 575,
            "column": 44,
            "endLine": 575,
            "endColumn": 49,
            "problem": "StructuralIdentity",
            "suggest": "",
            "rule": "Structural typing is not supported (arkts-no-structural-typing)",
            "severity": "ERROR"
        },
        {
            "line": 575,
            "column": 44,
            "endLine": 575,
            "endColumn": 49,
            "problem": "NoTsLikeSmartType",
            "suggest": "",
            "rule": "Smart type differences (arkts-no-ts-like-smart-type)",
            "severity": "ERROR"
        },
        {
            "line": 576,
            "column": 38,
            "endLine": 576,
            "endColumn": 43,
            "problem": "NoTsLikeSmartType",
            "suggest": "",
            "rule": "Smart type differences (arkts-no-ts-like-smart-type)",
            "severity": "ERROR"
        },
        {
            "line": 577,
            "column": 38,
            "endLine": 577,
            "endColumn": 43,
            "problem": "NoTsLikeSmartType",
            "suggest": "",
            "rule": "Smart type differences (arkts-no-ts-like-smart-type)",
            "severity": "ERROR"
        },
        {
            "line": 578,
            "column": 38,
            "endLine": 578,
            "endColumn": 43,
            "problem": "StructuralIdentity",
            "suggest": "",
            "rule": "Structural typing is not supported (arkts-no-structural-typing)",
            "severity": "ERROR"
        },
        {
            "line": 578,
            "column": 38,
            "endLine": 578,
            "endColumn": 43,
            "problem": "NoTsLikeSmartType",
            "suggest": "",
            "rule": "Smart type differences (arkts-no-ts-like-smart-type)",
            "severity": "ERROR"
        },
        {
            "line": 579,
            "column": 44,
            "endLine": 579,
            "endColumn": 49,
            "problem": "NoTsLikeSmartType",
            "suggest": "",
            "rule": "Smart type differences (arkts-no-ts-like-smart-type)",
            "severity": "ERROR"
        },
        {
            "line": 580,
            "column": 44,
            "endLine": 580,
            "endColumn": 49,
            "problem": "StructuralIdentity",
            "suggest": "",
            "rule": "Structural typing is not supported (arkts-no-structural-typing)",
            "severity": "ERROR"
        },
        {
            "line": 580,
            "column": 44,
            "endLine": 580,
            "endColumn": 49,
            "problem": "NoTsLikeSmartType",
            "suggest": "",
            "rule": "Smart type differences (arkts-no-ts-like-smart-type)",
            "severity": "ERROR"
        },
        {
            "line": 590,
            "column": 10,
            "endLine": 590,
            "endColumn": 20,
            "problem": "StructuralIdentity",
            "suggest": "",
            "rule": "Structural typing is not supported (arkts-no-structural-typing)",
            "severity": "ERROR"
        },
        {
            "line": 593,
            "column": 10,
            "endLine": 593,
            "endColumn": 20,
            "problem": "StructuralIdentity",
            "suggest": "",
            "rule": "Structural typing is not supported (arkts-no-structural-typing)",
            "severity": "ERROR"
        },
        {
            "line": 599,
            "column": 32,
            "endLine": 599,
            "endColumn": 36,
            "problem": "StructuralIdentity",
            "suggest": "",
            "rule": "Structural typing is not supported (arkts-no-structural-typing)",
            "severity": "ERROR"
        },
        {
            "line": 600,
            "column": 26,
            "endLine": 600,
            "endColumn": 30,
            "problem": "StructuralIdentity",
            "suggest": "",
            "rule": "Structural typing is not supported (arkts-no-structural-typing)",
            "severity": "ERROR"
        },
        {
            "line": 604,
            "column": 3,
            "endLine": 604,
            "endColumn": 4,
            "problem": "StructuralIdentity",
            "suggest": "",
            "rule": "Structural typing is not supported (arkts-no-structural-typing)",
            "severity": "ERROR"
        },
        {
            "line": 605,
            "column": 3,
            "endLine": 605,
            "endColumn": 4,
            "problem": "StructuralIdentity",
            "suggest": "",
            "rule": "Structural typing is not supported (arkts-no-structural-typing)",
            "severity": "ERROR"
        },
        {
            "line": 609,
            "column": 15,
            "endLine": 609,
            "endColumn": 16,
            "problem": "NumericSemantics",
            "suggest": "",
            "rule": "Numeric semantics is different for integer values (arkts-numeric-semantic)",
            "severity": "ERROR"
        },
        {
            "line": 612,
            "column": 15,
            "endLine": 612,
            "endColumn": 16,
            "problem": "NumericSemantics",
            "suggest": "",
            "rule": "Numeric semantics is different for integer values (arkts-numeric-semantic)",
            "severity": "ERROR"
        },
        {
            "line": 614,
            "column": 16,
            "endLine": 614,
            "endColumn": 34,
            "problem": "StructuralIdentity",
            "suggest": "",
            "rule": "Structural typing is not supported (arkts-no-structural-typing)",
            "severity": "ERROR"
        },
        {
            "line": 621,
            "column": 38,
            "endLine": 621,
            "endColumn": 93,
            "problem": "GenericCallNoTypeArgs",
            "suggest": "",
            "rule": "Type inference in case of generic function calls is limited (arkts-no-inferred-generic-params)",
            "severity": "ERROR"
        },
        {
            "line": 621,
            "column": 73,
            "endLine": 621,
            "endColumn": 91,
            "problem": "LimitedReturnTypeInference",
            "suggest": "",
            "rule": "Function return type inference is limited (arkts-no-implicit-return-types)",
            "severity": "ERROR"
        },
        {
            "line": 621,
            "column": 74,
            "endLine": 621,
            "endColumn": 75,
            "problem": "AnyType",
            "suggest": "",
            "rule": "Use explicit types instead of \"any\", \"unknown\" (arkts-no-any-unknown)",
            "severity": "ERROR"
        },
        {
            "line": 626,
            "column": 5,
            "endLine": 626,
            "endColumn": 22,
            "problem": "StructuralIdentity",
            "suggest": "",
            "rule": "Structural typing is not supported (arkts-no-structural-typing)",
            "severity": "ERROR"
        },
        {
            "line": 627,
            "column": 18,
            "endLine": 627,
            "endColumn": 30,
            "problem": "StructuralIdentity",
            "suggest": "",
            "rule": "Structural typing is not supported (arkts-no-structural-typing)",
            "severity": "ERROR"
        },
        {
            "line": 628,
            "column": 18,
            "endLine": 628,
            "endColumn": 36,
            "problem": "StructuralIdentity",
            "suggest": "",
            "rule": "Structural typing is not supported (arkts-no-structural-typing)",
            "severity": "ERROR"
        },
        {
            "line": 630,
            "column": 18,
            "endLine": 630,
            "endColumn": 32,
            "problem": "StructuralIdentity",
            "suggest": "",
            "rule": "Structural typing is not supported (arkts-no-structural-typing)",
            "severity": "ERROR"
        },
        {
            "line": 632,
            "column": 5,
            "endLine": 632,
            "endColumn": 32,
            "problem": "StructuralIdentity",
            "suggest": "",
            "rule": "Structural typing is not supported (arkts-no-structural-typing)",
            "severity": "ERROR"
        },
        {
            "line": 633,
            "column": 5,
            "endLine": 633,
            "endColumn": 42,
            "problem": "StructuralIdentity",
            "suggest": "",
            "rule": "Structural typing is not supported (arkts-no-structural-typing)",
            "severity": "ERROR"
        },
        {
            "line": 636,
            "column": 26,
            "endLine": 636,
            "endColumn": 30,
            "problem": "StructuralIdentity",
            "suggest": "",
            "rule": "Structural typing is not supported (arkts-no-structural-typing)",
            "severity": "ERROR"
        },
        {
            "line": 637,
            "column": 32,
            "endLine": 637,
            "endColumn": 36,
            "problem": "StructuralIdentity",
            "suggest": "",
            "rule": "Structural typing is not supported (arkts-no-structural-typing)",
            "severity": "ERROR"
        },
        {
            "line": 638,
            "column": 41,
            "endLine": 638,
            "endColumn": 45,
            "problem": "StructuralIdentity",
            "suggest": "",
            "rule": "Structural typing is not supported (arkts-no-structural-typing)",
            "severity": "ERROR"
        },
        {
            "line": 646,
            "column": 10,
            "endLine": 646,
            "endColumn": 14,
            "problem": "StructuralIdentity",
            "suggest": "",
            "rule": "Structural typing is not supported (arkts-no-structural-typing)",
            "severity": "ERROR"
        },
        {
            "line": 652,
            "column": 3,
            "endLine": 652,
            "endColumn": 7,
            "problem": "StructuralIdentity",
            "suggest": "",
            "rule": "Structural typing is not supported (arkts-no-structural-typing)",
            "severity": "ERROR"
        },
        {
            "line": 653,
            "column": 16,
            "endLine": 653,
            "endColumn": 28,
            "problem": "StructuralIdentity",
            "suggest": "",
            "rule": "Structural typing is not supported (arkts-no-structural-typing)",
            "severity": "ERROR"
        },
        {
            "line": 654,
            "column": 16,
            "endLine": 654,
            "endColumn": 34,
            "problem": "StructuralIdentity",
            "suggest": "",
            "rule": "Structural typing is not supported (arkts-no-structural-typing)",
            "severity": "ERROR"
        },
        {
            "line": 656,
            "column": 24,
            "endLine": 656,
            "endColumn": 28,
            "problem": "StructuralIdentity",
            "suggest": "",
            "rule": "Structural typing is not supported (arkts-no-structural-typing)",
            "severity": "ERROR"
        },
        {
            "line": 657,
            "column": 30,
            "endLine": 657,
            "endColumn": 34,
            "problem": "StructuralIdentity",
            "suggest": "",
            "rule": "Structural typing is not supported (arkts-no-structural-typing)",
            "severity": "ERROR"
        },
        {
            "line": 658,
            "column": 39,
            "endLine": 658,
            "endColumn": 43,
            "problem": "StructuralIdentity",
            "suggest": "",
            "rule": "Structural typing is not supported (arkts-no-structural-typing)",
            "severity": "ERROR"
        },
        {
            "line": 659,
            "column": 3,
            "endLine": 659,
            "endColumn": 4,
            "problem": "StructuralIdentity",
            "suggest": "",
            "rule": "Structural typing is not supported (arkts-no-structural-typing)",
            "severity": "ERROR"
        },
        {
            "line": 660,
            "column": 3,
            "endLine": 660,
            "endColumn": 4,
            "problem": "StructuralIdentity",
            "suggest": "",
            "rule": "Structural typing is not supported (arkts-no-structural-typing)",
            "severity": "ERROR"
        },
        {
            "line": 665,
            "column": 12,
            "endLine": 665,
            "endColumn": 16,
            "problem": "StructuralIdentity",
            "suggest": "",
            "rule": "Structural typing is not supported (arkts-no-structural-typing)",
            "severity": "ERROR"
        },
        {
            "line": 671,
            "column": 10,
            "endLine": 671,
            "endColumn": 14,
            "problem": "StructuralIdentity",
            "suggest": "",
            "rule": "Structural typing is not supported (arkts-no-structural-typing)",
            "severity": "ERROR"
        },
        {
            "line": 688,
            "column": 6,
            "endLine": 695,
            "endColumn": 3,
            "problem": "StructuralIdentity",
            "suggest": "",
            "rule": "Structural typing is not supported (arkts-no-structural-typing)",
            "severity": "ERROR"
        },
        {
            "line": 688,
            "column": 24,
            "endLine": 688,
            "endColumn": 25,
            "problem": "ObjectLiteralNoContextType",
<<<<<<< HEAD
            "suggest": "",
            "rule": "Object literal must correspond to some explicitly declared class or interface (arkts-no-untyped-obj-literals)",
=======
            "suggest": "",
            "rule": "Object literal must correspond to some explicitly declared class or interface (arkts-no-untyped-obj-literals)",
            "severity": "ERROR"
        },
        {
            "line": 691,
            "column": 10,
            "endLine": 691,
            "endColumn": 12,
            "problem": "NumericSemantics",
            "suggest": "",
            "rule": "Numeric semantics is different for integer values (arkts-numeric-semantic)",
>>>>>>> 494f8da8
            "severity": "ERROR"
        }
    ]
}<|MERGE_RESOLUTION|>--- conflicted
+++ resolved
@@ -995,8 +995,6 @@
             "severity": "ERROR"
         },
         {
-<<<<<<< HEAD
-=======
             "line": 480,
             "column": 1,
             "endLine": 480,
@@ -1017,7 +1015,6 @@
             "severity": "ERROR"
         },
         {
->>>>>>> 494f8da8
             "line": 502,
             "column": 7,
             "endLine": 502,
@@ -1673,10 +1670,6 @@
             "endLine": 688,
             "endColumn": 25,
             "problem": "ObjectLiteralNoContextType",
-<<<<<<< HEAD
-            "suggest": "",
-            "rule": "Object literal must correspond to some explicitly declared class or interface (arkts-no-untyped-obj-literals)",
-=======
             "suggest": "",
             "rule": "Object literal must correspond to some explicitly declared class or interface (arkts-no-untyped-obj-literals)",
             "severity": "ERROR"
@@ -1689,7 +1682,6 @@
             "problem": "NumericSemantics",
             "suggest": "",
             "rule": "Numeric semantics is different for integer values (arkts-numeric-semantic)",
->>>>>>> 494f8da8
             "severity": "ERROR"
         }
     ]
