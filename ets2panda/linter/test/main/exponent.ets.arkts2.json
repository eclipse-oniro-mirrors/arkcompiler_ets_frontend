{
    "copyright": [
        "Copyright (c) 2025 Huawei Device Co., Ltd.",
        "Licensed under the Apache License, Version 2.0 (the 'License');",
        "you may not use this file except in compliance with the License.",
        "You may obtain a copy of the License at",
        "",
        "http://www.apache.org/licenses/LICENSE-2.0",
        "",
        "Unless required by applicable law or agreed to in writing, software",
        "distributed under the License is distributed on an 'AS IS' BASIS,",
        "WITHOUT WARRANTIES OR CONDITIONS OF ANY KIND, either express or implied.",
        "See the License for the specific language governing permissions and",
        "limitations under the License."
    ],
    "result": [
        {
            "line": 16,
            "column": 10,
            "endLine": 16,
            "endColumn": 24,
            "problem": "MathPow",
            "suggest": "",
            "rule": "function \"Math.pow()\" behavior for ArkTS differs from Typescript version (arkts-math-pow-standard-diff)",
            "severity": "ERROR"
        },
        {
            "line": 16,
            "column": 19,
            "endLine": 16,
            "endColumn": 20,
            "problem": "NumericSemantics",
            "suggest": "",
            "rule": "Numeric semantics is different for integer values (arkts-numeric-semantic)",
            "severity": "ERROR"
        },
        {
            "line": 16,
            "column": 22,
            "endLine": 16,
            "endColumn": 23,
            "problem": "NumericSemantics",
            "suggest": "",
            "rule": "Numeric semantics is different for integer values (arkts-numeric-semantic)",
            "severity": "ERROR"
        },
        {
            "line": 19,
<<<<<<< HEAD
            "column": 5,
            "endLine": 19,
            "endColumn": 15,
            "problem": "NumericSemantics",
            "suggest": "",
            "rule": "Numeric semantics is different for integer values (arkts-numeric-semantic)",
            "severity": "ERROR"
        },
        {
            "line": 19,
            "column": 9,
            "endLine": 19,
            "endColumn": 10,
            "problem": "NumericSemantics",
            "suggest": "",
            "rule": "Numeric semantics is different for integer values (arkts-numeric-semantic)",
            "severity": "ERROR"
        },
        {
            "line": 19,
=======
>>>>>>> 6d813986
            "column": 11,
            "endLine": 19,
            "endColumn": 13,
            "problem": "ExponentOp",
            "suggest": "",
            "rule": "exponent opartions \"**\" and \"**=\" are disabled (arkts-no-exponent-op)",
            "severity": "ERROR"
        },
        {
            "line": 19,
            "column": 14,
            "endLine": 19,
            "endColumn": 15,
            "problem": "NumericSemantics",
            "suggest": "",
            "rule": "Numeric semantics is different for integer values (arkts-numeric-semantic)",
            "severity": "ERROR"
        },
        {
            "line": 22,
            "column": 3,
            "endLine": 22,
            "endColumn": 6,
            "problem": "ExponentOp",
            "suggest": "",
            "rule": "exponent opartions \"**\" and \"**=\" are disabled (arkts-no-exponent-op)",
            "severity": "ERROR"
        },
        {
            "line": 22,
            "column": 7,
            "endLine": 22,
            "endColumn": 8,
            "problem": "NumericSemantics",
            "suggest": "",
            "rule": "Numeric semantics is different for integer values (arkts-numeric-semantic)",
            "severity": "ERROR"
        },
        {
            "line": 25,
            "column": 5,
            "endLine": 25,
            "endColumn": 27,
            "problem": "MathPow",
            "suggest": "",
            "rule": "function \"Math.pow()\" behavior for ArkTS differs from Typescript version (arkts-math-pow-standard-diff)",
            "severity": "ERROR"
        },
        {
            "line": 25,
            "column": 15,
            "endLine": 25,
            "endColumn": 16,
            "problem": "NumericSemantics",
            "suggest": "",
            "rule": "Numeric semantics is different for integer values (arkts-numeric-semantic)",
            "severity": "ERROR"
        }
    ]
}<|MERGE_RESOLUTION|>--- conflicted
+++ resolved
@@ -25,66 +25,13 @@
             "severity": "ERROR"
         },
         {
-            "line": 16,
-            "column": 19,
-            "endLine": 16,
-            "endColumn": 20,
-            "problem": "NumericSemantics",
-            "suggest": "",
-            "rule": "Numeric semantics is different for integer values (arkts-numeric-semantic)",
-            "severity": "ERROR"
-        },
-        {
-            "line": 16,
-            "column": 22,
-            "endLine": 16,
-            "endColumn": 23,
-            "problem": "NumericSemantics",
-            "suggest": "",
-            "rule": "Numeric semantics is different for integer values (arkts-numeric-semantic)",
-            "severity": "ERROR"
-        },
-        {
             "line": 19,
-<<<<<<< HEAD
-            "column": 5,
-            "endLine": 19,
-            "endColumn": 15,
-            "problem": "NumericSemantics",
-            "suggest": "",
-            "rule": "Numeric semantics is different for integer values (arkts-numeric-semantic)",
-            "severity": "ERROR"
-        },
-        {
-            "line": 19,
-            "column": 9,
-            "endLine": 19,
-            "endColumn": 10,
-            "problem": "NumericSemantics",
-            "suggest": "",
-            "rule": "Numeric semantics is different for integer values (arkts-numeric-semantic)",
-            "severity": "ERROR"
-        },
-        {
-            "line": 19,
-=======
->>>>>>> 6d813986
             "column": 11,
             "endLine": 19,
             "endColumn": 13,
             "problem": "ExponentOp",
             "suggest": "",
             "rule": "exponent opartions \"**\" and \"**=\" are disabled (arkts-no-exponent-op)",
-            "severity": "ERROR"
-        },
-        {
-            "line": 19,
-            "column": 14,
-            "endLine": 19,
-            "endColumn": 15,
-            "problem": "NumericSemantics",
-            "suggest": "",
-            "rule": "Numeric semantics is different for integer values (arkts-numeric-semantic)",
             "severity": "ERROR"
         },
         {
@@ -98,16 +45,6 @@
             "severity": "ERROR"
         },
         {
-            "line": 22,
-            "column": 7,
-            "endLine": 22,
-            "endColumn": 8,
-            "problem": "NumericSemantics",
-            "suggest": "",
-            "rule": "Numeric semantics is different for integer values (arkts-numeric-semantic)",
-            "severity": "ERROR"
-        },
-        {
             "line": 25,
             "column": 5,
             "endLine": 25,
@@ -116,16 +53,6 @@
             "suggest": "",
             "rule": "function \"Math.pow()\" behavior for ArkTS differs from Typescript version (arkts-math-pow-standard-diff)",
             "severity": "ERROR"
-        },
-        {
-            "line": 25,
-            "column": 15,
-            "endLine": 25,
-            "endColumn": 16,
-            "problem": "NumericSemantics",
-            "suggest": "",
-            "rule": "Numeric semantics is different for integer values (arkts-numeric-semantic)",
-            "severity": "ERROR"
         }
     ]
 }