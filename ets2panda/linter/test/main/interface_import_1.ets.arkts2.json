--- conflicted
+++ resolved
@@ -15,8 +15,6 @@
     ],
     "result": [
         {
-<<<<<<< HEAD
-=======
             "line": 21,
             "column": 24,
             "endLine": 21,
@@ -37,7 +35,6 @@
             "severity": "ERROR"
         },
         {
->>>>>>> 58c46612
             "line": 60,
             "column": 1,
             "endLine": 64,
@@ -58,8 +55,6 @@
             "severity": "ERROR"
         },
         {
-<<<<<<< HEAD
-=======
             "line": 73,
             "column": 26,
             "endLine": 73,
@@ -70,7 +65,6 @@
             "severity": "ERROR"
         },
         {
->>>>>>> 58c46612
             "line": 78,
             "column": 16,
             "endLine": 78,
@@ -111,16 +105,6 @@
             "severity": "ERROR"
         },
         {
-            "line": 21,
-            "column": 4,
-            "endLine": 21,
-            "endColumn": 9,
-            "problem": "UIInterfaceImport",
-            "suggest": "",
-            "rule": "ArkUI interface should be imported before using (arkui-modular-interface)",
-            "severity": "ERROR"
-        },
-        {
             "line": 22,
             "column": 4,
             "endLine": 22,
@@ -157,11 +141,7 @@
             "endColumn": 11,
             "problem": "UIInterfaceImport",
             "suggest": "",
-<<<<<<< HEAD
-            "rule": "ArkUI interface should be imported before using (arkui-modular-interface)",
-=======
             "rule": "The ArkUI interface \"Text\" should be imported before it is used (arkui-modular-interface)",
->>>>>>> 58c46612
             "severity": "ERROR"
         },
         {
@@ -195,29 +175,6 @@
             "severity": "ERROR"
         },
         {
-<<<<<<< HEAD
-            "line": 51,
-            "column": 4,
-            "endLine": 51,
-            "endColumn": 9,
-            "problem": "UIInterfaceImport",
-            "suggest": "",
-            "rule": "ArkUI interface should be imported before using (arkui-modular-interface)",
-            "severity": "ERROR"
-        },
-        {
-            "line": 54,
-            "column": 5,
-            "endLine": 54,
-            "endColumn": 8,
-            "problem": "UIInterfaceImport",
-            "suggest": "",
-            "rule": "ArkUI interface should be imported before using (arkui-modular-interface)",
-            "severity": "ERROR"
-        },
-        {
-=======
->>>>>>> 58c46612
             "line": 66,
             "column": 2,
             "endLine": 66,
@@ -258,39 +215,6 @@
             "severity": "ERROR"
         },
         {
-<<<<<<< HEAD
-            "line": 71,
-            "column": 2,
-            "endLine": 71,
-            "endColumn": 11,
-            "problem": "UIInterfaceImport",
-            "suggest": "",
-            "rule": "ArkUI interface should be imported before using (arkui-modular-interface)",
-            "severity": "ERROR"
-        },
-        {
-            "line": 73,
-            "column": 4,
-            "endLine": 73,
-            "endColumn": 9,
-            "problem": "UIInterfaceImport",
-            "suggest": "",
-            "rule": "ArkUI interface should be imported before using (arkui-modular-interface)",
-            "severity": "ERROR"
-        },
-        {
-            "line": 76,
-            "column": 5,
-            "endLine": 76,
-            "endColumn": 8,
-            "problem": "UIInterfaceImport",
-            "suggest": "",
-            "rule": "ArkUI interface should be imported before using (arkui-modular-interface)",
-            "severity": "ERROR"
-        },
-        {
-=======
->>>>>>> 58c46612
             "line": 86,
             "column": 36,
             "endLine": 86,
