{
    "copyright": [
        "Copyright (c) 2025 Huawei Device Co., Ltd.",
        "Licensed under the Apache License, Version 2.0 (the 'License');",
        "you may not use this file except in compliance with the License.",
        "You may obtain a copy of the License at",
        "",
        "http://www.apache.org/licenses/LICENSE-2.0",
        "",
        "Unless required by applicable law or agreed to in writing, software",
        "distributed under the License is distributed on an 'AS IS' BASIS,",
        "WITHOUT WARRANTIES OR CONDITIONS OF ANY KIND, either express or implied.",
        "See the License for the specific language governing permissions and",
        "limitations under the License."
    ],
    "result": [
        {
<<<<<<< HEAD
            "line": 17,
            "column": 7,
            "endLine": 17,
            "endColumn": 25,
            "problem": "NumericSemantics",
            "autofix": [
                {
                    "start": 639,
                    "end": 657,
                    "replacementText": "an_array: number[] = [1, 2, 3]",
                    "line": 17,
                    "column": 7,
                    "endLine": 17,
                    "endColumn": 25
                }
            ],
            "suggest": "",
            "rule": "Numeric semantics is different for integer values (arkts-numeric-semantic)",
            "severity": "ERROR"
        },
        {
            "line": 17,
            "column": 19,
            "endLine": 17,
            "endColumn": 20,
            "problem": "NumericSemantics",
            "autofix": [
                {
                    "start": 651,
                    "end": 652,
                    "replacementText": "1.0",
                    "line": 17,
                    "column": 19,
                    "endLine": 17,
                    "endColumn": 20
                }
            ],
            "suggest": "",
            "rule": "Numeric semantics is different for integer values (arkts-numeric-semantic)",
            "severity": "ERROR"
        },
        {
            "line": 17,
            "column": 21,
            "endLine": 17,
            "endColumn": 22,
            "problem": "NumericSemantics",
            "autofix": [
                {
                    "start": 653,
                    "end": 654,
                    "replacementText": "2.0",
                    "line": 17,
                    "column": 21,
                    "endLine": 17,
                    "endColumn": 22
                }
            ],
            "suggest": "",
            "rule": "Numeric semantics is different for integer values (arkts-numeric-semantic)",
            "severity": "ERROR"
        },
        {
            "line": 17,
            "column": 23,
            "endLine": 17,
            "endColumn": 24,
            "problem": "NumericSemantics",
            "autofix": [
                {
                    "start": 655,
                    "end": 656,
                    "replacementText": "3.0",
                    "line": 17,
                    "column": 23,
                    "endLine": 17,
                    "endColumn": 24
                }
            ],
            "suggest": "",
            "rule": "Numeric semantics is different for integer values (arkts-numeric-semantic)",
            "severity": "ERROR"
        },
        {
=======
>>>>>>> 6d813986
            "line": 18,
            "column": 11,
            "endLine": 18,
            "endColumn": 26,
<<<<<<< HEAD
            "problem": "NumericSemantics",
            "autofix": [
                {
                    "start": 664,
                    "end": 683,
                    "replacementText": "a: number = an_array[index]",
                    "line": 18,
                    "column": 7,
                    "endLine": 18,
                    "endColumn": 26
                }
            ],
=======
            "problem": "RuntimeArrayCheck",
>>>>>>> 6d813986
            "suggest": "",
            "rule": "Array bound not checked. (arkts-runtime-array-check)",
            "severity": "ERROR"
        },
        {
            "line": 18,
            "column": 11,
            "endLine": 18,
            "endColumn": 26,
            "problem": "RuntimeArrayCheck",
            "suggest": "",
            "rule": "Array bound not checked. (arkts-runtime-array-check)",
            "severity": "ERROR"
        },
        {
            "line": 18,
            "column": 20,
            "endLine": 18,
            "endColumn": 25,
            "problem": "ArrayIndexExprType",
            "autofix": [
                {
                    "start": 677,
                    "end": 682,
                    "replacementText": "index as int",
                    "line": 18,
                    "column": 20,
                    "endLine": 18,
                    "endColumn": 25
                }
            ],
            "suggest": "",
            "rule": "The index expression must be of a numeric type (arkts-array-index-expr-type)",
            "severity": "ERROR"
        },
        {
            "line": 19,
            "column": 12,
            "endLine": 19,
            "endColumn": 31,
<<<<<<< HEAD
            "problem": "NumericSemantics",
            "autofix": [
                {
                    "start": 690,
                    "end": 714,
                    "replacementText": "a1: number = an_array[index + 1]",
                    "line": 19,
                    "column": 7,
                    "endLine": 19,
                    "endColumn": 31
                }
            ],
=======
            "problem": "RuntimeArrayCheck",
>>>>>>> 6d813986
            "suggest": "",
            "rule": "Array bound not checked. (arkts-runtime-array-check)",
            "severity": "ERROR"
        },
        {
            "line": 19,
            "column": 12,
            "endLine": 19,
            "endColumn": 31,
            "problem": "RuntimeArrayCheck",
            "suggest": "",
            "rule": "Array bound not checked. (arkts-runtime-array-check)",
            "severity": "ERROR"
        },
        {
            "line": 19,
            "column": 21,
            "endLine": 19,
            "endColumn": 30,
            "problem": "ArrayIndexExprType",
            "autofix": [
                {
                    "start": 704,
                    "end": 713,
                    "replacementText": "(index + 1) as int",
                    "line": 19,
                    "column": 21,
                    "endLine": 19,
                    "endColumn": 30
                }
            ],
            "suggest": "",
            "rule": "The index expression must be of a numeric type (arkts-array-index-expr-type)",
            "severity": "ERROR"
        },
        {
            "line": 20,
            "column": 12,
            "endLine": 20,
            "endColumn": 33,
<<<<<<< HEAD
            "problem": "NumericSemantics",
            "autofix": [
                {
                    "start": 721,
                    "end": 747,
                    "replacementText": "a2: number = an_array[index + 1.1]",
                    "line": 20,
                    "column": 7,
                    "endLine": 20,
                    "endColumn": 33
                }
            ],
=======
            "problem": "RuntimeArrayCheck",
>>>>>>> 6d813986
            "suggest": "",
            "rule": "Array bound not checked. (arkts-runtime-array-check)",
            "severity": "ERROR"
        },
        {
            "line": 20,
            "column": 12,
            "endLine": 20,
            "endColumn": 33,
            "problem": "RuntimeArrayCheck",
            "suggest": "",
            "rule": "Array bound not checked. (arkts-runtime-array-check)",
            "severity": "ERROR"
        },
        {
            "line": 20,
            "column": 21,
            "endLine": 20,
            "endColumn": 32,
            "problem": "ArrayIndexExprType",
            "autofix": [
                {
                    "start": 735,
                    "end": 746,
                    "replacementText": "(index + 1.1) as int",
                    "line": 20,
                    "column": 21,
                    "endLine": 20,
                    "endColumn": 32
                }
            ],
            "suggest": "",
            "rule": "The index expression must be of a numeric type (arkts-array-index-expr-type)",
            "severity": "ERROR"
        },
        {
            "line": 21,
            "column": 11,
            "endLine": 21,
            "endColumn": 25,
<<<<<<< HEAD
            "problem": "NumericSemantics",
            "autofix": [
                {
                    "start": 754,
                    "end": 772,
                    "replacementText": "b: number = an_array[1.23]",
                    "line": 21,
                    "column": 7,
                    "endLine": 21,
                    "endColumn": 25
                }
            ],
=======
            "problem": "RuntimeArrayCheck",
>>>>>>> 6d813986
            "suggest": "",
            "rule": "Array bound not checked. (arkts-runtime-array-check)",
            "severity": "ERROR"
        },
        {
            "line": 21,
            "column": 11,
            "endLine": 21,
            "endColumn": 25,
            "problem": "RuntimeArrayCheck",
            "suggest": "",
            "rule": "Array bound not checked. (arkts-runtime-array-check)",
            "severity": "ERROR"
        },
        {
            "line": 21,
            "column": 20,
            "endLine": 21,
            "endColumn": 24,
            "problem": "ArrayIndexExprType",
            "autofix": [
                {
                    "start": 767,
                    "end": 771,
                    "replacementText": "1.23 as int",
                    "line": 21,
                    "column": 20,
                    "endLine": 21,
                    "endColumn": 24
                }
            ],
            "suggest": "",
            "rule": "The index expression must be of a numeric type (arkts-array-index-expr-type)",
            "severity": "ERROR"
        },
        {
            "line": 22,
            "column": 7,
            "endLine": 22,
            "endColumn": 25,
            "problem": "AnyType",
            "suggest": "",
            "rule": "Use explicit types instead of \"any\", \"unknown\" (arkts-no-any-unknown)",
            "severity": "ERROR"
        },
        {
            "line": 22,
            "column": 20,
            "endLine": 22,
            "endColumn": 24,
            "problem": "ArrayIndexExprType",
            "suggest": "",
            "rule": "The index expression must be of a numeric type (arkts-array-index-expr-type)",
            "severity": "ERROR"
        },
        {
            "line": 23,
            "column": 7,
            "endLine": 23,
            "endColumn": 28,
            "problem": "AnyType",
            "suggest": "",
            "rule": "Use explicit types instead of \"any\", \"unknown\" (arkts-no-any-unknown)",
            "severity": "ERROR"
        },
        {
            "line": 23,
            "column": 20,
            "endLine": 23,
            "endColumn": 27,
            "problem": "ArrayIndexExprType",
            "suggest": "",
            "rule": "The index expression must be of a numeric type (arkts-array-index-expr-type)",
            "severity": "ERROR"
        },
        {
            "line": 24,
            "column": 7,
            "endLine": 24,
            "endColumn": 30,
            "problem": "AnyType",
            "suggest": "",
            "rule": "Use explicit types instead of \"any\", \"unknown\" (arkts-no-any-unknown)",
            "severity": "ERROR"
        },
        {
            "line": 24,
            "column": 20,
            "endLine": 24,
            "endColumn": 29,
            "problem": "ArrayIndexExprType",
            "suggest": "",
            "rule": "The index expression must be of a numeric type (arkts-array-index-expr-type)",
            "severity": "ERROR"
        },
        {
            "line": 25,
            "column": 7,
            "endLine": 25,
            "endColumn": 25,
            "problem": "AnyType",
            "suggest": "",
            "rule": "Use explicit types instead of \"any\", \"unknown\" (arkts-no-any-unknown)",
            "severity": "ERROR"
        },
        {
            "line": 25,
            "column": 20,
            "endLine": 25,
            "endColumn": 24,
            "problem": "ArrayIndexExprType",
            "suggest": "",
            "rule": "The index expression must be of a numeric type (arkts-array-index-expr-type)",
            "severity": "ERROR"
        },
        {
            "line": 26,
<<<<<<< HEAD
            "column": 7,
            "endLine": 26,
            "endColumn": 21,
            "problem": "NumericSemantics",
            "autofix": [
                {
                    "start": 887,
                    "end": 901,
                    "replacementText": "g: number = an_array[]",
                    "line": 26,
                    "column": 7,
                    "endLine": 26,
                    "endColumn": 21
                }
            ],
            "suggest": "",
            "rule": "Numeric semantics is different for integer values (arkts-numeric-semantic)",
            "severity": "ERROR"
        },
        {
            "line": 26,
=======
>>>>>>> 6d813986
            "column": 20,
            "endLine": 26,
            "endColumn": 20,
            "problem": "ArrayIndexExprType",
            "suggest": "",
            "rule": "The index expression must be of a numeric type (arkts-array-index-expr-type)",
            "severity": "ERROR"
        },
        {
            "line": 27,
            "column": 11,
            "endLine": 27,
            "endColumn": 24,
<<<<<<< HEAD
            "problem": "NumericSemantics",
            "autofix": [
                {
                    "start": 908,
                    "end": 925,
                    "replacementText": "h: number = an_array[12.]",
                    "line": 27,
                    "column": 7,
                    "endLine": 27,
                    "endColumn": 24
                }
            ],
=======
            "problem": "RuntimeArrayCheck",
>>>>>>> 6d813986
            "suggest": "",
            "rule": "Array bound not checked. (arkts-runtime-array-check)",
            "severity": "ERROR"
        },
        {
            "line": 27,
            "column": 11,
            "endLine": 27,
            "endColumn": 24,
            "problem": "RuntimeArrayCheck",
            "suggest": "",
            "rule": "Array bound not checked. (arkts-runtime-array-check)",
            "severity": "ERROR"
        },
        {
            "line": 27,
            "column": 20,
            "endLine": 27,
            "endColumn": 23,
            "problem": "ArrayIndexExprType",
            "autofix": [
                {
                    "start": 921,
                    "end": 924,
                    "replacementText": "12. as int",
                    "line": 27,
                    "column": 20,
                    "endLine": 27,
                    "endColumn": 23
                }
            ],
            "suggest": "",
            "rule": "The index expression must be of a numeric type (arkts-array-index-expr-type)",
            "severity": "ERROR"
        },
        {
            "line": 28,
            "column": 11,
            "endLine": 28,
            "endColumn": 25,
<<<<<<< HEAD
            "problem": "NumericSemantics",
            "autofix": [
                {
                    "start": 932,
                    "end": 950,
                    "replacementText": "i: number = an_array[12.0]",
                    "line": 28,
                    "column": 7,
                    "endLine": 28,
                    "endColumn": 25
                }
            ],
=======
            "problem": "RuntimeArrayCheck",
>>>>>>> 6d813986
            "suggest": "",
            "rule": "Array bound not checked. (arkts-runtime-array-check)",
            "severity": "ERROR"
        },
        {
            "line": 28,
            "column": 11,
            "endLine": 28,
            "endColumn": 25,
            "problem": "RuntimeArrayCheck",
            "suggest": "",
            "rule": "Array bound not checked. (arkts-runtime-array-check)",
            "severity": "ERROR"
        },
        {
            "line": 28,
            "column": 20,
            "endLine": 28,
            "endColumn": 24,
            "problem": "ArrayIndexExprType",
            "autofix": [
                {
                    "start": 945,
                    "end": 949,
                    "replacementText": "12.0 as int",
                    "line": 28,
                    "column": 20,
                    "endLine": 28,
                    "endColumn": 24
                }
            ],
            "suggest": "",
            "rule": "The index expression must be of a numeric type (arkts-array-index-expr-type)",
            "severity": "ERROR"
        },
        {
            "line": 29,
            "column": 11,
            "endLine": 29,
            "endColumn": 22,
<<<<<<< HEAD
            "problem": "NumericSemantics",
            "autofix": [
                {
                    "start": 957,
                    "end": 972,
                    "replacementText": "j: number = an_array[0]",
                    "line": 29,
                    "column": 7,
                    "endLine": 29,
                    "endColumn": 22
                }
            ],
=======
            "problem": "RuntimeArrayCheck",
>>>>>>> 6d813986
            "suggest": "",
            "rule": "Array bound not checked. (arkts-runtime-array-check)",
            "severity": "ERROR"
        },
        {
            "line": 29,
            "column": 11,
            "endLine": 29,
            "endColumn": 22,
            "problem": "RuntimeArrayCheck",
            "suggest": "",
            "rule": "Array bound not checked. (arkts-runtime-array-check)",
            "severity": "ERROR"
        },
        {
            "line": 30,
            "column": 11,
            "endLine": 30,
            "endColumn": 37,
<<<<<<< HEAD
            "problem": "NumericSemantics",
            "autofix": [
                {
                    "start": 979,
                    "end": 1009,
                    "replacementText": "k: number = an_array[Number.MAX_VALUE]",
                    "line": 30,
                    "column": 7,
                    "endLine": 30,
                    "endColumn": 37
                }
            ],
=======
            "problem": "RuntimeArrayCheck",
>>>>>>> 6d813986
            "suggest": "",
            "rule": "Array bound not checked. (arkts-runtime-array-check)",
            "severity": "ERROR"
        },
        {
            "line": 30,
            "column": 11,
            "endLine": 30,
            "endColumn": 37,
            "problem": "RuntimeArrayCheck",
            "suggest": "",
            "rule": "Array bound not checked. (arkts-runtime-array-check)",
            "severity": "ERROR"
        },
        {
            "line": 30,
            "column": 20,
            "endLine": 30,
            "endColumn": 36,
            "problem": "ArrayIndexExprType",
            "autofix": [
                {
                    "start": 992,
                    "end": 1008,
                    "replacementText": "Number.MAX_VALUE as int",
                    "line": 30,
                    "column": 20,
                    "endLine": 30,
                    "endColumn": 36
                }
            ],
            "suggest": "",
            "rule": "The index expression must be of a numeric type (arkts-array-index-expr-type)",
            "severity": "ERROR"
        },
        {
            "line": 31,
            "column": 11,
            "endLine": 31,
            "endColumn": 37,
<<<<<<< HEAD
            "problem": "NumericSemantics",
            "autofix": [
                {
                    "start": 1016,
                    "end": 1046,
                    "replacementText": "l: number = an_array[Number.MIN_VALUE]",
                    "line": 31,
                    "column": 7,
                    "endLine": 31,
                    "endColumn": 37
                }
            ],
=======
            "problem": "RuntimeArrayCheck",
>>>>>>> 6d813986
            "suggest": "",
            "rule": "Array bound not checked. (arkts-runtime-array-check)",
            "severity": "ERROR"
        },
        {
            "line": 31,
            "column": 11,
            "endLine": 31,
            "endColumn": 37,
            "problem": "RuntimeArrayCheck",
            "suggest": "",
            "rule": "Array bound not checked. (arkts-runtime-array-check)",
            "severity": "ERROR"
        },
        {
            "line": 31,
            "column": 20,
            "endLine": 31,
            "endColumn": 36,
            "problem": "ArrayIndexExprType",
            "autofix": [
                {
                    "start": 1029,
                    "end": 1045,
                    "replacementText": "Number.MIN_VALUE as int",
                    "line": 31,
                    "column": 20,
                    "endLine": 31,
                    "endColumn": 36
                }
            ],
            "suggest": "",
            "rule": "The index expression must be of a numeric type (arkts-array-index-expr-type)",
            "severity": "ERROR"
        },
        {
            "line": 32,
            "column": 11,
            "endLine": 32,
            "endColumn": 44,
<<<<<<< HEAD
            "problem": "NumericSemantics",
            "autofix": [
                {
                    "start": 1053,
                    "end": 1090,
                    "replacementText": "m: number = an_array[Number.MAX_SAFE_INTEGER]",
                    "line": 32,
                    "column": 7,
                    "endLine": 32,
                    "endColumn": 44
                }
            ],
=======
            "problem": "RuntimeArrayCheck",
>>>>>>> 6d813986
            "suggest": "",
            "rule": "Array bound not checked. (arkts-runtime-array-check)",
            "severity": "ERROR"
        },
        {
            "line": 32,
            "column": 11,
            "endLine": 32,
            "endColumn": 44,
            "problem": "RuntimeArrayCheck",
            "suggest": "",
            "rule": "Array bound not checked. (arkts-runtime-array-check)",
            "severity": "ERROR"
        },
        {
            "line": 32,
            "column": 20,
            "endLine": 32,
            "endColumn": 43,
            "problem": "ArrayIndexExprType",
            "autofix": [
                {
                    "start": 1066,
                    "end": 1089,
                    "replacementText": "Number.MAX_SAFE_INTEGER as int",
                    "line": 32,
                    "column": 20,
                    "endLine": 32,
                    "endColumn": 43
                }
            ],
            "suggest": "",
            "rule": "The index expression must be of a numeric type (arkts-array-index-expr-type)",
            "severity": "ERROR"
        },
        {
<<<<<<< HEAD
            "line": 35,
            "column": 5,
            "endLine": 35,
            "endColumn": 20,
            "problem": "NumericSemantics",
            "autofix": [
                {
                    "start": 1098,
                    "end": 1113,
                    "replacementText": "array: number[] = [1, 2, 3]",
                    "line": 35,
                    "column": 5,
                    "endLine": 35,
                    "endColumn": 20
                }
            ],
            "suggest": "",
            "rule": "Numeric semantics is different for integer values (arkts-numeric-semantic)",
            "severity": "ERROR"
        },
        {
            "line": 35,
            "column": 14,
            "endLine": 35,
            "endColumn": 15,
            "problem": "NumericSemantics",
            "autofix": [
                {
                    "start": 1107,
                    "end": 1108,
                    "replacementText": "1.0",
                    "line": 35,
                    "column": 14,
                    "endLine": 35,
                    "endColumn": 15
                }
            ],
            "suggest": "",
            "rule": "Numeric semantics is different for integer values (arkts-numeric-semantic)",
            "severity": "ERROR"
        },
        {
            "line": 35,
            "column": 16,
            "endLine": 35,
            "endColumn": 17,
            "problem": "NumericSemantics",
            "autofix": [
                {
                    "start": 1109,
                    "end": 1110,
                    "replacementText": "2.0",
                    "line": 35,
                    "column": 16,
                    "endLine": 35,
                    "endColumn": 17
                }
            ],
            "suggest": "",
            "rule": "Numeric semantics is different for integer values (arkts-numeric-semantic)",
            "severity": "ERROR"
        },
        {
            "line": 35,
            "column": 18,
            "endLine": 35,
            "endColumn": 19,
            "problem": "NumericSemantics",
            "autofix": [
                {
                    "start": 1111,
                    "end": 1112,
                    "replacementText": "3.0",
                    "line": 35,
                    "column": 18,
                    "endLine": 35,
                    "endColumn": 19
                }
            ],
            "suggest": "",
            "rule": "Numeric semantics is different for integer values (arkts-numeric-semantic)",
            "severity": "ERROR"
        },
        {
            "line": 38,
            "column": 23,
            "endLine": 38,
            "endColumn": 24,
            "problem": "NumericSemantics",
            "autofix": [
                {
                    "start": 1192,
                    "end": 1193,
                    "replacementText": "1.0",
                    "line": 38,
                    "column": 23,
                    "endLine": 38,
                    "endColumn": 24
                }
            ],
=======
            "line": 39,
            "column": 1,
            "endLine": 39,
            "endColumn": 15,
            "problem": "RuntimeArrayCheck",
>>>>>>> 6d813986
            "suggest": "",
            "rule": "Array bound not checked. (arkts-runtime-array-check)",
            "severity": "ERROR"
        },
        {
            "line": 39,
            "column": 1,
            "endLine": 39,
            "endColumn": 15,
            "problem": "RuntimeArrayCheck",
            "suggest": "",
            "rule": "Array bound not checked. (arkts-runtime-array-check)",
            "severity": "ERROR"
        },
        {
            "line": 39,
            "column": 7,
            "endLine": 39,
            "endColumn": 14,
            "problem": "ArrayIndexExprType",
            "autofix": [
                {
                    "start": 1201,
                    "end": 1208,
                    "replacementText": "index_1 as int",
                    "line": 39,
                    "column": 7,
                    "endLine": 39,
                    "endColumn": 14
                }
            ],
            "suggest": "",
            "rule": "The index expression must be of a numeric type (arkts-array-index-expr-type)",
            "severity": "ERROR"
        },
        {
            "line": 40,
            "column": 1,
            "endLine": 40,
            "endColumn": 15,
            "problem": "RuntimeArrayCheck",
            "suggest": "",
            "rule": "Array bound not checked. (arkts-runtime-array-check)",
            "severity": "ERROR"
        },
        {
            "line": 40,
            "column": 7,
            "endLine": 40,
            "endColumn": 14,
            "problem": "ArrayIndexExprType",
            "autofix": [
                {
                    "start": 1217,
                    "end": 1224,
                    "replacementText": "index_2 as int",
                    "line": 40,
                    "column": 7,
                    "endLine": 40,
                    "endColumn": 14
                }
            ],
            "suggest": "",
            "rule": "The index expression must be of a numeric type (arkts-array-index-expr-type)",
            "severity": "ERROR"
        },
        {
            "line": 41,
            "column": 1,
            "endLine": 41,
            "endColumn": 15,
            "problem": "RuntimeArrayCheck",
<<<<<<< HEAD
            "suggest": "",
            "rule": "Array bound not checked. (arkts-runtime-array-check)",
=======
            "suggest": "",
            "rule": "Array bound not checked. (arkts-runtime-array-check)",
            "severity": "ERROR"
        },
        {
            "line": 45,
            "column": 1,
            "endLine": 45,
            "endColumn": 15,
            "problem": "RuntimeArrayCheck",
            "suggest": "",
            "rule": "Array bound not checked. (arkts-runtime-array-check)",
            "severity": "ERROR"
        },
        {
            "line": 51,
            "column": 1,
            "endLine": 51,
            "endColumn": 19,
            "problem": "RuntimeArrayCheck",
            "suggest": "",
            "rule": "Array bound not checked. (arkts-runtime-array-check)",
>>>>>>> 6d813986
            "severity": "ERROR"
        },
        {
            "line": 41,
            "column": 7,
            "endLine": 41,
            "endColumn": 14,
            "problem": "ArrayIndexExprType",
            "autofix": [
                {
<<<<<<< HEAD
                    "start": 1233,
                    "end": 1240,
                    "replacementText": "index_3 as int",
                    "line": 41,
                    "column": 7,
                    "endLine": 41,
                    "endColumn": 14
=======
                    "start": 1418,
                    "end": 1428,
                    "replacementText": "getIndex() as int",
                    "line": 51,
                    "column": 8,
                    "endLine": 51,
                    "endColumn": 18
>>>>>>> 6d813986
                }
            ],
            "suggest": "",
            "rule": "The index expression must be of a numeric type (arkts-array-index-expr-type)",
            "severity": "ERROR"
        },
        {
<<<<<<< HEAD
            "line": 42,
            "column": 20,
            "endLine": 42,
            "endColumn": 21,
            "problem": "NumericSemantics",
            "autofix": [
                {
                    "start": 1262,
                    "end": 1263,
                    "replacementText": "2.0",
                    "line": 42,
                    "column": 20,
                    "endLine": 42,
                    "endColumn": 21
                }
            ],
            "suggest": "",
            "rule": "Numeric semantics is different for integer values (arkts-numeric-semantic)",
            "severity": "ERROR"
        },
        {
            "line": 45,
            "column": 1,
            "endLine": 45,
            "endColumn": 15,
            "problem": "RuntimeArrayCheck",
=======
            "line": 64,
            "column": 3,
            "endLine": 64,
            "endColumn": 12,
            "problem": "EnumMemberNonConstInit",
>>>>>>> 6d813986
            "suggest": "",
            "rule": "Array bound not checked. (arkts-runtime-array-check)",
            "severity": "ERROR"
        },
        {
<<<<<<< HEAD
            "line": 45,
            "column": 7,
            "endLine": 45,
            "endColumn": 14,
            "problem": "ArrayIndexExprType",
            "autofix": [
                {
                    "start": 1315,
                    "end": 1322,
                    "replacementText": "index_5 as int",
                    "line": 45,
                    "column": 7,
                    "endLine": 45,
                    "endColumn": 14
=======
            "line": 67,
            "column": 1,
            "endLine": 67,
            "endColumn": 12,
            "problem": "RuntimeArrayCheck",
            "suggest": "",
            "rule": "Array bound not checked. (arkts-runtime-array-check)",
            "severity": "ERROR"
        },
        {
            "line": 67,
            "column": 6,
            "endLine": 67,
            "endColumn": 11,
            "problem": "ArrayIndexExprType",
            "autofix": [
                {
                    "start": 1678,
                    "end": 1683,
                    "replacementText": "TE.AA as int",
                    "line": 67,
                    "column": 6,
                    "endLine": 67,
                    "endColumn": 11
>>>>>>> 6d813986
                }
            ],
            "suggest": "",
            "rule": "The index expression must be of a numeric type (arkts-array-index-expr-type)",
            "severity": "ERROR"
        },
        {
<<<<<<< HEAD
            "line": 48,
            "column": 26,
            "endLine": 48,
            "endColumn": 28,
            "problem": "NumericSemantics",
            "autofix": [
                {
                    "start": 1381,
                    "end": 1383,
                    "replacementText": "10.0",
                    "line": 48,
                    "column": 26,
                    "endLine": 48,
                    "endColumn": 28
                }
            ],
=======
            "line": 68,
            "column": 1,
            "endLine": 68,
            "endColumn": 12,
            "problem": "RuntimeArrayCheck",
            "suggest": "",
            "rule": "Array bound not checked. (arkts-runtime-array-check)",
            "severity": "ERROR"
        },
        {
            "line": 69,
            "column": 1,
            "endLine": 69,
            "endColumn": 9,
            "problem": "RuntimeArrayCheck",
            "suggest": "",
            "rule": "Array bound not checked. (arkts-runtime-array-check)",
            "severity": "ERROR"
        },
        {
            "line": 70,
            "column": 1,
            "endLine": 70,
            "endColumn": 9,
            "problem": "RuntimeArrayCheck",
            "suggest": "",
            "rule": "Array bound not checked. (arkts-runtime-array-check)",
            "severity": "ERROR"
        },
        {
            "line": 71,
            "column": 1,
            "endLine": 71,
            "endColumn": 9,
            "problem": "RuntimeArrayCheck",
            "suggest": "",
            "rule": "Array bound not checked. (arkts-runtime-array-check)",
            "severity": "ERROR"
        },
        {
            "line": 72,
            "column": 1,
            "endLine": 72,
            "endColumn": 9,
            "problem": "IndexNegative",
>>>>>>> 6d813986
            "suggest": "",
            "rule": "Numeric semantics is different for integer values (arkts-numeric-semantic)",
            "severity": "ERROR"
        },
        {
<<<<<<< HEAD
            "line": 50,
            "column": 5,
            "endLine": 50,
            "endColumn": 23,
            "problem": "NumericSemantics",
            "autofix": [
                {
                    "start": 1391,
                    "end": 1409,
                    "replacementText": "array1: number[] = [1, 2, 3]",
                    "line": 50,
                    "column": 5,
                    "endLine": 50,
                    "endColumn": 23
=======
            "line": 72,
            "column": 1,
            "endLine": 72,
            "endColumn": 9,
            "problem": "RuntimeArrayCheck",
            "suggest": "",
            "rule": "Array bound not checked. (arkts-runtime-array-check)",
            "severity": "ERROR"
        },
        {
            "line": 73,
            "column": 1,
            "endLine": 73,
            "endColumn": 20,
            "problem": "RuntimeArrayCheck",
            "suggest": "",
            "rule": "Array bound not checked. (arkts-runtime-array-check)",
            "severity": "ERROR"
        },
        {
            "line": 73,
            "column": 6,
            "endLine": 73,
            "endColumn": 19,
            "problem": "ArrayIndexExprType",
            "autofix": [
                {
                    "start": 1744,
                    "end": 1757,
                    "replacementText": "1.1 as int",
                    "line": 73,
                    "column": 6,
                    "endLine": 73,
                    "endColumn": 19
>>>>>>> 6d813986
                }
            ],
            "suggest": "",
            "rule": "Numeric semantics is different for integer values (arkts-numeric-semantic)",
            "severity": "ERROR"
        },
        {
<<<<<<< HEAD
            "line": 50,
            "column": 15,
            "endLine": 50,
            "endColumn": 16,
            "problem": "NumericSemantics",
            "autofix": [
                {
                    "start": 1401,
                    "end": 1402,
                    "replacementText": "1.0",
                    "line": 50,
                    "column": 15,
                    "endLine": 50,
                    "endColumn": 16
                }
            ],
            "suggest": "",
            "rule": "Numeric semantics is different for integer values (arkts-numeric-semantic)",
            "severity": "ERROR"
        },
        {
            "line": 50,
            "column": 18,
            "endLine": 50,
            "endColumn": 19,
            "problem": "NumericSemantics",
            "autofix": [
                {
                    "start": 1404,
                    "end": 1405,
                    "replacementText": "2.0",
                    "line": 50,
                    "column": 18,
                    "endLine": 50,
                    "endColumn": 19
                }
            ],
            "suggest": "",
            "rule": "Numeric semantics is different for integer values (arkts-numeric-semantic)",
            "severity": "ERROR"
        },
        {
            "line": 50,
            "column": 21,
            "endLine": 50,
            "endColumn": 22,
            "problem": "NumericSemantics",
            "autofix": [
                {
                    "start": 1407,
                    "end": 1408,
                    "replacementText": "3.0",
                    "line": 50,
                    "column": 21,
                    "endLine": 50,
                    "endColumn": 22
                }
            ],
            "suggest": "",
            "rule": "Numeric semantics is different for integer values (arkts-numeric-semantic)",
            "severity": "ERROR"
        },
        {
            "line": 51,
            "column": 1,
            "endLine": 51,
            "endColumn": 19,
            "problem": "RuntimeArrayCheck",
            "suggest": "",
            "rule": "Array bound not checked. (arkts-runtime-array-check)",
            "severity": "ERROR"
        },
        {
            "line": 51,
            "column": 8,
            "endLine": 51,
            "endColumn": 18,
            "problem": "ArrayIndexExprType",
            "autofix": [
                {
                    "start": 1418,
                    "end": 1428,
                    "replacementText": "getIndex() as int",
                    "line": 51,
                    "column": 8,
                    "endLine": 51,
                    "endColumn": 18
                }
            ],
            "suggest": "",
            "rule": "The index expression must be of a numeric type (arkts-array-index-expr-type)",
            "severity": "ERROR"
        },
        {
            "line": 53,
            "column": 5,
            "endLine": 53,
            "endColumn": 23,
            "problem": "NumericSemantics",
            "autofix": [
                {
                    "start": 1436,
                    "end": 1454,
                    "replacementText": "array2: number[] = [1, 2, 3]",
                    "line": 53,
                    "column": 5,
                    "endLine": 53,
                    "endColumn": 23
                }
            ],
            "suggest": "",
            "rule": "Numeric semantics is different for integer values (arkts-numeric-semantic)",
            "severity": "ERROR"
        },
        {
            "line": 53,
            "column": 15,
            "endLine": 53,
            "endColumn": 16,
            "problem": "NumericSemantics",
            "autofix": [
                {
                    "start": 1446,
                    "end": 1447,
                    "replacementText": "1.0",
                    "line": 53,
                    "column": 15,
                    "endLine": 53,
                    "endColumn": 16
                }
            ],
            "suggest": "",
            "rule": "Numeric semantics is different for integer values (arkts-numeric-semantic)",
            "severity": "ERROR"
        },
        {
            "line": 53,
            "column": 18,
            "endLine": 53,
            "endColumn": 19,
            "problem": "NumericSemantics",
            "autofix": [
                {
                    "start": 1449,
                    "end": 1450,
                    "replacementText": "2.0",
                    "line": 53,
                    "column": 18,
                    "endLine": 53,
                    "endColumn": 19
                }
            ],
            "suggest": "",
            "rule": "Numeric semantics is different for integer values (arkts-numeric-semantic)",
            "severity": "ERROR"
        },
        {
            "line": 53,
            "column": 21,
            "endLine": 53,
            "endColumn": 22,
            "problem": "NumericSemantics",
            "autofix": [
                {
                    "start": 1452,
                    "end": 1453,
                    "replacementText": "3.0",
                    "line": 53,
                    "column": 21,
                    "endLine": 53,
                    "endColumn": 22
                }
            ],
            "suggest": "",
            "rule": "Numeric semantics is different for integer values (arkts-numeric-semantic)",
            "severity": "ERROR"
        },
        {
            "line": 54,
            "column": 22,
            "endLine": 54,
            "endColumn": 23,
            "problem": "NumericSemantics",
            "autofix": [
                {
                    "start": 1477,
                    "end": 1478,
                    "replacementText": "0.0",
                    "line": 54,
                    "column": 22,
                    "endLine": 54,
                    "endColumn": 23
                }
            ],
            "suggest": "",
            "rule": "Numeric semantics is different for integer values (arkts-numeric-semantic)",
            "severity": "ERROR"
        },
        {
            "line": 55,
            "column": 22,
            "endLine": 55,
            "endColumn": 23,
            "problem": "ArrayIndexExprType",
            "autofix": [
                {
                    "start": 1527,
                    "end": 1528,
                    "replacementText": "i as int",
                    "line": 55,
                    "column": 22,
                    "endLine": 55,
                    "endColumn": 23
                }
            ],
            "suggest": "",
            "rule": "The index expression must be of a numeric type (arkts-array-index-expr-type)",
            "severity": "ERROR"
        },
        {
            "line": 58,
            "column": 19,
            "endLine": 58,
            "endColumn": 20,
            "problem": "NumericSemantics",
            "autofix": [
                {
                    "start": 1553,
                    "end": 1554,
                    "replacementText": "0.0",
                    "line": 58,
                    "column": 19,
                    "endLine": 58,
                    "endColumn": 20
                }
            ],
            "suggest": "",
            "rule": "Numeric semantics is different for integer values (arkts-numeric-semantic)",
            "severity": "ERROR"
        },
        {
            "line": 62,
            "column": 22,
            "endLine": 62,
            "endColumn": 23,
            "problem": "NumericSemantics",
            "autofix": [
                {
                    "start": 1632,
                    "end": 1633,
                    "replacementText": "1.0",
                    "line": 62,
                    "column": 22,
                    "endLine": 62,
                    "endColumn": 23
                }
            ],
            "suggest": "",
            "rule": "Numeric semantics is different for integer values (arkts-numeric-semantic)",
            "severity": "ERROR"
        },
        {
            "line": 62,
            "column": 25,
            "endLine": 62,
            "endColumn": 26,
            "problem": "NumericSemantics",
            "autofix": [
                {
                    "start": 1635,
                    "end": 1636,
                    "replacementText": "2.0",
                    "line": 62,
                    "column": 25,
                    "endLine": 62,
                    "endColumn": 26
                }
            ],
            "suggest": "",
            "rule": "Numeric semantics is different for integer values (arkts-numeric-semantic)",
            "severity": "ERROR"
        },
        {
            "line": 62,
            "column": 28,
            "endLine": 62,
            "endColumn": 29,
            "problem": "NumericSemantics",
            "autofix": [
                {
                    "start": 1638,
                    "end": 1639,
                    "replacementText": "3.0",
                    "line": 62,
                    "column": 28,
                    "endLine": 62,
                    "endColumn": 29
                }
            ],
            "suggest": "",
            "rule": "Numeric semantics is different for integer values (arkts-numeric-semantic)",
            "severity": "ERROR"
        },
        {
            "line": 64,
            "column": 3,
            "endLine": 64,
            "endColumn": 12,
            "problem": "EnumMemberNonConstInit",
            "suggest": "",
            "rule": "Enumeration members can be initialized only with compile time expressions of the same type (arkts-no-enum-mixed-types)",
            "severity": "ERROR"
        },
        {
            "line": 65,
            "column": 8,
            "endLine": 65,
            "endColumn": 9,
            "problem": "NumericSemantics",
            "autofix": [
                {
                    "start": 1669,
                    "end": 1670,
                    "replacementText": "0.0",
                    "line": 65,
                    "column": 8,
                    "endLine": 65,
                    "endColumn": 9
                }
            ],
            "suggest": "",
            "rule": "Numeric semantics is different for integer values (arkts-numeric-semantic)",
            "severity": "ERROR"
        },
        {
            "line": 67,
            "column": 1,
            "endLine": 67,
            "endColumn": 12,
            "problem": "RuntimeArrayCheck",
            "suggest": "",
            "rule": "Array bound not checked. (arkts-runtime-array-check)",
            "severity": "ERROR"
        },
        {
            "line": 67,
            "column": 6,
            "endLine": 67,
            "endColumn": 11,
            "problem": "ArrayIndexExprType",
            "autofix": [
                {
                    "start": 1678,
                    "end": 1683,
                    "replacementText": "TE.AA as int",
                    "line": 67,
                    "column": 6,
                    "endLine": 67,
                    "endColumn": 11
                }
            ],
            "suggest": "",
            "rule": "The index expression must be of a numeric type (arkts-array-index-expr-type)",
            "severity": "ERROR"
        },
        {
            "line": 68,
            "column": 1,
            "endLine": 68,
            "endColumn": 12,
            "problem": "RuntimeArrayCheck",
            "suggest": "",
            "rule": "Array bound not checked. (arkts-runtime-array-check)",
            "severity": "ERROR"
        },
        {
            "line": 69,
            "column": 1,
            "endLine": 69,
            "endColumn": 9,
            "problem": "RuntimeArrayCheck",
            "suggest": "",
            "rule": "Array bound not checked. (arkts-runtime-array-check)",
            "severity": "ERROR"
        },
        {
            "line": 70,
            "column": 1,
            "endLine": 70,
            "endColumn": 9,
            "problem": "RuntimeArrayCheck",
            "suggest": "",
            "rule": "Array bound not checked. (arkts-runtime-array-check)",
            "severity": "ERROR"
        },
        {
            "line": 71,
            "column": 1,
            "endLine": 71,
            "endColumn": 9,
            "problem": "RuntimeArrayCheck",
            "suggest": "",
            "rule": "Array bound not checked. (arkts-runtime-array-check)",
            "severity": "ERROR"
        },
        {
            "line": 72,
            "column": 1,
            "endLine": 72,
            "endColumn": 9,
            "problem": "IndexNegative",
            "suggest": "",
            "rule": "The index expression must be zero or positive value.(arkts-array-index-negative)",
            "severity": "ERROR"
        },
        {
            "line": 72,
            "column": 1,
            "endLine": 72,
            "endColumn": 9,
            "problem": "RuntimeArrayCheck",
            "suggest": "",
            "rule": "Array bound not checked. (arkts-runtime-array-check)",
            "severity": "ERROR"
        },
        {
            "line": 73,
            "column": 1,
            "endLine": 73,
            "endColumn": 20,
            "problem": "RuntimeArrayCheck",
            "suggest": "",
            "rule": "Array bound not checked. (arkts-runtime-array-check)",
            "severity": "ERROR"
        },
        {
            "line": 73,
            "column": 6,
            "endLine": 73,
            "endColumn": 19,
            "problem": "ArrayIndexExprType",
            "autofix": [
                {
                    "start": 1744,
                    "end": 1757,
                    "replacementText": "1.1 as int",
                    "line": 73,
                    "column": 6,
                    "endLine": 73,
                    "endColumn": 19
                }
            ],
            "suggest": "",
            "rule": "The index expression must be of a numeric type (arkts-array-index-expr-type)",
            "severity": "ERROR"
        },
        {
            "line": 75,
            "column": 15,
            "endLine": 75,
            "endColumn": 16,
            "problem": "NumericSemantics",
            "autofix": [
                {
                    "start": 1775,
                    "end": 1776,
                    "replacementText": "1.0",
                    "line": 75,
                    "column": 15,
                    "endLine": 75,
                    "endColumn": 16
                }
            ],
            "suggest": "",
            "rule": "Numeric semantics is different for integer values (arkts-numeric-semantic)",
            "severity": "ERROR"
        },
        {
            "line": 76,
            "column": 14,
            "endLine": 76,
            "endColumn": 15,
            "problem": "NumericSemantics",
            "autofix": [
                {
                    "start": 1791,
                    "end": 1792,
                    "replacementText": "1.0",
                    "line": 76,
                    "column": 14,
                    "endLine": 76,
                    "endColumn": 15
                }
            ],
            "suggest": "",
            "rule": "Numeric semantics is different for integer values (arkts-numeric-semantic)",
            "severity": "ERROR"
        },
        {
            "line": 77,
            "column": 13,
            "endLine": 77,
            "endColumn": 14,
            "problem": "NumericSemantics",
            "autofix": [
                {
                    "start": 1806,
                    "end": 1807,
                    "replacementText": "1.0",
                    "line": 77,
                    "column": 13,
                    "endLine": 77,
                    "endColumn": 14
                }
            ],
            "suggest": "",
            "rule": "Numeric semantics is different for integer values (arkts-numeric-semantic)",
            "severity": "ERROR"
        },
        {
            "line": 78,
            "column": 14,
            "endLine": 78,
            "endColumn": 15,
            "problem": "NumericSemantics",
            "autofix": [
                {
                    "start": 1822,
                    "end": 1823,
                    "replacementText": "1.0",
                    "line": 78,
                    "column": 14,
                    "endLine": 78,
                    "endColumn": 15
                }
            ],
            "suggest": "",
            "rule": "Numeric semantics is different for integer values (arkts-numeric-semantic)",
            "severity": "ERROR"
        },
        {
            "line": 80,
            "column": 21,
            "endLine": 80,
            "endColumn": 22,
            "problem": "NumericSemantics",
            "autofix": [
                {
                    "start": 1846,
                    "end": 1847,
                    "replacementText": "1.0",
                    "line": 80,
                    "column": 21,
                    "endLine": 80,
                    "endColumn": 22
                }
            ],
            "suggest": "",
            "rule": "Numeric semantics is different for integer values (arkts-numeric-semantic)",
            "severity": "ERROR"
        },
        {
            "line": 80,
            "column": 23,
            "endLine": 80,
            "endColumn": 24,
            "problem": "NumericSemantics",
            "autofix": [
                {
                    "start": 1848,
                    "end": 1849,
                    "replacementText": "2.0",
                    "line": 80,
                    "column": 23,
                    "endLine": 80,
                    "endColumn": 24
                }
            ],
            "suggest": "",
            "rule": "Numeric semantics is different for integer values (arkts-numeric-semantic)",
            "severity": "ERROR"
        },
        {
            "line": 80,
            "column": 25,
            "endLine": 80,
            "endColumn": 26,
            "problem": "NumericSemantics",
            "autofix": [
                {
                    "start": 1850,
                    "end": 1851,
                    "replacementText": "3.0",
                    "line": 80,
                    "column": 25,
                    "endLine": 80,
                    "endColumn": 26
                }
            ],
            "suggest": "",
            "rule": "Numeric semantics is different for integer values (arkts-numeric-semantic)",
            "severity": "ERROR"
        },
        {
=======
>>>>>>> 6d813986
            "line": 81,
            "column": 1,
            "endLine": 81,
            "endColumn": 18,
            "problem": "RuntimeArrayCheck",
            "suggest": "",
            "rule": "Array bound not checked. (arkts-runtime-array-check)",
            "severity": "ERROR"
        },
        {
            "line": 81,
            "column": 5,
            "endLine": 81,
            "endColumn": 17,
            "problem": "ArrayIndexExprType",
<<<<<<< HEAD
            "suggest": "",
            "rule": "The index expression must be of a numeric type (arkts-array-index-expr-type)",
            "severity": "ERROR"
        },
        {
            "line": 82,
            "column": 10,
            "endLine": 82,
            "endColumn": 11,
            "problem": "NumericSemantics",
            "autofix": [
                {
                    "start": 1880,
                    "end": 1881,
                    "replacementText": "1.0",
                    "line": 82,
                    "column": 10,
                    "endLine": 82,
                    "endColumn": 11
                }
            ],
            "suggest": "",
            "rule": "Numeric semantics is different for integer values (arkts-numeric-semantic)",
            "severity": "ERROR"
        },
        {
            "line": 83,
            "column": 10,
            "endLine": 83,
            "endColumn": 11,
            "problem": "NumericSemantics",
            "autofix": [
                {
                    "start": 1892,
                    "end": 1893,
                    "replacementText": "1.0",
                    "line": 83,
                    "column": 10,
                    "endLine": 83,
                    "endColumn": 11
                }
            ],
            "suggest": "",
            "rule": "Numeric semantics is different for integer values (arkts-numeric-semantic)",
            "severity": "ERROR"
        },
        {
            "line": 84,
            "column": 10,
            "endLine": 84,
            "endColumn": 11,
            "problem": "NumericSemantics",
            "autofix": [
                {
                    "start": 1904,
                    "end": 1905,
                    "replacementText": "1.0",
                    "line": 84,
                    "column": 10,
                    "endLine": 84,
                    "endColumn": 11
                }
            ],
            "suggest": "",
            "rule": "Numeric semantics is different for integer values (arkts-numeric-semantic)",
            "severity": "ERROR"
        },
        {
            "line": 85,
            "column": 10,
            "endLine": 85,
            "endColumn": 11,
            "problem": "NumericSemantics",
            "autofix": [
                {
                    "start": 1916,
                    "end": 1917,
                    "replacementText": "1.0",
                    "line": 85,
                    "column": 10,
                    "endLine": 85,
                    "endColumn": 11
                }
            ],
            "suggest": "",
            "rule": "Numeric semantics is different for integer values (arkts-numeric-semantic)",
            "severity": "ERROR"
        },
        {
            "line": 87,
            "column": 5,
            "endLine": 87,
            "endColumn": 13,
            "problem": "NumericSemantics",
            "autofix": [
                {
                    "start": 1924,
                    "end": 1932,
                    "replacementText": "test: number = 1",
                    "line": 87,
                    "column": 5,
                    "endLine": 87,
                    "endColumn": 13
                }
            ],
            "suggest": "",
            "rule": "Numeric semantics is different for integer values (arkts-numeric-semantic)",
            "severity": "ERROR"
        },
        {
            "line": 87,
            "column": 12,
            "endLine": 87,
            "endColumn": 13,
            "problem": "NumericSemantics",
            "autofix": [
                {
                    "start": 1931,
                    "end": 1932,
                    "replacementText": "1.0",
                    "line": 87,
                    "column": 12,
                    "endLine": 87,
                    "endColumn": 13
                }
            ],
            "suggest": "",
            "rule": "Numeric semantics is different for integer values (arkts-numeric-semantic)",
            "severity": "ERROR"
        },
        {
            "line": 88,
            "column": 1,
            "endLine": 88,
            "endColumn": 17,
            "problem": "RuntimeArrayCheck",
            "suggest": "",
            "rule": "Array bound not checked. (arkts-runtime-array-check)",
            "severity": "ERROR"
        },
        {
            "line": 88,
            "column": 5,
            "endLine": 88,
            "endColumn": 16,
            "problem": "ArrayIndexExprType",
            "autofix": [
                {
                    "start": 1938,
                    "end": 1949,
                    "replacementText": "1 as int",
                    "line": 88,
                    "column": 5,
                    "endLine": 88,
                    "endColumn": 16
                }
            ],
            "suggest": "",
            "rule": "The index expression must be of a numeric type (arkts-array-index-expr-type)",
            "severity": "ERROR"
        },
        {
            "line": 89,
            "column": 1,
            "endLine": 89,
            "endColumn": 20,
            "problem": "RuntimeArrayCheck",
            "suggest": "",
            "rule": "Array bound not checked. (arkts-runtime-array-check)",
            "severity": "ERROR"
        },
        {
            "line": 89,
            "column": 5,
            "endLine": 89,
            "endColumn": 19,
            "problem": "ArrayIndexExprType",
            "autofix": [
                {
                    "start": 1956,
                    "end": 1970,
                    "replacementText": "test as int",
                    "line": 89,
                    "column": 5,
                    "endLine": 89,
                    "endColumn": 19
                }
            ],
=======
>>>>>>> 6d813986
            "suggest": "",
            "rule": "The index expression must be of a numeric type (arkts-array-index-expr-type)",
            "severity": "ERROR"
        },
        {
            "line": 88,
            "column": 1,
            "endLine": 88,
            "endColumn": 17,
            "problem": "RuntimeArrayCheck",
            "suggest": "",
            "rule": "Array bound not checked. (arkts-runtime-array-check)",
            "severity": "ERROR"
        },
        {
            "line": 88,
            "column": 5,
            "endLine": 88,
            "endColumn": 16,
            "problem": "ArrayIndexExprType",
            "autofix": [
                {
                    "start": 1938,
                    "end": 1949,
                    "replacementText": "1 as int",
                    "line": 88,
                    "column": 5,
                    "endLine": 88,
                    "endColumn": 16
                }
            ],
            "suggest": "",
            "rule": "The index expression must be of a numeric type (arkts-array-index-expr-type)",
            "severity": "ERROR"
        },
        {
            "line": 89,
            "column": 1,
            "endLine": 89,
            "endColumn": 20,
            "problem": "RuntimeArrayCheck",
            "suggest": "",
            "rule": "Array bound not checked. (arkts-runtime-array-check)",
            "severity": "ERROR"
        },
        {
            "line": 89,
            "column": 5,
            "endLine": 89,
            "endColumn": 19,
            "problem": "ArrayIndexExprType",
            "autofix": [
                {
                    "start": 1956,
                    "end": 1970,
                    "replacementText": "test as int",
                    "line": 89,
                    "column": 5,
                    "endLine": 89,
                    "endColumn": 19
                }
            ],
            "suggest": "",
            "rule": "The index expression must be of a numeric type (arkts-array-index-expr-type)",
            "severity": "ERROR"
        },
        {
            "line": 96,
            "column": 29,
            "endLine": 96,
            "endColumn": 38,
            "problem": "AnyType",
            "suggest": "",
            "rule": "Use explicit types instead of \"any\", \"unknown\" (arkts-no-any-unknown)",
            "severity": "ERROR"
        },
        {
            "line": 99,
            "column": 9,
            "endLine": 99,
            "endColumn": 30,
            "problem": "RuntimeArrayCheck",
            "suggest": "",
            "rule": "Array bound not checked. (arkts-runtime-array-check)",
            "severity": "ERROR"
        },
        {
            "line": 99,
            "column": 15,
            "endLine": 99,
            "endColumn": 29,
            "problem": "ArrayIndexExprType",
            "autofix": [
                {
                    "start": 2185,
                    "end": 2199,
                    "replacementText": "this.testIndex as int",
                    "line": 99,
                    "column": 15,
                    "endLine": 99,
                    "endColumn": 29
                }
            ],
            "suggest": "",
            "rule": "The index expression must be of a numeric type (arkts-array-index-expr-type)",
            "severity": "ERROR"
        },
        {
            "line": 91,
            "column": 2,
            "endLine": 91,
            "endColumn": 11,
            "problem": "UIInterfaceImport",
            "autofix": [
                {
                    "start": 603,
                    "end": 603,
                    "replacementText": "\n\nimport {\n  Component,\n  Link,\n} from '@kit.ArkUI';",
                    "line": 93,
                    "column": 4,
                    "endLine": 93,
                    "endColumn": 8
                }
            ],
            "suggest": "",
            "rule": "The ArkUI interface \"Component\" should be imported before it is used (arkui-modular-interface)",
            "severity": "ERROR"
        },
        {
            "line": 93,
            "column": 4,
            "endLine": 93,
            "endColumn": 8,
            "problem": "UIInterfaceImport",
            "autofix": [
                {
                    "start": 603,
                    "end": 603,
                    "replacementText": "\n\nimport {\n  Component,\n  Link,\n} from '@kit.ArkUI';",
                    "line": 93,
                    "column": 4,
                    "endLine": 93,
                    "endColumn": 8
                }
            ],
            "suggest": "",
            "rule": "The ArkUI interface \"Link\" should be imported before it is used (arkui-modular-interface)",
            "severity": "ERROR"
        }
    ]
}<|MERGE_RESOLUTION|>--- conflicted
+++ resolved
@@ -15,118 +15,6 @@
     ],
     "result": [
         {
-<<<<<<< HEAD
-            "line": 17,
-            "column": 7,
-            "endLine": 17,
-            "endColumn": 25,
-            "problem": "NumericSemantics",
-            "autofix": [
-                {
-                    "start": 639,
-                    "end": 657,
-                    "replacementText": "an_array: number[] = [1, 2, 3]",
-                    "line": 17,
-                    "column": 7,
-                    "endLine": 17,
-                    "endColumn": 25
-                }
-            ],
-            "suggest": "",
-            "rule": "Numeric semantics is different for integer values (arkts-numeric-semantic)",
-            "severity": "ERROR"
-        },
-        {
-            "line": 17,
-            "column": 19,
-            "endLine": 17,
-            "endColumn": 20,
-            "problem": "NumericSemantics",
-            "autofix": [
-                {
-                    "start": 651,
-                    "end": 652,
-                    "replacementText": "1.0",
-                    "line": 17,
-                    "column": 19,
-                    "endLine": 17,
-                    "endColumn": 20
-                }
-            ],
-            "suggest": "",
-            "rule": "Numeric semantics is different for integer values (arkts-numeric-semantic)",
-            "severity": "ERROR"
-        },
-        {
-            "line": 17,
-            "column": 21,
-            "endLine": 17,
-            "endColumn": 22,
-            "problem": "NumericSemantics",
-            "autofix": [
-                {
-                    "start": 653,
-                    "end": 654,
-                    "replacementText": "2.0",
-                    "line": 17,
-                    "column": 21,
-                    "endLine": 17,
-                    "endColumn": 22
-                }
-            ],
-            "suggest": "",
-            "rule": "Numeric semantics is different for integer values (arkts-numeric-semantic)",
-            "severity": "ERROR"
-        },
-        {
-            "line": 17,
-            "column": 23,
-            "endLine": 17,
-            "endColumn": 24,
-            "problem": "NumericSemantics",
-            "autofix": [
-                {
-                    "start": 655,
-                    "end": 656,
-                    "replacementText": "3.0",
-                    "line": 17,
-                    "column": 23,
-                    "endLine": 17,
-                    "endColumn": 24
-                }
-            ],
-            "suggest": "",
-            "rule": "Numeric semantics is different for integer values (arkts-numeric-semantic)",
-            "severity": "ERROR"
-        },
-        {
-=======
->>>>>>> 6d813986
-            "line": 18,
-            "column": 11,
-            "endLine": 18,
-            "endColumn": 26,
-<<<<<<< HEAD
-            "problem": "NumericSemantics",
-            "autofix": [
-                {
-                    "start": 664,
-                    "end": 683,
-                    "replacementText": "a: number = an_array[index]",
-                    "line": 18,
-                    "column": 7,
-                    "endLine": 18,
-                    "endColumn": 26
-                }
-            ],
-=======
-            "problem": "RuntimeArrayCheck",
->>>>>>> 6d813986
-            "suggest": "",
-            "rule": "Array bound not checked. (arkts-runtime-array-check)",
-            "severity": "ERROR"
-        },
-        {
             "line": 18,
             "column": 11,
             "endLine": 18,
@@ -162,31 +50,6 @@
             "column": 12,
             "endLine": 19,
             "endColumn": 31,
-<<<<<<< HEAD
-            "problem": "NumericSemantics",
-            "autofix": [
-                {
-                    "start": 690,
-                    "end": 714,
-                    "replacementText": "a1: number = an_array[index + 1]",
-                    "line": 19,
-                    "column": 7,
-                    "endLine": 19,
-                    "endColumn": 31
-                }
-            ],
-=======
-            "problem": "RuntimeArrayCheck",
->>>>>>> 6d813986
-            "suggest": "",
-            "rule": "Array bound not checked. (arkts-runtime-array-check)",
-            "severity": "ERROR"
-        },
-        {
-            "line": 19,
-            "column": 12,
-            "endLine": 19,
-            "endColumn": 31,
             "problem": "RuntimeArrayCheck",
             "suggest": "",
             "rule": "Array bound not checked. (arkts-runtime-array-check)",
@@ -218,31 +81,6 @@
             "column": 12,
             "endLine": 20,
             "endColumn": 33,
-<<<<<<< HEAD
-            "problem": "NumericSemantics",
-            "autofix": [
-                {
-                    "start": 721,
-                    "end": 747,
-                    "replacementText": "a2: number = an_array[index + 1.1]",
-                    "line": 20,
-                    "column": 7,
-                    "endLine": 20,
-                    "endColumn": 33
-                }
-            ],
-=======
-            "problem": "RuntimeArrayCheck",
->>>>>>> 6d813986
-            "suggest": "",
-            "rule": "Array bound not checked. (arkts-runtime-array-check)",
-            "severity": "ERROR"
-        },
-        {
-            "line": 20,
-            "column": 12,
-            "endLine": 20,
-            "endColumn": 33,
             "problem": "RuntimeArrayCheck",
             "suggest": "",
             "rule": "Array bound not checked. (arkts-runtime-array-check)",
@@ -274,31 +112,6 @@
             "column": 11,
             "endLine": 21,
             "endColumn": 25,
-<<<<<<< HEAD
-            "problem": "NumericSemantics",
-            "autofix": [
-                {
-                    "start": 754,
-                    "end": 772,
-                    "replacementText": "b: number = an_array[1.23]",
-                    "line": 21,
-                    "column": 7,
-                    "endLine": 21,
-                    "endColumn": 25
-                }
-            ],
-=======
-            "problem": "RuntimeArrayCheck",
->>>>>>> 6d813986
-            "suggest": "",
-            "rule": "Array bound not checked. (arkts-runtime-array-check)",
-            "severity": "ERROR"
-        },
-        {
-            "line": 21,
-            "column": 11,
-            "endLine": 21,
-            "endColumn": 25,
             "problem": "RuntimeArrayCheck",
             "suggest": "",
             "rule": "Array bound not checked. (arkts-runtime-array-check)",
@@ -407,61 +220,12 @@
         },
         {
             "line": 26,
-<<<<<<< HEAD
-            "column": 7,
-            "endLine": 26,
-            "endColumn": 21,
-            "problem": "NumericSemantics",
-            "autofix": [
-                {
-                    "start": 887,
-                    "end": 901,
-                    "replacementText": "g: number = an_array[]",
-                    "line": 26,
-                    "column": 7,
-                    "endLine": 26,
-                    "endColumn": 21
-                }
-            ],
-            "suggest": "",
-            "rule": "Numeric semantics is different for integer values (arkts-numeric-semantic)",
-            "severity": "ERROR"
-        },
-        {
-            "line": 26,
-=======
->>>>>>> 6d813986
             "column": 20,
             "endLine": 26,
             "endColumn": 20,
             "problem": "ArrayIndexExprType",
             "suggest": "",
             "rule": "The index expression must be of a numeric type (arkts-array-index-expr-type)",
-            "severity": "ERROR"
-        },
-        {
-            "line": 27,
-            "column": 11,
-            "endLine": 27,
-            "endColumn": 24,
-<<<<<<< HEAD
-            "problem": "NumericSemantics",
-            "autofix": [
-                {
-                    "start": 908,
-                    "end": 925,
-                    "replacementText": "h: number = an_array[12.]",
-                    "line": 27,
-                    "column": 7,
-                    "endLine": 27,
-                    "endColumn": 24
-                }
-            ],
-=======
-            "problem": "RuntimeArrayCheck",
->>>>>>> 6d813986
-            "suggest": "",
-            "rule": "Array bound not checked. (arkts-runtime-array-check)",
             "severity": "ERROR"
         },
         {
@@ -500,31 +264,6 @@
             "column": 11,
             "endLine": 28,
             "endColumn": 25,
-<<<<<<< HEAD
-            "problem": "NumericSemantics",
-            "autofix": [
-                {
-                    "start": 932,
-                    "end": 950,
-                    "replacementText": "i: number = an_array[12.0]",
-                    "line": 28,
-                    "column": 7,
-                    "endLine": 28,
-                    "endColumn": 25
-                }
-            ],
-=======
-            "problem": "RuntimeArrayCheck",
->>>>>>> 6d813986
-            "suggest": "",
-            "rule": "Array bound not checked. (arkts-runtime-array-check)",
-            "severity": "ERROR"
-        },
-        {
-            "line": 28,
-            "column": 11,
-            "endLine": 28,
-            "endColumn": 25,
             "problem": "RuntimeArrayCheck",
             "suggest": "",
             "rule": "Array bound not checked. (arkts-runtime-array-check)",
@@ -556,57 +295,7 @@
             "column": 11,
             "endLine": 29,
             "endColumn": 22,
-<<<<<<< HEAD
-            "problem": "NumericSemantics",
-            "autofix": [
-                {
-                    "start": 957,
-                    "end": 972,
-                    "replacementText": "j: number = an_array[0]",
-                    "line": 29,
-                    "column": 7,
-                    "endLine": 29,
-                    "endColumn": 22
-                }
-            ],
-=======
-            "problem": "RuntimeArrayCheck",
->>>>>>> 6d813986
-            "suggest": "",
-            "rule": "Array bound not checked. (arkts-runtime-array-check)",
-            "severity": "ERROR"
-        },
-        {
-            "line": 29,
-            "column": 11,
-            "endLine": 29,
-            "endColumn": 22,
-            "problem": "RuntimeArrayCheck",
-            "suggest": "",
-            "rule": "Array bound not checked. (arkts-runtime-array-check)",
-            "severity": "ERROR"
-        },
-        {
-            "line": 30,
-            "column": 11,
-            "endLine": 30,
-            "endColumn": 37,
-<<<<<<< HEAD
-            "problem": "NumericSemantics",
-            "autofix": [
-                {
-                    "start": 979,
-                    "end": 1009,
-                    "replacementText": "k: number = an_array[Number.MAX_VALUE]",
-                    "line": 30,
-                    "column": 7,
-                    "endLine": 30,
-                    "endColumn": 37
-                }
-            ],
-=======
-            "problem": "RuntimeArrayCheck",
->>>>>>> 6d813986
+            "problem": "RuntimeArrayCheck",
             "suggest": "",
             "rule": "Array bound not checked. (arkts-runtime-array-check)",
             "severity": "ERROR"
@@ -647,31 +336,6 @@
             "column": 11,
             "endLine": 31,
             "endColumn": 37,
-<<<<<<< HEAD
-            "problem": "NumericSemantics",
-            "autofix": [
-                {
-                    "start": 1016,
-                    "end": 1046,
-                    "replacementText": "l: number = an_array[Number.MIN_VALUE]",
-                    "line": 31,
-                    "column": 7,
-                    "endLine": 31,
-                    "endColumn": 37
-                }
-            ],
-=======
-            "problem": "RuntimeArrayCheck",
->>>>>>> 6d813986
-            "suggest": "",
-            "rule": "Array bound not checked. (arkts-runtime-array-check)",
-            "severity": "ERROR"
-        },
-        {
-            "line": 31,
-            "column": 11,
-            "endLine": 31,
-            "endColumn": 37,
             "problem": "RuntimeArrayCheck",
             "suggest": "",
             "rule": "Array bound not checked. (arkts-runtime-array-check)",
@@ -703,31 +367,6 @@
             "column": 11,
             "endLine": 32,
             "endColumn": 44,
-<<<<<<< HEAD
-            "problem": "NumericSemantics",
-            "autofix": [
-                {
-                    "start": 1053,
-                    "end": 1090,
-                    "replacementText": "m: number = an_array[Number.MAX_SAFE_INTEGER]",
-                    "line": 32,
-                    "column": 7,
-                    "endLine": 32,
-                    "endColumn": 44
-                }
-            ],
-=======
-            "problem": "RuntimeArrayCheck",
->>>>>>> 6d813986
-            "suggest": "",
-            "rule": "Array bound not checked. (arkts-runtime-array-check)",
-            "severity": "ERROR"
-        },
-        {
-            "line": 32,
-            "column": 11,
-            "endLine": 32,
-            "endColumn": 44,
             "problem": "RuntimeArrayCheck",
             "suggest": "",
             "rule": "Array bound not checked. (arkts-runtime-array-check)",
@@ -755,119 +394,6 @@
             "severity": "ERROR"
         },
         {
-<<<<<<< HEAD
-            "line": 35,
-            "column": 5,
-            "endLine": 35,
-            "endColumn": 20,
-            "problem": "NumericSemantics",
-            "autofix": [
-                {
-                    "start": 1098,
-                    "end": 1113,
-                    "replacementText": "array: number[] = [1, 2, 3]",
-                    "line": 35,
-                    "column": 5,
-                    "endLine": 35,
-                    "endColumn": 20
-                }
-            ],
-            "suggest": "",
-            "rule": "Numeric semantics is different for integer values (arkts-numeric-semantic)",
-            "severity": "ERROR"
-        },
-        {
-            "line": 35,
-            "column": 14,
-            "endLine": 35,
-            "endColumn": 15,
-            "problem": "NumericSemantics",
-            "autofix": [
-                {
-                    "start": 1107,
-                    "end": 1108,
-                    "replacementText": "1.0",
-                    "line": 35,
-                    "column": 14,
-                    "endLine": 35,
-                    "endColumn": 15
-                }
-            ],
-            "suggest": "",
-            "rule": "Numeric semantics is different for integer values (arkts-numeric-semantic)",
-            "severity": "ERROR"
-        },
-        {
-            "line": 35,
-            "column": 16,
-            "endLine": 35,
-            "endColumn": 17,
-            "problem": "NumericSemantics",
-            "autofix": [
-                {
-                    "start": 1109,
-                    "end": 1110,
-                    "replacementText": "2.0",
-                    "line": 35,
-                    "column": 16,
-                    "endLine": 35,
-                    "endColumn": 17
-                }
-            ],
-            "suggest": "",
-            "rule": "Numeric semantics is different for integer values (arkts-numeric-semantic)",
-            "severity": "ERROR"
-        },
-        {
-            "line": 35,
-            "column": 18,
-            "endLine": 35,
-            "endColumn": 19,
-            "problem": "NumericSemantics",
-            "autofix": [
-                {
-                    "start": 1111,
-                    "end": 1112,
-                    "replacementText": "3.0",
-                    "line": 35,
-                    "column": 18,
-                    "endLine": 35,
-                    "endColumn": 19
-                }
-            ],
-            "suggest": "",
-            "rule": "Numeric semantics is different for integer values (arkts-numeric-semantic)",
-            "severity": "ERROR"
-        },
-        {
-            "line": 38,
-            "column": 23,
-            "endLine": 38,
-            "endColumn": 24,
-            "problem": "NumericSemantics",
-            "autofix": [
-                {
-                    "start": 1192,
-                    "end": 1193,
-                    "replacementText": "1.0",
-                    "line": 38,
-                    "column": 23,
-                    "endLine": 38,
-                    "endColumn": 24
-                }
-            ],
-=======
-            "line": 39,
-            "column": 1,
-            "endLine": 39,
-            "endColumn": 15,
-            "problem": "RuntimeArrayCheck",
->>>>>>> 6d813986
-            "suggest": "",
-            "rule": "Array bound not checked. (arkts-runtime-array-check)",
-            "severity": "ERROR"
-        },
-        {
             "line": 39,
             "column": 1,
             "endLine": 39,
@@ -935,10 +461,6 @@
             "endLine": 41,
             "endColumn": 15,
             "problem": "RuntimeArrayCheck",
-<<<<<<< HEAD
-            "suggest": "",
-            "rule": "Array bound not checked. (arkts-runtime-array-check)",
-=======
             "suggest": "",
             "rule": "Array bound not checked. (arkts-runtime-array-check)",
             "severity": "ERROR"
@@ -961,26 +483,16 @@
             "problem": "RuntimeArrayCheck",
             "suggest": "",
             "rule": "Array bound not checked. (arkts-runtime-array-check)",
->>>>>>> 6d813986
-            "severity": "ERROR"
-        },
-        {
-            "line": 41,
-            "column": 7,
-            "endLine": 41,
-            "endColumn": 14,
-            "problem": "ArrayIndexExprType",
-            "autofix": [
-                {
-<<<<<<< HEAD
-                    "start": 1233,
-                    "end": 1240,
-                    "replacementText": "index_3 as int",
-                    "line": 41,
-                    "column": 7,
-                    "endLine": 41,
-                    "endColumn": 14
-=======
+            "severity": "ERROR"
+        },
+        {
+            "line": 51,
+            "column": 8,
+            "endLine": 51,
+            "endColumn": 18,
+            "problem": "ArrayIndexExprType",
+            "autofix": [
+                {
                     "start": 1418,
                     "end": 1428,
                     "replacementText": "getIndex() as int",
@@ -988,69 +500,23 @@
                     "column": 8,
                     "endLine": 51,
                     "endColumn": 18
->>>>>>> 6d813986
-                }
-            ],
-            "suggest": "",
-            "rule": "The index expression must be of a numeric type (arkts-array-index-expr-type)",
-            "severity": "ERROR"
-        },
-        {
-<<<<<<< HEAD
-            "line": 42,
-            "column": 20,
-            "endLine": 42,
-            "endColumn": 21,
-            "problem": "NumericSemantics",
-            "autofix": [
-                {
-                    "start": 1262,
-                    "end": 1263,
-                    "replacementText": "2.0",
-                    "line": 42,
-                    "column": 20,
-                    "endLine": 42,
-                    "endColumn": 21
-                }
-            ],
-            "suggest": "",
-            "rule": "Numeric semantics is different for integer values (arkts-numeric-semantic)",
-            "severity": "ERROR"
-        },
-        {
-            "line": 45,
-            "column": 1,
-            "endLine": 45,
-            "endColumn": 15,
-            "problem": "RuntimeArrayCheck",
-=======
+                }
+            ],
+            "suggest": "",
+            "rule": "The index expression must be of a numeric type (arkts-array-index-expr-type)",
+            "severity": "ERROR"
+        },
+        {
             "line": 64,
             "column": 3,
             "endLine": 64,
             "endColumn": 12,
             "problem": "EnumMemberNonConstInit",
->>>>>>> 6d813986
-            "suggest": "",
-            "rule": "Array bound not checked. (arkts-runtime-array-check)",
-            "severity": "ERROR"
-        },
-        {
-<<<<<<< HEAD
-            "line": 45,
-            "column": 7,
-            "endLine": 45,
-            "endColumn": 14,
-            "problem": "ArrayIndexExprType",
-            "autofix": [
-                {
-                    "start": 1315,
-                    "end": 1322,
-                    "replacementText": "index_5 as int",
-                    "line": 45,
-                    "column": 7,
-                    "endLine": 45,
-                    "endColumn": 14
-=======
+            "suggest": "",
+            "rule": "Enumeration members can be initialized only with compile time expressions of the same type (arkts-no-enum-mixed-types)",
+            "severity": "ERROR"
+        },
+        {
             "line": 67,
             "column": 1,
             "endLine": 67,
@@ -1075,32 +541,13 @@
                     "column": 6,
                     "endLine": 67,
                     "endColumn": 11
->>>>>>> 6d813986
-                }
-            ],
-            "suggest": "",
-            "rule": "The index expression must be of a numeric type (arkts-array-index-expr-type)",
-            "severity": "ERROR"
-        },
-        {
-<<<<<<< HEAD
-            "line": 48,
-            "column": 26,
-            "endLine": 48,
-            "endColumn": 28,
-            "problem": "NumericSemantics",
-            "autofix": [
-                {
-                    "start": 1381,
-                    "end": 1383,
-                    "replacementText": "10.0",
-                    "line": 48,
-                    "column": 26,
-                    "endLine": 48,
-                    "endColumn": 28
-                }
-            ],
-=======
+                }
+            ],
+            "suggest": "",
+            "rule": "The index expression must be of a numeric type (arkts-array-index-expr-type)",
+            "severity": "ERROR"
+        },
+        {
             "line": 68,
             "column": 1,
             "endLine": 68,
@@ -1146,28 +593,11 @@
             "endLine": 72,
             "endColumn": 9,
             "problem": "IndexNegative",
->>>>>>> 6d813986
-            "suggest": "",
-            "rule": "Numeric semantics is different for integer values (arkts-numeric-semantic)",
-            "severity": "ERROR"
-        },
-        {
-<<<<<<< HEAD
-            "line": 50,
-            "column": 5,
-            "endLine": 50,
-            "endColumn": 23,
-            "problem": "NumericSemantics",
-            "autofix": [
-                {
-                    "start": 1391,
-                    "end": 1409,
-                    "replacementText": "array1: number[] = [1, 2, 3]",
-                    "line": 50,
-                    "column": 5,
-                    "endLine": 50,
-                    "endColumn": 23
-=======
+            "suggest": "",
+            "rule": "The index expression must be zero or positive value.(arkts-array-index-negative)",
+            "severity": "ERROR"
+        },
+        {
             "line": 72,
             "column": 1,
             "endLine": 72,
@@ -1202,621 +632,13 @@
                     "column": 6,
                     "endLine": 73,
                     "endColumn": 19
->>>>>>> 6d813986
-                }
-            ],
-            "suggest": "",
-            "rule": "Numeric semantics is different for integer values (arkts-numeric-semantic)",
-            "severity": "ERROR"
-        },
-        {
-<<<<<<< HEAD
-            "line": 50,
-            "column": 15,
-            "endLine": 50,
-            "endColumn": 16,
-            "problem": "NumericSemantics",
-            "autofix": [
-                {
-                    "start": 1401,
-                    "end": 1402,
-                    "replacementText": "1.0",
-                    "line": 50,
-                    "column": 15,
-                    "endLine": 50,
-                    "endColumn": 16
-                }
-            ],
-            "suggest": "",
-            "rule": "Numeric semantics is different for integer values (arkts-numeric-semantic)",
-            "severity": "ERROR"
-        },
-        {
-            "line": 50,
-            "column": 18,
-            "endLine": 50,
-            "endColumn": 19,
-            "problem": "NumericSemantics",
-            "autofix": [
-                {
-                    "start": 1404,
-                    "end": 1405,
-                    "replacementText": "2.0",
-                    "line": 50,
-                    "column": 18,
-                    "endLine": 50,
-                    "endColumn": 19
-                }
-            ],
-            "suggest": "",
-            "rule": "Numeric semantics is different for integer values (arkts-numeric-semantic)",
-            "severity": "ERROR"
-        },
-        {
-            "line": 50,
-            "column": 21,
-            "endLine": 50,
-            "endColumn": 22,
-            "problem": "NumericSemantics",
-            "autofix": [
-                {
-                    "start": 1407,
-                    "end": 1408,
-                    "replacementText": "3.0",
-                    "line": 50,
-                    "column": 21,
-                    "endLine": 50,
-                    "endColumn": 22
-                }
-            ],
-            "suggest": "",
-            "rule": "Numeric semantics is different for integer values (arkts-numeric-semantic)",
-            "severity": "ERROR"
-        },
-        {
-            "line": 51,
-            "column": 1,
-            "endLine": 51,
-            "endColumn": 19,
-            "problem": "RuntimeArrayCheck",
-            "suggest": "",
-            "rule": "Array bound not checked. (arkts-runtime-array-check)",
-            "severity": "ERROR"
-        },
-        {
-            "line": 51,
-            "column": 8,
-            "endLine": 51,
-            "endColumn": 18,
-            "problem": "ArrayIndexExprType",
-            "autofix": [
-                {
-                    "start": 1418,
-                    "end": 1428,
-                    "replacementText": "getIndex() as int",
-                    "line": 51,
-                    "column": 8,
-                    "endLine": 51,
-                    "endColumn": 18
-                }
-            ],
-            "suggest": "",
-            "rule": "The index expression must be of a numeric type (arkts-array-index-expr-type)",
-            "severity": "ERROR"
-        },
-        {
-            "line": 53,
-            "column": 5,
-            "endLine": 53,
-            "endColumn": 23,
-            "problem": "NumericSemantics",
-            "autofix": [
-                {
-                    "start": 1436,
-                    "end": 1454,
-                    "replacementText": "array2: number[] = [1, 2, 3]",
-                    "line": 53,
-                    "column": 5,
-                    "endLine": 53,
-                    "endColumn": 23
-                }
-            ],
-            "suggest": "",
-            "rule": "Numeric semantics is different for integer values (arkts-numeric-semantic)",
-            "severity": "ERROR"
-        },
-        {
-            "line": 53,
-            "column": 15,
-            "endLine": 53,
-            "endColumn": 16,
-            "problem": "NumericSemantics",
-            "autofix": [
-                {
-                    "start": 1446,
-                    "end": 1447,
-                    "replacementText": "1.0",
-                    "line": 53,
-                    "column": 15,
-                    "endLine": 53,
-                    "endColumn": 16
-                }
-            ],
-            "suggest": "",
-            "rule": "Numeric semantics is different for integer values (arkts-numeric-semantic)",
-            "severity": "ERROR"
-        },
-        {
-            "line": 53,
-            "column": 18,
-            "endLine": 53,
-            "endColumn": 19,
-            "problem": "NumericSemantics",
-            "autofix": [
-                {
-                    "start": 1449,
-                    "end": 1450,
-                    "replacementText": "2.0",
-                    "line": 53,
-                    "column": 18,
-                    "endLine": 53,
-                    "endColumn": 19
-                }
-            ],
-            "suggest": "",
-            "rule": "Numeric semantics is different for integer values (arkts-numeric-semantic)",
-            "severity": "ERROR"
-        },
-        {
-            "line": 53,
-            "column": 21,
-            "endLine": 53,
-            "endColumn": 22,
-            "problem": "NumericSemantics",
-            "autofix": [
-                {
-                    "start": 1452,
-                    "end": 1453,
-                    "replacementText": "3.0",
-                    "line": 53,
-                    "column": 21,
-                    "endLine": 53,
-                    "endColumn": 22
-                }
-            ],
-            "suggest": "",
-            "rule": "Numeric semantics is different for integer values (arkts-numeric-semantic)",
-            "severity": "ERROR"
-        },
-        {
-            "line": 54,
-            "column": 22,
-            "endLine": 54,
-            "endColumn": 23,
-            "problem": "NumericSemantics",
-            "autofix": [
-                {
-                    "start": 1477,
-                    "end": 1478,
-                    "replacementText": "0.0",
-                    "line": 54,
-                    "column": 22,
-                    "endLine": 54,
-                    "endColumn": 23
-                }
-            ],
-            "suggest": "",
-            "rule": "Numeric semantics is different for integer values (arkts-numeric-semantic)",
-            "severity": "ERROR"
-        },
-        {
-            "line": 55,
-            "column": 22,
-            "endLine": 55,
-            "endColumn": 23,
-            "problem": "ArrayIndexExprType",
-            "autofix": [
-                {
-                    "start": 1527,
-                    "end": 1528,
-                    "replacementText": "i as int",
-                    "line": 55,
-                    "column": 22,
-                    "endLine": 55,
-                    "endColumn": 23
-                }
-            ],
-            "suggest": "",
-            "rule": "The index expression must be of a numeric type (arkts-array-index-expr-type)",
-            "severity": "ERROR"
-        },
-        {
-            "line": 58,
-            "column": 19,
-            "endLine": 58,
-            "endColumn": 20,
-            "problem": "NumericSemantics",
-            "autofix": [
-                {
-                    "start": 1553,
-                    "end": 1554,
-                    "replacementText": "0.0",
-                    "line": 58,
-                    "column": 19,
-                    "endLine": 58,
-                    "endColumn": 20
-                }
-            ],
-            "suggest": "",
-            "rule": "Numeric semantics is different for integer values (arkts-numeric-semantic)",
-            "severity": "ERROR"
-        },
-        {
-            "line": 62,
-            "column": 22,
-            "endLine": 62,
-            "endColumn": 23,
-            "problem": "NumericSemantics",
-            "autofix": [
-                {
-                    "start": 1632,
-                    "end": 1633,
-                    "replacementText": "1.0",
-                    "line": 62,
-                    "column": 22,
-                    "endLine": 62,
-                    "endColumn": 23
-                }
-            ],
-            "suggest": "",
-            "rule": "Numeric semantics is different for integer values (arkts-numeric-semantic)",
-            "severity": "ERROR"
-        },
-        {
-            "line": 62,
-            "column": 25,
-            "endLine": 62,
-            "endColumn": 26,
-            "problem": "NumericSemantics",
-            "autofix": [
-                {
-                    "start": 1635,
-                    "end": 1636,
-                    "replacementText": "2.0",
-                    "line": 62,
-                    "column": 25,
-                    "endLine": 62,
-                    "endColumn": 26
-                }
-            ],
-            "suggest": "",
-            "rule": "Numeric semantics is different for integer values (arkts-numeric-semantic)",
-            "severity": "ERROR"
-        },
-        {
-            "line": 62,
-            "column": 28,
-            "endLine": 62,
-            "endColumn": 29,
-            "problem": "NumericSemantics",
-            "autofix": [
-                {
-                    "start": 1638,
-                    "end": 1639,
-                    "replacementText": "3.0",
-                    "line": 62,
-                    "column": 28,
-                    "endLine": 62,
-                    "endColumn": 29
-                }
-            ],
-            "suggest": "",
-            "rule": "Numeric semantics is different for integer values (arkts-numeric-semantic)",
-            "severity": "ERROR"
-        },
-        {
-            "line": 64,
-            "column": 3,
-            "endLine": 64,
-            "endColumn": 12,
-            "problem": "EnumMemberNonConstInit",
-            "suggest": "",
-            "rule": "Enumeration members can be initialized only with compile time expressions of the same type (arkts-no-enum-mixed-types)",
-            "severity": "ERROR"
-        },
-        {
-            "line": 65,
-            "column": 8,
-            "endLine": 65,
-            "endColumn": 9,
-            "problem": "NumericSemantics",
-            "autofix": [
-                {
-                    "start": 1669,
-                    "end": 1670,
-                    "replacementText": "0.0",
-                    "line": 65,
-                    "column": 8,
-                    "endLine": 65,
-                    "endColumn": 9
-                }
-            ],
-            "suggest": "",
-            "rule": "Numeric semantics is different for integer values (arkts-numeric-semantic)",
-            "severity": "ERROR"
-        },
-        {
-            "line": 67,
-            "column": 1,
-            "endLine": 67,
-            "endColumn": 12,
-            "problem": "RuntimeArrayCheck",
-            "suggest": "",
-            "rule": "Array bound not checked. (arkts-runtime-array-check)",
-            "severity": "ERROR"
-        },
-        {
-            "line": 67,
-            "column": 6,
-            "endLine": 67,
-            "endColumn": 11,
-            "problem": "ArrayIndexExprType",
-            "autofix": [
-                {
-                    "start": 1678,
-                    "end": 1683,
-                    "replacementText": "TE.AA as int",
-                    "line": 67,
-                    "column": 6,
-                    "endLine": 67,
-                    "endColumn": 11
-                }
-            ],
-            "suggest": "",
-            "rule": "The index expression must be of a numeric type (arkts-array-index-expr-type)",
-            "severity": "ERROR"
-        },
-        {
-            "line": 68,
-            "column": 1,
-            "endLine": 68,
-            "endColumn": 12,
-            "problem": "RuntimeArrayCheck",
-            "suggest": "",
-            "rule": "Array bound not checked. (arkts-runtime-array-check)",
-            "severity": "ERROR"
-        },
-        {
-            "line": 69,
-            "column": 1,
-            "endLine": 69,
-            "endColumn": 9,
-            "problem": "RuntimeArrayCheck",
-            "suggest": "",
-            "rule": "Array bound not checked. (arkts-runtime-array-check)",
-            "severity": "ERROR"
-        },
-        {
-            "line": 70,
-            "column": 1,
-            "endLine": 70,
-            "endColumn": 9,
-            "problem": "RuntimeArrayCheck",
-            "suggest": "",
-            "rule": "Array bound not checked. (arkts-runtime-array-check)",
-            "severity": "ERROR"
-        },
-        {
-            "line": 71,
-            "column": 1,
-            "endLine": 71,
-            "endColumn": 9,
-            "problem": "RuntimeArrayCheck",
-            "suggest": "",
-            "rule": "Array bound not checked. (arkts-runtime-array-check)",
-            "severity": "ERROR"
-        },
-        {
-            "line": 72,
-            "column": 1,
-            "endLine": 72,
-            "endColumn": 9,
-            "problem": "IndexNegative",
-            "suggest": "",
-            "rule": "The index expression must be zero or positive value.(arkts-array-index-negative)",
-            "severity": "ERROR"
-        },
-        {
-            "line": 72,
-            "column": 1,
-            "endLine": 72,
-            "endColumn": 9,
-            "problem": "RuntimeArrayCheck",
-            "suggest": "",
-            "rule": "Array bound not checked. (arkts-runtime-array-check)",
-            "severity": "ERROR"
-        },
-        {
-            "line": 73,
-            "column": 1,
-            "endLine": 73,
-            "endColumn": 20,
-            "problem": "RuntimeArrayCheck",
-            "suggest": "",
-            "rule": "Array bound not checked. (arkts-runtime-array-check)",
-            "severity": "ERROR"
-        },
-        {
-            "line": 73,
-            "column": 6,
-            "endLine": 73,
-            "endColumn": 19,
-            "problem": "ArrayIndexExprType",
-            "autofix": [
-                {
-                    "start": 1744,
-                    "end": 1757,
-                    "replacementText": "1.1 as int",
-                    "line": 73,
-                    "column": 6,
-                    "endLine": 73,
-                    "endColumn": 19
-                }
-            ],
-            "suggest": "",
-            "rule": "The index expression must be of a numeric type (arkts-array-index-expr-type)",
-            "severity": "ERROR"
-        },
-        {
-            "line": 75,
-            "column": 15,
-            "endLine": 75,
-            "endColumn": 16,
-            "problem": "NumericSemantics",
-            "autofix": [
-                {
-                    "start": 1775,
-                    "end": 1776,
-                    "replacementText": "1.0",
-                    "line": 75,
-                    "column": 15,
-                    "endLine": 75,
-                    "endColumn": 16
-                }
-            ],
-            "suggest": "",
-            "rule": "Numeric semantics is different for integer values (arkts-numeric-semantic)",
-            "severity": "ERROR"
-        },
-        {
-            "line": 76,
-            "column": 14,
-            "endLine": 76,
-            "endColumn": 15,
-            "problem": "NumericSemantics",
-            "autofix": [
-                {
-                    "start": 1791,
-                    "end": 1792,
-                    "replacementText": "1.0",
-                    "line": 76,
-                    "column": 14,
-                    "endLine": 76,
-                    "endColumn": 15
-                }
-            ],
-            "suggest": "",
-            "rule": "Numeric semantics is different for integer values (arkts-numeric-semantic)",
-            "severity": "ERROR"
-        },
-        {
-            "line": 77,
-            "column": 13,
-            "endLine": 77,
-            "endColumn": 14,
-            "problem": "NumericSemantics",
-            "autofix": [
-                {
-                    "start": 1806,
-                    "end": 1807,
-                    "replacementText": "1.0",
-                    "line": 77,
-                    "column": 13,
-                    "endLine": 77,
-                    "endColumn": 14
-                }
-            ],
-            "suggest": "",
-            "rule": "Numeric semantics is different for integer values (arkts-numeric-semantic)",
-            "severity": "ERROR"
-        },
-        {
-            "line": 78,
-            "column": 14,
-            "endLine": 78,
-            "endColumn": 15,
-            "problem": "NumericSemantics",
-            "autofix": [
-                {
-                    "start": 1822,
-                    "end": 1823,
-                    "replacementText": "1.0",
-                    "line": 78,
-                    "column": 14,
-                    "endLine": 78,
-                    "endColumn": 15
-                }
-            ],
-            "suggest": "",
-            "rule": "Numeric semantics is different for integer values (arkts-numeric-semantic)",
-            "severity": "ERROR"
-        },
-        {
-            "line": 80,
-            "column": 21,
-            "endLine": 80,
-            "endColumn": 22,
-            "problem": "NumericSemantics",
-            "autofix": [
-                {
-                    "start": 1846,
-                    "end": 1847,
-                    "replacementText": "1.0",
-                    "line": 80,
-                    "column": 21,
-                    "endLine": 80,
-                    "endColumn": 22
-                }
-            ],
-            "suggest": "",
-            "rule": "Numeric semantics is different for integer values (arkts-numeric-semantic)",
-            "severity": "ERROR"
-        },
-        {
-            "line": 80,
-            "column": 23,
-            "endLine": 80,
-            "endColumn": 24,
-            "problem": "NumericSemantics",
-            "autofix": [
-                {
-                    "start": 1848,
-                    "end": 1849,
-                    "replacementText": "2.0",
-                    "line": 80,
-                    "column": 23,
-                    "endLine": 80,
-                    "endColumn": 24
-                }
-            ],
-            "suggest": "",
-            "rule": "Numeric semantics is different for integer values (arkts-numeric-semantic)",
-            "severity": "ERROR"
-        },
-        {
-            "line": 80,
-            "column": 25,
-            "endLine": 80,
-            "endColumn": 26,
-            "problem": "NumericSemantics",
-            "autofix": [
-                {
-                    "start": 1850,
-                    "end": 1851,
-                    "replacementText": "3.0",
-                    "line": 80,
-                    "column": 25,
-                    "endLine": 80,
-                    "endColumn": 26
-                }
-            ],
-            "suggest": "",
-            "rule": "Numeric semantics is different for integer values (arkts-numeric-semantic)",
-            "severity": "ERROR"
-        },
-        {
-=======
->>>>>>> 6d813986
+                }
+            ],
+            "suggest": "",
+            "rule": "The index expression must be of a numeric type (arkts-array-index-expr-type)",
+            "severity": "ERROR"
+        },
+        {
             "line": 81,
             "column": 1,
             "endLine": 81,
@@ -1832,135 +654,8 @@
             "endLine": 81,
             "endColumn": 17,
             "problem": "ArrayIndexExprType",
-<<<<<<< HEAD
-            "suggest": "",
-            "rule": "The index expression must be of a numeric type (arkts-array-index-expr-type)",
-            "severity": "ERROR"
-        },
-        {
-            "line": 82,
-            "column": 10,
-            "endLine": 82,
-            "endColumn": 11,
-            "problem": "NumericSemantics",
-            "autofix": [
-                {
-                    "start": 1880,
-                    "end": 1881,
-                    "replacementText": "1.0",
-                    "line": 82,
-                    "column": 10,
-                    "endLine": 82,
-                    "endColumn": 11
-                }
-            ],
-            "suggest": "",
-            "rule": "Numeric semantics is different for integer values (arkts-numeric-semantic)",
-            "severity": "ERROR"
-        },
-        {
-            "line": 83,
-            "column": 10,
-            "endLine": 83,
-            "endColumn": 11,
-            "problem": "NumericSemantics",
-            "autofix": [
-                {
-                    "start": 1892,
-                    "end": 1893,
-                    "replacementText": "1.0",
-                    "line": 83,
-                    "column": 10,
-                    "endLine": 83,
-                    "endColumn": 11
-                }
-            ],
-            "suggest": "",
-            "rule": "Numeric semantics is different for integer values (arkts-numeric-semantic)",
-            "severity": "ERROR"
-        },
-        {
-            "line": 84,
-            "column": 10,
-            "endLine": 84,
-            "endColumn": 11,
-            "problem": "NumericSemantics",
-            "autofix": [
-                {
-                    "start": 1904,
-                    "end": 1905,
-                    "replacementText": "1.0",
-                    "line": 84,
-                    "column": 10,
-                    "endLine": 84,
-                    "endColumn": 11
-                }
-            ],
-            "suggest": "",
-            "rule": "Numeric semantics is different for integer values (arkts-numeric-semantic)",
-            "severity": "ERROR"
-        },
-        {
-            "line": 85,
-            "column": 10,
-            "endLine": 85,
-            "endColumn": 11,
-            "problem": "NumericSemantics",
-            "autofix": [
-                {
-                    "start": 1916,
-                    "end": 1917,
-                    "replacementText": "1.0",
-                    "line": 85,
-                    "column": 10,
-                    "endLine": 85,
-                    "endColumn": 11
-                }
-            ],
-            "suggest": "",
-            "rule": "Numeric semantics is different for integer values (arkts-numeric-semantic)",
-            "severity": "ERROR"
-        },
-        {
-            "line": 87,
-            "column": 5,
-            "endLine": 87,
-            "endColumn": 13,
-            "problem": "NumericSemantics",
-            "autofix": [
-                {
-                    "start": 1924,
-                    "end": 1932,
-                    "replacementText": "test: number = 1",
-                    "line": 87,
-                    "column": 5,
-                    "endLine": 87,
-                    "endColumn": 13
-                }
-            ],
-            "suggest": "",
-            "rule": "Numeric semantics is different for integer values (arkts-numeric-semantic)",
-            "severity": "ERROR"
-        },
-        {
-            "line": 87,
-            "column": 12,
-            "endLine": 87,
-            "endColumn": 13,
-            "problem": "NumericSemantics",
-            "autofix": [
-                {
-                    "start": 1931,
-                    "end": 1932,
-                    "replacementText": "1.0",
-                    "line": 87,
-                    "column": 12,
-                    "endLine": 87,
-                    "endColumn": 13
-                }
-            ],
-            "suggest": "",
-            "rule": "Numeric semantics is different for integer values (arkts-numeric-semantic)",
+            "suggest": "",
+            "rule": "The index expression must be of a numeric type (arkts-array-index-expr-type)",
             "severity": "ERROR"
         },
         {
@@ -2021,70 +716,6 @@
                     "endColumn": 19
                 }
             ],
-=======
->>>>>>> 6d813986
-            "suggest": "",
-            "rule": "The index expression must be of a numeric type (arkts-array-index-expr-type)",
-            "severity": "ERROR"
-        },
-        {
-            "line": 88,
-            "column": 1,
-            "endLine": 88,
-            "endColumn": 17,
-            "problem": "RuntimeArrayCheck",
-            "suggest": "",
-            "rule": "Array bound not checked. (arkts-runtime-array-check)",
-            "severity": "ERROR"
-        },
-        {
-            "line": 88,
-            "column": 5,
-            "endLine": 88,
-            "endColumn": 16,
-            "problem": "ArrayIndexExprType",
-            "autofix": [
-                {
-                    "start": 1938,
-                    "end": 1949,
-                    "replacementText": "1 as int",
-                    "line": 88,
-                    "column": 5,
-                    "endLine": 88,
-                    "endColumn": 16
-                }
-            ],
-            "suggest": "",
-            "rule": "The index expression must be of a numeric type (arkts-array-index-expr-type)",
-            "severity": "ERROR"
-        },
-        {
-            "line": 89,
-            "column": 1,
-            "endLine": 89,
-            "endColumn": 20,
-            "problem": "RuntimeArrayCheck",
-            "suggest": "",
-            "rule": "Array bound not checked. (arkts-runtime-array-check)",
-            "severity": "ERROR"
-        },
-        {
-            "line": 89,
-            "column": 5,
-            "endLine": 89,
-            "endColumn": 19,
-            "problem": "ArrayIndexExprType",
-            "autofix": [
-                {
-                    "start": 1956,
-                    "end": 1970,
-                    "replacementText": "test as int",
-                    "line": 89,
-                    "column": 5,
-                    "endLine": 89,
-                    "endColumn": 19
-                }
-            ],
             "suggest": "",
             "rule": "The index expression must be of a numeric type (arkts-array-index-expr-type)",
             "severity": "ERROR"
