--- conflicted
+++ resolved
@@ -97,9 +97,6 @@
 let a: Array<string> | undefined = new Array();
 let aa: Array<string> | Set<string> | undefined = new Array();
 let b: Array<string> | Array<number> | undefined = new Array();
-<<<<<<< HEAD
-let test: string[] = new Array();
-=======
 let test: string[] = new Array();
 
 class A {
@@ -140,5 +137,4 @@
   if(c === undefined){
     c = new Map()
   }
-}
->>>>>>> 6d813986
+}