{
    "copyright": [
        "Copyright (c) 2023-2025 Huawei Device Co., Ltd.",
        "Licensed under the Apache License, Version 2.0 (the 'License');",
        "you may not use this file except in compliance with the License.",
        "You may obtain a copy of the License at",
        "",
        "http://www.apache.org/licenses/LICENSE-2.0",
        "",
        "Unless required by applicable law or agreed to in writing, software",
        "distributed under the License is distributed on an 'AS IS' BASIS,",
        "WITHOUT WARRANTIES OR CONDITIONS OF ANY KIND, either express or implied.",
        "See the License for the specific language governing permissions and",
        "limitations under the License."
    ],
    "result": [
        {
            "line": 26,
            "column": 11,
            "endLine": 26,
            "endColumn": 12,
            "problem": "LiteralAsPropertyName",
            "suggest": "",
            "rule": "Objects with property names that are not identifiers are not supported (arkts-identifiers-as-prop-names)",
            "severity": "ERROR"
        },
        {
            "line": 32,
            "column": 3,
            "endLine": 32,
            "endColumn": 4,
            "problem": "LiteralAsPropertyName",
            "suggest": "",
            "rule": "Objects with property names that are not identifiers are not supported (arkts-identifiers-as-prop-names)",
            "severity": "ERROR"
        },
        {
            "line": 33,
            "column": 3,
            "endLine": 33,
            "endColumn": 8,
            "problem": "LiteralAsPropertyName",
            "suggest": "",
            "rule": "Objects with property names that are not identifiers are not supported (arkts-identifiers-as-prop-names)",
            "severity": "ERROR"
        },
        {
            "line": 36,
            "column": 13,
            "endLine": 36,
            "endColumn": 33,
            "problem": "PropertyAccessByIndex",
            "suggest": "",
            "rule": "Indexed access is not supported for fields (arkts-no-props-by-index)",
            "severity": "ERROR"
        },
        {
            "line": 37,
            "column": 13,
            "endLine": 37,
            "endColumn": 29,
            "problem": "PropertyAccessByIndex",
            "suggest": "",
            "rule": "Indexed access is not supported for fields (arkts-no-props-by-index)",
            "severity": "ERROR"
        },
        {
            "line": 38,
            "column": 13,
            "endLine": 38,
            "endColumn": 33,
            "problem": "PropertyAccessByIndex",
            "suggest": "",
            "rule": "Indexed access is not supported for fields (arkts-no-props-by-index)",
            "severity": "ERROR"
        },
        {
            "line": 57,
            "column": 9,
            "endLine": 57,
            "endColumn": 10,
            "problem": "ObjectLiteralNoContextType",
            "suggest": "",
            "rule": "Object literal must correspond to some explicitly declared class or interface (arkts-no-untyped-obj-literals)",
            "severity": "ERROR"
        },
        {
            "line": 57,
            "column": 10,
            "endLine": 57,
            "endColumn": 16,
            "problem": "LiteralAsPropertyName",
            "suggest": "",
            "rule": "Objects with property names that are not identifiers are not supported (arkts-identifiers-as-prop-names)",
            "severity": "ERROR"
        },
        {
            "line": 57,
            "column": 22,
            "endLine": 57,
            "endColumn": 23,
            "problem": "LiteralAsPropertyName",
            "suggest": "",
            "rule": "Objects with property names that are not identifiers are not supported (arkts-identifiers-as-prop-names)",
            "severity": "ERROR"
        },
        {
            "line": 59,
            "column": 13,
            "endLine": 59,
            "endColumn": 22,
            "problem": "PropertyAccessByIndex",
            "suggest": "",
            "rule": "Indexed access is not supported for fields (arkts-no-props-by-index)",
            "severity": "ERROR"
        },
        {
            "line": 60,
            "column": 13,
            "endLine": 60,
            "endColumn": 17,
            "problem": "PropertyAccessByIndex",
            "suggest": "",
            "rule": "Indexed access is not supported for fields (arkts-no-props-by-index)",
            "severity": "ERROR"
        },
        {
            "line": 67,
            "column": 13,
            "endLine": 67,
            "endColumn": 14,
            "problem": "ObjectLiteralNoContextType",
            "suggest": "",
            "rule": "Object literal must correspond to some explicitly declared class or interface (arkts-no-untyped-obj-literals)",
            "severity": "ERROR"
        },
        {
            "line": 75,
            "column": 3,
            "endLine": 75,
            "endColumn": 4,
            "problem": "LiteralAsPropertyName",
            "suggest": "",
            "rule": "Objects with property names that are not identifiers are not supported (arkts-identifiers-as-prop-names)",
            "severity": "ERROR"
        },
        {
            "line": 80,
            "column": 3,
            "endLine": 80,
            "endColumn": 4,
            "problem": "LiteralAsPropertyName",
            "suggest": "",
            "rule": "Objects with property names that are not identifiers are not supported (arkts-identifiers-as-prop-names)",
            "severity": "ERROR"
        },
        {
            "line": 81,
            "column": 3,
            "endLine": 81,
            "endColumn": 8,
            "problem": "LiteralAsPropertyName",
            "suggest": "",
            "rule": "Objects with property names that are not identifiers are not supported (arkts-identifiers-as-prop-names)",
            "severity": "ERROR"
        },
        {
            "line": 84,
            "column": 36,
            "endLine": 84,
            "endColumn": 37,
            "problem": "LiteralAsPropertyName",
            "suggest": "",
            "rule": "Objects with property names that are not identifiers are not supported (arkts-identifiers-as-prop-names)",
            "severity": "ERROR"
        },
        {
<<<<<<< HEAD
=======
            "line": 128,
            "column": 13,
            "endLine": 128,
            "endColumn": 18,
            "problem": "LiteralAsPropertyName",
            "suggest": "",
            "rule": "Objects with property names that are not identifiers are not supported (arkts-identifiers-as-prop-names)",
            "severity": "ERROR"
        },
        {
>>>>>>> 6d813986
            "line": 142,
            "column": 3,
            "endLine": 142,
            "endColumn": 6,
            "problem": "ComputedPropertyName",
            "suggest": "",
            "rule": "Objects with property names that are not identifiers are not supported (arkts-identifiers-as-prop-names)",
            "severity": "ERROR"
        },
        {
            "line": 146,
            "column": 19,
            "endLine": 146,
            "endColumn": 20,
            "problem": "ObjectLiteralNoContextType",
            "suggest": "",
            "rule": "Object literal must correspond to some explicitly declared class or interface (arkts-no-untyped-obj-literals)",
            "severity": "ERROR"
        },
        {
            "line": 148,
            "column": 3,
            "endLine": 148,
            "endColumn": 6,
            "problem": "ComputedPropertyName",
            "suggest": "",
            "rule": "Objects with property names that are not identifiers are not supported (arkts-identifiers-as-prop-names)",
            "severity": "ERROR"
        },
        {
            "line": 42,
            "column": 11,
            "endLine": 42,
            "endColumn": 13,
            "problem": "StrictDiagnostic",
            "suggest": "Property '_2' has no initializer and is not definitely assigned in the constructor.",
            "rule": "Property '_2' has no initializer and is not definitely assigned in the constructor.",
            "severity": "ERROR"
        },
        {
            "line": 43,
            "column": 3,
            "endLine": 43,
            "endColumn": 6,
            "problem": "StrictDiagnostic",
            "suggest": "Property 'Two' has no initializer and is not definitely assigned in the constructor.",
            "rule": "Property 'Two' has no initializer and is not definitely assigned in the constructor.",
            "severity": "ERROR"
        },
        {
            "line": 63,
            "column": 12,
            "endLine": 63,
            "endColumn": 16,
            "problem": "StrictDiagnostic",
            "suggest": "Property 'name' has no initializer and is not definitely assigned in the constructor.",
            "rule": "Property 'name' has no initializer and is not definitely assigned in the constructor.",
            "severity": "ERROR"
        },
        {
            "line": 64,
            "column": 12,
            "endLine": 64,
            "endColumn": 14,
            "problem": "StrictDiagnostic",
            "suggest": "Property '_2' has no initializer and is not definitely assigned in the constructor.",
            "rule": "Property '_2' has no initializer and is not definitely assigned in the constructor.",
            "severity": "ERROR"
        }
    ]
}<|MERGE_RESOLUTION|>--- conflicted
+++ resolved
@@ -175,8 +175,6 @@
             "severity": "ERROR"
         },
         {
-<<<<<<< HEAD
-=======
             "line": 128,
             "column": 13,
             "endLine": 128,
@@ -187,7 +185,6 @@
             "severity": "ERROR"
         },
         {
->>>>>>> 6d813986
             "line": 142,
             "column": 3,
             "endLine": 142,
