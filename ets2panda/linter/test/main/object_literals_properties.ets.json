{
    "copyright": [
        "Copyright (c) 2024 Huawei Device Co., Ltd.",
        "Licensed under the Apache License, Version 2.0 (the 'License');",
        "you may not use this file except in compliance with the License.",
        "You may obtain a copy of the License at",
        "",
        "http://www.apache.org/licenses/LICENSE-2.0",
        "",
        "Unless required by applicable law or agreed to in writing, software",
        "distributed under the License is distributed on an 'AS IS' BASIS,",
        "WITHOUT WARRANTIES OR CONDITIONS OF ANY KIND, either express or implied.",
        "See the License for the specific language governing permissions and",
        "limitations under the License."
    ],
    "result": [
        {
            "line": 17,
            "column": 14,
            "endLine": 17,
            "endColumn": 15,
            "problem": "ObjectLiteralNoContextType",
            "suggest": "",
            "rule": "Object literal must correspond to some explicitly declared class or interface (arkts-no-untyped-obj-literals)",
            "severity": "ERROR"
        },
        {
            "line": 21,
            "column": 17,
            "endLine": 21,
            "endColumn": 18,
            "problem": "ObjectLiteralNoContextType",
            "suggest": "",
            "rule": "Object literal must correspond to some explicitly declared class or interface (arkts-no-untyped-obj-literals)",
            "severity": "ERROR"
        },
        {
            "line": 25,
            "column": 17,
            "endLine": 25,
            "endColumn": 18,
            "problem": "ObjectLiteralNoContextType",
            "suggest": "",
            "rule": "Object literal must correspond to some explicitly declared class or interface (arkts-no-untyped-obj-literals)",
            "severity": "ERROR"
        },
        {
            "line": 33,
            "column": 17,
            "endLine": 33,
            "endColumn": 18,
            "problem": "ObjectLiteralNoContextType",
            "suggest": "",
            "rule": "Object literal must correspond to some explicitly declared class or interface (arkts-no-untyped-obj-literals)",
            "severity": "ERROR"
        },
        {
            "line": 39,
            "column": 14,
            "endLine": 39,
            "endColumn": 15,
            "problem": "ObjectLiteralNoContextType",
            "suggest": "",
            "rule": "Object literal must correspond to some explicitly declared class or interface (arkts-no-untyped-obj-literals)",
            "severity": "ERROR"
        },
        {
            "line": 40,
            "column": 3,
            "endLine": 40,
            "endColumn": 15,
            "problem": "SpreadOperator",
            "suggest": "",
            "rule": "It is possible to spread only arrays or classes derived from arrays into the rest parameter or array literals (arkts-no-spread)",
            "severity": "ERROR"
        },
        {
            "line": 43,
            "column": 13,
            "endLine": 43,
            "endColumn": 14,
            "problem": "ObjectLiteralNoContextType",
            "suggest": "",
            "rule": "Object literal must correspond to some explicitly declared class or interface (arkts-no-untyped-obj-literals)",
            "severity": "ERROR"
        },
        {
            "line": 66,
            "column": 16,
            "endLine": 66,
            "endColumn": 17,
            "problem": "ObjectLiteralNoContextType",
            "suggest": "",
            "rule": "Object literal must correspond to some explicitly declared class or interface (arkts-no-untyped-obj-literals)",
            "severity": "ERROR"
        },
        {
            "line": 73,
            "column": 3,
            "endLine": 73,
            "endColumn": 15,
            "problem": "SpreadOperator",
            "suggest": "",
            "rule": "It is possible to spread only arrays or classes derived from arrays into the rest parameter or array literals (arkts-no-spread)",
            "severity": "ERROR"
        },
        {
            "line": 80,
            "column": 12,
            "endLine": 80,
            "endColumn": 13,
            "problem": "ObjectLiteralNoContextType",
            "suggest": "",
            "rule": "Object literal must correspond to some explicitly declared class or interface (arkts-no-untyped-obj-literals)",
            "severity": "ERROR"
        },
        {
            "line": 91,
            "column": 12,
            "endLine": 91,
            "endColumn": 13,
            "problem": "ObjectLiteralNoContextType",
            "suggest": "",
            "rule": "Object literal must correspond to some explicitly declared class or interface (arkts-no-untyped-obj-literals)",
            "severity": "ERROR"
        },
        {
            "line": 98,
            "column": 5,
            "endLine": 98,
            "endColumn": 6,
            "problem": "ObjectLiteralNoContextType",
            "suggest": "",
            "rule": "Object literal must correspond to some explicitly declared class or interface (arkts-no-untyped-obj-literals)",
            "severity": "ERROR"
        },
        {
            "line": 109,
            "column": 14,
            "endLine": 109,
            "endColumn": 15,
            "problem": "ObjectLiteralNoContextType",
            "suggest": "",
            "rule": "Object literal must correspond to some explicitly declared class or interface (arkts-no-untyped-obj-literals)",
            "severity": "ERROR"
        },
        {
            "line": 116,
            "column": 15,
            "endLine": 116,
            "endColumn": 16,
            "problem": "ObjectLiteralNoContextType",
            "suggest": "",
            "rule": "Object literal must correspond to some explicitly declared class or interface (arkts-no-untyped-obj-literals)",
            "severity": "ERROR"
        },
        {
            "line": 121,
            "column": 3,
            "endLine": 121,
            "endColumn": 15,
            "problem": "SpreadOperator",
            "suggest": "",
            "rule": "It is possible to spread only arrays or classes derived from arrays into the rest parameter or array literals (arkts-no-spread)",
            "severity": "ERROR"
        },
        {
            "line": 133,
            "column": 14,
            "endLine": 133,
            "endColumn": 15,
            "problem": "ObjectLiteralNoContextType",
            "suggest": "",
            "rule": "Object literal must correspond to some explicitly declared class or interface (arkts-no-untyped-obj-literals)",
            "severity": "ERROR"
        },
        {
            "line": 142,
            "column": 25,
            "endLine": 142,
            "endColumn": 26,
            "problem": "ObjectLiteralNoContextType",
            "suggest": "",
            "rule": "Object literal must correspond to some explicitly declared class or interface (arkts-no-untyped-obj-literals)",
            "severity": "ERROR"
        },
        {
            "line": 148,
            "column": 29,
            "endLine": 148,
            "endColumn": 30,
            "problem": "ObjectLiteralNoContextType",
            "suggest": "",
            "rule": "Object literal must correspond to some explicitly declared class or interface (arkts-no-untyped-obj-literals)",
            "severity": "ERROR"
        },
        {
            "line": 154,
            "column": 20,
            "endLine": 154,
            "endColumn": 21,
            "problem": "ObjectTypeLiteral",
            "suggest": "",
            "rule": "Object literals cannot be used as type declarations (arkts-no-obj-literals-as-types)",
            "severity": "ERROR"
        },
        {
            "line": 155,
            "column": 33,
            "endLine": 155,
            "endColumn": 34,
            "problem": "ObjectLiteralNoContextType",
            "suggest": "",
            "rule": "Object literal must correspond to some explicitly declared class or interface (arkts-no-untyped-obj-literals)",
            "severity": "ERROR"
        },
        {
            "line": 156,
            "column": 26,
            "endLine": 156,
            "endColumn": 27,
            "problem": "ObjectLiteralNoContextType",
            "suggest": "",
            "rule": "Object literal must correspond to some explicitly declared class or interface (arkts-no-untyped-obj-literals)",
            "severity": "ERROR"
        },
        {
            "line": 161,
            "column": 27,
            "endLine": 161,
            "endColumn": 28,
            "problem": "ObjectLiteralNoContextType",
            "suggest": "",
            "rule": "Object literal must correspond to some explicitly declared class or interface (arkts-no-untyped-obj-literals)",
            "severity": "ERROR"
        },
        {
            "line": 168,
            "column": 27,
            "endLine": 168,
            "endColumn": 28,
            "problem": "ObjectLiteralNoContextType",
            "suggest": "",
            "rule": "Object literal must correspond to some explicitly declared class or interface (arkts-no-untyped-obj-literals)",
            "severity": "ERROR"
        },
        {
            "line": 180,
            "column": 14,
            "endLine": 180,
            "endColumn": 15,
            "problem": "ObjectLiteralNoContextType",
            "suggest": "",
            "rule": "Object literal must correspond to some explicitly declared class or interface (arkts-no-untyped-obj-literals)",
            "severity": "ERROR"
        },
        {
            "line": 198,
            "column": 14,
            "endLine": 198,
            "endColumn": 15,
            "problem": "ObjectLiteralNoContextType",
            "suggest": "",
            "rule": "Object literal must correspond to some explicitly declared class or interface (arkts-no-untyped-obj-literals)",
            "severity": "ERROR"
        },
        {
            "line": 219,
            "column": 18,
            "endLine": 219,
            "endColumn": 19,
            "problem": "ObjectLiteralNoContextType",
            "suggest": "",
            "rule": "Object literal must correspond to some explicitly declared class or interface (arkts-no-untyped-obj-literals)",
            "severity": "ERROR"
        },
        {
            "line": 229,
            "column": 20,
            "endLine": 229,
            "endColumn": 21,
            "problem": "ObjectLiteralNoContextType",
            "suggest": "",
            "rule": "Object literal must correspond to some explicitly declared class or interface (arkts-no-untyped-obj-literals)",
            "severity": "ERROR"
        },
        {
            "line": 243,
            "column": 20,
            "endLine": 243,
            "endColumn": 21,
            "problem": "ObjectLiteralNoContextType",
            "suggest": "",
            "rule": "Object literal must correspond to some explicitly declared class or interface (arkts-no-untyped-obj-literals)",
            "severity": "ERROR"
        },
        {
            "line": 274,
            "column": 16,
            "endLine": 274,
            "endColumn": 17,
            "problem": "ObjectLiteralNoContextType",
            "suggest": "",
            "rule": "Object literal must correspond to some explicitly declared class or interface (arkts-no-untyped-obj-literals)",
            "severity": "ERROR"
        },
        {
            "line": 280,
            "column": 16,
            "endLine": 280,
            "endColumn": 17,
            "problem": "ObjectLiteralNoContextType",
            "suggest": "",
            "rule": "Object literal must correspond to some explicitly declared class or interface (arkts-no-untyped-obj-literals)",
            "severity": "ERROR"
        },
        {
<<<<<<< HEAD
=======
            "line": 319,
            "column": 12,
            "endLine": 319,
            "endColumn": 13,
            "problem": "ObjectLiteralNoContextType",
            "suggest": "",
            "rule": "Object literal must correspond to some explicitly declared class or interface (arkts-no-untyped-obj-literals)",
            "severity": "ERROR"
        },
        {
>>>>>>> 6d813986
            "line": 187,
            "column": 3,
            "endLine": 187,
            "endColumn": 4,
            "problem": "StrictDiagnostic",
            "suggest": "Property 'b' has no initializer and is not definitely assigned in the constructor.",
            "rule": "Property 'b' has no initializer and is not definitely assigned in the constructor.",
            "severity": "ERROR"
        }
    ]
}<|MERGE_RESOLUTION|>--- conflicted
+++ resolved
@@ -315,8 +315,6 @@
             "severity": "ERROR"
         },
         {
-<<<<<<< HEAD
-=======
             "line": 319,
             "column": 12,
             "endLine": 319,
@@ -327,7 +325,6 @@
             "severity": "ERROR"
         },
         {
->>>>>>> 6d813986
             "line": 187,
             "column": 3,
             "endLine": 187,
