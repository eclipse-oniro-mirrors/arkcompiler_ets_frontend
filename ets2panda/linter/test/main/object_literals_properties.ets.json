--- conflicted
+++ resolved
@@ -295,8 +295,6 @@
             "severity": "ERROR"
         },
         {
-<<<<<<< HEAD
-=======
             "line": 274,
             "column": 16,
             "endLine": 274,
@@ -317,7 +315,6 @@
             "severity": "ERROR"
         },
         {
->>>>>>> 58c46612
             "line": 187,
             "column": 3,
             "endLine": 187,
