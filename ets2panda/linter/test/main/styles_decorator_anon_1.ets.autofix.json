{
    "copyright": [
        "Copyright (c) 2025 Huawei Device Co., Ltd.",
        "Licensed under the Apache License, Version 2.0 (the 'License');",
        "you may not use this file except in compliance with the License.",
        "You may obtain a copy of the License at",
        "",
        "http://www.apache.org/licenses/LICENSE-2.0",
        "",
        "Unless required by applicable law or agreed to in writing, software",
        "distributed under the License is distributed on an 'AS IS' BASIS,",
        "WITHOUT WARRANTIES OR CONDITIONS OF ANY KIND, either express or implied.",
        "See the License for the specific language governing permissions and",
        "limitations under the License."
    ],
    "result": [
        {
            "line": 27,
            "column": 18,
            "endLine": 40,
            "endColumn": 6,
<<<<<<< HEAD
            "problem": "StylesDecoratorNotSupported",
=======
            "problem": "StateStylesBlockNeedArrowFunc",
>>>>>>> 58c46612
            "autofix": [
                {
                    "start": 767,
                    "end": 1035,
<<<<<<< HEAD
                    "replacementText": "{\n      normal: (instance: CommonMethod): void => {\n          instance.backgroundColor(\"#00ffff\");\n          instance.borderWidth(8);\n      },\n      pressed: (instance: CommonMethod): void => {\n          instance.backgroundColor(Color.Red);\n          instance.backgroundImagePosition({\n              x: 0,\n              y: 0\n          });\n          instance.backgroundColor(\"#ffff00\");\n      }\n    }"
=======
                    "replacementText": "{\n      normal: (instance: CommonMethod): void => {\n          instance.backgroundColor(\"#00ffff\");\n          instance.borderWidth(8);\n      },\n      pressed: (instance: CommonMethod): void => {\n          instance.backgroundColor(Color.Red);\n          instance.backgroundImagePosition({\n              x: 0,\n              y: 0\n          });\n          instance.backgroundColor(\"#ffff00\");\n      }\n    }",
                    "line": 27,
                    "column": 18,
                    "endLine": 40,
                    "endColumn": 6
                }
            ],
            "suggest": "",
            "rule": "The code block passed to stateStyles needs to be an arrow function (arkui-statestyles-block-need-arrow-func)",
            "severity": "ERROR"
        },
        {
            "line": 30,
            "column": 22,
            "endLine": 30,
            "endColumn": 23,
            "problem": "NumericSemantics",
            "autofix": [
                {
                    "start": 842,
                    "end": 843,
                    "replacementText": "8.0",
                    "line": 30,
                    "column": 22,
                    "endLine": 30,
                    "endColumn": 23
                }
            ],
            "suggest": "",
            "rule": "Numeric semantics is different for integer values (arkts-numeric-semantic)",
            "severity": "ERROR"
        },
        {
            "line": 35,
            "column": 14,
            "endLine": 35,
            "endColumn": 15,
            "problem": "NumericSemantics",
            "autofix": [
                {
                    "start": 956,
                    "end": 957,
                    "replacementText": "0.0",
                    "line": 35,
                    "column": 14,
                    "endLine": 35,
                    "endColumn": 15
                }
            ],
            "suggest": "",
            "rule": "Numeric semantics is different for integer values (arkts-numeric-semantic)",
            "severity": "ERROR"
        },
        {
            "line": 36,
            "column": 14,
            "endLine": 36,
            "endColumn": 15,
            "problem": "NumericSemantics",
            "autofix": [
                {
                    "start": 972,
                    "end": 973,
                    "replacementText": "0.0",
                    "line": 36,
                    "column": 14,
                    "endLine": 36,
                    "endColumn": 15
>>>>>>> 58c46612
                }
            ],
            "suggest": "",
            "rule": "Numeric semantics is different for integer values (arkts-numeric-semantic)",
            "severity": "ERROR"
        },
        {
            "line": 16,
            "column": 2,
            "endLine": 16,
            "endColumn": 7,
            "problem": "UIInterfaceImport",
            "autofix": [
                {
                    "start": 603,
                    "end": 603,
<<<<<<< HEAD
                    "replacementText": "\n\nimport { Entry, Component, BuilderParam, Require, Button, CommonMethod, Color } from '@kit.ArkUI';"
=======
                    "replacementText": "\n\nimport {\n  Entry,\n  Component,\n  BuilderParam,\n  Require,\n  Button,\n  CommonMethod,\n  Color,\n} from '@kit.ArkUI';",
                    "line": 33,
                    "column": 26,
                    "endLine": 33,
                    "endColumn": 31
>>>>>>> 58c46612
                }
            ],
            "suggest": "",
            "rule": "The ArkUI interface \"Entry\" should be imported before it is used (arkui-modular-interface)",
            "severity": "ERROR"
        },
        {
            "line": 17,
            "column": 2,
            "endLine": 17,
            "endColumn": 11,
            "problem": "UIInterfaceImport",
            "autofix": [
                {
                    "start": 603,
                    "end": 603,
<<<<<<< HEAD
                    "replacementText": "\n\nimport { Entry, Component, BuilderParam, Require, Button, CommonMethod, Color } from '@kit.ArkUI';"
=======
                    "replacementText": "\n\nimport {\n  Entry,\n  Component,\n  BuilderParam,\n  Require,\n  Button,\n  CommonMethod,\n  Color,\n} from '@kit.ArkUI';",
                    "line": 33,
                    "column": 26,
                    "endLine": 33,
                    "endColumn": 31
>>>>>>> 58c46612
                }
            ],
            "suggest": "",
            "rule": "The ArkUI interface \"Component\" should be imported before it is used (arkui-modular-interface)",
            "severity": "ERROR"
        },
        {
            "line": 19,
            "column": 4,
            "endLine": 19,
            "endColumn": 16,
            "problem": "UIInterfaceImport",
            "autofix": [
                {
                    "start": 603,
                    "end": 603,
<<<<<<< HEAD
                    "replacementText": "\n\nimport { Entry, Component, BuilderParam, Require, Button, CommonMethod, Color } from '@kit.ArkUI';"
=======
                    "replacementText": "\n\nimport {\n  Entry,\n  Component,\n  BuilderParam,\n  Require,\n  Button,\n  CommonMethod,\n  Color,\n} from '@kit.ArkUI';",
                    "line": 33,
                    "column": 26,
                    "endLine": 33,
                    "endColumn": 31
>>>>>>> 58c46612
                }
            ],
            "suggest": "",
            "rule": "The ArkUI interface \"BuilderParam\" should be imported before it is used (arkui-modular-interface)",
            "severity": "ERROR"
        },
        {
            "line": 20,
            "column": 4,
            "endLine": 20,
            "endColumn": 11,
            "problem": "UIInterfaceImport",
            "autofix": [
                {
                    "start": 603,
                    "end": 603,
<<<<<<< HEAD
                    "replacementText": "\n\nimport { Entry, Component, BuilderParam, Require, Button, CommonMethod, Color } from '@kit.ArkUI';"
=======
                    "replacementText": "\n\nimport {\n  Entry,\n  Component,\n  BuilderParam,\n  Require,\n  Button,\n  CommonMethod,\n  Color,\n} from '@kit.ArkUI';",
                    "line": 33,
                    "column": 26,
                    "endLine": 33,
                    "endColumn": 31
>>>>>>> 58c46612
                }
            ],
            "suggest": "",
            "rule": "The ArkUI interface \"Require\" should be imported before it is used (arkui-modular-interface)",
            "severity": "ERROR"
        },
        {
            "line": 24,
            "column": 5,
            "endLine": 24,
            "endColumn": 11,
            "problem": "UIInterfaceImport",
            "autofix": [
                {
                    "start": 603,
                    "end": 603,
<<<<<<< HEAD
                    "replacementText": "\n\nimport { Entry, Component, BuilderParam, Require, Button, CommonMethod, Color } from '@kit.ArkUI';"
=======
                    "replacementText": "\n\nimport {\n  Entry,\n  Component,\n  BuilderParam,\n  Require,\n  Button,\n  CommonMethod,\n  Color,\n} from '@kit.ArkUI';",
                    "line": 33,
                    "column": 26,
                    "endLine": 33,
                    "endColumn": 31
>>>>>>> 58c46612
                }
            ],
            "suggest": "",
            "rule": "The ArkUI interface \"Button\" should be imported before it is used (arkui-modular-interface)",
            "severity": "ERROR"
        },
        {
            "line": 33,
            "column": 26,
            "endLine": 33,
            "endColumn": 31,
            "problem": "UIInterfaceImport",
            "autofix": [
                {
                    "start": 603,
                    "end": 603,
<<<<<<< HEAD
                    "replacementText": "\n\nimport { Entry, Component, BuilderParam, Require, Button, CommonMethod, Color } from '@kit.ArkUI';"
=======
                    "replacementText": "\n\nimport {\n  Entry,\n  Component,\n  BuilderParam,\n  Require,\n  Button,\n  CommonMethod,\n  Color,\n} from '@kit.ArkUI';",
                    "line": 33,
                    "column": 26,
                    "endLine": 33,
                    "endColumn": 31
>>>>>>> 58c46612
                }
            ],
            "suggest": "",
            "rule": "The ArkUI interface \"Color\" should be imported before it is used (arkui-modular-interface)",
            "severity": "ERROR"
        }
    ]
}<|MERGE_RESOLUTION|>--- conflicted
+++ resolved
@@ -19,18 +19,11 @@
             "column": 18,
             "endLine": 40,
             "endColumn": 6,
-<<<<<<< HEAD
-            "problem": "StylesDecoratorNotSupported",
-=======
             "problem": "StateStylesBlockNeedArrowFunc",
->>>>>>> 58c46612
             "autofix": [
                 {
                     "start": 767,
                     "end": 1035,
-<<<<<<< HEAD
-                    "replacementText": "{\n      normal: (instance: CommonMethod): void => {\n          instance.backgroundColor(\"#00ffff\");\n          instance.borderWidth(8);\n      },\n      pressed: (instance: CommonMethod): void => {\n          instance.backgroundColor(Color.Red);\n          instance.backgroundImagePosition({\n              x: 0,\n              y: 0\n          });\n          instance.backgroundColor(\"#ffff00\");\n      }\n    }"
-=======
                     "replacementText": "{\n      normal: (instance: CommonMethod): void => {\n          instance.backgroundColor(\"#00ffff\");\n          instance.borderWidth(8);\n      },\n      pressed: (instance: CommonMethod): void => {\n          instance.backgroundColor(Color.Red);\n          instance.backgroundImagePosition({\n              x: 0,\n              y: 0\n          });\n          instance.backgroundColor(\"#ffff00\");\n      }\n    }",
                     "line": 27,
                     "column": 18,
@@ -99,7 +92,6 @@
                     "column": 14,
                     "endLine": 36,
                     "endColumn": 15
->>>>>>> 58c46612
                 }
             ],
             "suggest": "",
@@ -116,15 +108,11 @@
                 {
                     "start": 603,
                     "end": 603,
-<<<<<<< HEAD
-                    "replacementText": "\n\nimport { Entry, Component, BuilderParam, Require, Button, CommonMethod, Color } from '@kit.ArkUI';"
-=======
-                    "replacementText": "\n\nimport {\n  Entry,\n  Component,\n  BuilderParam,\n  Require,\n  Button,\n  CommonMethod,\n  Color,\n} from '@kit.ArkUI';",
-                    "line": 33,
-                    "column": 26,
-                    "endLine": 33,
-                    "endColumn": 31
->>>>>>> 58c46612
+                    "replacementText": "\n\nimport {\n  Entry,\n  Component,\n  BuilderParam,\n  Require,\n  Button,\n  CommonMethod,\n  Color,\n} from '@kit.ArkUI';",
+                    "line": 33,
+                    "column": 26,
+                    "endLine": 33,
+                    "endColumn": 31
                 }
             ],
             "suggest": "",
@@ -141,15 +129,11 @@
                 {
                     "start": 603,
                     "end": 603,
-<<<<<<< HEAD
-                    "replacementText": "\n\nimport { Entry, Component, BuilderParam, Require, Button, CommonMethod, Color } from '@kit.ArkUI';"
-=======
-                    "replacementText": "\n\nimport {\n  Entry,\n  Component,\n  BuilderParam,\n  Require,\n  Button,\n  CommonMethod,\n  Color,\n} from '@kit.ArkUI';",
-                    "line": 33,
-                    "column": 26,
-                    "endLine": 33,
-                    "endColumn": 31
->>>>>>> 58c46612
+                    "replacementText": "\n\nimport {\n  Entry,\n  Component,\n  BuilderParam,\n  Require,\n  Button,\n  CommonMethod,\n  Color,\n} from '@kit.ArkUI';",
+                    "line": 33,
+                    "column": 26,
+                    "endLine": 33,
+                    "endColumn": 31
                 }
             ],
             "suggest": "",
@@ -166,15 +150,11 @@
                 {
                     "start": 603,
                     "end": 603,
-<<<<<<< HEAD
-                    "replacementText": "\n\nimport { Entry, Component, BuilderParam, Require, Button, CommonMethod, Color } from '@kit.ArkUI';"
-=======
-                    "replacementText": "\n\nimport {\n  Entry,\n  Component,\n  BuilderParam,\n  Require,\n  Button,\n  CommonMethod,\n  Color,\n} from '@kit.ArkUI';",
-                    "line": 33,
-                    "column": 26,
-                    "endLine": 33,
-                    "endColumn": 31
->>>>>>> 58c46612
+                    "replacementText": "\n\nimport {\n  Entry,\n  Component,\n  BuilderParam,\n  Require,\n  Button,\n  CommonMethod,\n  Color,\n} from '@kit.ArkUI';",
+                    "line": 33,
+                    "column": 26,
+                    "endLine": 33,
+                    "endColumn": 31
                 }
             ],
             "suggest": "",
@@ -191,15 +171,11 @@
                 {
                     "start": 603,
                     "end": 603,
-<<<<<<< HEAD
-                    "replacementText": "\n\nimport { Entry, Component, BuilderParam, Require, Button, CommonMethod, Color } from '@kit.ArkUI';"
-=======
-                    "replacementText": "\n\nimport {\n  Entry,\n  Component,\n  BuilderParam,\n  Require,\n  Button,\n  CommonMethod,\n  Color,\n} from '@kit.ArkUI';",
-                    "line": 33,
-                    "column": 26,
-                    "endLine": 33,
-                    "endColumn": 31
->>>>>>> 58c46612
+                    "replacementText": "\n\nimport {\n  Entry,\n  Component,\n  BuilderParam,\n  Require,\n  Button,\n  CommonMethod,\n  Color,\n} from '@kit.ArkUI';",
+                    "line": 33,
+                    "column": 26,
+                    "endLine": 33,
+                    "endColumn": 31
                 }
             ],
             "suggest": "",
@@ -216,15 +192,11 @@
                 {
                     "start": 603,
                     "end": 603,
-<<<<<<< HEAD
-                    "replacementText": "\n\nimport { Entry, Component, BuilderParam, Require, Button, CommonMethod, Color } from '@kit.ArkUI';"
-=======
-                    "replacementText": "\n\nimport {\n  Entry,\n  Component,\n  BuilderParam,\n  Require,\n  Button,\n  CommonMethod,\n  Color,\n} from '@kit.ArkUI';",
-                    "line": 33,
-                    "column": 26,
-                    "endLine": 33,
-                    "endColumn": 31
->>>>>>> 58c46612
+                    "replacementText": "\n\nimport {\n  Entry,\n  Component,\n  BuilderParam,\n  Require,\n  Button,\n  CommonMethod,\n  Color,\n} from '@kit.ArkUI';",
+                    "line": 33,
+                    "column": 26,
+                    "endLine": 33,
+                    "endColumn": 31
                 }
             ],
             "suggest": "",
@@ -241,15 +213,11 @@
                 {
                     "start": 603,
                     "end": 603,
-<<<<<<< HEAD
-                    "replacementText": "\n\nimport { Entry, Component, BuilderParam, Require, Button, CommonMethod, Color } from '@kit.ArkUI';"
-=======
-                    "replacementText": "\n\nimport {\n  Entry,\n  Component,\n  BuilderParam,\n  Require,\n  Button,\n  CommonMethod,\n  Color,\n} from '@kit.ArkUI';",
-                    "line": 33,
-                    "column": 26,
-                    "endLine": 33,
-                    "endColumn": 31
->>>>>>> 58c46612
+                    "replacementText": "\n\nimport {\n  Entry,\n  Component,\n  BuilderParam,\n  Require,\n  Button,\n  CommonMethod,\n  Color,\n} from '@kit.ArkUI';",
+                    "line": 33,
+                    "column": 26,
+                    "endLine": 33,
+                    "endColumn": 31
                 }
             ],
             "suggest": "",
