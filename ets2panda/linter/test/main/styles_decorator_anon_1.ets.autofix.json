{
    "copyright": [
        "Copyright (c) 2025 Huawei Device Co., Ltd.",
        "Licensed under the Apache License, Version 2.0 (the 'License');",
        "you may not use this file except in compliance with the License.",
        "You may obtain a copy of the License at",
        "",
        "http://www.apache.org/licenses/LICENSE-2.0",
        "",
        "Unless required by applicable law or agreed to in writing, software",
        "distributed under the License is distributed on an 'AS IS' BASIS,",
        "WITHOUT WARRANTIES OR CONDITIONS OF ANY KIND, either express or implied.",
        "See the License for the specific language governing permissions and",
        "limitations under the License."
    ],
    "result": [
        {
            "line": 27,
            "column": 18,
            "endLine": 40,
            "endColumn": 6,
            "problem": "StateStylesBlockNeedArrowFunc",
            "autofix": [
                {
                    "start": 767,
                    "end": 1035,
                    "replacementText": "{\n      normal: (instance: CommonMethod): void => {\n          instance.backgroundColor(\"#00ffff\");\n          instance.borderWidth(8);\n      },\n      pressed: (instance: CommonMethod): void => {\n          instance.backgroundColor(Color.Red);\n          instance.backgroundImagePosition({\n              x: 0,\n              y: 0\n          });\n          instance.backgroundColor(\"#ffff00\");\n      }\n    }",
                    "line": 27,
                    "column": 18,
                    "endLine": 40,
                    "endColumn": 6
                }
            ],
            "suggest": "",
            "rule": "The code block passed to stateStyles needs to be an arrow function (arkui-statestyles-block-need-arrow-func)",
<<<<<<< HEAD
            "severity": "ERROR"
        },
        {
            "line": 30,
            "column": 22,
            "endLine": 30,
            "endColumn": 23,
            "problem": "NumericSemantics",
            "autofix": [
                {
                    "start": 842,
                    "end": 843,
                    "replacementText": "8.0",
                    "line": 30,
                    "column": 22,
                    "endLine": 30,
                    "endColumn": 23
                }
            ],
            "suggest": "",
            "rule": "Numeric semantics is different for integer values (arkts-numeric-semantic)",
            "severity": "ERROR"
        },
        {
            "line": 35,
            "column": 14,
            "endLine": 35,
            "endColumn": 15,
            "problem": "NumericSemantics",
            "autofix": [
                {
                    "start": 956,
                    "end": 957,
                    "replacementText": "0.0",
                    "line": 35,
                    "column": 14,
                    "endLine": 35,
                    "endColumn": 15
                }
            ],
            "suggest": "",
            "rule": "Numeric semantics is different for integer values (arkts-numeric-semantic)",
            "severity": "ERROR"
        },
        {
            "line": 36,
            "column": 14,
            "endLine": 36,
            "endColumn": 15,
            "problem": "NumericSemantics",
            "autofix": [
                {
                    "start": 972,
                    "end": 973,
                    "replacementText": "0.0",
                    "line": 36,
                    "column": 14,
                    "endLine": 36,
                    "endColumn": 15
                }
            ],
            "suggest": "",
            "rule": "Numeric semantics is different for integer values (arkts-numeric-semantic)",
=======
>>>>>>> 6d813986
            "severity": "ERROR"
        },
        {
            "line": 16,
            "column": 2,
            "endLine": 16,
            "endColumn": 7,
            "problem": "UIInterfaceImport",
            "autofix": [
                {
                    "start": 603,
                    "end": 603,
                    "replacementText": "\n\nimport {\n  Entry,\n  Component,\n  BuilderParam,\n  Require,\n  Button,\n  CommonMethod,\n  Color,\n} from '@kit.ArkUI';",
                    "line": 33,
                    "column": 26,
                    "endLine": 33,
                    "endColumn": 31
                }
            ],
            "suggest": "",
            "rule": "The ArkUI interface \"Entry\" should be imported before it is used (arkui-modular-interface)",
            "severity": "ERROR"
        },
        {
            "line": 17,
            "column": 2,
            "endLine": 17,
            "endColumn": 11,
            "problem": "UIInterfaceImport",
            "autofix": [
                {
                    "start": 603,
                    "end": 603,
                    "replacementText": "\n\nimport {\n  Entry,\n  Component,\n  BuilderParam,\n  Require,\n  Button,\n  CommonMethod,\n  Color,\n} from '@kit.ArkUI';",
                    "line": 33,
                    "column": 26,
                    "endLine": 33,
                    "endColumn": 31
                }
            ],
            "suggest": "",
            "rule": "The ArkUI interface \"Component\" should be imported before it is used (arkui-modular-interface)",
            "severity": "ERROR"
        },
        {
            "line": 19,
            "column": 4,
            "endLine": 19,
            "endColumn": 16,
            "problem": "UIInterfaceImport",
            "autofix": [
                {
                    "start": 603,
                    "end": 603,
                    "replacementText": "\n\nimport {\n  Entry,\n  Component,\n  BuilderParam,\n  Require,\n  Button,\n  CommonMethod,\n  Color,\n} from '@kit.ArkUI';",
                    "line": 33,
                    "column": 26,
                    "endLine": 33,
                    "endColumn": 31
                }
            ],
            "suggest": "",
            "rule": "The ArkUI interface \"BuilderParam\" should be imported before it is used (arkui-modular-interface)",
            "severity": "ERROR"
        },
        {
            "line": 20,
            "column": 4,
            "endLine": 20,
            "endColumn": 11,
            "problem": "UIInterfaceImport",
            "autofix": [
                {
                    "start": 603,
                    "end": 603,
                    "replacementText": "\n\nimport {\n  Entry,\n  Component,\n  BuilderParam,\n  Require,\n  Button,\n  CommonMethod,\n  Color,\n} from '@kit.ArkUI';",
                    "line": 33,
                    "column": 26,
                    "endLine": 33,
                    "endColumn": 31
                }
            ],
            "suggest": "",
            "rule": "The ArkUI interface \"Require\" should be imported before it is used (arkui-modular-interface)",
            "severity": "ERROR"
        },
        {
            "line": 24,
            "column": 5,
            "endLine": 24,
            "endColumn": 11,
            "problem": "UIInterfaceImport",
            "autofix": [
                {
                    "start": 603,
                    "end": 603,
                    "replacementText": "\n\nimport {\n  Entry,\n  Component,\n  BuilderParam,\n  Require,\n  Button,\n  CommonMethod,\n  Color,\n} from '@kit.ArkUI';",
                    "line": 33,
                    "column": 26,
                    "endLine": 33,
                    "endColumn": 31
                }
            ],
            "suggest": "",
            "rule": "The ArkUI interface \"Button\" should be imported before it is used (arkui-modular-interface)",
            "severity": "ERROR"
        },
        {
            "line": 33,
            "column": 26,
            "endLine": 33,
            "endColumn": 31,
            "problem": "UIInterfaceImport",
            "autofix": [
                {
                    "start": 603,
                    "end": 603,
                    "replacementText": "\n\nimport {\n  Entry,\n  Component,\n  BuilderParam,\n  Require,\n  Button,\n  CommonMethod,\n  Color,\n} from '@kit.ArkUI';",
                    "line": 33,
                    "column": 26,
                    "endLine": 33,
                    "endColumn": 31
                }
            ],
            "suggest": "",
            "rule": "The ArkUI interface \"Color\" should be imported before it is used (arkui-modular-interface)",
            "severity": "ERROR"
        }
    ]
}<|MERGE_RESOLUTION|>--- conflicted
+++ resolved
@@ -33,72 +33,6 @@
             ],
             "suggest": "",
             "rule": "The code block passed to stateStyles needs to be an arrow function (arkui-statestyles-block-need-arrow-func)",
-<<<<<<< HEAD
-            "severity": "ERROR"
-        },
-        {
-            "line": 30,
-            "column": 22,
-            "endLine": 30,
-            "endColumn": 23,
-            "problem": "NumericSemantics",
-            "autofix": [
-                {
-                    "start": 842,
-                    "end": 843,
-                    "replacementText": "8.0",
-                    "line": 30,
-                    "column": 22,
-                    "endLine": 30,
-                    "endColumn": 23
-                }
-            ],
-            "suggest": "",
-            "rule": "Numeric semantics is different for integer values (arkts-numeric-semantic)",
-            "severity": "ERROR"
-        },
-        {
-            "line": 35,
-            "column": 14,
-            "endLine": 35,
-            "endColumn": 15,
-            "problem": "NumericSemantics",
-            "autofix": [
-                {
-                    "start": 956,
-                    "end": 957,
-                    "replacementText": "0.0",
-                    "line": 35,
-                    "column": 14,
-                    "endLine": 35,
-                    "endColumn": 15
-                }
-            ],
-            "suggest": "",
-            "rule": "Numeric semantics is different for integer values (arkts-numeric-semantic)",
-            "severity": "ERROR"
-        },
-        {
-            "line": 36,
-            "column": 14,
-            "endLine": 36,
-            "endColumn": 15,
-            "problem": "NumericSemantics",
-            "autofix": [
-                {
-                    "start": 972,
-                    "end": 973,
-                    "replacementText": "0.0",
-                    "line": 36,
-                    "column": 14,
-                    "endLine": 36,
-                    "endColumn": 15
-                }
-            ],
-            "suggest": "",
-            "rule": "Numeric semantics is different for integer values (arkts-numeric-semantic)",
-=======
->>>>>>> 6d813986
             "severity": "ERROR"
         },
         {
