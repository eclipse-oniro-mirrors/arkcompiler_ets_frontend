--- conflicted
+++ resolved
@@ -15,8 +15,6 @@
     ],
     "result": [
         {
-<<<<<<< HEAD
-=======
             "line": 22,
             "column": 26,
             "endLine": 22,
@@ -67,7 +65,6 @@
             "severity": "ERROR"
         },
         {
->>>>>>> 58c46612
             "line": 101,
             "column": 15,
             "endLine": 101,
