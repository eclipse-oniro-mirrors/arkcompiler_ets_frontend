--- conflicted
+++ resolved
@@ -55,26 +55,6 @@
             "severity": "ERROR"
         },
         {
-            "line": 52,
-            "column": 31,
-            "endLine": 52,
-            "endColumn": 32,
-            "problem": "NumericSemantics",
-            "suggest": "",
-            "rule": "Numeric semantics is different for integer values (arkts-numeric-semantic)",
-            "severity": "ERROR"
-        },
-        {
-            "line": 52,
-            "column": 43,
-            "endLine": 52,
-            "endColumn": 44,
-            "problem": "NumericSemantics",
-            "suggest": "",
-            "rule": "Numeric semantics is different for integer values (arkts-numeric-semantic)",
-            "severity": "ERROR"
-        },
-        {
             "line": 61,
             "column": 15,
             "endLine": 61,
@@ -115,55 +95,6 @@
             "severity": "ERROR"
         },
         {
-<<<<<<< HEAD
-            "line": 72,
-            "column": 23,
-            "endLine": 72,
-            "endColumn": 25,
-            "problem": "NumericSemantics",
-            "suggest": "",
-            "rule": "Numeric semantics is different for integer values (arkts-numeric-semantic)",
-            "severity": "ERROR"
-        },
-        {
-            "line": 83,
-            "column": 41,
-            "endLine": 83,
-            "endColumn": 42,
-            "problem": "NumericSemantics",
-            "suggest": "",
-            "rule": "Numeric semantics is different for integer values (arkts-numeric-semantic)",
-            "severity": "ERROR"
-        },
-        {
-            "line": 101,
-            "column": 15,
-            "endLine": 101,
-            "endColumn": 16,
-            "problem": "NumericSemantics",
-            "suggest": "",
-            "rule": "Numeric semantics is different for integer values (arkts-numeric-semantic)",
-            "severity": "ERROR"
-        },
-        {
-            "line": 104,
-            "column": 15,
-            "endLine": 104,
-            "endColumn": 16,
-            "problem": "NumericSemantics",
-            "suggest": "",
-            "rule": "Numeric semantics is different for integer values (arkts-numeric-semantic)",
-            "severity": "ERROR"
-        },
-        {
-            "line": 107,
-            "column": 15,
-            "endLine": 107,
-            "endColumn": 16,
-            "problem": "NumericSemantics",
-            "suggest": "",
-            "rule": "Numeric semantics is different for integer values (arkts-numeric-semantic)",
-=======
             "line": 95,
             "column": 16,
             "endLine": 95,
@@ -171,7 +102,6 @@
             "problem": "BuiltinNoCtorFunc",
             "suggest": "",
             "rule": "API is not support ctor signature and func (arkts-builtin-cotr)",
->>>>>>> 6d813986
             "severity": "ERROR"
         },
         {
@@ -303,8 +233,6 @@
             "suggest": "",
             "rule": "Overridden method parameters and return types must respect type inheritance principles (arkts-method-inherit-rule)",
             "severity": "ERROR"
-<<<<<<< HEAD
-=======
         },
         {
             "line": 224,
@@ -565,7 +493,6 @@
             "suggest": "Variable 'aa' is used before being assigned.",
             "rule": "Variable 'aa' is used before being assigned.",
             "severity": "ERROR"
->>>>>>> 6d813986
         }
     ]
 }