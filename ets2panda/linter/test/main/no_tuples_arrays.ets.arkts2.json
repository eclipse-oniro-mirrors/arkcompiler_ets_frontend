--- conflicted
+++ resolved
@@ -15,36 +15,6 @@
     ],
     "result": [
         {
-            "line": 17,
-            "column": 18,
-            "endLine": 17,
-            "endColumn": 20,
-            "problem": "NumericSemantics",
-            "suggest": "",
-            "rule": "Numeric semantics is different for integer values (arkts-numeric-semantic)",
-            "severity": "ERROR"
-        },
-        {
-            "line": 18,
-            "column": 41,
-            "endLine": 18,
-            "endColumn": 42,
-            "problem": "NumericSemantics",
-            "suggest": "",
-            "rule": "Numeric semantics is different for integer values (arkts-numeric-semantic)",
-            "severity": "ERROR"
-        },
-        {
-            "line": 20,
-            "column": 10,
-            "endLine": 20,
-            "endColumn": 11,
-            "problem": "NumericSemantics",
-            "suggest": "",
-            "rule": "Numeric semantics is different for integer values (arkts-numeric-semantic)",
-            "severity": "ERROR"
-        },
-        {
             "line": 22,
             "column": 5,
             "endLine": 22,
@@ -65,51 +35,13 @@
             "severity": "ERROR"
         },
         {
-<<<<<<< HEAD
-            "line": 29,
-            "column": 30,
-            "endLine": 29,
-            "endColumn": 31,
-            "problem": "NumericSemantics",
-            "suggest": "",
-            "rule": "Numeric semantics is different for integer values (arkts-numeric-semantic)",
-            "severity": "ERROR"
-        },
-        {
-            "line": 29,
-            "column": 34,
-            "endLine": 29,
-            "endColumn": 35,
-            "problem": "NumericSemantics",
-            "suggest": "",
-            "rule": "Numeric semantics is different for integer values (arkts-numeric-semantic)",
-            "severity": "ERROR"
-        },
-        {
-=======
->>>>>>> 6d813986
             "line": 30,
             "column": 16,
             "endLine": 30,
             "endColumn": 21,
             "problem": "RuntimeArrayCheck",
-<<<<<<< HEAD
             "suggest": "",
             "rule": "Array bound not checked. (arkts-runtime-array-check)",
-            "severity": "ERROR"
-        },
-        {
-            "line": 33,
-            "column": 23,
-            "endLine": 33,
-            "endColumn": 25,
-            "problem": "NumericSemantics",
-            "suggest": "",
-            "rule": "Numeric semantics is different for integer values (arkts-numeric-semantic)",
-=======
-            "suggest": "",
-            "rule": "Array bound not checked. (arkts-runtime-array-check)",
->>>>>>> 6d813986
             "severity": "ERROR"
         },
         {
@@ -123,60 +55,29 @@
             "severity": "ERROR"
         },
         {
-<<<<<<< HEAD
-            "line": 63,
-            "column": 43,
-            "endLine": 63,
-            "endColumn": 44,
-            "problem": "NumericSemantics",
-            "suggest": "",
-            "rule": "Numeric semantics is different for integer values (arkts-numeric-semantic)",
-            "severity": "ERROR"
-        },
-        {
-            "line": 64,
-            "column": 44,
-            "endLine": 64,
-            "endColumn": 45,
-            "problem": "NumericSemantics",
-=======
             "line": 65,
             "column": 7,
             "endLine": 65,
             "endColumn": 42,
             "problem": "NoTuplesArrays",
->>>>>>> 6d813986
-            "suggest": "",
-            "rule": "Numeric semantics is different for integer values (arkts-numeric-semantic)",
-            "severity": "ERROR"
-        },
-        {
-<<<<<<< HEAD
-            "line": 65,
-            "column": 7,
-            "endLine": 65,
-            "endColumn": 42,
-=======
+            "suggest": "",
+            "rule": "Array and tuple are different type(arkts-no-tuples-arrays)",
+            "severity": "ERROR"
+        },
+        {
             "line": 67,
             "column": 7,
             "endLine": 67,
             "endColumn": 53,
->>>>>>> 6d813986
-            "problem": "NoTuplesArrays",
-            "suggest": "",
-            "rule": "Array and tuple are different type(arkts-no-tuples-arrays)",
-            "severity": "ERROR"
-        },
-        {
-<<<<<<< HEAD
-            "line": 67,
-            "column": 7,
-            "endLine": 67,
-=======
+            "problem": "NoTuplesArrays",
+            "suggest": "",
+            "rule": "Array and tuple are different type(arkts-no-tuples-arrays)",
+            "severity": "ERROR"
+        },
+        {
             "line": 68,
             "column": 7,
             "endLine": 68,
->>>>>>> 6d813986
             "endColumn": 53,
             "problem": "NoTuplesArrays",
             "suggest": "",
@@ -184,86 +85,46 @@
             "severity": "ERROR"
         },
         {
-<<<<<<< HEAD
-            "line": 68,
-            "column": 7,
-            "endLine": 68,
-=======
-            "line": 70,
-            "column": 5,
-            "endLine": 70,
->>>>>>> 6d813986
-            "endColumn": 53,
-            "problem": "NoTuplesArrays",
-            "suggest": "",
-            "rule": "Array and tuple are different type(arkts-no-tuples-arrays)",
-            "severity": "ERROR"
-        },
-        {
-<<<<<<< HEAD
             "line": 70,
             "column": 5,
             "endLine": 70,
             "endColumn": 53,
-=======
+            "problem": "NoTuplesArrays",
+            "suggest": "",
+            "rule": "Array and tuple are different type(arkts-no-tuples-arrays)",
+            "severity": "ERROR"
+        },
+        {
             "line": 73,
             "column": 5,
             "endLine": 73,
             "endColumn": 43,
->>>>>>> 6d813986
-            "problem": "NoTuplesArrays",
-            "suggest": "",
-            "rule": "Array and tuple are different type(arkts-no-tuples-arrays)",
-            "severity": "ERROR"
-        },
-        {
-<<<<<<< HEAD
-            "line": 73,
-            "column": 5,
-            "endLine": 73,
-            "endColumn": 43,
-=======
+            "problem": "NoTuplesArrays",
+            "suggest": "",
+            "rule": "Array and tuple are different type(arkts-no-tuples-arrays)",
+            "severity": "ERROR"
+        },
+        {
             "line": 74,
             "column": 5,
             "endLine": 74,
             "endColumn": 48,
->>>>>>> 6d813986
-            "problem": "NoTuplesArrays",
-            "suggest": "",
-            "rule": "Array and tuple are different type(arkts-no-tuples-arrays)",
-            "severity": "ERROR"
-        },
-        {
-<<<<<<< HEAD
-            "line": 74,
-            "column": 5,
-            "endLine": 74,
-            "endColumn": 48,
-=======
+            "problem": "NoTuplesArrays",
+            "suggest": "",
+            "rule": "Array and tuple are different type(arkts-no-tuples-arrays)",
+            "severity": "ERROR"
+        },
+        {
             "line": 75,
             "column": 5,
             "endLine": 75,
             "endColumn": 50,
->>>>>>> 6d813986
-            "problem": "NoTuplesArrays",
-            "suggest": "",
-            "rule": "Array and tuple are different type(arkts-no-tuples-arrays)",
-            "severity": "ERROR"
-        },
-        {
-<<<<<<< HEAD
-            "line": 75,
-            "column": 5,
-            "endLine": 75,
-            "endColumn": 50,
-            "problem": "NoTuplesArrays",
-            "suggest": "",
-            "rule": "Array and tuple are different type(arkts-no-tuples-arrays)",
-            "severity": "ERROR"
-        },
-        {
-=======
->>>>>>> 6d813986
+            "problem": "NoTuplesArrays",
+            "suggest": "",
+            "rule": "Array and tuple are different type(arkts-no-tuples-arrays)",
+            "severity": "ERROR"
+        },
+        {
             "line": 78,
             "column": 35,
             "endLine": 78,
@@ -315,16 +176,6 @@
         },
         {
             "line": 85,
-            "column": 38,
-            "endLine": 85,
-            "endColumn": 39,
-            "problem": "NumericSemantics",
-            "suggest": "",
-            "rule": "Numeric semantics is different for integer values (arkts-numeric-semantic)",
-            "severity": "ERROR"
-        },
-        {
-            "line": 85,
             "column": 44,
             "endLine": 85,
             "endColumn": 45,
@@ -334,46 +185,6 @@
             "severity": "ERROR"
         },
         {
-            "line": 85,
-            "column": 65,
-            "endLine": 85,
-            "endColumn": 66,
-            "problem": "NumericSemantics",
-            "suggest": "",
-            "rule": "Numeric semantics is different for integer values (arkts-numeric-semantic)",
-            "severity": "ERROR"
-        },
-        {
-            "line": 85,
-            "column": 71,
-            "endLine": 85,
-            "endColumn": 72,
-            "problem": "NumericSemantics",
-            "suggest": "",
-            "rule": "Numeric semantics is different for integer values (arkts-numeric-semantic)",
-            "severity": "ERROR"
-        },
-        {
-            "line": 85,
-            "column": 91,
-            "endLine": 85,
-            "endColumn": 92,
-            "problem": "NumericSemantics",
-            "suggest": "",
-            "rule": "Numeric semantics is different for integer values (arkts-numeric-semantic)",
-            "severity": "ERROR"
-        },
-        {
-            "line": 85,
-            "column": 97,
-            "endLine": 85,
-            "endColumn": 98,
-            "problem": "NumericSemantics",
-            "suggest": "",
-            "rule": "Numeric semantics is different for integer values (arkts-numeric-semantic)",
-            "severity": "ERROR"
-        },
-        {
             "line": 86,
             "column": 34,
             "endLine": 86,
@@ -384,59 +195,6 @@
             "severity": "ERROR"
         },
         {
-<<<<<<< HEAD
-            "line": 87,
-            "column": 34,
-            "endLine": 87,
-            "endColumn": 35,
-            "problem": "NumericSemantics",
-            "suggest": "",
-            "rule": "Numeric semantics is different for integer values (arkts-numeric-semantic)",
-            "severity": "ERROR"
-        },
-        {
-            "line": 87,
-            "column": 37,
-            "endLine": 87,
-            "endColumn": 38,
-            "problem": "NumericSemantics",
-            "suggest": "",
-            "rule": "Numeric semantics is different for integer values (arkts-numeric-semantic)",
-            "severity": "ERROR"
-        },
-        {
-            "line": 87,
-            "column": 40,
-            "endLine": 87,
-            "endColumn": 41,
-            "problem": "NumericSemantics",
-            "suggest": "",
-            "rule": "Numeric semantics is different for integer values (arkts-numeric-semantic)",
-            "severity": "ERROR"
-        },
-        {
-            "line": 87,
-            "column": 43,
-            "endLine": 87,
-            "endColumn": 44,
-            "problem": "NumericSemantics",
-            "suggest": "",
-            "rule": "Numeric semantics is different for integer values (arkts-numeric-semantic)",
-            "severity": "ERROR"
-        },
-        {
-            "line": 87,
-            "column": 46,
-            "endLine": 87,
-            "endColumn": 47,
-            "problem": "NumericSemantics",
-            "suggest": "",
-            "rule": "Numeric semantics is different for integer values (arkts-numeric-semantic)",
-            "severity": "ERROR"
-        },
-        {
-=======
->>>>>>> 6d813986
             "line": 88,
             "column": 17,
             "endLine": 88,
@@ -447,39 +205,6 @@
             "severity": "ERROR"
         },
         {
-<<<<<<< HEAD
-            "line": 88,
-            "column": 54,
-            "endLine": 88,
-            "endColumn": 55,
-            "problem": "NumericSemantics",
-            "suggest": "",
-            "rule": "Numeric semantics is different for integer values (arkts-numeric-semantic)",
-            "severity": "ERROR"
-        },
-        {
-            "line": 88,
-            "column": 60,
-            "endLine": 88,
-            "endColumn": 61,
-            "problem": "NumericSemantics",
-            "suggest": "",
-            "rule": "Numeric semantics is different for integer values (arkts-numeric-semantic)",
-            "severity": "ERROR"
-        },
-        {
-            "line": 88,
-            "column": 79,
-            "endLine": 88,
-            "endColumn": 80,
-            "problem": "NumericSemantics",
-            "suggest": "",
-            "rule": "Numeric semantics is different for integer values (arkts-numeric-semantic)",
-            "severity": "ERROR"
-        },
-        {
-=======
->>>>>>> 6d813986
             "line": 89,
             "column": 34,
             "endLine": 89,
@@ -510,8 +235,6 @@
             "severity": "ERROR"
         },
         {
-<<<<<<< HEAD
-=======
             "line": 102,
             "column": 27,
             "endLine": 102,
@@ -532,7 +255,6 @@
             "severity": "ERROR"
         },
         {
->>>>>>> 6d813986
             "line": 103,
             "column": 16,
             "endLine": 103,
@@ -593,29 +315,6 @@
             "severity": "ERROR"
         },
         {
-<<<<<<< HEAD
-            "line": 112,
-            "column": 22,
-            "endLine": 112,
-            "endColumn": 23,
-            "problem": "NumericSemantics",
-            "suggest": "",
-            "rule": "Numeric semantics is different for integer values (arkts-numeric-semantic)",
-            "severity": "ERROR"
-        },
-        {
-            "line": 112,
-            "column": 24,
-            "endLine": 112,
-            "endColumn": 25,
-            "problem": "NumericSemantics",
-            "suggest": "",
-            "rule": "Numeric semantics is different for integer values (arkts-numeric-semantic)",
-            "severity": "ERROR"
-        },
-        {
-=======
->>>>>>> 6d813986
             "line": 113,
             "column": 5,
             "endLine": 113,
@@ -696,29 +395,6 @@
             "severity": "ERROR"
         },
         {
-<<<<<<< HEAD
-            "line": 124,
-            "column": 40,
-            "endLine": 124,
-            "endColumn": 41,
-            "problem": "NumericSemantics",
-            "suggest": "",
-            "rule": "Numeric semantics is different for integer values (arkts-numeric-semantic)",
-            "severity": "ERROR"
-        },
-        {
-            "line": 124,
-            "column": 43,
-            "endLine": 124,
-            "endColumn": 44,
-            "problem": "NumericSemantics",
-            "suggest": "",
-            "rule": "Numeric semantics is different for integer values (arkts-numeric-semantic)",
-            "severity": "ERROR"
-        },
-        {
-=======
->>>>>>> 6d813986
             "line": 125,
             "column": 1,
             "endLine": 125,
@@ -729,29 +405,6 @@
             "severity": "ERROR"
         },
         {
-<<<<<<< HEAD
-            "line": 125,
-            "column": 45,
-            "endLine": 125,
-            "endColumn": 46,
-            "problem": "NumericSemantics",
-            "suggest": "",
-            "rule": "Numeric semantics is different for integer values (arkts-numeric-semantic)",
-            "severity": "ERROR"
-        },
-        {
-            "line": 125,
-            "column": 48,
-            "endLine": 125,
-            "endColumn": 49,
-            "problem": "NumericSemantics",
-            "suggest": "",
-            "rule": "Numeric semantics is different for integer values (arkts-numeric-semantic)",
-            "severity": "ERROR"
-        },
-        {
-=======
->>>>>>> 6d813986
             "line": 126,
             "column": 1,
             "endLine": 126,
@@ -762,8 +415,6 @@
             "severity": "ERROR"
         },
         {
-<<<<<<< HEAD
-=======
             "line": 126,
             "column": 33,
             "endLine": 126,
@@ -774,7 +425,6 @@
             "severity": "ERROR"
         },
         {
->>>>>>> 6d813986
             "line": 127,
             "column": 1,
             "endLine": 127,
@@ -786,8 +436,6 @@
         },
         {
             "line": 128,
-<<<<<<< HEAD
-=======
             "column": 12,
             "endLine": 128,
             "endColumn": 16,
@@ -798,7 +446,6 @@
         },
         {
             "line": 128,
->>>>>>> 6d813986
             "column": 1,
             "endLine": 128,
             "endColumn": 16,
@@ -809,8 +456,6 @@
         },
         {
             "line": 129,
-<<<<<<< HEAD
-=======
             "column": 12,
             "endLine": 129,
             "endColumn": 19,
@@ -821,7 +466,6 @@
         },
         {
             "line": 129,
->>>>>>> 6d813986
             "column": 1,
             "endLine": 129,
             "endColumn": 19,
