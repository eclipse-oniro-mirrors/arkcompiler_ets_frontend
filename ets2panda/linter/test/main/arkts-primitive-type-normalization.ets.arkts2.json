--- conflicted
+++ resolved
@@ -26,21 +26,12 @@
         },
         {
             "line": 16,
-<<<<<<< HEAD
-            "column": 19,
-            "endLine": 16,
-            "endColumn": 20,
-            "problem": "NumericSemantics",
-            "suggest": "",
-            "rule": "Numeric semantics is different for integer values (arkts-numeric-semantic)",
-=======
             "column": 12,
             "endLine": 16,
             "endColumn": 18,
             "problem": "BuiltinNewCtor",
             "suggest": "",
             "rule": "API is not support initial ctor signature (arkts-builtin-new-cotr)",
->>>>>>> 6d813986
             "severity": "ERROR"
         },
         {
@@ -55,21 +46,12 @@
         },
         {
             "line": 17,
-<<<<<<< HEAD
-            "column": 12,
-            "endLine": 17,
-            "endColumn": 13,
-            "problem": "NumericSemantics",
-            "suggest": "",
-            "rule": "Numeric semantics is different for integer values (arkts-numeric-semantic)",
-=======
             "column": 5,
             "endLine": 17,
             "endColumn": 11,
             "problem": "BuiltinNewCtor",
             "suggest": "",
             "rule": "API is not support initial ctor signature (arkts-builtin-new-cotr)",
->>>>>>> 6d813986
             "severity": "ERROR"
         },
         {
@@ -84,21 +66,12 @@
         },
         {
             "line": 17,
-<<<<<<< HEAD
-            "column": 29,
-            "endLine": 17,
-            "endColumn": 30,
-            "problem": "NumericSemantics",
-            "suggest": "",
-            "rule": "Numeric semantics is different for integer values (arkts-numeric-semantic)",
-=======
             "column": 22,
             "endLine": 17,
             "endColumn": 28,
             "problem": "BuiltinNewCtor",
             "suggest": "",
             "rule": "API is not support initial ctor signature (arkts-builtin-new-cotr)",
->>>>>>> 6d813986
             "severity": "ERROR"
         },
         {
@@ -109,8 +82,6 @@
             "problem": "CreatingPrimitiveTypes",
             "suggest": "",
             "rule": "Primitive types are normalized with their boxed type (arkts-primitive-type-normalization)",
-<<<<<<< HEAD
-=======
             "severity": "ERROR"
         },
         {
@@ -121,7 +92,6 @@
             "problem": "BuiltinNewCtor",
             "suggest": "",
             "rule": "API is not support initial ctor signature (arkts-builtin-new-cotr)",
->>>>>>> 6d813986
             "severity": "ERROR"
         },
         {
@@ -132,8 +102,6 @@
             "problem": "CreatingPrimitiveTypes",
             "suggest": "",
             "rule": "Primitive types are normalized with their boxed type (arkts-primitive-type-normalization)",
-<<<<<<< HEAD
-=======
             "severity": "ERROR"
         },
         {
@@ -144,7 +112,6 @@
             "problem": "BuiltinNewCtor",
             "suggest": "",
             "rule": "API is not support initial ctor signature (arkts-builtin-new-cotr)",
->>>>>>> 6d813986
             "severity": "ERROR"
         },
         {
@@ -155,8 +122,6 @@
             "problem": "CreatingPrimitiveTypes",
             "suggest": "",
             "rule": "Primitive types are normalized with their boxed type (arkts-primitive-type-normalization)",
-<<<<<<< HEAD
-=======
             "severity": "ERROR"
         },
         {
@@ -167,7 +132,6 @@
             "problem": "BuiltinNewCtor",
             "suggest": "",
             "rule": "API is not support initial ctor signature (arkts-builtin-new-cotr)",
->>>>>>> 6d813986
             "severity": "ERROR"
         },
         {
@@ -178,8 +142,6 @@
             "problem": "CreatingPrimitiveTypes",
             "suggest": "",
             "rule": "Primitive types are normalized with their boxed type (arkts-primitive-type-normalization)",
-<<<<<<< HEAD
-=======
             "severity": "ERROR"
         },
         {
@@ -190,7 +152,6 @@
             "problem": "BuiltinNewCtor",
             "suggest": "",
             "rule": "API is not support initial ctor signature (arkts-builtin-new-cotr)",
->>>>>>> 6d813986
             "severity": "ERROR"
         },
         {
@@ -201,8 +162,6 @@
             "problem": "CreatingPrimitiveTypes",
             "suggest": "",
             "rule": "Primitive types are normalized with their boxed type (arkts-primitive-type-normalization)",
-<<<<<<< HEAD
-=======
             "severity": "ERROR"
         },
         {
@@ -213,7 +172,6 @@
             "problem": "BuiltinNewCtor",
             "suggest": "",
             "rule": "API is not support initial ctor signature (arkts-builtin-new-cotr)",
->>>>>>> 6d813986
             "severity": "ERROR"
         }
     ]
