{
    "copyright": [
        "Copyright (c) 2025 Huawei Device Co., Ltd.",
        "Licensed under the Apache License, Version 2.0 (the 'License');",
        "you may not use this file except in compliance with the License.",
        "You may obtain a copy of the License at",
        "",
        "http://www.apache.org/licenses/LICENSE-2.0",
        "",
        "Unless required by applicable law or agreed to in writing, software",
        "distributed under the License is distributed on an 'AS IS' BASIS,",
        "WITHOUT WARRANTIES OR CONDITIONS OF ANY KIND, either express or implied.",
        "See the License for the specific language governing permissions and",
        "limitations under the License."
    ],
    "result": [
        {
            "line": 18,
            "column": 5,
            "endLine": 18,
            "endColumn": 11,
            "problem": "ParameterProperties",
            "suggest": "",
            "rule": "Declaring fields in \"constructor\" is not supported (arkts-no-ctor-prop-decls)",
            "severity": "ERROR"
        },
        {
            "line": 19,
            "column": 5,
            "endLine": 19,
            "endColumn": 14,
            "problem": "ParameterProperties",
            "suggest": "",
            "rule": "Declaring fields in \"constructor\" is not supported (arkts-no-ctor-prop-decls)",
            "severity": "ERROR"
        },
        {
            "line": 20,
            "column": 5,
            "endLine": 20,
            "endColumn": 12,
            "problem": "ParameterProperties",
            "suggest": "",
            "rule": "Declaring fields in \"constructor\" is not supported (arkts-no-ctor-prop-decls)",
            "severity": "ERROR"
        },
        {
            "line": 28,
            "column": 17,
            "endLine": 28,
            "endColumn": 18,
            "problem": "NumericSemantics",
            "suggest": "",
            "rule": "Numeric semantics is different for integer values (arkts-numeric-semantic)",
            "severity": "ERROR"
        },
        {
            "line": 28,
            "column": 20,
            "endLine": 28,
            "endColumn": 21,
            "problem": "NumericSemantics",
            "suggest": "",
            "rule": "Numeric semantics is different for integer values (arkts-numeric-semantic)",
            "severity": "ERROR"
        },
        {
            "line": 28,
            "column": 23,
            "endLine": 28,
            "endColumn": 24,
            "problem": "NumericSemantics",
            "suggest": "",
            "rule": "Numeric semantics is different for integer values (arkts-numeric-semantic)",
            "severity": "ERROR"
        },
        {
            "line": 32,
            "column": 22,
            "endLine": 32,
            "endColumn": 24,
            "problem": "NumericSemantics",
            "suggest": "",
            "rule": "Numeric semantics is different for integer values (arkts-numeric-semantic)",
            "severity": "ERROR"
        },
        {
            "line": 34,
            "column": 33,
            "endLine": 34,
            "endColumn": 34,
            "problem": "DefaultArgsBehindRequiredArgs",
            "suggest": "",
            "rule": "Default parameters must be placed after mandatory parameters (arkts-default-args-behind-required-args)",
            "severity": "ERROR"
        },
        {
            "line": 34,
            "column": 26,
            "endLine": 34,
            "endColumn": 32,
            "problem": "ParameterProperties",
            "suggest": "",
            "rule": "Declaring fields in \"constructor\" is not supported (arkts-no-ctor-prop-decls)",
            "severity": "ERROR"
        },
        {
            "line": 34,
            "column": 60,
            "endLine": 34,
            "endColumn": 67,
            "problem": "ParameterProperties",
            "suggest": "",
            "rule": "Declaring fields in \"constructor\" is not supported (arkts-no-ctor-prop-decls)",
            "severity": "ERROR"
        },
        {
            "line": 34,
            "column": 92,
            "endLine": 34,
            "endColumn": 93,
            "problem": "NumericSemantics",
            "suggest": "",
            "rule": "Numeric semantics is different for integer values (arkts-numeric-semantic)",
            "severity": "ERROR"
        },
        {
            "line": 34,
            "column": 95,
            "endLine": 34,
            "endColumn": 96,
            "problem": "NumericSemantics",
            "suggest": "",
            "rule": "Numeric semantics is different for integer values (arkts-numeric-semantic)",
            "severity": "ERROR"
        },
        {
            "line": 34,
            "column": 98,
            "endLine": 34,
            "endColumn": 99,
            "problem": "NumericSemantics",
            "suggest": "",
            "rule": "Numeric semantics is different for integer values (arkts-numeric-semantic)",
            "severity": "ERROR"
        },
        {
            "line": 39,
            "column": 17,
            "endLine": 39,
            "endColumn": 18,
            "problem": "NumericSemantics",
            "suggest": "",
            "rule": "Numeric semantics is different for integer values (arkts-numeric-semantic)",
            "severity": "ERROR"
        },
        {
            "line": 43,
            "column": 15,
            "endLine": 43,
            "endColumn": 21,
            "problem": "ParameterProperties",
            "suggest": "",
            "rule": "Declaring fields in \"constructor\" is not supported (arkts-no-ctor-prop-decls)",
            "severity": "ERROR"
        },
        {
            "line": 43,
            "column": 25,
            "endLine": 43,
            "endColumn": 28,
            "problem": "AnyType",
            "suggest": "",
            "rule": "Use explicit types instead of \"any\", \"unknown\" (arkts-no-any-unknown)",
            "severity": "ERROR"
        },
        {
            "line": 47,
            "column": 15,
            "endLine": 47,
            "endColumn": 21,
            "problem": "ParameterProperties",
            "suggest": "",
            "rule": "Declaring fields in \"constructor\" is not supported (arkts-no-ctor-prop-decls)",
            "severity": "ERROR"
        },
        {
            "line": 47,
            "column": 33,
            "endLine": 47,
            "endColumn": 40,
            "problem": "ParameterProperties",
            "suggest": "",
            "rule": "Declaring fields in \"constructor\" is not supported (arkts-no-ctor-prop-decls)",
            "severity": "ERROR"
        },
        {
            "line": 47,
            "column": 44,
            "endLine": 47,
            "endColumn": 45,
            "problem": "ObjectTypeLiteral",
            "suggest": "",
            "rule": "Object literals cannot be used as type declarations (arkts-no-obj-literals-as-types)",
            "severity": "ERROR"
        },
        {
            "line": 51,
            "column": 15,
            "endLine": 51,
            "endColumn": 16,
            "problem": "NumericSemantics",
            "suggest": "",
            "rule": "Numeric semantics is different for integer values (arkts-numeric-semantic)",
            "severity": "ERROR"
        },
        {
            "line": 52,
            "column": 15,
            "endLine": 52,
            "endColumn": 16,
            "problem": "NumericSemantics",
            "suggest": "",
            "rule": "Numeric semantics is different for integer values (arkts-numeric-semantic)",
            "severity": "ERROR"
        },
        {
            "line": 54,
            "column": 15,
            "endLine": 54,
            "endColumn": 33,
            "problem": "ParameterProperties",
            "suggest": "",
            "rule": "Declaring fields in \"constructor\" is not supported (arkts-no-ctor-prop-decls)",
            "severity": "ERROR"
        },
        {
            "line": 59,
            "column": 5,
            "endLine": 59,
            "endColumn": 24,
            "problem": "ParameterProperties",
            "suggest": "",
            "rule": "Declaring fields in \"constructor\" is not supported (arkts-no-ctor-prop-decls)",
            "severity": "ERROR"
        },
        {
            "line": 60,
            "column": 5,
            "endLine": 60,
            "endColumn": 23,
            "problem": "ParameterProperties",
            "suggest": "",
            "rule": "Declaring fields in \"constructor\" is not supported (arkts-no-ctor-prop-decls)",
            "severity": "ERROR"
        },
        {
            "line": 61,
            "column": 5,
            "endLine": 61,
            "endColumn": 11,
            "problem": "ParameterProperties",
            "suggest": "",
            "rule": "Declaring fields in \"constructor\" is not supported (arkts-no-ctor-prop-decls)",
            "severity": "ERROR"
        },
        {
            "line": 68,
            "column": 15,
            "endLine": 68,
            "endColumn": 34,
            "problem": "ParameterProperties",
            "suggest": "",
            "rule": "Declaring fields in \"constructor\" is not supported (arkts-no-ctor-prop-decls)",
            "severity": "ERROR"
        },
        {
            "line": 69,
            "column": 22,
            "endLine": 69,
            "endColumn": 23,
            "problem": "NumericSemantics",
            "suggest": "",
            "rule": "Numeric semantics is different for integer values (arkts-numeric-semantic)",
            "severity": "ERROR"
        },
        {
            "line": 76,
            "column": 15,
            "endLine": 76,
            "endColumn": 34,
            "problem": "ParameterProperties",
            "suggest": "",
            "rule": "Declaring fields in \"constructor\" is not supported (arkts-no-ctor-prop-decls)",
            "severity": "ERROR"
        },
        {
            "line": 78,
            "column": 22,
            "endLine": 78,
            "endColumn": 23,
            "problem": "NumericSemantics",
            "suggest": "",
            "rule": "Numeric semantics is different for integer values (arkts-numeric-semantic)",
            "severity": "ERROR"
        },
        {
            "line": 84,
            "column": 15,
            "endLine": 84,
            "endColumn": 34,
            "problem": "ParameterProperties",
            "suggest": "",
            "rule": "Declaring fields in \"constructor\" is not supported (arkts-no-ctor-prop-decls)",
            "severity": "ERROR"
        },
        {
<<<<<<< HEAD
=======
            "line": 85,
            "column": 22,
            "endLine": 85,
            "endColumn": 23,
            "problem": "NumericSemantics",
            "suggest": "",
            "rule": "Numeric semantics is different for integer values (arkts-numeric-semantic)",
            "severity": "ERROR"
        },
        {
            "line": 89,
            "column": 22,
            "endLine": 89,
            "endColumn": 23,
            "problem": "NumericSemantics",
            "suggest": "",
            "rule": "Numeric semantics is different for integer values (arkts-numeric-semantic)",
            "severity": "ERROR"
        },
        {
>>>>>>> 58c46612
            "line": 98,
            "column": 15,
            "endLine": 98,
            "endColumn": 21,
            "problem": "ParameterProperties",
            "suggest": "",
            "rule": "Declaring fields in \"constructor\" is not supported (arkts-no-ctor-prop-decls)",
            "severity": "ERROR"
        },
        {
            "line": 98,
            "column": 34,
            "endLine": 98,
            "endColumn": 40,
            "problem": "ParameterProperties",
            "suggest": "",
            "rule": "Declaring fields in \"constructor\" is not supported (arkts-no-ctor-prop-decls)",
            "severity": "ERROR"
        },
        {
            "line": 102,
            "column": 15,
            "endLine": 102,
            "endColumn": 21,
            "problem": "ParameterProperties",
            "suggest": "",
            "rule": "Declaring fields in \"constructor\" is not supported (arkts-no-ctor-prop-decls)",
            "severity": "ERROR"
        },
        {
            "line": 102,
            "column": 34,
            "endLine": 102,
            "endColumn": 40,
            "problem": "ParameterProperties",
            "suggest": "",
            "rule": "Declaring fields in \"constructor\" is not supported (arkts-no-ctor-prop-decls)",
            "severity": "ERROR"
        }
    ]
}<|MERGE_RESOLUTION|>--- conflicted
+++ resolved
@@ -315,8 +315,6 @@
             "severity": "ERROR"
         },
         {
-<<<<<<< HEAD
-=======
             "line": 85,
             "column": 22,
             "endLine": 85,
@@ -337,7 +335,6 @@
             "severity": "ERROR"
         },
         {
->>>>>>> 58c46612
             "line": 98,
             "column": 15,
             "endLine": 98,
