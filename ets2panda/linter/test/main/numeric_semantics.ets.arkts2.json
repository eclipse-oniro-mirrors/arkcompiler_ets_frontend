{
    "copyright": [
        "Copyright (c) 2025 Huawei Device Co., Ltd.",
        "Licensed under the Apache License, Version 2.0 (the 'License');",
        "you may not use this file except in compliance with the License.",
        "You may obtain a copy of the License at",
        "",
        "http://www.apache.org/licenses/LICENSE-2.0",
        "",
        "Unless required by applicable law or agreed to in writing, software",
        "distributed under the License is distributed on an 'AS IS' BASIS,",
        "WITHOUT WARRANTIES OR CONDITIONS OF ANY KIND, either express or implied.",
        "See the License for the specific language governing permissions and",
        "limitations under the License."
    ],
    "result": [
        {
<<<<<<< HEAD
            "line": 18,
            "column": 5,
            "endLine": 18,
            "endColumn": 10,
            "problem": "NumericSemantics",
            "suggest": "",
            "rule": "Numeric semantics is different for integer values (arkts-numeric-semantic)",
            "severity": "ERROR"
        },
        {
            "line": 18,
            "column": 9,
            "endLine": 18,
            "endColumn": 10,
            "problem": "NumericSemantics",
            "suggest": "",
            "rule": "Numeric semantics is different for integer values (arkts-numeric-semantic)",
            "severity": "ERROR"
        },
        {
            "line": 20,
            "column": 5,
            "endLine": 20,
            "endColumn": 6,
            "problem": "NumericSemantics",
            "suggest": "",
            "rule": "Numeric semantics is different for integer values (arkts-numeric-semantic)",
            "severity": "ERROR"
        },
        {
            "line": 23,
            "column": 6,
            "endLine": 23,
            "endColumn": 7,
            "problem": "NumericSemantics",
            "suggest": "",
            "rule": "Numeric semantics is different for integer values (arkts-numeric-semantic)",
            "severity": "ERROR"
        },
        {
            "line": 26,
            "column": 17,
            "endLine": 26,
            "endColumn": 18,
            "problem": "NumericSemantics",
            "suggest": "",
            "rule": "Numeric semantics is different for integer values (arkts-numeric-semantic)",
            "severity": "ERROR"
        },
        {
            "line": 28,
            "column": 17,
            "endLine": 28,
            "endColumn": 18,
            "problem": "NumericSemantics",
            "suggest": "",
            "rule": "Numeric semantics is different for integer values (arkts-numeric-semantic)",
            "severity": "ERROR"
        },
        {
            "line": 30,
            "column": 13,
            "endLine": 30,
            "endColumn": 14,
            "problem": "NumericSemantics",
            "suggest": "",
            "rule": "Numeric semantics is different for integer values (arkts-numeric-semantic)",
            "severity": "ERROR"
        },
        {
            "line": 33,
            "column": 17,
            "endLine": 33,
            "endColumn": 18,
            "problem": "NumericSemantics",
            "suggest": "",
            "rule": "Numeric semantics is different for integer values (arkts-numeric-semantic)",
            "severity": "ERROR"
        },
        {
            "line": 39,
            "column": 5,
            "endLine": 39,
            "endColumn": 12,
            "problem": "NumericSemantics",
            "suggest": "",
            "rule": "Numeric semantics is different for integer values (arkts-numeric-semantic)",
            "severity": "ERROR"
        },
        {
            "line": 45,
            "column": 5,
            "endLine": 45,
            "endColumn": 10,
            "problem": "NumericSemantics",
            "suggest": "",
            "rule": "Numeric semantics is different for integer values (arkts-numeric-semantic)",
            "severity": "ERROR"
        },
        {
            "line": 45,
            "column": 9,
            "endLine": 45,
            "endColumn": 10,
            "problem": "NumericSemantics",
            "suggest": "",
            "rule": "Numeric semantics is different for integer values (arkts-numeric-semantic)",
            "severity": "ERROR"
        },
        {
            "line": 51,
            "column": 5,
            "endLine": 51,
            "endColumn": 10,
            "problem": "NumericSemantics",
            "suggest": "",
            "rule": "Numeric semantics is different for integer values (arkts-numeric-semantic)",
            "severity": "ERROR"
        },
        {
            "line": 51,
            "column": 9,
            "endLine": 51,
            "endColumn": 10,
            "problem": "NumericSemantics",
            "suggest": "",
            "rule": "Numeric semantics is different for integer values (arkts-numeric-semantic)",
            "severity": "ERROR"
        },
        {
            "line": 53,
            "column": 17,
            "endLine": 53,
            "endColumn": 18,
            "problem": "NumericSemantics",
            "suggest": "",
            "rule": "Numeric semantics is different for integer values (arkts-numeric-semantic)",
            "severity": "ERROR"
        },
        {
            "line": 55,
            "column": 5,
            "endLine": 55,
            "endColumn": 18,
            "problem": "NumericSemantics",
            "suggest": "",
            "rule": "Numeric semantics is different for integer values (arkts-numeric-semantic)",
            "severity": "ERROR"
        },
        {
            "line": 55,
            "column": 10,
            "endLine": 55,
            "endColumn": 11,
            "problem": "NumericSemantics",
            "suggest": "",
            "rule": "Numeric semantics is different for integer values (arkts-numeric-semantic)",
            "severity": "ERROR"
        },
        {
            "line": 55,
            "column": 13,
            "endLine": 55,
            "endColumn": 14,
            "problem": "NumericSemantics",
            "suggest": "",
            "rule": "Numeric semantics is different for integer values (arkts-numeric-semantic)",
            "severity": "ERROR"
        },
        {
            "line": 55,
            "column": 16,
            "endLine": 55,
            "endColumn": 17,
            "problem": "NumericSemantics",
            "suggest": "",
            "rule": "Numeric semantics is different for integer values (arkts-numeric-semantic)",
            "severity": "ERROR"
        },
        {
            "line": 57,
            "column": 5,
            "endLine": 57,
            "endColumn": 15,
            "problem": "DefiniteAssignmentError",
            "suggest": "",
            "rule": "Definite assignment assertions are not supported (arkts-no-definite-assignment)",
            "severity": "ERROR"
        },
        {
            "line": 59,
            "column": 5,
            "endLine": 59,
            "endColumn": 18,
            "problem": "NumericSemantics",
            "suggest": "",
            "rule": "Numeric semantics is different for integer values (arkts-numeric-semantic)",
            "severity": "ERROR"
        },
        {
            "line": 61,
            "column": 5,
            "endLine": 61,
            "endColumn": 19,
            "problem": "NumericSemantics",
            "suggest": "",
            "rule": "Numeric semantics is different for integer values (arkts-numeric-semantic)",
            "severity": "ERROR"
        },
        {
            "line": 63,
            "column": 5,
            "endLine": 63,
            "endColumn": 14,
            "problem": "NumericSemantics",
            "suggest": "",
            "rule": "Numeric semantics is different for integer values (arkts-numeric-semantic)",
            "severity": "ERROR"
        },
        {
            "line": 65,
            "column": 5,
            "endLine": 65,
            "endColumn": 27,
            "problem": "NumericSemantics",
            "suggest": "",
            "rule": "Numeric semantics is different for integer values (arkts-numeric-semantic)",
            "severity": "ERROR"
        },
        {
            "line": 67,
            "column": 5,
            "endLine": 67,
            "endColumn": 27,
            "problem": "NumericSemantics",
            "suggest": "",
            "rule": "Numeric semantics is different for integer values (arkts-numeric-semantic)",
            "severity": "ERROR"
        },
        {
            "line": 69,
            "column": 16,
            "endLine": 69,
            "endColumn": 19,
            "problem": "NumericSemantics",
            "suggest": "",
            "rule": "Numeric semantics is different for integer values (arkts-numeric-semantic)",
            "severity": "ERROR"
        },
        {
            "line": 71,
            "column": 19,
            "endLine": 71,
            "endColumn": 22,
            "problem": "NumericSemantics",
            "suggest": "",
            "rule": "Numeric semantics is different for integer values (arkts-numeric-semantic)",
            "severity": "ERROR"
        },
        {
            "line": 73,
            "column": 5,
            "endLine": 73,
            "endColumn": 11,
            "problem": "NumericSemantics",
            "suggest": "",
            "rule": "Numeric semantics is different for integer values (arkts-numeric-semantic)",
            "severity": "ERROR"
        },
        {
            "line": 75,
            "column": 5,
            "endLine": 75,
            "endColumn": 12,
            "problem": "NumericSemantics",
            "suggest": "",
            "rule": "Numeric semantics is different for integer values (arkts-numeric-semantic)",
            "severity": "ERROR"
        },
        {
            "line": 78,
            "column": 4,
            "endLine": 78,
            "endColumn": 10,
            "problem": "NumericSemantics",
            "suggest": "",
            "rule": "Numeric semantics is different for integer values (arkts-numeric-semantic)",
            "severity": "ERROR"
        },
        {
            "line": 78,
            "column": 8,
            "endLine": 78,
            "endColumn": 9,
            "problem": "NumericSemantics",
            "suggest": "",
            "rule": "Numeric semantics is different for integer values (arkts-numeric-semantic)",
            "severity": "ERROR"
        },
        {
            "line": 83,
            "column": 5,
            "endLine": 83,
            "endColumn": 14,
            "problem": "NumericSemantics",
            "suggest": "",
            "rule": "Numeric semantics is different for integer values (arkts-numeric-semantic)",
            "severity": "ERROR"
        },
        {
            "line": 83,
            "column": 11,
            "endLine": 83,
            "endColumn": 14,
            "problem": "NumericSemantics",
            "suggest": "",
            "rule": "Numeric semantics is different for integer values (arkts-numeric-semantic)",
            "severity": "ERROR"
        },
        {
            "line": 85,
            "column": 5,
            "endLine": 85,
            "endColumn": 14,
            "problem": "NumericSemantics",
            "suggest": "",
            "rule": "Numeric semantics is different for integer values (arkts-numeric-semantic)",
            "severity": "ERROR"
        },
        {
            "line": 85,
            "column": 11,
            "endLine": 85,
            "endColumn": 14,
            "problem": "NumericSemantics",
            "suggest": "",
            "rule": "Numeric semantics is different for integer values (arkts-numeric-semantic)",
            "severity": "ERROR"
        },
        {
            "line": 87,
            "column": 5,
            "endLine": 87,
            "endColumn": 26,
            "problem": "NumericSemantics",
            "suggest": "",
            "rule": "Numeric semantics is different for integer values (arkts-numeric-semantic)",
            "severity": "ERROR"
        },
        {
            "line": 89,
            "column": 5,
            "endLine": 89,
            "endColumn": 27,
            "problem": "NumericSemantics",
            "suggest": "",
            "rule": "Numeric semantics is different for integer values (arkts-numeric-semantic)",
            "severity": "ERROR"
        },
        {
            "line": 92,
            "column": 1,
            "endLine": 94,
            "endColumn": 2,
            "problem": "NumericSemantics",
            "suggest": "",
            "rule": "Numeric semantics is different for integer values (arkts-numeric-semantic)",
            "severity": "ERROR"
        },
        {
            "line": 92,
            "column": 23,
            "endLine": 92,
            "endColumn": 24,
            "problem": "NumericSemantics",
            "suggest": "",
            "rule": "Numeric semantics is different for integer values (arkts-numeric-semantic)",
            "severity": "ERROR"
        },
        {
            "line": 92,
            "column": 30,
            "endLine": 92,
            "endColumn": 31,
            "problem": "NumericSemantics",
            "suggest": "",
            "rule": "Numeric semantics is different for integer values (arkts-numeric-semantic)",
            "severity": "ERROR"
        },
        {
            "line": 96,
            "column": 1,
            "endLine": 98,
            "endColumn": 2,
            "problem": "NumericSemantics",
            "suggest": "",
            "rule": "Numeric semantics is different for integer values (arkts-numeric-semantic)",
            "severity": "ERROR"
        },
        {
            "line": 103,
            "column": 10,
            "endLine": 103,
            "endColumn": 12,
            "problem": "NumericSemantics",
            "suggest": "",
            "rule": "Numeric semantics is different for integer values (arkts-numeric-semantic)",
            "severity": "ERROR"
        },
        {
            "line": 105,
            "column": 5,
            "endLine": 105,
            "endColumn": 23,
            "problem": "NumericSemantics",
            "suggest": "",
            "rule": "Numeric semantics is different for integer values (arkts-numeric-semantic)",
            "severity": "ERROR"
        },
        {
            "line": 105,
            "column": 17,
            "endLine": 105,
            "endColumn": 18,
            "problem": "NumericSemantics",
            "suggest": "",
            "rule": "Numeric semantics is different for integer values (arkts-numeric-semantic)",
            "severity": "ERROR"
        },
        {
            "line": 105,
            "column": 19,
            "endLine": 105,
            "endColumn": 20,
            "problem": "NumericSemantics",
            "suggest": "",
            "rule": "Numeric semantics is different for integer values (arkts-numeric-semantic)",
            "severity": "ERROR"
        },
        {
            "line": 105,
            "column": 21,
            "endLine": 105,
            "endColumn": 22,
            "problem": "NumericSemantics",
            "suggest": "",
            "rule": "Numeric semantics is different for integer values (arkts-numeric-semantic)",
            "severity": "ERROR"
        },
        {
            "line": 107,
            "column": 5,
            "endLine": 107,
            "endColumn": 19,
            "problem": "NumericSemantics",
            "suggest": "",
            "rule": "Numeric semantics is different for integer values (arkts-numeric-semantic)",
            "severity": "ERROR"
        },
        {
            "line": 107,
            "column": 18,
            "endLine": 107,
            "endColumn": 18,
            "problem": "ArrayIndexExprType",
            "suggest": "",
            "rule": "The index expression must be of a numeric type (arkts-array-index-expr-type)",
            "severity": "ERROR"
        },
        {
            "line": 109,
            "column": 7,
            "endLine": 109,
            "endColumn": 12,
            "problem": "NumericSemantics",
            "suggest": "",
            "rule": "Numeric semantics is different for integer values (arkts-numeric-semantic)",
            "severity": "ERROR"
        },
        {
            "line": 109,
            "column": 11,
            "endLine": 109,
            "endColumn": 12,
            "problem": "NumericSemantics",
            "suggest": "",
            "rule": "Numeric semantics is different for integer values (arkts-numeric-semantic)",
            "severity": "ERROR"
        },
        {
            "line": 112,
            "column": 7,
            "endLine": 112,
            "endColumn": 8,
            "problem": "NumericSemantics",
            "suggest": "",
            "rule": "Numeric semantics is different for integer values (arkts-numeric-semantic)",
            "severity": "ERROR"
        },
        {
            "line": 113,
            "column": 7,
            "endLine": 113,
            "endColumn": 8,
            "problem": "NumericSemantics",
            "suggest": "",
            "rule": "Numeric semantics is different for integer values (arkts-numeric-semantic)",
            "severity": "ERROR"
        },
        {
            "line": 115,
            "column": 7,
            "endLine": 115,
            "endColumn": 20,
            "problem": "NumericSemantics",
            "suggest": "",
            "rule": "Numeric semantics is different for integer values (arkts-numeric-semantic)",
            "severity": "ERROR"
        },
        {
            "line": 121,
            "column": 3,
            "endLine": 121,
            "endColumn": 19,
            "problem": "NumericSemantics",
            "suggest": "",
            "rule": "Numeric semantics is different for integer values (arkts-numeric-semantic)",
            "severity": "ERROR"
        },
        {
            "line": 121,
            "column": 17,
            "endLine": 121,
            "endColumn": 18,
            "problem": "NumericSemantics",
            "suggest": "",
            "rule": "Numeric semantics is different for integer values (arkts-numeric-semantic)",
            "severity": "ERROR"
        },
        {
            "line": 122,
            "column": 3,
            "endLine": 122,
            "endColumn": 21,
            "problem": "NumericSemantics",
            "suggest": "",
            "rule": "Numeric semantics is different for integer values (arkts-numeric-semantic)",
            "severity": "ERROR"
        },
        {
            "line": 123,
            "column": 3,
            "endLine": 123,
            "endColumn": 23,
            "problem": "NumericSemantics",
            "suggest": "",
            "rule": "Numeric semantics is different for integer values (arkts-numeric-semantic)",
            "severity": "ERROR"
        },
        {
            "line": 124,
            "column": 3,
            "endLine": 124,
            "endColumn": 23,
            "problem": "NumericSemantics",
            "suggest": "",
            "rule": "Numeric semantics is different for integer values (arkts-numeric-semantic)",
            "severity": "ERROR"
        },
        {
            "line": 125,
            "column": 3,
            "endLine": 125,
            "endColumn": 23,
            "problem": "NumericSemantics",
            "suggest": "",
            "rule": "Numeric semantics is different for integer values (arkts-numeric-semantic)",
            "severity": "ERROR"
        },
        {
            "line": 126,
            "column": 3,
            "endLine": 126,
            "endColumn": 24,
            "problem": "NumericSemantics",
            "suggest": "",
            "rule": "Numeric semantics is different for integer values (arkts-numeric-semantic)",
            "severity": "ERROR"
        },
        {
            "line": 126,
            "column": 18,
            "endLine": 126,
            "endColumn": 19,
            "problem": "NumericSemantics",
            "suggest": "",
            "rule": "Numeric semantics is different for integer values (arkts-numeric-semantic)",
            "severity": "ERROR"
        },
        {
            "line": 126,
            "column": 20,
            "endLine": 126,
            "endColumn": 21,
            "problem": "NumericSemantics",
            "suggest": "",
            "rule": "Numeric semantics is different for integer values (arkts-numeric-semantic)",
            "severity": "ERROR"
        },
        {
            "line": 126,
            "column": 22,
            "endLine": 126,
            "endColumn": 23,
            "problem": "NumericSemantics",
            "suggest": "",
            "rule": "Numeric semantics is different for integer values (arkts-numeric-semantic)",
            "severity": "ERROR"
        },
        {
            "line": 137,
            "column": 7,
            "endLine": 137,
            "endColumn": 13,
            "problem": "NumericSemantics",
            "suggest": "",
            "rule": "Numeric semantics is different for integer values (arkts-numeric-semantic)",
            "severity": "ERROR"
        },
        {
            "line": 137,
            "column": 12,
            "endLine": 137,
            "endColumn": 13,
            "problem": "NumericSemantics",
            "suggest": "",
            "rule": "Numeric semantics is different for integer values (arkts-numeric-semantic)",
            "severity": "ERROR"
        },
        {
            "line": 140,
            "column": 3,
            "endLine": 140,
            "endColumn": 19,
            "problem": "NumericSemantics",
            "suggest": "",
            "rule": "Numeric semantics is different for integer values (arkts-numeric-semantic)",
            "severity": "ERROR"
        },
        {
            "line": 140,
            "column": 17,
            "endLine": 140,
            "endColumn": 18,
            "problem": "NumericSemantics",
            "suggest": "",
            "rule": "Numeric semantics is different for integer values (arkts-numeric-semantic)",
            "severity": "ERROR"
        },
        {
            "line": 143,
            "column": 7,
            "endLine": 143,
            "endColumn": 123,
            "problem": "AnyType",
            "suggest": "",
            "rule": "Use explicit types instead of \"any\", \"unknown\" (arkts-no-any-unknown)",
            "severity": "ERROR"
        },
        {
            "line": 143,
            "column": 30,
            "endLine": 143,
            "endColumn": 118,
            "problem": "NumericSemantics",
            "suggest": "",
            "rule": "Numeric semantics is different for integer values (arkts-numeric-semantic)",
            "severity": "ERROR"
        },
        {
            "line": 143,
            "column": 122,
            "endLine": 143,
            "endColumn": 123,
            "problem": "NumericSemantics",
            "suggest": "",
            "rule": "Numeric semantics is different for integer values (arkts-numeric-semantic)",
            "severity": "ERROR"
        },
        {
            "line": 145,
            "column": 45,
            "endLine": 145,
            "endColumn": 49,
            "problem": "VoidOperator",
            "suggest": "",
            "rule": "\"void\" operator is not supported (arkts-no-void-operator)",
            "severity": "ERROR"
        },
        {
            "line": 145,
            "column": 50,
            "endLine": 145,
            "endColumn": 51,
            "problem": "ObjectLiteralNoContextType",
            "suggest": "",
            "rule": "Object literal must correspond to some explicitly declared class or interface (arkts-no-untyped-obj-literals)",
            "severity": "ERROR"
        },
        {
            "line": 146,
            "column": 5,
            "endLine": 146,
            "endColumn": 21,
            "problem": "ObjectLiteralProperty",
            "suggest": "",
            "rule": "Object literal properties can only contain name-value pairs (arkts-obj-literal-props)",
            "severity": "ERROR"
        },
        {
            "line": 147,
            "column": 5,
            "endLine": 147,
            "endColumn": 21,
            "problem": "ObjectLiteralProperty",
            "suggest": "",
            "rule": "Object literal properties can only contain name-value pairs (arkts-obj-literal-props)",
            "severity": "ERROR"
        },
        {
            "line": 149,
            "column": 5,
            "endLine": 149,
            "endColumn": 8,
            "problem": "ObjectLiteralProperty",
            "suggest": "",
            "rule": "Object literal properties can only contain name-value pairs (arkts-obj-literal-props)",
            "severity": "ERROR"
        },
        {
            "line": 149,
            "column": 9,
            "endLine": 149,
            "endColumn": 23,
            "problem": "ObjectLiteralProperty",
            "suggest": "",
            "rule": "Object literal properties can only contain name-value pairs (arkts-obj-literal-props)",
            "severity": "ERROR"
        },
        {
            "line": 150,
            "column": 5,
            "endLine": 150,
            "endColumn": 104,
            "problem": "ObjectLiteralProperty",
            "suggest": "",
            "rule": "Object literal properties can only contain name-value pairs (arkts-obj-literal-props)",
            "severity": "ERROR"
        },
        {
            "line": 151,
            "column": 5,
            "endLine": 151,
            "endColumn": 8,
            "problem": "ObjectLiteralProperty",
            "suggest": "",
            "rule": "Object literal properties can only contain name-value pairs (arkts-obj-literal-props)",
            "severity": "ERROR"
        },
        {
            "line": 151,
            "column": 9,
            "endLine": 151,
            "endColumn": 61,
            "problem": "ObjectLiteralProperty",
            "suggest": "",
            "rule": "Object literal properties can only contain name-value pairs (arkts-obj-literal-props)",
            "severity": "ERROR"
        },
        {
            "line": 152,
            "column": 5,
            "endLine": 152,
            "endColumn": 12,
            "problem": "ObjectLiteralProperty",
            "suggest": "",
            "rule": "Object literal properties can only contain name-value pairs (arkts-obj-literal-props)",
            "severity": "ERROR"
        },
        {
            "line": 149,
            "column": 17,
            "endLine": 149,
            "endColumn": 18,
            "problem": "NumericSemantics",
            "suggest": "",
            "rule": "Numeric semantics is different for integer values (arkts-numeric-semantic)",
            "severity": "ERROR"
        },
        {
            "line": 149,
            "column": 21,
            "endLine": 149,
            "endColumn": 22,
            "problem": "NumericSemantics",
            "suggest": "",
            "rule": "Numeric semantics is different for integer values (arkts-numeric-semantic)",
            "severity": "ERROR"
        },
        {
            "line": 152,
            "column": 5,
            "endLine": 152,
            "endColumn": 7,
            "problem": "LimitedReturnTypeInference",
            "suggest": "",
            "rule": "Function return type inference is limited (arkts-no-implicit-return-types)",
            "severity": "ERROR"
        },
        {
            "line": 152,
            "column": 5,
            "endLine": 152,
            "endColumn": 7,
            "problem": "InvalidIdentifier",
            "suggest": "",
            "rule": "This keyword cannot be used as identifiers (arkts-invalid-identifier)",
            "severity": "ERROR"
        },
        {
            "line": 152,
            "column": 9,
            "endLine": 152,
            "endColumn": 12,
=======
            "line": 57,
            "column": 5,
            "endLine": 57,
            "endColumn": 15,
            "problem": "DefiniteAssignmentError",
            "suggest": "",
            "rule": "Definite assignment assertions are not supported (arkts-no-definite-assignment)",
            "severity": "ERROR"
        },
        {
            "line": 92,
            "column": 19,
            "endLine": 92,
            "endColumn": 24,
            "problem": "ParameterType",
            "suggest": "",
            "rule": "Type of parameter must be defined explicitly (arkts-require-func-arg-type)",
            "severity": "ERROR"
        },
        {
            "line": 92,
            "column": 26,
            "endLine": 92,
            "endColumn": 31,
            "problem": "ParameterType",
            "suggest": "",
            "rule": "Type of parameter must be defined explicitly (arkts-require-func-arg-type)",
            "severity": "ERROR"
        },
        {
            "line": 107,
            "column": 19,
            "endLine": 107,
            "endColumn": 19,
            "problem": "ArrayIndexExprType",
            "suggest": "",
            "rule": "The index expression must be of a numeric type (arkts-array-index-expr-type)",
            "severity": "ERROR"
        },
        {
            "line": 143,
            "column": 7,
            "endLine": 143,
            "endColumn": 123,
            "problem": "AnyType",
            "suggest": "",
            "rule": "Use explicit types instead of \"any\", \"unknown\" (arkts-no-any-unknown)",
            "severity": "ERROR"
        },
        {
            "line": 152,
            "column": 9,
            "endLine": 152,
            "endColumn": 61,
            "problem": "AnyType",
            "suggest": "",
            "rule": "Use explicit types instead of \"any\", \"unknown\" (arkts-no-any-unknown)",
            "severity": "ERROR"
        },
        {
            "line": 161,
            "column": 61,
            "endLine": 161,
            "endColumn": 67,
            "problem": "RuntimeArrayCheck",
            "suggest": "",
            "rule": "Array bound not checked. (arkts-runtime-array-check)",
            "severity": "ERROR"
        },
        {
            "line": 162,
            "column": 61,
            "endLine": 162,
            "endColumn": 67,
            "problem": "RuntimeArrayCheck",
            "suggest": "",
            "rule": "Array bound not checked. (arkts-runtime-array-check)",
            "severity": "ERROR"
        },
        {
            "line": 185,
            "column": 6,
            "endLine": 185,
            "endColumn": 13,
            "problem": "RuntimeArrayCheck",
            "suggest": "",
            "rule": "Array bound not checked. (arkts-runtime-array-check)",
            "severity": "ERROR"
        },
        {
            "line": 199,
            "column": 1,
            "endLine": 199,
            "endColumn": 40,
            "problem": "ImportAfterStatement",
            "suggest": "",
            "rule": "\"import\" statements after other statements are not allowed (arkts-no-misplaced-imports)",
            "severity": "ERROR"
        },
        {
            "line": 201,
            "column": 5,
            "endLine": 201,
            "endColumn": 35,
>>>>>>> 6d813986
            "problem": "AnyType",
            "suggest": "",
            "rule": "Use explicit types instead of \"any\", \"unknown\" (arkts-no-any-unknown)",
            "severity": "ERROR"
        },
        {
<<<<<<< HEAD
            "line": 152,
            "column": 22,
            "endLine": 152,
            "endColumn": 23,
            "problem": "NumericSemantics",
            "suggest": "",
            "rule": "Numeric semantics is different for integer values (arkts-numeric-semantic)",
            "severity": "ERROR"
        },
        {
            "line": 153,
            "column": 100,
            "endLine": 153,
            "endColumn": 101,
            "problem": "NumericSemantics",
            "suggest": "",
            "rule": "Numeric semantics is different for integer values (arkts-numeric-semantic)",
            "severity": "ERROR"
        },
        {
            "line": 160,
            "column": 84,
            "endLine": 160,
            "endColumn": 85,
            "problem": "NumericSemantics",
            "suggest": "",
            "rule": "Numeric semantics is different for integer values (arkts-numeric-semantic)",
            "severity": "ERROR"
        },
        {
            "line": 166,
            "column": 5,
            "endLine": 166,
            "endColumn": 12,
            "problem": "NumericSemantics",
            "suggest": "",
            "rule": "Numeric semantics is different for integer values (arkts-numeric-semantic)",
            "severity": "ERROR"
        },
        {
            "line": 167,
            "column": 18,
            "endLine": 167,
            "endColumn": 19,
            "problem": "NumericSemantics",
            "suggest": "",
            "rule": "Numeric semantics is different for integer values (arkts-numeric-semantic)",
            "severity": "ERROR"
        },
        {
            "line": 170,
            "column": 5,
            "endLine": 170,
            "endColumn": 12,
            "problem": "NumericSemantics",
            "suggest": "",
            "rule": "Numeric semantics is different for integer values (arkts-numeric-semantic)",
            "severity": "ERROR"
        },
        {
            "line": 171,
            "column": 18,
            "endLine": 171,
            "endColumn": 19,
            "problem": "NumericSemantics",
            "suggest": "",
            "rule": "Numeric semantics is different for integer values (arkts-numeric-semantic)",
            "severity": "ERROR"
        },
        {
            "line": 180,
            "column": 9,
            "endLine": 180,
            "endColumn": 10,
            "problem": "NumericSemantics",
            "suggest": "",
            "rule": "Numeric semantics is different for integer values (arkts-numeric-semantic)",
            "severity": "ERROR"
        },
        {
            "line": 181,
            "column": 9,
            "endLine": 181,
            "endColumn": 10,
            "problem": "NumericSemantics",
            "suggest": "",
            "rule": "Numeric semantics is different for integer values (arkts-numeric-semantic)",
            "severity": "ERROR"
        },
        {
            "line": 182,
            "column": 5,
            "endLine": 182,
            "endColumn": 19,
=======
            "line": 201,
            "column": 16,
            "endLine": 201,
            "endColumn": 25,
            "problem": "DynamicCtorCall",
            "suggest": "",
            "rule": "\"new\" expression with dynamic constructor type is not supported (arkts-no-dynamic-ctor-call)",
            "severity": "ERROR"
        },
        {
            "line": 206,
            "column": 33,
            "endLine": 206,
            "endColumn": 37,
            "problem": "BuiltinDisableApi",
            "suggest": "",
            "rule": "API has been disabled (arkts-builtin-disable-api)",
            "severity": "ERROR"
        },
        {
            "line": 207,
            "column": 33,
            "endLine": 207,
            "endColumn": 37,
            "problem": "BuiltinDisableApi",
            "suggest": "",
            "rule": "API has been disabled (arkts-builtin-disable-api)",
            "severity": "ERROR"
        },
        {
            "line": 207,
            "column": 42,
            "endLine": 207,
            "endColumn": 51,
            "problem": "DynamicCtorCall",
            "suggest": "",
            "rule": "\"new\" expression with dynamic constructor type is not supported (arkts-no-dynamic-ctor-call)",
            "severity": "ERROR"
        },
        {
            "line": 242,
            "column": 1,
            "endLine": 242,
            "endColumn": 10,
            "problem": "LimitedStdLibNoSendableDecorator",
            "suggest": "",
            "rule": "Usage of standard library is restricted(arkts-limited-stdlib-no-sendable-decorator)",
            "severity": "ERROR"
        },
        {
            "line": 249,
            "column": 10,
            "endLine": 249,
            "endColumn": 11,
>>>>>>> 6d813986
            "problem": "NumericSemantics",
            "suggest": "",
            "rule": "Numeric semantics is different for integer values (arkts-numeric-semantic)",
            "severity": "ERROR"
        },
        {
<<<<<<< HEAD
            "line": 182,
            "column": 13,
            "endLine": 182,
=======
            "line": 249,
            "column": 13,
            "endLine": 249,
>>>>>>> 6d813986
            "endColumn": 14,
            "problem": "NumericSemantics",
            "suggest": "",
            "rule": "Numeric semantics is different for integer values (arkts-numeric-semantic)",
            "severity": "ERROR"
        },
        {
<<<<<<< HEAD
            "line": 182,
            "column": 15,
            "endLine": 182,
            "endColumn": 16,
            "problem": "NumericSemantics",
            "suggest": "",
            "rule": "Numeric semantics is different for integer values (arkts-numeric-semantic)",
            "severity": "ERROR"
        },
        {
            "line": 182,
            "column": 17,
            "endLine": 182,
            "endColumn": 18,
=======
            "line": 253,
            "column": 1,
            "endLine": 253,
            "endColumn": 7,
            "problem": "RuntimeArrayCheck",
            "suggest": "",
            "rule": "Array bound not checked. (arkts-runtime-array-check)",
            "severity": "ERROR"
        },
        {
            "line": 253,
            "column": 10,
            "endLine": 253,
            "endColumn": 11,
>>>>>>> 6d813986
            "problem": "NumericSemantics",
            "suggest": "",
            "rule": "Numeric semantics is different for integer values (arkts-numeric-semantic)",
            "severity": "ERROR"
        },
        {
<<<<<<< HEAD
            "line": 183,
            "column": 6,
            "endLine": 183,
            "endColumn": 13,
            "problem": "RuntimeArrayCheck",
            "suggest": "",
            "rule": "Array bound not checked. (arkts-runtime-array-check)",
            "severity": "ERROR"
        },
        {
            "line": 185,
            "column": 5,
            "endLine": 185,
            "endColumn": 12,
=======
            "line": 253,
            "column": 12,
            "endLine": 253,
            "endColumn": 13,
>>>>>>> 6d813986
            "problem": "NumericSemantics",
            "suggest": "",
            "rule": "Numeric semantics is different for integer values (arkts-numeric-semantic)",
            "severity": "ERROR"
        },
        {
<<<<<<< HEAD
            "line": 190,
            "column": 10,
            "endLine": 190,
            "endColumn": 11,
=======
            "line": 254,
            "column": 8,
            "endLine": 254,
            "endColumn": 9,
>>>>>>> 6d813986
            "problem": "NumericSemantics",
            "suggest": "",
            "rule": "Numeric semantics is different for integer values (arkts-numeric-semantic)",
            "severity": "ERROR"
        },
        {
<<<<<<< HEAD
            "line": 194,
            "column": 10,
            "endLine": 194,
=======
            "line": 254,
            "column": 10,
            "endLine": 254,
>>>>>>> 6d813986
            "endColumn": 11,
            "problem": "NumericSemantics",
            "suggest": "",
            "rule": "Numeric semantics is different for integer values (arkts-numeric-semantic)",
            "severity": "ERROR"
        },
        {
<<<<<<< HEAD
            "line": 197,
            "column": 1,
            "endLine": 197,
            "endColumn": 40,
            "problem": "ImportAfterStatement",
            "suggest": "",
            "rule": "\"import\" statements after other statements are not allowed (arkts-no-misplaced-imports)",
            "severity": "ERROR"
        },
        {
            "line": 199,
            "column": 5,
            "endLine": 199,
            "endColumn": 34,
            "problem": "AnyType",
            "suggest": "",
            "rule": "Use explicit types instead of \"any\", \"unknown\" (arkts-no-any-unknown)",
            "severity": "ERROR"
        },
        {
            "line": 199,
            "column": 15,
            "endLine": 199,
            "endColumn": 24,
            "problem": "DynamicCtorCall",
            "suggest": "",
            "rule": "\"new\" expression with dynamic constructor type is not supported (arkts-no-dynamic-ctor-call)",
            "severity": "ERROR"
        },
        {
            "line": 200,
            "column": 21,
            "endLine": 200,
            "endColumn": 22,
=======
            "line": 254,
            "column": 13,
            "endLine": 254,
            "endColumn": 14,
            "problem": "NumericSemantics",
            "suggest": "",
            "rule": "Numeric semantics is different for integer values (arkts-numeric-semantic)",
            "severity": "ERROR"
        },
        {
            "line": 254,
            "column": 15,
            "endLine": 254,
            "endColumn": 16,
>>>>>>> 6d813986
            "problem": "NumericSemantics",
            "suggest": "",
            "rule": "Numeric semantics is different for integer values (arkts-numeric-semantic)",
            "severity": "ERROR"
        },
        {
<<<<<<< HEAD
            "line": 200,
            "column": 28,
            "endLine": 200,
            "endColumn": 31,
=======
            "line": 257,
            "column": 33,
            "endLine": 257,
            "endColumn": 34,
>>>>>>> 6d813986
            "problem": "NumericSemantics",
            "suggest": "",
            "rule": "Numeric semantics is different for integer values (arkts-numeric-semantic)",
            "severity": "ERROR"
        },
        {
<<<<<<< HEAD
            "line": 203,
            "column": 52,
            "endLine": 203,
            "endColumn": 53,
=======
            "line": 263,
            "column": 31,
            "endLine": 263,
            "endColumn": 32,
>>>>>>> 6d813986
            "problem": "NumericSemantics",
            "suggest": "",
            "rule": "Numeric semantics is different for integer values (arkts-numeric-semantic)",
            "severity": "ERROR"
        },
        {
<<<<<<< HEAD
            "line": 203,
            "column": 55,
            "endLine": 203,
            "endColumn": 57,
=======
            "line": 263,
            "column": 34,
            "endLine": 263,
            "endColumn": 35,
>>>>>>> 6d813986
            "problem": "NumericSemantics",
            "suggest": "",
            "rule": "Numeric semantics is different for integer values (arkts-numeric-semantic)",
            "severity": "ERROR"
        },
        {
<<<<<<< HEAD
            "line": 205,
            "column": 42,
            "endLine": 205,
            "endColumn": 51,
            "problem": "DynamicCtorCall",
            "suggest": "",
            "rule": "\"new\" expression with dynamic constructor type is not supported (arkts-no-dynamic-ctor-call)",
            "severity": "ERROR"
        },
        {
            "line": 212,
            "column": 13,
            "endLine": 212,
            "endColumn": 14,
=======
            "line": 263,
            "column": 37,
            "endLine": 263,
            "endColumn": 38,
            "problem": "NumericSemantics",
            "suggest": "",
            "rule": "Numeric semantics is different for integer values (arkts-numeric-semantic)",
            "severity": "ERROR"
        },
        {
            "line": 266,
            "column": 33,
            "endLine": 266,
            "endColumn": 34,
>>>>>>> 6d813986
            "problem": "NumericSemantics",
            "suggest": "",
            "rule": "Numeric semantics is different for integer values (arkts-numeric-semantic)",
            "severity": "ERROR"
        },
        {
<<<<<<< HEAD
            "line": 213,
            "column": 17,
            "endLine": 213,
            "endColumn": 18,
=======
            "line": 266,
            "column": 36,
            "endLine": 266,
            "endColumn": 37,
>>>>>>> 6d813986
            "problem": "NumericSemantics",
            "suggest": "",
            "rule": "Numeric semantics is different for integer values (arkts-numeric-semantic)",
            "severity": "ERROR"
        },
        {
<<<<<<< HEAD
            "line": 214,
            "column": 17,
            "endLine": 214,
            "endColumn": 18,
=======
            "line": 266,
            "column": 39,
            "endLine": 266,
            "endColumn": 40,
>>>>>>> 6d813986
            "problem": "NumericSemantics",
            "suggest": "",
            "rule": "Numeric semantics is different for integer values (arkts-numeric-semantic)",
            "severity": "ERROR"
        },
        {
<<<<<<< HEAD
            "line": 215,
            "column": 17,
            "endLine": 215,
            "endColumn": 18,
=======
            "line": 266,
            "column": 42,
            "endLine": 266,
            "endColumn": 43,
>>>>>>> 6d813986
            "problem": "NumericSemantics",
            "suggest": "",
            "rule": "Numeric semantics is different for integer values (arkts-numeric-semantic)",
            "severity": "ERROR"
        },
        {
<<<<<<< HEAD
            "line": 216,
            "column": 19,
            "endLine": 216,
            "endColumn": 20,
=======
            "line": 271,
            "column": 8,
            "endLine": 271,
            "endColumn": 9,
>>>>>>> 6d813986
            "problem": "NumericSemantics",
            "suggest": "",
            "rule": "Numeric semantics is different for integer values (arkts-numeric-semantic)",
            "severity": "ERROR"
        },
        {
<<<<<<< HEAD
            "line": 217,
            "column": 18,
            "endLine": 217,
            "endColumn": 19,
=======
            "line": 271,
            "column": 11,
            "endLine": 271,
            "endColumn": 12,
>>>>>>> 6d813986
            "problem": "NumericSemantics",
            "suggest": "",
            "rule": "Numeric semantics is different for integer values (arkts-numeric-semantic)",
            "severity": "ERROR"
        },
        {
<<<<<<< HEAD
            "line": 218,
            "column": 20,
            "endLine": 218,
            "endColumn": 21,
            "problem": "NumericSemantics",
            "suggest": "",
            "rule": "Numeric semantics is different for integer values (arkts-numeric-semantic)",
            "severity": "ERROR"
        },
        {
            "line": 222,
            "column": 10,
            "endLine": 222,
            "endColumn": 11,
=======
            "line": 275,
            "column": 1,
            "endLine": 275,
            "endColumn": 7,
            "problem": "RuntimeArrayCheck",
            "suggest": "",
            "rule": "Array bound not checked. (arkts-runtime-array-check)",
            "severity": "ERROR"
        },
        {
            "line": 275,
            "column": 12,
            "endLine": 275,
            "endColumn": 13,
>>>>>>> 6d813986
            "problem": "NumericSemantics",
            "suggest": "",
            "rule": "Numeric semantics is different for integer values (arkts-numeric-semantic)",
            "severity": "ERROR"
        },
        {
<<<<<<< HEAD
            "line": 223,
            "column": 11,
            "endLine": 223,
            "endColumn": 12,
=======
            "line": 276,
            "column": 8,
            "endLine": 276,
            "endColumn": 9,
>>>>>>> 6d813986
            "problem": "NumericSemantics",
            "suggest": "",
            "rule": "Numeric semantics is different for integer values (arkts-numeric-semantic)",
            "severity": "ERROR"
        },
        {
<<<<<<< HEAD
            "line": 224,
            "column": 14,
            "endLine": 224,
            "endColumn": 15,
=======
            "line": 276,
            "column": 13,
            "endLine": 276,
            "endColumn": 14,
>>>>>>> 6d813986
            "problem": "NumericSemantics",
            "suggest": "",
            "rule": "Numeric semantics is different for integer values (arkts-numeric-semantic)",
            "severity": "ERROR"
        },
        {
<<<<<<< HEAD
            "line": 225,
            "column": 16,
            "endLine": 225,
            "endColumn": 17,
=======
            "line": 276,
            "column": 15,
            "endLine": 276,
            "endColumn": 16,
>>>>>>> 6d813986
            "problem": "NumericSemantics",
            "suggest": "",
            "rule": "Numeric semantics is different for integer values (arkts-numeric-semantic)",
            "severity": "ERROR"
        },
        {
<<<<<<< HEAD
            "line": 226,
            "column": 14,
            "endLine": 226,
            "endColumn": 15,
=======
            "line": 276,
            "column": 20,
            "endLine": 276,
            "endColumn": 21,
>>>>>>> 6d813986
            "problem": "NumericSemantics",
            "suggest": "",
            "rule": "Numeric semantics is different for integer values (arkts-numeric-semantic)",
            "severity": "ERROR"
        },
        {
            "line": 117,
            "column": 2,
            "endLine": 117,
            "endColumn": 7,
            "problem": "UIInterfaceImport",
            "suggest": "",
            "rule": "The ArkUI interface \"Entry\" should be imported before it is used (arkui-modular-interface)",
            "severity": "ERROR"
        },
        {
            "line": 118,
            "column": 2,
            "endLine": 118,
            "endColumn": 11,
            "problem": "UIInterfaceImport",
            "suggest": "",
            "rule": "The ArkUI interface \"Component\" should be imported before it is used (arkui-modular-interface)",
            "severity": "ERROR"
        },
        {
            "line": 120,
            "column": 4,
            "endLine": 120,
            "endColumn": 9,
            "problem": "UIInterfaceImport",
            "suggest": "",
            "rule": "The ArkUI interface \"State\" should be imported before it is used (arkui-modular-interface)",
            "severity": "ERROR"
        },
        {
            "line": 129,
            "column": 5,
            "endLine": 129,
            "endColumn": 22,
            "problem": "UIInterfaceImport",
            "suggest": "",
            "rule": "The ArkUI interface \"RelativeContainer\" should be imported before it is used (arkui-modular-interface)",
            "severity": "ERROR"
        },
        {
            "line": 130,
            "column": 7,
            "endLine": 130,
            "endColumn": 11,
            "problem": "UIInterfaceImport",
            "suggest": "",
            "rule": "The ArkUI interface \"Text\" should be imported before it is used (arkui-modular-interface)",
            "severity": "ERROR"
        },
        {
            "line": 143,
            "column": 30,
            "endLine": 143,
            "endColumn": 40,
            "problem": "UIInterfaceImport",
            "suggest": "",
            "rule": "The ArkUI interface \"AppStorage\" should be imported before it is used (arkui-modular-interface)",
            "severity": "ERROR"
        },
        {
<<<<<<< HEAD
            "line": 153,
            "column": 46,
            "endLine": 153,
=======
            "line": 154,
            "column": 46,
            "endLine": 154,
>>>>>>> 6d813986
            "endColumn": 56,
            "problem": "UIInterfaceImport",
            "suggest": "",
            "rule": "The ArkUI interface \"AppStorage\" should be imported before it is used (arkui-modular-interface)",
            "severity": "ERROR"
        },
        {
<<<<<<< HEAD
            "line": 154,
            "column": 33,
            "endLine": 154,
=======
            "line": 155,
            "column": 33,
            "endLine": 155,
>>>>>>> 6d813986
            "endColumn": 43,
            "problem": "UIInterfaceImport",
            "suggest": "",
            "rule": "The ArkUI interface \"AppStorage\" should be imported before it is used (arkui-modular-interface)",
            "severity": "ERROR"
        },
        {
<<<<<<< HEAD
            "line": 155,
            "column": 34,
            "endLine": 155,
=======
            "line": 156,
            "column": 34,
            "endLine": 156,
>>>>>>> 6d813986
            "endColumn": 44,
            "problem": "UIInterfaceImport",
            "suggest": "",
            "rule": "The ArkUI interface \"AppStorage\" should be imported before it is used (arkui-modular-interface)",
            "severity": "ERROR"
        }
    ]
}<|MERGE_RESOLUTION|>--- conflicted
+++ resolved
@@ -15,187 +15,6 @@
     ],
     "result": [
         {
-<<<<<<< HEAD
-            "line": 18,
-            "column": 5,
-            "endLine": 18,
-            "endColumn": 10,
-            "problem": "NumericSemantics",
-            "suggest": "",
-            "rule": "Numeric semantics is different for integer values (arkts-numeric-semantic)",
-            "severity": "ERROR"
-        },
-        {
-            "line": 18,
-            "column": 9,
-            "endLine": 18,
-            "endColumn": 10,
-            "problem": "NumericSemantics",
-            "suggest": "",
-            "rule": "Numeric semantics is different for integer values (arkts-numeric-semantic)",
-            "severity": "ERROR"
-        },
-        {
-            "line": 20,
-            "column": 5,
-            "endLine": 20,
-            "endColumn": 6,
-            "problem": "NumericSemantics",
-            "suggest": "",
-            "rule": "Numeric semantics is different for integer values (arkts-numeric-semantic)",
-            "severity": "ERROR"
-        },
-        {
-            "line": 23,
-            "column": 6,
-            "endLine": 23,
-            "endColumn": 7,
-            "problem": "NumericSemantics",
-            "suggest": "",
-            "rule": "Numeric semantics is different for integer values (arkts-numeric-semantic)",
-            "severity": "ERROR"
-        },
-        {
-            "line": 26,
-            "column": 17,
-            "endLine": 26,
-            "endColumn": 18,
-            "problem": "NumericSemantics",
-            "suggest": "",
-            "rule": "Numeric semantics is different for integer values (arkts-numeric-semantic)",
-            "severity": "ERROR"
-        },
-        {
-            "line": 28,
-            "column": 17,
-            "endLine": 28,
-            "endColumn": 18,
-            "problem": "NumericSemantics",
-            "suggest": "",
-            "rule": "Numeric semantics is different for integer values (arkts-numeric-semantic)",
-            "severity": "ERROR"
-        },
-        {
-            "line": 30,
-            "column": 13,
-            "endLine": 30,
-            "endColumn": 14,
-            "problem": "NumericSemantics",
-            "suggest": "",
-            "rule": "Numeric semantics is different for integer values (arkts-numeric-semantic)",
-            "severity": "ERROR"
-        },
-        {
-            "line": 33,
-            "column": 17,
-            "endLine": 33,
-            "endColumn": 18,
-            "problem": "NumericSemantics",
-            "suggest": "",
-            "rule": "Numeric semantics is different for integer values (arkts-numeric-semantic)",
-            "severity": "ERROR"
-        },
-        {
-            "line": 39,
-            "column": 5,
-            "endLine": 39,
-            "endColumn": 12,
-            "problem": "NumericSemantics",
-            "suggest": "",
-            "rule": "Numeric semantics is different for integer values (arkts-numeric-semantic)",
-            "severity": "ERROR"
-        },
-        {
-            "line": 45,
-            "column": 5,
-            "endLine": 45,
-            "endColumn": 10,
-            "problem": "NumericSemantics",
-            "suggest": "",
-            "rule": "Numeric semantics is different for integer values (arkts-numeric-semantic)",
-            "severity": "ERROR"
-        },
-        {
-            "line": 45,
-            "column": 9,
-            "endLine": 45,
-            "endColumn": 10,
-            "problem": "NumericSemantics",
-            "suggest": "",
-            "rule": "Numeric semantics is different for integer values (arkts-numeric-semantic)",
-            "severity": "ERROR"
-        },
-        {
-            "line": 51,
-            "column": 5,
-            "endLine": 51,
-            "endColumn": 10,
-            "problem": "NumericSemantics",
-            "suggest": "",
-            "rule": "Numeric semantics is different for integer values (arkts-numeric-semantic)",
-            "severity": "ERROR"
-        },
-        {
-            "line": 51,
-            "column": 9,
-            "endLine": 51,
-            "endColumn": 10,
-            "problem": "NumericSemantics",
-            "suggest": "",
-            "rule": "Numeric semantics is different for integer values (arkts-numeric-semantic)",
-            "severity": "ERROR"
-        },
-        {
-            "line": 53,
-            "column": 17,
-            "endLine": 53,
-            "endColumn": 18,
-            "problem": "NumericSemantics",
-            "suggest": "",
-            "rule": "Numeric semantics is different for integer values (arkts-numeric-semantic)",
-            "severity": "ERROR"
-        },
-        {
-            "line": 55,
-            "column": 5,
-            "endLine": 55,
-            "endColumn": 18,
-            "problem": "NumericSemantics",
-            "suggest": "",
-            "rule": "Numeric semantics is different for integer values (arkts-numeric-semantic)",
-            "severity": "ERROR"
-        },
-        {
-            "line": 55,
-            "column": 10,
-            "endLine": 55,
-            "endColumn": 11,
-            "problem": "NumericSemantics",
-            "suggest": "",
-            "rule": "Numeric semantics is different for integer values (arkts-numeric-semantic)",
-            "severity": "ERROR"
-        },
-        {
-            "line": 55,
-            "column": 13,
-            "endLine": 55,
-            "endColumn": 14,
-            "problem": "NumericSemantics",
-            "suggest": "",
-            "rule": "Numeric semantics is different for integer values (arkts-numeric-semantic)",
-            "severity": "ERROR"
-        },
-        {
-            "line": 55,
-            "column": 16,
-            "endLine": 55,
-            "endColumn": 17,
-            "problem": "NumericSemantics",
-            "suggest": "",
-            "rule": "Numeric semantics is different for integer values (arkts-numeric-semantic)",
-            "severity": "ERROR"
-        },
-        {
             "line": 57,
             "column": 5,
             "endLine": 57,
@@ -206,473 +25,33 @@
             "severity": "ERROR"
         },
         {
-            "line": 59,
-            "column": 5,
-            "endLine": 59,
-            "endColumn": 18,
-            "problem": "NumericSemantics",
-            "suggest": "",
-            "rule": "Numeric semantics is different for integer values (arkts-numeric-semantic)",
-            "severity": "ERROR"
-        },
-        {
-            "line": 61,
-            "column": 5,
-            "endLine": 61,
-            "endColumn": 19,
-            "problem": "NumericSemantics",
-            "suggest": "",
-            "rule": "Numeric semantics is different for integer values (arkts-numeric-semantic)",
-            "severity": "ERROR"
-        },
-        {
-            "line": 63,
-            "column": 5,
-            "endLine": 63,
-            "endColumn": 14,
-            "problem": "NumericSemantics",
-            "suggest": "",
-            "rule": "Numeric semantics is different for integer values (arkts-numeric-semantic)",
-            "severity": "ERROR"
-        },
-        {
-            "line": 65,
-            "column": 5,
-            "endLine": 65,
-            "endColumn": 27,
-            "problem": "NumericSemantics",
-            "suggest": "",
-            "rule": "Numeric semantics is different for integer values (arkts-numeric-semantic)",
-            "severity": "ERROR"
-        },
-        {
-            "line": 67,
-            "column": 5,
-            "endLine": 67,
-            "endColumn": 27,
-            "problem": "NumericSemantics",
-            "suggest": "",
-            "rule": "Numeric semantics is different for integer values (arkts-numeric-semantic)",
-            "severity": "ERROR"
-        },
-        {
-            "line": 69,
-            "column": 16,
-            "endLine": 69,
-            "endColumn": 19,
-            "problem": "NumericSemantics",
-            "suggest": "",
-            "rule": "Numeric semantics is different for integer values (arkts-numeric-semantic)",
-            "severity": "ERROR"
-        },
-        {
-            "line": 71,
+            "line": 92,
             "column": 19,
-            "endLine": 71,
-            "endColumn": 22,
-            "problem": "NumericSemantics",
-            "suggest": "",
-            "rule": "Numeric semantics is different for integer values (arkts-numeric-semantic)",
-            "severity": "ERROR"
-        },
-        {
-            "line": 73,
-            "column": 5,
-            "endLine": 73,
-            "endColumn": 11,
-            "problem": "NumericSemantics",
-            "suggest": "",
-            "rule": "Numeric semantics is different for integer values (arkts-numeric-semantic)",
-            "severity": "ERROR"
-        },
-        {
-            "line": 75,
-            "column": 5,
-            "endLine": 75,
-            "endColumn": 12,
-            "problem": "NumericSemantics",
-            "suggest": "",
-            "rule": "Numeric semantics is different for integer values (arkts-numeric-semantic)",
-            "severity": "ERROR"
-        },
-        {
-            "line": 78,
-            "column": 4,
-            "endLine": 78,
-            "endColumn": 10,
-            "problem": "NumericSemantics",
-            "suggest": "",
-            "rule": "Numeric semantics is different for integer values (arkts-numeric-semantic)",
-            "severity": "ERROR"
-        },
-        {
-            "line": 78,
-            "column": 8,
-            "endLine": 78,
-            "endColumn": 9,
-            "problem": "NumericSemantics",
-            "suggest": "",
-            "rule": "Numeric semantics is different for integer values (arkts-numeric-semantic)",
-            "severity": "ERROR"
-        },
-        {
-            "line": 83,
-            "column": 5,
-            "endLine": 83,
-            "endColumn": 14,
-            "problem": "NumericSemantics",
-            "suggest": "",
-            "rule": "Numeric semantics is different for integer values (arkts-numeric-semantic)",
-            "severity": "ERROR"
-        },
-        {
-            "line": 83,
-            "column": 11,
-            "endLine": 83,
-            "endColumn": 14,
-            "problem": "NumericSemantics",
-            "suggest": "",
-            "rule": "Numeric semantics is different for integer values (arkts-numeric-semantic)",
-            "severity": "ERROR"
-        },
-        {
-            "line": 85,
-            "column": 5,
-            "endLine": 85,
-            "endColumn": 14,
-            "problem": "NumericSemantics",
-            "suggest": "",
-            "rule": "Numeric semantics is different for integer values (arkts-numeric-semantic)",
-            "severity": "ERROR"
-        },
-        {
-            "line": 85,
-            "column": 11,
-            "endLine": 85,
-            "endColumn": 14,
-            "problem": "NumericSemantics",
-            "suggest": "",
-            "rule": "Numeric semantics is different for integer values (arkts-numeric-semantic)",
-            "severity": "ERROR"
-        },
-        {
-            "line": 87,
-            "column": 5,
-            "endLine": 87,
-            "endColumn": 26,
-            "problem": "NumericSemantics",
-            "suggest": "",
-            "rule": "Numeric semantics is different for integer values (arkts-numeric-semantic)",
-            "severity": "ERROR"
-        },
-        {
-            "line": 89,
-            "column": 5,
-            "endLine": 89,
-            "endColumn": 27,
-            "problem": "NumericSemantics",
-            "suggest": "",
-            "rule": "Numeric semantics is different for integer values (arkts-numeric-semantic)",
-            "severity": "ERROR"
-        },
-        {
-            "line": 92,
-            "column": 1,
-            "endLine": 94,
-            "endColumn": 2,
-            "problem": "NumericSemantics",
-            "suggest": "",
-            "rule": "Numeric semantics is different for integer values (arkts-numeric-semantic)",
-            "severity": "ERROR"
-        },
-        {
-            "line": 92,
-            "column": 23,
             "endLine": 92,
             "endColumn": 24,
-            "problem": "NumericSemantics",
-            "suggest": "",
-            "rule": "Numeric semantics is different for integer values (arkts-numeric-semantic)",
+            "problem": "ParameterType",
+            "suggest": "",
+            "rule": "Type of parameter must be defined explicitly (arkts-require-func-arg-type)",
             "severity": "ERROR"
         },
         {
             "line": 92,
-            "column": 30,
+            "column": 26,
             "endLine": 92,
             "endColumn": 31,
-            "problem": "NumericSemantics",
-            "suggest": "",
-            "rule": "Numeric semantics is different for integer values (arkts-numeric-semantic)",
-            "severity": "ERROR"
-        },
-        {
-            "line": 96,
-            "column": 1,
-            "endLine": 98,
-            "endColumn": 2,
-            "problem": "NumericSemantics",
-            "suggest": "",
-            "rule": "Numeric semantics is different for integer values (arkts-numeric-semantic)",
-            "severity": "ERROR"
-        },
-        {
-            "line": 103,
-            "column": 10,
-            "endLine": 103,
-            "endColumn": 12,
-            "problem": "NumericSemantics",
-            "suggest": "",
-            "rule": "Numeric semantics is different for integer values (arkts-numeric-semantic)",
-            "severity": "ERROR"
-        },
-        {
-            "line": 105,
-            "column": 5,
-            "endLine": 105,
-            "endColumn": 23,
-            "problem": "NumericSemantics",
-            "suggest": "",
-            "rule": "Numeric semantics is different for integer values (arkts-numeric-semantic)",
-            "severity": "ERROR"
-        },
-        {
-            "line": 105,
-            "column": 17,
-            "endLine": 105,
-            "endColumn": 18,
-            "problem": "NumericSemantics",
-            "suggest": "",
-            "rule": "Numeric semantics is different for integer values (arkts-numeric-semantic)",
-            "severity": "ERROR"
-        },
-        {
-            "line": 105,
+            "problem": "ParameterType",
+            "suggest": "",
+            "rule": "Type of parameter must be defined explicitly (arkts-require-func-arg-type)",
+            "severity": "ERROR"
+        },
+        {
+            "line": 107,
             "column": 19,
-            "endLine": 105,
-            "endColumn": 20,
-            "problem": "NumericSemantics",
-            "suggest": "",
-            "rule": "Numeric semantics is different for integer values (arkts-numeric-semantic)",
-            "severity": "ERROR"
-        },
-        {
-            "line": 105,
-            "column": 21,
-            "endLine": 105,
-            "endColumn": 22,
-            "problem": "NumericSemantics",
-            "suggest": "",
-            "rule": "Numeric semantics is different for integer values (arkts-numeric-semantic)",
-            "severity": "ERROR"
-        },
-        {
-            "line": 107,
-            "column": 5,
             "endLine": 107,
             "endColumn": 19,
-            "problem": "NumericSemantics",
-            "suggest": "",
-            "rule": "Numeric semantics is different for integer values (arkts-numeric-semantic)",
-            "severity": "ERROR"
-        },
-        {
-            "line": 107,
-            "column": 18,
-            "endLine": 107,
-            "endColumn": 18,
             "problem": "ArrayIndexExprType",
             "suggest": "",
             "rule": "The index expression must be of a numeric type (arkts-array-index-expr-type)",
-            "severity": "ERROR"
-        },
-        {
-            "line": 109,
-            "column": 7,
-            "endLine": 109,
-            "endColumn": 12,
-            "problem": "NumericSemantics",
-            "suggest": "",
-            "rule": "Numeric semantics is different for integer values (arkts-numeric-semantic)",
-            "severity": "ERROR"
-        },
-        {
-            "line": 109,
-            "column": 11,
-            "endLine": 109,
-            "endColumn": 12,
-            "problem": "NumericSemantics",
-            "suggest": "",
-            "rule": "Numeric semantics is different for integer values (arkts-numeric-semantic)",
-            "severity": "ERROR"
-        },
-        {
-            "line": 112,
-            "column": 7,
-            "endLine": 112,
-            "endColumn": 8,
-            "problem": "NumericSemantics",
-            "suggest": "",
-            "rule": "Numeric semantics is different for integer values (arkts-numeric-semantic)",
-            "severity": "ERROR"
-        },
-        {
-            "line": 113,
-            "column": 7,
-            "endLine": 113,
-            "endColumn": 8,
-            "problem": "NumericSemantics",
-            "suggest": "",
-            "rule": "Numeric semantics is different for integer values (arkts-numeric-semantic)",
-            "severity": "ERROR"
-        },
-        {
-            "line": 115,
-            "column": 7,
-            "endLine": 115,
-            "endColumn": 20,
-            "problem": "NumericSemantics",
-            "suggest": "",
-            "rule": "Numeric semantics is different for integer values (arkts-numeric-semantic)",
-            "severity": "ERROR"
-        },
-        {
-            "line": 121,
-            "column": 3,
-            "endLine": 121,
-            "endColumn": 19,
-            "problem": "NumericSemantics",
-            "suggest": "",
-            "rule": "Numeric semantics is different for integer values (arkts-numeric-semantic)",
-            "severity": "ERROR"
-        },
-        {
-            "line": 121,
-            "column": 17,
-            "endLine": 121,
-            "endColumn": 18,
-            "problem": "NumericSemantics",
-            "suggest": "",
-            "rule": "Numeric semantics is different for integer values (arkts-numeric-semantic)",
-            "severity": "ERROR"
-        },
-        {
-            "line": 122,
-            "column": 3,
-            "endLine": 122,
-            "endColumn": 21,
-            "problem": "NumericSemantics",
-            "suggest": "",
-            "rule": "Numeric semantics is different for integer values (arkts-numeric-semantic)",
-            "severity": "ERROR"
-        },
-        {
-            "line": 123,
-            "column": 3,
-            "endLine": 123,
-            "endColumn": 23,
-            "problem": "NumericSemantics",
-            "suggest": "",
-            "rule": "Numeric semantics is different for integer values (arkts-numeric-semantic)",
-            "severity": "ERROR"
-        },
-        {
-            "line": 124,
-            "column": 3,
-            "endLine": 124,
-            "endColumn": 23,
-            "problem": "NumericSemantics",
-            "suggest": "",
-            "rule": "Numeric semantics is different for integer values (arkts-numeric-semantic)",
-            "severity": "ERROR"
-        },
-        {
-            "line": 125,
-            "column": 3,
-            "endLine": 125,
-            "endColumn": 23,
-            "problem": "NumericSemantics",
-            "suggest": "",
-            "rule": "Numeric semantics is different for integer values (arkts-numeric-semantic)",
-            "severity": "ERROR"
-        },
-        {
-            "line": 126,
-            "column": 3,
-            "endLine": 126,
-            "endColumn": 24,
-            "problem": "NumericSemantics",
-            "suggest": "",
-            "rule": "Numeric semantics is different for integer values (arkts-numeric-semantic)",
-            "severity": "ERROR"
-        },
-        {
-            "line": 126,
-            "column": 18,
-            "endLine": 126,
-            "endColumn": 19,
-            "problem": "NumericSemantics",
-            "suggest": "",
-            "rule": "Numeric semantics is different for integer values (arkts-numeric-semantic)",
-            "severity": "ERROR"
-        },
-        {
-            "line": 126,
-            "column": 20,
-            "endLine": 126,
-            "endColumn": 21,
-            "problem": "NumericSemantics",
-            "suggest": "",
-            "rule": "Numeric semantics is different for integer values (arkts-numeric-semantic)",
-            "severity": "ERROR"
-        },
-        {
-            "line": 126,
-            "column": 22,
-            "endLine": 126,
-            "endColumn": 23,
-            "problem": "NumericSemantics",
-            "suggest": "",
-            "rule": "Numeric semantics is different for integer values (arkts-numeric-semantic)",
-            "severity": "ERROR"
-        },
-        {
-            "line": 137,
-            "column": 7,
-            "endLine": 137,
-            "endColumn": 13,
-            "problem": "NumericSemantics",
-            "suggest": "",
-            "rule": "Numeric semantics is different for integer values (arkts-numeric-semantic)",
-            "severity": "ERROR"
-        },
-        {
-            "line": 137,
-            "column": 12,
-            "endLine": 137,
-            "endColumn": 13,
-            "problem": "NumericSemantics",
-            "suggest": "",
-            "rule": "Numeric semantics is different for integer values (arkts-numeric-semantic)",
-            "severity": "ERROR"
-        },
-        {
-            "line": 140,
-            "column": 3,
-            "endLine": 140,
-            "endColumn": 19,
-            "problem": "NumericSemantics",
-            "suggest": "",
-            "rule": "Numeric semantics is different for integer values (arkts-numeric-semantic)",
-            "severity": "ERROR"
-        },
-        {
-            "line": 140,
-            "column": 17,
-            "endLine": 140,
-            "endColumn": 18,
-            "problem": "NumericSemantics",
-            "suggest": "",
-            "rule": "Numeric semantics is different for integer values (arkts-numeric-semantic)",
             "severity": "ERROR"
         },
         {
@@ -686,221 +65,6 @@
             "severity": "ERROR"
         },
         {
-            "line": 143,
-            "column": 30,
-            "endLine": 143,
-            "endColumn": 118,
-            "problem": "NumericSemantics",
-            "suggest": "",
-            "rule": "Numeric semantics is different for integer values (arkts-numeric-semantic)",
-            "severity": "ERROR"
-        },
-        {
-            "line": 143,
-            "column": 122,
-            "endLine": 143,
-            "endColumn": 123,
-            "problem": "NumericSemantics",
-            "suggest": "",
-            "rule": "Numeric semantics is different for integer values (arkts-numeric-semantic)",
-            "severity": "ERROR"
-        },
-        {
-            "line": 145,
-            "column": 45,
-            "endLine": 145,
-            "endColumn": 49,
-            "problem": "VoidOperator",
-            "suggest": "",
-            "rule": "\"void\" operator is not supported (arkts-no-void-operator)",
-            "severity": "ERROR"
-        },
-        {
-            "line": 145,
-            "column": 50,
-            "endLine": 145,
-            "endColumn": 51,
-            "problem": "ObjectLiteralNoContextType",
-            "suggest": "",
-            "rule": "Object literal must correspond to some explicitly declared class or interface (arkts-no-untyped-obj-literals)",
-            "severity": "ERROR"
-        },
-        {
-            "line": 146,
-            "column": 5,
-            "endLine": 146,
-            "endColumn": 21,
-            "problem": "ObjectLiteralProperty",
-            "suggest": "",
-            "rule": "Object literal properties can only contain name-value pairs (arkts-obj-literal-props)",
-            "severity": "ERROR"
-        },
-        {
-            "line": 147,
-            "column": 5,
-            "endLine": 147,
-            "endColumn": 21,
-            "problem": "ObjectLiteralProperty",
-            "suggest": "",
-            "rule": "Object literal properties can only contain name-value pairs (arkts-obj-literal-props)",
-            "severity": "ERROR"
-        },
-        {
-            "line": 149,
-            "column": 5,
-            "endLine": 149,
-            "endColumn": 8,
-            "problem": "ObjectLiteralProperty",
-            "suggest": "",
-            "rule": "Object literal properties can only contain name-value pairs (arkts-obj-literal-props)",
-            "severity": "ERROR"
-        },
-        {
-            "line": 149,
-            "column": 9,
-            "endLine": 149,
-            "endColumn": 23,
-            "problem": "ObjectLiteralProperty",
-            "suggest": "",
-            "rule": "Object literal properties can only contain name-value pairs (arkts-obj-literal-props)",
-            "severity": "ERROR"
-        },
-        {
-            "line": 150,
-            "column": 5,
-            "endLine": 150,
-            "endColumn": 104,
-            "problem": "ObjectLiteralProperty",
-            "suggest": "",
-            "rule": "Object literal properties can only contain name-value pairs (arkts-obj-literal-props)",
-            "severity": "ERROR"
-        },
-        {
-            "line": 151,
-            "column": 5,
-            "endLine": 151,
-            "endColumn": 8,
-            "problem": "ObjectLiteralProperty",
-            "suggest": "",
-            "rule": "Object literal properties can only contain name-value pairs (arkts-obj-literal-props)",
-            "severity": "ERROR"
-        },
-        {
-            "line": 151,
-            "column": 9,
-            "endLine": 151,
-            "endColumn": 61,
-            "problem": "ObjectLiteralProperty",
-            "suggest": "",
-            "rule": "Object literal properties can only contain name-value pairs (arkts-obj-literal-props)",
-            "severity": "ERROR"
-        },
-        {
-            "line": 152,
-            "column": 5,
-            "endLine": 152,
-            "endColumn": 12,
-            "problem": "ObjectLiteralProperty",
-            "suggest": "",
-            "rule": "Object literal properties can only contain name-value pairs (arkts-obj-literal-props)",
-            "severity": "ERROR"
-        },
-        {
-            "line": 149,
-            "column": 17,
-            "endLine": 149,
-            "endColumn": 18,
-            "problem": "NumericSemantics",
-            "suggest": "",
-            "rule": "Numeric semantics is different for integer values (arkts-numeric-semantic)",
-            "severity": "ERROR"
-        },
-        {
-            "line": 149,
-            "column": 21,
-            "endLine": 149,
-            "endColumn": 22,
-            "problem": "NumericSemantics",
-            "suggest": "",
-            "rule": "Numeric semantics is different for integer values (arkts-numeric-semantic)",
-            "severity": "ERROR"
-        },
-        {
-            "line": 152,
-            "column": 5,
-            "endLine": 152,
-            "endColumn": 7,
-            "problem": "LimitedReturnTypeInference",
-            "suggest": "",
-            "rule": "Function return type inference is limited (arkts-no-implicit-return-types)",
-            "severity": "ERROR"
-        },
-        {
-            "line": 152,
-            "column": 5,
-            "endLine": 152,
-            "endColumn": 7,
-            "problem": "InvalidIdentifier",
-            "suggest": "",
-            "rule": "This keyword cannot be used as identifiers (arkts-invalid-identifier)",
-            "severity": "ERROR"
-        },
-        {
-            "line": 152,
-            "column": 9,
-            "endLine": 152,
-            "endColumn": 12,
-=======
-            "line": 57,
-            "column": 5,
-            "endLine": 57,
-            "endColumn": 15,
-            "problem": "DefiniteAssignmentError",
-            "suggest": "",
-            "rule": "Definite assignment assertions are not supported (arkts-no-definite-assignment)",
-            "severity": "ERROR"
-        },
-        {
-            "line": 92,
-            "column": 19,
-            "endLine": 92,
-            "endColumn": 24,
-            "problem": "ParameterType",
-            "suggest": "",
-            "rule": "Type of parameter must be defined explicitly (arkts-require-func-arg-type)",
-            "severity": "ERROR"
-        },
-        {
-            "line": 92,
-            "column": 26,
-            "endLine": 92,
-            "endColumn": 31,
-            "problem": "ParameterType",
-            "suggest": "",
-            "rule": "Type of parameter must be defined explicitly (arkts-require-func-arg-type)",
-            "severity": "ERROR"
-        },
-        {
-            "line": 107,
-            "column": 19,
-            "endLine": 107,
-            "endColumn": 19,
-            "problem": "ArrayIndexExprType",
-            "suggest": "",
-            "rule": "The index expression must be of a numeric type (arkts-array-index-expr-type)",
-            "severity": "ERROR"
-        },
-        {
-            "line": 143,
-            "column": 7,
-            "endLine": 143,
-            "endColumn": 123,
-            "problem": "AnyType",
-            "suggest": "",
-            "rule": "Use explicit types instead of \"any\", \"unknown\" (arkts-no-any-unknown)",
-            "severity": "ERROR"
-        },
-        {
             "line": 152,
             "column": 9,
             "endLine": 152,
@@ -955,109 +119,12 @@
             "column": 5,
             "endLine": 201,
             "endColumn": 35,
->>>>>>> 6d813986
             "problem": "AnyType",
             "suggest": "",
             "rule": "Use explicit types instead of \"any\", \"unknown\" (arkts-no-any-unknown)",
             "severity": "ERROR"
         },
         {
-<<<<<<< HEAD
-            "line": 152,
-            "column": 22,
-            "endLine": 152,
-            "endColumn": 23,
-            "problem": "NumericSemantics",
-            "suggest": "",
-            "rule": "Numeric semantics is different for integer values (arkts-numeric-semantic)",
-            "severity": "ERROR"
-        },
-        {
-            "line": 153,
-            "column": 100,
-            "endLine": 153,
-            "endColumn": 101,
-            "problem": "NumericSemantics",
-            "suggest": "",
-            "rule": "Numeric semantics is different for integer values (arkts-numeric-semantic)",
-            "severity": "ERROR"
-        },
-        {
-            "line": 160,
-            "column": 84,
-            "endLine": 160,
-            "endColumn": 85,
-            "problem": "NumericSemantics",
-            "suggest": "",
-            "rule": "Numeric semantics is different for integer values (arkts-numeric-semantic)",
-            "severity": "ERROR"
-        },
-        {
-            "line": 166,
-            "column": 5,
-            "endLine": 166,
-            "endColumn": 12,
-            "problem": "NumericSemantics",
-            "suggest": "",
-            "rule": "Numeric semantics is different for integer values (arkts-numeric-semantic)",
-            "severity": "ERROR"
-        },
-        {
-            "line": 167,
-            "column": 18,
-            "endLine": 167,
-            "endColumn": 19,
-            "problem": "NumericSemantics",
-            "suggest": "",
-            "rule": "Numeric semantics is different for integer values (arkts-numeric-semantic)",
-            "severity": "ERROR"
-        },
-        {
-            "line": 170,
-            "column": 5,
-            "endLine": 170,
-            "endColumn": 12,
-            "problem": "NumericSemantics",
-            "suggest": "",
-            "rule": "Numeric semantics is different for integer values (arkts-numeric-semantic)",
-            "severity": "ERROR"
-        },
-        {
-            "line": 171,
-            "column": 18,
-            "endLine": 171,
-            "endColumn": 19,
-            "problem": "NumericSemantics",
-            "suggest": "",
-            "rule": "Numeric semantics is different for integer values (arkts-numeric-semantic)",
-            "severity": "ERROR"
-        },
-        {
-            "line": 180,
-            "column": 9,
-            "endLine": 180,
-            "endColumn": 10,
-            "problem": "NumericSemantics",
-            "suggest": "",
-            "rule": "Numeric semantics is different for integer values (arkts-numeric-semantic)",
-            "severity": "ERROR"
-        },
-        {
-            "line": 181,
-            "column": 9,
-            "endLine": 181,
-            "endColumn": 10,
-            "problem": "NumericSemantics",
-            "suggest": "",
-            "rule": "Numeric semantics is different for integer values (arkts-numeric-semantic)",
-            "severity": "ERROR"
-        },
-        {
-            "line": 182,
-            "column": 5,
-            "endLine": 182,
-            "endColumn": 19,
-=======
             "line": 201,
             "column": 16,
             "endLine": 201,
@@ -1112,22 +179,15 @@
             "column": 10,
             "endLine": 249,
             "endColumn": 11,
->>>>>>> 6d813986
-            "problem": "NumericSemantics",
-            "suggest": "",
-            "rule": "Numeric semantics is different for integer values (arkts-numeric-semantic)",
-            "severity": "ERROR"
-        },
-        {
-<<<<<<< HEAD
-            "line": 182,
-            "column": 13,
-            "endLine": 182,
-=======
+            "problem": "NumericSemantics",
+            "suggest": "",
+            "rule": "Numeric semantics is different for integer values (arkts-numeric-semantic)",
+            "severity": "ERROR"
+        },
+        {
             "line": 249,
             "column": 13,
             "endLine": 249,
->>>>>>> 6d813986
             "endColumn": 14,
             "problem": "NumericSemantics",
             "suggest": "",
@@ -1135,22 +195,6 @@
             "severity": "ERROR"
         },
         {
-<<<<<<< HEAD
-            "line": 182,
-            "column": 15,
-            "endLine": 182,
-            "endColumn": 16,
-            "problem": "NumericSemantics",
-            "suggest": "",
-            "rule": "Numeric semantics is different for integer values (arkts-numeric-semantic)",
-            "severity": "ERROR"
-        },
-        {
-            "line": 182,
-            "column": 17,
-            "endLine": 182,
-            "endColumn": 18,
-=======
             "line": 253,
             "column": 1,
             "endLine": 253,
@@ -1165,66 +209,35 @@
             "column": 10,
             "endLine": 253,
             "endColumn": 11,
->>>>>>> 6d813986
-            "problem": "NumericSemantics",
-            "suggest": "",
-            "rule": "Numeric semantics is different for integer values (arkts-numeric-semantic)",
-            "severity": "ERROR"
-        },
-        {
-<<<<<<< HEAD
-            "line": 183,
-            "column": 6,
-            "endLine": 183,
-            "endColumn": 13,
-            "problem": "RuntimeArrayCheck",
-            "suggest": "",
-            "rule": "Array bound not checked. (arkts-runtime-array-check)",
-            "severity": "ERROR"
-        },
-        {
-            "line": 185,
-            "column": 5,
-            "endLine": 185,
-            "endColumn": 12,
-=======
+            "problem": "NumericSemantics",
+            "suggest": "",
+            "rule": "Numeric semantics is different for integer values (arkts-numeric-semantic)",
+            "severity": "ERROR"
+        },
+        {
             "line": 253,
             "column": 12,
             "endLine": 253,
             "endColumn": 13,
->>>>>>> 6d813986
-            "problem": "NumericSemantics",
-            "suggest": "",
-            "rule": "Numeric semantics is different for integer values (arkts-numeric-semantic)",
-            "severity": "ERROR"
-        },
-        {
-<<<<<<< HEAD
-            "line": 190,
-            "column": 10,
-            "endLine": 190,
-            "endColumn": 11,
-=======
+            "problem": "NumericSemantics",
+            "suggest": "",
+            "rule": "Numeric semantics is different for integer values (arkts-numeric-semantic)",
+            "severity": "ERROR"
+        },
+        {
             "line": 254,
             "column": 8,
             "endLine": 254,
             "endColumn": 9,
->>>>>>> 6d813986
-            "problem": "NumericSemantics",
-            "suggest": "",
-            "rule": "Numeric semantics is different for integer values (arkts-numeric-semantic)",
-            "severity": "ERROR"
-        },
-        {
-<<<<<<< HEAD
-            "line": 194,
-            "column": 10,
-            "endLine": 194,
-=======
+            "problem": "NumericSemantics",
+            "suggest": "",
+            "rule": "Numeric semantics is different for integer values (arkts-numeric-semantic)",
+            "severity": "ERROR"
+        },
+        {
             "line": 254,
             "column": 10,
             "endLine": 254,
->>>>>>> 6d813986
             "endColumn": 11,
             "problem": "NumericSemantics",
             "suggest": "",
@@ -1232,42 +245,6 @@
             "severity": "ERROR"
         },
         {
-<<<<<<< HEAD
-            "line": 197,
-            "column": 1,
-            "endLine": 197,
-            "endColumn": 40,
-            "problem": "ImportAfterStatement",
-            "suggest": "",
-            "rule": "\"import\" statements after other statements are not allowed (arkts-no-misplaced-imports)",
-            "severity": "ERROR"
-        },
-        {
-            "line": 199,
-            "column": 5,
-            "endLine": 199,
-            "endColumn": 34,
-            "problem": "AnyType",
-            "suggest": "",
-            "rule": "Use explicit types instead of \"any\", \"unknown\" (arkts-no-any-unknown)",
-            "severity": "ERROR"
-        },
-        {
-            "line": 199,
-            "column": 15,
-            "endLine": 199,
-            "endColumn": 24,
-            "problem": "DynamicCtorCall",
-            "suggest": "",
-            "rule": "\"new\" expression with dynamic constructor type is not supported (arkts-no-dynamic-ctor-call)",
-            "severity": "ERROR"
-        },
-        {
-            "line": 200,
-            "column": 21,
-            "endLine": 200,
-            "endColumn": 22,
-=======
             "line": 254,
             "column": 13,
             "endLine": 254,
@@ -1282,80 +259,42 @@
             "column": 15,
             "endLine": 254,
             "endColumn": 16,
->>>>>>> 6d813986
-            "problem": "NumericSemantics",
-            "suggest": "",
-            "rule": "Numeric semantics is different for integer values (arkts-numeric-semantic)",
-            "severity": "ERROR"
-        },
-        {
-<<<<<<< HEAD
-            "line": 200,
-            "column": 28,
-            "endLine": 200,
-            "endColumn": 31,
-=======
+            "problem": "NumericSemantics",
+            "suggest": "",
+            "rule": "Numeric semantics is different for integer values (arkts-numeric-semantic)",
+            "severity": "ERROR"
+        },
+        {
             "line": 257,
             "column": 33,
             "endLine": 257,
             "endColumn": 34,
->>>>>>> 6d813986
-            "problem": "NumericSemantics",
-            "suggest": "",
-            "rule": "Numeric semantics is different for integer values (arkts-numeric-semantic)",
-            "severity": "ERROR"
-        },
-        {
-<<<<<<< HEAD
-            "line": 203,
-            "column": 52,
-            "endLine": 203,
-            "endColumn": 53,
-=======
+            "problem": "NumericSemantics",
+            "suggest": "",
+            "rule": "Numeric semantics is different for integer values (arkts-numeric-semantic)",
+            "severity": "ERROR"
+        },
+        {
             "line": 263,
             "column": 31,
             "endLine": 263,
             "endColumn": 32,
->>>>>>> 6d813986
-            "problem": "NumericSemantics",
-            "suggest": "",
-            "rule": "Numeric semantics is different for integer values (arkts-numeric-semantic)",
-            "severity": "ERROR"
-        },
-        {
-<<<<<<< HEAD
-            "line": 203,
-            "column": 55,
-            "endLine": 203,
-            "endColumn": 57,
-=======
+            "problem": "NumericSemantics",
+            "suggest": "",
+            "rule": "Numeric semantics is different for integer values (arkts-numeric-semantic)",
+            "severity": "ERROR"
+        },
+        {
             "line": 263,
             "column": 34,
             "endLine": 263,
             "endColumn": 35,
->>>>>>> 6d813986
-            "problem": "NumericSemantics",
-            "suggest": "",
-            "rule": "Numeric semantics is different for integer values (arkts-numeric-semantic)",
-            "severity": "ERROR"
-        },
-        {
-<<<<<<< HEAD
-            "line": 205,
-            "column": 42,
-            "endLine": 205,
-            "endColumn": 51,
-            "problem": "DynamicCtorCall",
-            "suggest": "",
-            "rule": "\"new\" expression with dynamic constructor type is not supported (arkts-no-dynamic-ctor-call)",
-            "severity": "ERROR"
-        },
-        {
-            "line": 212,
-            "column": 13,
-            "endLine": 212,
-            "endColumn": 14,
-=======
+            "problem": "NumericSemantics",
+            "suggest": "",
+            "rule": "Numeric semantics is different for integer values (arkts-numeric-semantic)",
+            "severity": "ERROR"
+        },
+        {
             "line": 263,
             "column": 37,
             "endLine": 263,
@@ -1370,114 +309,62 @@
             "column": 33,
             "endLine": 266,
             "endColumn": 34,
->>>>>>> 6d813986
-            "problem": "NumericSemantics",
-            "suggest": "",
-            "rule": "Numeric semantics is different for integer values (arkts-numeric-semantic)",
-            "severity": "ERROR"
-        },
-        {
-<<<<<<< HEAD
-            "line": 213,
-            "column": 17,
-            "endLine": 213,
-            "endColumn": 18,
-=======
+            "problem": "NumericSemantics",
+            "suggest": "",
+            "rule": "Numeric semantics is different for integer values (arkts-numeric-semantic)",
+            "severity": "ERROR"
+        },
+        {
             "line": 266,
             "column": 36,
             "endLine": 266,
             "endColumn": 37,
->>>>>>> 6d813986
-            "problem": "NumericSemantics",
-            "suggest": "",
-            "rule": "Numeric semantics is different for integer values (arkts-numeric-semantic)",
-            "severity": "ERROR"
-        },
-        {
-<<<<<<< HEAD
-            "line": 214,
-            "column": 17,
-            "endLine": 214,
-            "endColumn": 18,
-=======
+            "problem": "NumericSemantics",
+            "suggest": "",
+            "rule": "Numeric semantics is different for integer values (arkts-numeric-semantic)",
+            "severity": "ERROR"
+        },
+        {
             "line": 266,
             "column": 39,
             "endLine": 266,
             "endColumn": 40,
->>>>>>> 6d813986
-            "problem": "NumericSemantics",
-            "suggest": "",
-            "rule": "Numeric semantics is different for integer values (arkts-numeric-semantic)",
-            "severity": "ERROR"
-        },
-        {
-<<<<<<< HEAD
-            "line": 215,
-            "column": 17,
-            "endLine": 215,
-            "endColumn": 18,
-=======
+            "problem": "NumericSemantics",
+            "suggest": "",
+            "rule": "Numeric semantics is different for integer values (arkts-numeric-semantic)",
+            "severity": "ERROR"
+        },
+        {
             "line": 266,
             "column": 42,
             "endLine": 266,
             "endColumn": 43,
->>>>>>> 6d813986
-            "problem": "NumericSemantics",
-            "suggest": "",
-            "rule": "Numeric semantics is different for integer values (arkts-numeric-semantic)",
-            "severity": "ERROR"
-        },
-        {
-<<<<<<< HEAD
-            "line": 216,
-            "column": 19,
-            "endLine": 216,
-            "endColumn": 20,
-=======
+            "problem": "NumericSemantics",
+            "suggest": "",
+            "rule": "Numeric semantics is different for integer values (arkts-numeric-semantic)",
+            "severity": "ERROR"
+        },
+        {
             "line": 271,
             "column": 8,
             "endLine": 271,
             "endColumn": 9,
->>>>>>> 6d813986
-            "problem": "NumericSemantics",
-            "suggest": "",
-            "rule": "Numeric semantics is different for integer values (arkts-numeric-semantic)",
-            "severity": "ERROR"
-        },
-        {
-<<<<<<< HEAD
-            "line": 217,
-            "column": 18,
-            "endLine": 217,
-            "endColumn": 19,
-=======
+            "problem": "NumericSemantics",
+            "suggest": "",
+            "rule": "Numeric semantics is different for integer values (arkts-numeric-semantic)",
+            "severity": "ERROR"
+        },
+        {
             "line": 271,
             "column": 11,
             "endLine": 271,
             "endColumn": 12,
->>>>>>> 6d813986
-            "problem": "NumericSemantics",
-            "suggest": "",
-            "rule": "Numeric semantics is different for integer values (arkts-numeric-semantic)",
-            "severity": "ERROR"
-        },
-        {
-<<<<<<< HEAD
-            "line": 218,
-            "column": 20,
-            "endLine": 218,
-            "endColumn": 21,
-            "problem": "NumericSemantics",
-            "suggest": "",
-            "rule": "Numeric semantics is different for integer values (arkts-numeric-semantic)",
-            "severity": "ERROR"
-        },
-        {
-            "line": 222,
-            "column": 10,
-            "endLine": 222,
-            "endColumn": 11,
-=======
+            "problem": "NumericSemantics",
+            "suggest": "",
+            "rule": "Numeric semantics is different for integer values (arkts-numeric-semantic)",
+            "severity": "ERROR"
+        },
+        {
             "line": 275,
             "column": 1,
             "endLine": 275,
@@ -1492,75 +379,46 @@
             "column": 12,
             "endLine": 275,
             "endColumn": 13,
->>>>>>> 6d813986
-            "problem": "NumericSemantics",
-            "suggest": "",
-            "rule": "Numeric semantics is different for integer values (arkts-numeric-semantic)",
-            "severity": "ERROR"
-        },
-        {
-<<<<<<< HEAD
-            "line": 223,
-            "column": 11,
-            "endLine": 223,
-            "endColumn": 12,
-=======
+            "problem": "NumericSemantics",
+            "suggest": "",
+            "rule": "Numeric semantics is different for integer values (arkts-numeric-semantic)",
+            "severity": "ERROR"
+        },
+        {
             "line": 276,
             "column": 8,
             "endLine": 276,
             "endColumn": 9,
->>>>>>> 6d813986
-            "problem": "NumericSemantics",
-            "suggest": "",
-            "rule": "Numeric semantics is different for integer values (arkts-numeric-semantic)",
-            "severity": "ERROR"
-        },
-        {
-<<<<<<< HEAD
-            "line": 224,
-            "column": 14,
-            "endLine": 224,
-            "endColumn": 15,
-=======
+            "problem": "NumericSemantics",
+            "suggest": "",
+            "rule": "Numeric semantics is different for integer values (arkts-numeric-semantic)",
+            "severity": "ERROR"
+        },
+        {
             "line": 276,
             "column": 13,
             "endLine": 276,
             "endColumn": 14,
->>>>>>> 6d813986
-            "problem": "NumericSemantics",
-            "suggest": "",
-            "rule": "Numeric semantics is different for integer values (arkts-numeric-semantic)",
-            "severity": "ERROR"
-        },
-        {
-<<<<<<< HEAD
-            "line": 225,
-            "column": 16,
-            "endLine": 225,
-            "endColumn": 17,
-=======
+            "problem": "NumericSemantics",
+            "suggest": "",
+            "rule": "Numeric semantics is different for integer values (arkts-numeric-semantic)",
+            "severity": "ERROR"
+        },
+        {
             "line": 276,
             "column": 15,
             "endLine": 276,
             "endColumn": 16,
->>>>>>> 6d813986
-            "problem": "NumericSemantics",
-            "suggest": "",
-            "rule": "Numeric semantics is different for integer values (arkts-numeric-semantic)",
-            "severity": "ERROR"
-        },
-        {
-<<<<<<< HEAD
-            "line": 226,
-            "column": 14,
-            "endLine": 226,
-            "endColumn": 15,
-=======
+            "problem": "NumericSemantics",
+            "suggest": "",
+            "rule": "Numeric semantics is different for integer values (arkts-numeric-semantic)",
+            "severity": "ERROR"
+        },
+        {
             "line": 276,
             "column": 20,
             "endLine": 276,
             "endColumn": 21,
->>>>>>> 6d813986
             "problem": "NumericSemantics",
             "suggest": "",
             "rule": "Numeric semantics is different for integer values (arkts-numeric-semantic)",
@@ -1627,15 +485,9 @@
             "severity": "ERROR"
         },
         {
-<<<<<<< HEAD
-            "line": 153,
-            "column": 46,
-            "endLine": 153,
-=======
             "line": 154,
             "column": 46,
             "endLine": 154,
->>>>>>> 6d813986
             "endColumn": 56,
             "problem": "UIInterfaceImport",
             "suggest": "",
@@ -1643,15 +495,9 @@
             "severity": "ERROR"
         },
         {
-<<<<<<< HEAD
-            "line": 154,
-            "column": 33,
-            "endLine": 154,
-=======
             "line": 155,
             "column": 33,
             "endLine": 155,
->>>>>>> 6d813986
             "endColumn": 43,
             "problem": "UIInterfaceImport",
             "suggest": "",
@@ -1659,15 +505,9 @@
             "severity": "ERROR"
         },
         {
-<<<<<<< HEAD
-            "line": 155,
-            "column": 34,
-            "endLine": 155,
-=======
             "line": 156,
             "column": 34,
             "endLine": 156,
->>>>>>> 6d813986
             "endColumn": 44,
             "problem": "UIInterfaceImport",
             "suggest": "",
