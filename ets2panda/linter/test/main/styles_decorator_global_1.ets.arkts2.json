--- conflicted
+++ resolved
@@ -25,8 +25,6 @@
             "severity": "ERROR"
         },
         {
-<<<<<<< HEAD
-=======
             "line": 23,
             "column": 19,
             "endLine": 23,
@@ -67,7 +65,6 @@
             "severity": "ERROR"
         },
         {
->>>>>>> 58c46612
             "line": 42,
             "column": 1,
             "endLine": 45,
@@ -124,11 +121,7 @@
             "endColumn": 17,
             "problem": "UIInterfaceImport",
             "suggest": "",
-<<<<<<< HEAD
-            "rule": "ArkUI interface should be imported before using (arkui-modular-interface)",
-=======
             "rule": "The ArkUI interface \"Text\" should be imported before it is used (arkui-modular-interface)",
->>>>>>> 58c46612
             "severity": "ERROR"
         },
         {
@@ -138,11 +131,7 @@
             "endColumn": 31,
             "problem": "UIInterfaceImport",
             "suggest": "",
-<<<<<<< HEAD
-            "rule": "ArkUI interface should be imported before using (arkui-modular-interface)",
-=======
             "rule": "The ArkUI interface \"Color\" should be imported before it is used (arkui-modular-interface)",
->>>>>>> 58c46612
             "severity": "ERROR"
         },
         {
@@ -162,11 +151,7 @@
             "endColumn": 18,
             "problem": "UIInterfaceImport",
             "suggest": "",
-<<<<<<< HEAD
-            "rule": "ArkUI interface should be imported before using (arkui-modular-interface)",
-=======
             "rule": "The ArkUI interface \"BuilderParam\" should be imported before it is used (arkui-modular-interface)",
->>>>>>> 58c46612
             "severity": "ERROR"
         },
         {
