{
    "copyright": [
        "Copyright (c) 2025 Huawei Device Co., Ltd.",
        "Licensed under the Apache License, Version 2.0 (the 'License');",
        "you may not use this file except in compliance with the License.",
        "You may obtain a copy of the License at",
        "",
        "http://www.apache.org/licenses/LICENSE-2.0",
        "",
        "Unless required by applicable law or agreed to in writing, software",
        "distributed under the License is distributed on an 'AS IS' BASIS,",
        "WITHOUT WARRANTIES OR CONDITIONS OF ANY KIND, either express or implied.",
        "See the License for the specific language governing permissions and",
        "limitations under the License."
    ],
    "result": [
        {
            "line": 29,
            "column": 16,
            "endLine": 29,
            "endColumn": 37,
            "problem": "FunctionExpression",
            "suggest": "",
            "rule": "Use arrow functions instead of function expressions (arkts-no-func-expressions)",
            "severity": "ERROR"
        },
        {
            "line": 47,
            "column": 13,
            "endLine": 47,
            "endColumn": 14,
            "problem": "ObjectLiteralNoContextType",
            "suggest": "",
            "rule": "Object literal must correspond to some explicitly declared class or interface (arkts-no-untyped-obj-literals)",
            "severity": "ERROR"
        },
        {
            "line": 60,
            "column": 15,
            "endLine": 60,
            "endColumn": 28,
            "problem": "GenericCallNoTypeArgs",
            "suggest": "",
            "rule": "Type inference in case of generic function calls is limited (arkts-no-inferred-generic-params)",
            "severity": "ERROR"
        },
        {
            "line": 86,
            "column": 24,
            "endLine": 86,
            "endColumn": 36,
            "problem": "FunctionApplyCall",
            "suggest": "",
            "rule": "'Function.apply', 'Function.call' are not supported (arkts-no-func-apply-call)",
            "severity": "ERROR"
        },
        {
            "line": 88,
            "column": 1,
            "endLine": 90,
            "endColumn": 2,
            "problem": "GeneratorFunction",
            "suggest": "",
            "rule": "Generator functions are not supported (arkts-no-generators)",
            "severity": "ERROR"
        },
        {
            "line": 89,
            "column": 3,
            "endLine": 89,
            "endColumn": 8,
            "problem": "YieldExpression",
            "suggest": "",
            "rule": "Generator functions are not supported (arkts-no-generators)",
            "severity": "ERROR"
        },
        {
            "line": 97,
            "column": 12,
            "endLine": 97,
            "endColumn": 16,
            "problem": "ThisType",
            "suggest": "",
            "rule": "Type notation using \"this\" is not supported (arkts-no-typing-with-this)",
            "severity": "ERROR"
        },
        {
            "line": 102,
            "column": 7,
            "endLine": 102,
            "endColumn": 33,
            "problem": "DestructuringDeclaration",
            "suggest": "",
            "rule": "Destructuring variable declarations are not supported (arkts-no-destruct-decls)",
            "severity": "ERROR"
        },
        {
            "line": 105,
            "column": 19,
            "endLine": 105,
            "endColumn": 20,
            "problem": "ObjectTypeLiteral",
            "suggest": "",
            "rule": "Object literals cannot be used as type declarations (arkts-no-obj-literals-as-types)",
            "severity": "ERROR"
        },
        {
            "line": 106,
            "column": 38,
            "endLine": 106,
            "endColumn": 39,
            "problem": "ObjectLiteralNoContextType",
            "suggest": "",
            "rule": "Object literal must correspond to some explicitly declared class or interface (arkts-no-untyped-obj-literals)",
            "severity": "ERROR"
        },
        {
            "line": 109,
            "column": 23,
            "endLine": 109,
            "endColumn": 61,
            "problem": "ConditionalType",
            "suggest": "",
            "rule": "Conditional types are not supported (arkts-no-conditional-types)",
            "severity": "ERROR"
        },
        {
            "line": 114,
            "column": 3,
            "endLine": 114,
            "endColumn": 12,
            "problem": "CallSignature",
            "suggest": "",
            "rule": "Use \"class\" instead of a type with call signature (arkts-no-call-signatures)",
            "severity": "ERROR"
        },
        {
            "line": 117,
            "column": 22,
            "endLine": 117,
            "endColumn": 60,
            "problem": "LimitedStdLibApi",
            "suggest": "",
            "rule": "Usage of standard library is restricted (arkts-limited-stdlib)",
            "severity": "ERROR"
        },
        {
            "line": 117,
            "column": 47,
            "endLine": 117,
            "endColumn": 48,
            "problem": "ObjectLiteralNoContextType",
            "suggest": "",
            "rule": "Object literal must correspond to some explicitly declared class or interface (arkts-no-untyped-obj-literals)",
            "severity": "ERROR"
        },
        {
            "line": 126,
            "column": 10,
            "endLine": 126,
            "endColumn": 36,
            "problem": "FunctionExpression",
            "suggest": "",
            "rule": "Use arrow functions instead of function expressions (arkts-no-func-expressions)",
            "severity": "ERROR"
        },
        {
            "line": 126,
            "column": 28,
            "endLine": 126,
            "endColumn": 31,
            "problem": "AnyType",
            "suggest": "",
            "rule": "Use explicit types instead of \"any\", \"unknown\" (arkts-no-any-unknown)",
            "severity": "ERROR"
        },
        {
            "line": 130,
            "column": 28,
            "endLine": 130,
            "endColumn": 37,
            "problem": "ClassAsObject",
            "suggest": "",
            "rule": "Classes cannot be used as objects (arkts-no-classes-as-obj)",
            "severity": "WARNING"
        },
        {
<<<<<<< HEAD
=======
            "line": 168,
            "column": 6,
            "endLine": 168,
            "endColumn": 8,
            "problem": "DeclWithDuplicateName",
            "suggest": "",
            "rule": "Use unique names for types and namespaces. (arkts-unique-names)",
            "severity": "ERROR"
        },
        {
>>>>>>> 58c46612
            "line": 200,
            "column": 5,
            "endLine": 200,
            "endColumn": 7,
            "problem": "AnyType",
            "suggest": "",
            "rule": "Use explicit types instead of \"any\", \"unknown\" (arkts-no-any-unknown)",
            "severity": "ERROR"
<<<<<<< HEAD
=======
        },
        {
            "line": 224,
            "column": 5,
            "endLine": 224,
            "endColumn": 7,
            "problem": "DeclWithDuplicateName",
            "suggest": "",
            "rule": "Use unique names for types and namespaces. (arkts-unique-names)",
            "severity": "ERROR"
>>>>>>> 58c46612
        }
    ]
}<|MERGE_RESOLUTION|>--- conflicted
+++ resolved
@@ -185,8 +185,6 @@
             "severity": "WARNING"
         },
         {
-<<<<<<< HEAD
-=======
             "line": 168,
             "column": 6,
             "endLine": 168,
@@ -197,7 +195,6 @@
             "severity": "ERROR"
         },
         {
->>>>>>> 58c46612
             "line": 200,
             "column": 5,
             "endLine": 200,
@@ -206,8 +203,6 @@
             "suggest": "",
             "rule": "Use explicit types instead of \"any\", \"unknown\" (arkts-no-any-unknown)",
             "severity": "ERROR"
-<<<<<<< HEAD
-=======
         },
         {
             "line": 224,
@@ -218,7 +213,6 @@
             "suggest": "",
             "rule": "Use unique names for types and namespaces. (arkts-unique-names)",
             "severity": "ERROR"
->>>>>>> 58c46612
         }
     ]
 }