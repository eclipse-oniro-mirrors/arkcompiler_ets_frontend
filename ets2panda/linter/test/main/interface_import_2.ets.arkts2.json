{
    "copyright": [
        "Copyright (c) 2025 Huawei Device Co., Ltd.",
        "Licensed under the Apache License, Version 2.0 (the 'License');",
        "you may not use this file except in compliance with the License.",
        "You may obtain a copy of the License at",
        "",
        "http://www.apache.org/licenses/LICENSE-2.0",
        "",
        "Unless required by applicable law or agreed to in writing, software",
        "distributed under the License is distributed on an 'AS IS' BASIS,",
        "WITHOUT WARRANTIES OR CONDITIONS OF ANY KIND, either express or implied.",
        "See the License for the specific language governing permissions and",
        "limitations under the License."
    ],
    "result": [
        {
<<<<<<< HEAD
=======
            "line": 23,
            "column": 24,
            "endLine": 23,
            "endColumn": 25,
            "problem": "NumericSemantics",
            "suggest": "",
            "rule": "Numeric semantics is different for integer values (arkts-numeric-semantic)",
            "severity": "ERROR"
        },
        {
            "line": 53,
            "column": 26,
            "endLine": 53,
            "endColumn": 27,
            "problem": "NumericSemantics",
            "suggest": "",
            "rule": "Numeric semantics is different for integer values (arkts-numeric-semantic)",
            "severity": "ERROR"
        },
        {
>>>>>>> 494f8da8
            "line": 63,
            "column": 5,
            "endLine": 63,
            "endColumn": 9,
            "problem": "FunctionContainsThis",
            "suggest": "",
            "rule": "Using \"this\" inside stand-alone functions is not supported (arkts-no-standalone-this)",
            "severity": "ERROR"
        },
        {
            "line": 64,
            "column": 12,
            "endLine": 64,
            "endColumn": 16,
            "problem": "FunctionContainsThis",
            "suggest": "",
            "rule": "Using \"this\" inside stand-alone functions is not supported (arkts-no-standalone-this)",
            "severity": "ERROR"
        },
        {
            "line": 62,
            "column": 20,
            "endLine": 62,
            "endColumn": 24,
            "problem": "InvalidIdentifier",
            "suggest": "",
            "rule": "This keyword cannot be used as identifiers (arkts-invalid-identifier)",
            "severity": "ERROR"
        },
        {
            "line": 62,
            "column": 42,
            "endLine": 62,
            "endColumn": 46,
            "problem": "ThisType",
            "suggest": "",
            "rule": "Type notation using \"this\" is not supported (arkts-no-typing-with-this)",
            "severity": "ERROR"
        },
        {
            "line": 69,
            "column": 5,
            "endLine": 69,
            "endColumn": 9,
            "problem": "FunctionContainsThis",
            "suggest": "",
            "rule": "Using \"this\" inside stand-alone functions is not supported (arkts-no-standalone-this)",
            "severity": "ERROR"
        },
        {
            "line": 70,
            "column": 12,
            "endLine": 70,
            "endColumn": 16,
            "problem": "FunctionContainsThis",
            "suggest": "",
            "rule": "Using \"this\" inside stand-alone functions is not supported (arkts-no-standalone-this)",
            "severity": "ERROR"
        },
        {
            "line": 68,
            "column": 26,
            "endLine": 68,
            "endColumn": 30,
            "problem": "InvalidIdentifier",
            "suggest": "",
            "rule": "This keyword cannot be used as identifiers (arkts-invalid-identifier)",
            "severity": "ERROR"
        },
        {
            "line": 68,
            "column": 65,
            "endLine": 68,
            "endColumn": 69,
            "problem": "ThisType",
            "suggest": "",
            "rule": "Type notation using \"this\" is not supported (arkts-no-typing-with-this)",
            "severity": "ERROR"
<<<<<<< HEAD
=======
        },
        {
            "line": 75,
            "column": 26,
            "endLine": 75,
            "endColumn": 27,
            "problem": "NumericSemantics",
            "suggest": "",
            "rule": "Numeric semantics is different for integer values (arkts-numeric-semantic)",
            "severity": "ERROR"
>>>>>>> 494f8da8
        }
    ]
}<|MERGE_RESOLUTION|>--- conflicted
+++ resolved
@@ -15,8 +15,6 @@
     ],
     "result": [
         {
-<<<<<<< HEAD
-=======
             "line": 23,
             "column": 24,
             "endLine": 23,
@@ -37,7 +35,6 @@
             "severity": "ERROR"
         },
         {
->>>>>>> 494f8da8
             "line": 63,
             "column": 5,
             "endLine": 63,
@@ -116,8 +113,6 @@
             "suggest": "",
             "rule": "Type notation using \"this\" is not supported (arkts-no-typing-with-this)",
             "severity": "ERROR"
-<<<<<<< HEAD
-=======
         },
         {
             "line": 75,
@@ -128,7 +123,6 @@
             "suggest": "",
             "rule": "Numeric semantics is different for integer values (arkts-numeric-semantic)",
             "severity": "ERROR"
->>>>>>> 494f8da8
         }
     ]
 }