/*
 * Copyright (c) 2025 Huawei Device Co., Ltd.
 * Licensed under the Apache License, Version 2.0 (the "License");
 * you may not use this file except in compliance with the License.
 * You may obtain a copy of the License at
 *
 * http://www.apache.org/licenses/LICENSE-2.0
 *
 * Unless required by applicable law or agreed to in writing, software
 * distributed under the License is distributed on an "AS IS" BASIS,
 * WITHOUT WARRANTIES OR CONDITIONS OF ANY KIND, either express or implied.
 * See the License for the specific language governing permissions and
 * limitations under the License.
 */

// TypeScript: treats 'n' as having type number
// ArkTS: treats 'n' as having type int to reach max code performance

<<<<<<< HEAD
import {
  Entry,
  Component,
  State,
  RelativeContainer,
  Text,
  AppStorage,
} from '@kit.ArkUI';

let a: number = 1.0;

a = 1.0; // OK
a = 1.5; // CTE in ArkTS: Type 'double' can't be assigned to type 'int'

a += 1.0; // OK
a += 1.5; // ArkTS: Result is integer value

console.log(a + 1.0); // OK
console.log(a - 0.5); // OK
console.log(a / 2.0); // ArkTS: integer division is used, result is integer value
console.log(a / 2.5); // OK
console.log(2.0 / a); // ArkTS: integer division is used, result is integer value
console.log(2.5 / a); // OK

let b: number = 1.0;
=======
import {
  Entry,
  Component,
  State,
  RelativeContainer,
  Text,
  AppStorage,
} from '@kit.ArkUI';

let a = 1;

a = 1; // OK
a = 1.5; // CTE in ArkTS: Type 'double' can't be assigned to type 'int'

a += 1; // OK
a += 1.5; // ArkTS: Result is integer value

console.log(a + 1); // OK
console.log(a - 0.5); // OK
console.log(a / 2); // ArkTS: integer division is used, result is integer value
console.log(a / 2.5); // OK
console.log(2 / a); // ArkTS: integer division is used, result is integer value
console.log(2.5 / a); // OK

let b: number = 1;
>>>>>>> 6d813986
a = b; // CTE in ArkTS: Type 'double' can't be assigned to type 'int'
a += b; // ArkTS: Result is integer value
console.log(a + b); // OK
console.log(a / b); // OK

<<<<<<< HEAD
let c: number = 1.5;
=======
let c = 1.5;
>>>>>>> 6d813986
a = c; // CTE in ArkTS: Type 'double' can't be assigned to type 'int'
a += c; // ArkTS: Result is integer value
console.log(a + c); // OK
console.log(a / c); // OK

<<<<<<< HEAD
let d: number = 2.0;
=======
let d = 2;
>>>>>>> 6d813986
a = d; // OK
a += d; // OK
console.log(a + d); // OK
console.log(a / d); // ArkTS: integer division is used, result is integer value

<<<<<<< HEAD
let n: number = 2.0;

let f: number = 1.0

let g: number[] = [1.0, 2.0, 3.0]

let x!: number

let t8: number = Infinity

let t9: number = -Infinity;

let t10: number = NaN;

let t11: number = Number.MAX_VALUE;

let t12: number = Number.MIN_VALUE;

let o:number = 123.0;

const oo:number = 123.0;

let o2: number = o; 

let o3: number = oo; 

class A{
   a: number = 1.0;
=======
let n = 2;

let f: number = 1

let g = [1, 2, 3]

let x!: number

let t8 = Infinity

let t9 = -Infinity;

let t10 = NaN;

let t11 = Number.MAX_VALUE;

let t12 = Number.MIN_VALUE;

let o:number = 123;

const oo:number = 123;

let o2 = o; 

let o3 = oo; 

class A{
   a = 1;
>>>>>>> 6d813986
   constructor() {
  }
}

<<<<<<< HEAD
let t2: number = +123.0;

let t3: number = -234.0;

let num: number = Math.floor(4.8); // num 可能是 int

let value: number = parseInt("42"); // value 可能是 int


function multiply(x: number = 2.0, y: number = 3.0): number { 
 return x * y;
}

function divide(x: number, y: number): number {
=======
let t2 = +123;

let t3 = -234;

let num = Math.floor(4.8); // num 可能是 int

let value = parseInt("42"); // value 可能是 int


function multiply(x = 2, y = 3) { 
 return x * y;
}

function divide(x: number, y: number) {
>>>>>>> 6d813986
  return x / y;
}

function identity<T>(value: T): T {
  return value;
}
<<<<<<< HEAD
identity(42.0);

let an_array: number[] = [1.0, 2.0, 3.0]

let g: number = an_array[]

const a: number = 1.0

enum Test {
  A = 1.0,  // 显式赋值为 1
  B = 2.0   // 显式赋值为 2
}
const test: number = Test.A;
=======
identity(42);

let an_array = [1,2,3]

let g2 = an_array[]

const a2 = 1

enum Test {
  A = 1,  // 显式赋值为 1
  B = 2   // 显式赋值为 2
}
const test = Test.A;
>>>>>>> 6d813986

@Entry
@Component
struct Index2 {
  @State message: string = 'Hello World';
<<<<<<< HEAD
  readonly c1: number = 1.0; // int
  readonly c4: number = 1.7; // float
  readonly c5: number = 0x123; // 16进制
  readonly c6: number = 0o123; //8进制
  readonly c7: number = 0b101; //2进制
  readonly c8: number[] = [1.0, 2.0, 3.0];
=======
  readonly c1 = 1; // int
  readonly c4 = 1.7; // float
  readonly c5 = 0x123; // 16进制
  readonly c6 = 0o123; //8进制
  readonly c7 = 0b101; //2进制
  readonly c8 = [1,2,3]
>>>>>>> 6d813986

build() {
    RelativeContainer() {
      Text(this.message)
        .onClick(() => {
        })
    }
  }
}

<<<<<<< HEAD
const c1: number = 1.0;

export class G{
  readonly a5: number = 4.0;
}

const fingerprintPositionY: number = AppStorage.get<number>(FingerprintConstants.COORDINATE_Y_OF_FINGERPRINT_UD_SCREEN_IN_PX) ?? 0.0;

private doCloseFolderBackgroundAnimation(): (() => {
    ({
        openFolderLayout: openFolderLayout, : .getGridSwiperLayout().bgHeight = openFolderLayout.getBackgroundLayout().closedHeight,
        openFolderLayout: openFolderLayout, : .getGridSwiperLayout().bgWidth = openFolderLayout.getBackgroundLayout().closedWidth,
        let: let, pos: pos,
        pos: pos,
        let: let, editModeTranslateY: editModeTranslateY,
        if(pos) { }, : .length > 1.0
    });
    return undefined;
})() {
      let translateXForScreenSplit: number = AppStorage.get<number>('translateXForScreenSplit') ?? 0.0 as number;
=======
const c1 = 1;

export class G{
  readonly a5 = 4;
}

const fingerprintPositionY = AppStorage.get<number>(FingerprintConstants.COORDINATE_Y_OF_FINGERPRINT_UD_SCREEN_IN_PX) ?? 0;

class Layout {
  private doCloseFolderBackgroundAnimation(): void {
    openFolderLayout.getGridSwiperLayout().bgHeight = openFolderLayout.getBackgroundLayout().closedHeight;
    openFolderLayout.getGridSwiperLayout().bgWidth = openFolderLayout.getBackgroundLayout().closedWidth;

    let pos = [-1, -1];
    pos = folderLayoutUtil.getFolderComponentCenterPosition(FolderData.getInstance().getOpenedFolder());
    let editModeTranslateY = this.getEditModeTranslateY(pos);
    if (pos.length > 1) {
      let translateXForScreenSplit: number = AppStorage.get<number>('translateXForScreenSplit') ?? 0 as number;
>>>>>>> 6d813986
      let screenWidth: number = AppStorage.get<number>('screenWidth') as number;
      let screenHeight: number = AppStorage.get<number>('screenHeight') as number;
      if (screenWidth > screenHeight) {
        log.showInfo('doCloseFolderBackgroundAnimation screenWidth: ' + screenWidth + ', height: ' + screenHeight);
        screenWidth = screenHeight;
      }
<<<<<<< HEAD
      openFolderLayout.getGridSwiperLayout().bgTranslateX = pos[0] - screenWidth / 2.0 + translateXForScreenSplit;
      openFolderLayout.getGridSwiperLayout().bgTranslateY = pos[1] + editModeTranslateY -
        openFolderLayout.getBackgroundLayout().closedHeight * 0.5 - openFolderLayout.getBackgroundLayout().openedMargin;
    }
}

let f: number = 0.0;
let b5: number = 0.0;
f = b5; // OK

let e: number = 0.0;
let g1: number = 0.0;
=======
      openFolderLayout.getGridSwiperLayout().bgTranslateX = pos[0] - screenWidth / 2 + translateXForScreenSplit;
      openFolderLayout.getGridSwiperLayout().bgTranslateY = pos[1] + editModeTranslateY -
        openFolderLayout.getBackgroundLayout().closedHeight * 0.5 - openFolderLayout.getBackgroundLayout().openedMargin;
    }
  }
}

let f2 = 0.0;
let b5: number = 0;
f = b5; // OK

let e = 0.0;
let g1: number = 0;
>>>>>>> 6d813986

e += g1; // OK
e -= g1; // OK
e *= g1; // OK
e /= g1; // OK
e <<= g1; // OK
e >>= g1; // OK
e &= g1; // OK
<<<<<<< HEAD
e = e & 3.0; // OK
e = e | 3.0; // OK
let arr1: number[] = [1.0, 2.0, 3.0]
e += arr1[0]; // OK

let a: number = 0.0;
a = fun1();
a = fun2()!;

function fun1():number{
  return 1.0;
}

function fun2():number|undefined{
  return 1.0;
=======
e = e & 3; // OK
e = e | 3; // OK
let arr1 = [1,2,3]
e += arr1[0]; // OK

let a3 = 0.0;
a3 = fun1();
a3 = fun2()!;

function fun1():number{
  return 1;
}

function fun2():number|undefined{
  return 1;
>>>>>>> 6d813986
}

import { ArrayList } from "@kit.ArkTS";

<<<<<<< HEAD
let arr = new ArrayList<number>()
for (let i:number = 0.0; i < 100.0; i++) {
  arr.add(i)
}
let cancelIds:ArrayList<number> = arr.subArrayList(6.0, 86.0)
let a: Array<number> = Array.from(cancelIds)
let arr1: Array<number> = Array.from(new ArrayList<number>())

let a:number = 0.000;

const b:number = 0.000;

export enum WalletStageValue {
  DEFAULT = 0.0,
  SWIPE_INIT = -1.0,
  SELECT_CARD = 1.0,
  SWIPE_DOING = 2.0,
  SWIPE_SUCCEED = 3.0,
  SWIPE_FAILED = 4.0,
  SWIPE_FINISHED = 5.0,
}

export enum AnimationStage {
  INIT = 0.0,
  ENTER = 1.0,
  ROTATING = 2.0,
  EXIT_START = 3.0,
  EXIT_END = 4.0,
}
=======
let arr2 = new ArrayList<number>()
for (let i:number = 0; i < 100; i++) {
  arr2.add(i)
}
let cancelIds:ArrayList<number> = arr2.subArrayList(6, 86)
let arr3: Array<number> = Array.from(cancelIds)
let arr4: Array<number> = Array.from(new ArrayList<number>())

let a4: number = 0.000;

const b4: number = 0.000;

export enum WalletStageValue {
  DEFAULT = 0,
  SWIPE_INIT = -1,
  SELECT_CARD = 1,
  SWIPE_DOING = 2,
  SWIPE_SUCCEED = 3,
  SWIPE_FAILED = 4,
  SWIPE_FINISHED = 5,
}

export enum AnimationStage {
  INIT = 0,
  ENTER = 1,
  ROTATING = 2,
  EXIT_START = 3,
  EXIT_END = 4,
}

class C {
  public static readonly SIX_MONTH = 180 * 24 * 60 * 60 * 1000
}

function testIndentation(): void {
  let a = (() => {
    console.log('hello');
    return 0;
  })();
}


export function add(a: number, b: number) {
  console.log("SharedModule: Hap call ShareFile add");
  return a + b;
} 
let a : [number, number, boolean] = [1, 1, true]
a = [2, 2, false]
a = [2.0/3.0, 3.0/4.0, false]

let arr:number[] = [1, 2, 3]
arr = [2, 3, 4]
arr[0] = 2.0/3.0;
arr = [1.0/3.0, 2.0/3.0, 4]

let arrT:Array<number> = [1, 2, 3, 4]
let arrB:Array<number> = arrT??[0.0]
let arr3:Array<int> = [1, 2, 3, 4]

let b:boolean = true
let arr:number[] = [1, 2, 3]
let arr1:int[] = [1, 2, 3]
let arr2:number[] = b? arr : [0.0, 1.0, 2.0]

let arrE = [1, 2, 3, 4]
let arrA:Array<number> = arrE||[1.0, 2.0, 3.0, 4.0]

let a : [number, number, boolean] = [1, 1, true]
let b = 2

a = [b/3.0, 1.0/b, false]

let arr:number[] = [1, 2, 3]
let a = 2
arr[0] = a/3.0;
arr = [1.0/a, 2.0/3.0, a/3.0]
>>>>>>> 6d813986
<|MERGE_RESOLUTION|>--- conflicted
+++ resolved
@@ -1,483 +1,286 @@
-/*
- * Copyright (c) 2025 Huawei Device Co., Ltd.
- * Licensed under the Apache License, Version 2.0 (the "License");
- * you may not use this file except in compliance with the License.
- * You may obtain a copy of the License at
- *
- * http://www.apache.org/licenses/LICENSE-2.0
- *
- * Unless required by applicable law or agreed to in writing, software
- * distributed under the License is distributed on an "AS IS" BASIS,
- * WITHOUT WARRANTIES OR CONDITIONS OF ANY KIND, either express or implied.
- * See the License for the specific language governing permissions and
- * limitations under the License.
- */
-
-// TypeScript: treats 'n' as having type number
-// ArkTS: treats 'n' as having type int to reach max code performance
-
-<<<<<<< HEAD
-import {
-  Entry,
-  Component,
-  State,
-  RelativeContainer,
-  Text,
-  AppStorage,
-} from '@kit.ArkUI';
-
-let a: number = 1.0;
-
-a = 1.0; // OK
-a = 1.5; // CTE in ArkTS: Type 'double' can't be assigned to type 'int'
-
-a += 1.0; // OK
-a += 1.5; // ArkTS: Result is integer value
-
-console.log(a + 1.0); // OK
-console.log(a - 0.5); // OK
-console.log(a / 2.0); // ArkTS: integer division is used, result is integer value
-console.log(a / 2.5); // OK
-console.log(2.0 / a); // ArkTS: integer division is used, result is integer value
-console.log(2.5 / a); // OK
-
-let b: number = 1.0;
-=======
-import {
-  Entry,
-  Component,
-  State,
-  RelativeContainer,
-  Text,
-  AppStorage,
-} from '@kit.ArkUI';
-
-let a = 1;
-
-a = 1; // OK
-a = 1.5; // CTE in ArkTS: Type 'double' can't be assigned to type 'int'
-
-a += 1; // OK
-a += 1.5; // ArkTS: Result is integer value
-
-console.log(a + 1); // OK
-console.log(a - 0.5); // OK
-console.log(a / 2); // ArkTS: integer division is used, result is integer value
-console.log(a / 2.5); // OK
-console.log(2 / a); // ArkTS: integer division is used, result is integer value
-console.log(2.5 / a); // OK
-
-let b: number = 1;
->>>>>>> 6d813986
-a = b; // CTE in ArkTS: Type 'double' can't be assigned to type 'int'
-a += b; // ArkTS: Result is integer value
-console.log(a + b); // OK
-console.log(a / b); // OK
-
-<<<<<<< HEAD
-let c: number = 1.5;
-=======
-let c = 1.5;
->>>>>>> 6d813986
-a = c; // CTE in ArkTS: Type 'double' can't be assigned to type 'int'
-a += c; // ArkTS: Result is integer value
-console.log(a + c); // OK
-console.log(a / c); // OK
-
-<<<<<<< HEAD
-let d: number = 2.0;
-=======
-let d = 2;
->>>>>>> 6d813986
-a = d; // OK
-a += d; // OK
-console.log(a + d); // OK
-console.log(a / d); // ArkTS: integer division is used, result is integer value
-
-<<<<<<< HEAD
-let n: number = 2.0;
-
-let f: number = 1.0
-
-let g: number[] = [1.0, 2.0, 3.0]
-
-let x!: number
-
-let t8: number = Infinity
-
-let t9: number = -Infinity;
-
-let t10: number = NaN;
-
-let t11: number = Number.MAX_VALUE;
-
-let t12: number = Number.MIN_VALUE;
-
-let o:number = 123.0;
-
-const oo:number = 123.0;
-
-let o2: number = o; 
-
-let o3: number = oo; 
-
-class A{
-   a: number = 1.0;
-=======
-let n = 2;
-
-let f: number = 1
-
-let g = [1, 2, 3]
-
-let x!: number
-
-let t8 = Infinity
-
-let t9 = -Infinity;
-
-let t10 = NaN;
-
-let t11 = Number.MAX_VALUE;
-
-let t12 = Number.MIN_VALUE;
-
-let o:number = 123;
-
-const oo:number = 123;
-
-let o2 = o; 
-
-let o3 = oo; 
-
-class A{
-   a = 1;
->>>>>>> 6d813986
-   constructor() {
-  }
-}
-
-<<<<<<< HEAD
-let t2: number = +123.0;
-
-let t3: number = -234.0;
-
-let num: number = Math.floor(4.8); // num 可能是 int
-
-let value: number = parseInt("42"); // value 可能是 int
-
-
-function multiply(x: number = 2.0, y: number = 3.0): number { 
- return x * y;
-}
-
-function divide(x: number, y: number): number {
-=======
-let t2 = +123;
-
-let t3 = -234;
-
-let num = Math.floor(4.8); // num 可能是 int
-
-let value = parseInt("42"); // value 可能是 int
-
-
-function multiply(x = 2, y = 3) { 
- return x * y;
-}
-
-function divide(x: number, y: number) {
->>>>>>> 6d813986
-  return x / y;
-}
-
-function identity<T>(value: T): T {
-  return value;
-}
-<<<<<<< HEAD
-identity(42.0);
-
-let an_array: number[] = [1.0, 2.0, 3.0]
-
-let g: number = an_array[]
-
-const a: number = 1.0
-
-enum Test {
-  A = 1.0,  // 显式赋值为 1
-  B = 2.0   // 显式赋值为 2
-}
-const test: number = Test.A;
-=======
-identity(42);
-
-let an_array = [1,2,3]
-
-let g2 = an_array[]
-
-const a2 = 1
-
-enum Test {
-  A = 1,  // 显式赋值为 1
-  B = 2   // 显式赋值为 2
-}
-const test = Test.A;
->>>>>>> 6d813986
-
-@Entry
-@Component
-struct Index2 {
-  @State message: string = 'Hello World';
-<<<<<<< HEAD
-  readonly c1: number = 1.0; // int
-  readonly c4: number = 1.7; // float
-  readonly c5: number = 0x123; // 16进制
-  readonly c6: number = 0o123; //8进制
-  readonly c7: number = 0b101; //2进制
-  readonly c8: number[] = [1.0, 2.0, 3.0];
-=======
-  readonly c1 = 1; // int
-  readonly c4 = 1.7; // float
-  readonly c5 = 0x123; // 16进制
-  readonly c6 = 0o123; //8进制
-  readonly c7 = 0b101; //2进制
-  readonly c8 = [1,2,3]
->>>>>>> 6d813986
-
-build() {
-    RelativeContainer() {
-      Text(this.message)
-        .onClick(() => {
-        })
-    }
-  }
-}
-
-<<<<<<< HEAD
-const c1: number = 1.0;
-
-export class G{
-  readonly a5: number = 4.0;
-}
-
-const fingerprintPositionY: number = AppStorage.get<number>(FingerprintConstants.COORDINATE_Y_OF_FINGERPRINT_UD_SCREEN_IN_PX) ?? 0.0;
-
-private doCloseFolderBackgroundAnimation(): (() => {
-    ({
-        openFolderLayout: openFolderLayout, : .getGridSwiperLayout().bgHeight = openFolderLayout.getBackgroundLayout().closedHeight,
-        openFolderLayout: openFolderLayout, : .getGridSwiperLayout().bgWidth = openFolderLayout.getBackgroundLayout().closedWidth,
-        let: let, pos: pos,
-        pos: pos,
-        let: let, editModeTranslateY: editModeTranslateY,
-        if(pos) { }, : .length > 1.0
-    });
-    return undefined;
-})() {
-      let translateXForScreenSplit: number = AppStorage.get<number>('translateXForScreenSplit') ?? 0.0 as number;
-=======
-const c1 = 1;
-
-export class G{
-  readonly a5 = 4;
-}
-
-const fingerprintPositionY = AppStorage.get<number>(FingerprintConstants.COORDINATE_Y_OF_FINGERPRINT_UD_SCREEN_IN_PX) ?? 0;
-
-class Layout {
-  private doCloseFolderBackgroundAnimation(): void {
-    openFolderLayout.getGridSwiperLayout().bgHeight = openFolderLayout.getBackgroundLayout().closedHeight;
-    openFolderLayout.getGridSwiperLayout().bgWidth = openFolderLayout.getBackgroundLayout().closedWidth;
-
-    let pos = [-1, -1];
-    pos = folderLayoutUtil.getFolderComponentCenterPosition(FolderData.getInstance().getOpenedFolder());
-    let editModeTranslateY = this.getEditModeTranslateY(pos);
-    if (pos.length > 1) {
-      let translateXForScreenSplit: number = AppStorage.get<number>('translateXForScreenSplit') ?? 0 as number;
->>>>>>> 6d813986
-      let screenWidth: number = AppStorage.get<number>('screenWidth') as number;
-      let screenHeight: number = AppStorage.get<number>('screenHeight') as number;
-      if (screenWidth > screenHeight) {
-        log.showInfo('doCloseFolderBackgroundAnimation screenWidth: ' + screenWidth + ', height: ' + screenHeight);
-        screenWidth = screenHeight;
-      }
-<<<<<<< HEAD
-      openFolderLayout.getGridSwiperLayout().bgTranslateX = pos[0] - screenWidth / 2.0 + translateXForScreenSplit;
-      openFolderLayout.getGridSwiperLayout().bgTranslateY = pos[1] + editModeTranslateY -
-        openFolderLayout.getBackgroundLayout().closedHeight * 0.5 - openFolderLayout.getBackgroundLayout().openedMargin;
-    }
-}
-
-let f: number = 0.0;
-let b5: number = 0.0;
-f = b5; // OK
-
-let e: number = 0.0;
-let g1: number = 0.0;
-=======
-      openFolderLayout.getGridSwiperLayout().bgTranslateX = pos[0] - screenWidth / 2 + translateXForScreenSplit;
-      openFolderLayout.getGridSwiperLayout().bgTranslateY = pos[1] + editModeTranslateY -
-        openFolderLayout.getBackgroundLayout().closedHeight * 0.5 - openFolderLayout.getBackgroundLayout().openedMargin;
-    }
-  }
-}
-
-let f2 = 0.0;
-let b5: number = 0;
-f = b5; // OK
-
-let e = 0.0;
-let g1: number = 0;
->>>>>>> 6d813986
-
-e += g1; // OK
-e -= g1; // OK
-e *= g1; // OK
-e /= g1; // OK
-e <<= g1; // OK
-e >>= g1; // OK
-e &= g1; // OK
-<<<<<<< HEAD
-e = e & 3.0; // OK
-e = e | 3.0; // OK
-let arr1: number[] = [1.0, 2.0, 3.0]
-e += arr1[0]; // OK
-
-let a: number = 0.0;
-a = fun1();
-a = fun2()!;
-
-function fun1():number{
-  return 1.0;
-}
-
-function fun2():number|undefined{
-  return 1.0;
-=======
-e = e & 3; // OK
-e = e | 3; // OK
-let arr1 = [1,2,3]
-e += arr1[0]; // OK
-
-let a3 = 0.0;
-a3 = fun1();
-a3 = fun2()!;
-
-function fun1():number{
-  return 1;
-}
-
-function fun2():number|undefined{
-  return 1;
->>>>>>> 6d813986
-}
-
-import { ArrayList } from "@kit.ArkTS";
-
-<<<<<<< HEAD
-let arr = new ArrayList<number>()
-for (let i:number = 0.0; i < 100.0; i++) {
-  arr.add(i)
-}
-let cancelIds:ArrayList<number> = arr.subArrayList(6.0, 86.0)
-let a: Array<number> = Array.from(cancelIds)
-let arr1: Array<number> = Array.from(new ArrayList<number>())
-
-let a:number = 0.000;
-
-const b:number = 0.000;
-
-export enum WalletStageValue {
-  DEFAULT = 0.0,
-  SWIPE_INIT = -1.0,
-  SELECT_CARD = 1.0,
-  SWIPE_DOING = 2.0,
-  SWIPE_SUCCEED = 3.0,
-  SWIPE_FAILED = 4.0,
-  SWIPE_FINISHED = 5.0,
-}
-
-export enum AnimationStage {
-  INIT = 0.0,
-  ENTER = 1.0,
-  ROTATING = 2.0,
-  EXIT_START = 3.0,
-  EXIT_END = 4.0,
-}
-=======
-let arr2 = new ArrayList<number>()
-for (let i:number = 0; i < 100; i++) {
-  arr2.add(i)
-}
-let cancelIds:ArrayList<number> = arr2.subArrayList(6, 86)
-let arr3: Array<number> = Array.from(cancelIds)
-let arr4: Array<number> = Array.from(new ArrayList<number>())
-
-let a4: number = 0.000;
-
-const b4: number = 0.000;
-
-export enum WalletStageValue {
-  DEFAULT = 0,
-  SWIPE_INIT = -1,
-  SELECT_CARD = 1,
-  SWIPE_DOING = 2,
-  SWIPE_SUCCEED = 3,
-  SWIPE_FAILED = 4,
-  SWIPE_FINISHED = 5,
-}
-
-export enum AnimationStage {
-  INIT = 0,
-  ENTER = 1,
-  ROTATING = 2,
-  EXIT_START = 3,
-  EXIT_END = 4,
-}
-
-class C {
-  public static readonly SIX_MONTH = 180 * 24 * 60 * 60 * 1000
-}
-
-function testIndentation(): void {
-  let a = (() => {
-    console.log('hello');
-    return 0;
-  })();
-}
-
-
-export function add(a: number, b: number) {
-  console.log("SharedModule: Hap call ShareFile add");
-  return a + b;
-} 
-let a : [number, number, boolean] = [1, 1, true]
-a = [2, 2, false]
-a = [2.0/3.0, 3.0/4.0, false]
-
-let arr:number[] = [1, 2, 3]
-arr = [2, 3, 4]
-arr[0] = 2.0/3.0;
-arr = [1.0/3.0, 2.0/3.0, 4]
-
-let arrT:Array<number> = [1, 2, 3, 4]
-let arrB:Array<number> = arrT??[0.0]
-let arr3:Array<int> = [1, 2, 3, 4]
-
-let b:boolean = true
-let arr:number[] = [1, 2, 3]
-let arr1:int[] = [1, 2, 3]
-let arr2:number[] = b? arr : [0.0, 1.0, 2.0]
-
-let arrE = [1, 2, 3, 4]
-let arrA:Array<number> = arrE||[1.0, 2.0, 3.0, 4.0]
-
-let a : [number, number, boolean] = [1, 1, true]
-let b = 2
-
-a = [b/3.0, 1.0/b, false]
-
-let arr:number[] = [1, 2, 3]
-let a = 2
-arr[0] = a/3.0;
-arr = [1.0/a, 2.0/3.0, a/3.0]
->>>>>>> 6d813986
+/*
+ * Copyright (c) 2025 Huawei Device Co., Ltd.
+ * Licensed under the Apache License, Version 2.0 (the "License");
+ * you may not use this file except in compliance with the License.
+ * You may obtain a copy of the License at
+ *
+ * http://www.apache.org/licenses/LICENSE-2.0
+ *
+ * Unless required by applicable law or agreed to in writing, software
+ * distributed under the License is distributed on an "AS IS" BASIS,
+ * WITHOUT WARRANTIES OR CONDITIONS OF ANY KIND, either express or implied.
+ * See the License for the specific language governing permissions and
+ * limitations under the License.
+ */
+
+// TypeScript: treats 'n' as having type number
+// ArkTS: treats 'n' as having type int to reach max code performance
+
+import {
+  Entry,
+  Component,
+  State,
+  RelativeContainer,
+  Text,
+  AppStorage,
+} from '@kit.ArkUI';
+
+let a = 1;
+
+a = 1; // OK
+a = 1.5; // CTE in ArkTS: Type 'double' can't be assigned to type 'int'
+
+a += 1; // OK
+a += 1.5; // ArkTS: Result is integer value
+
+console.log(a + 1); // OK
+console.log(a - 0.5); // OK
+console.log(a / 2); // ArkTS: integer division is used, result is integer value
+console.log(a / 2.5); // OK
+console.log(2 / a); // ArkTS: integer division is used, result is integer value
+console.log(2.5 / a); // OK
+
+let b: number = 1;
+a = b; // CTE in ArkTS: Type 'double' can't be assigned to type 'int'
+a += b; // ArkTS: Result is integer value
+console.log(a + b); // OK
+console.log(a / b); // OK
+
+let c = 1.5;
+a = c; // CTE in ArkTS: Type 'double' can't be assigned to type 'int'
+a += c; // ArkTS: Result is integer value
+console.log(a + c); // OK
+console.log(a / c); // OK
+
+let d = 2;
+a = d; // OK
+a += d; // OK
+console.log(a + d); // OK
+console.log(a / d); // ArkTS: integer division is used, result is integer value
+
+let n = 2;
+
+let f: number = 1
+
+let g = [1, 2, 3]
+
+let x!: number
+
+let t8 = Infinity
+
+let t9 = -Infinity;
+
+let t10 = NaN;
+
+let t11 = Number.MAX_VALUE;
+
+let t12 = Number.MIN_VALUE;
+
+let o:number = 123;
+
+const oo:number = 123;
+
+let o2 = o; 
+
+let o3 = oo; 
+
+class A{
+   a = 1;
+   constructor() {
+  }
+}
+
+let t2 = +123;
+
+let t3 = -234;
+
+let num = Math.floor(4.8); // num 可能是 int
+
+let value = parseInt("42"); // value 可能是 int
+
+
+function multiply(x = 2, y = 3) { 
+ return x * y;
+}
+
+function divide(x: number, y: number) {
+  return x / y;
+}
+
+function identity<T>(value: T): T {
+  return value;
+}
+identity(42);
+
+let an_array = [1,2,3]
+
+let g2 = an_array[]
+
+const a2 = 1
+
+enum Test {
+  A = 1,  // 显式赋值为 1
+  B = 2   // 显式赋值为 2
+}
+const test = Test.A;
+
+@Entry
+@Component
+struct Index2 {
+  @State message: string = 'Hello World';
+  readonly c1 = 1; // int
+  readonly c4 = 1.7; // float
+  readonly c5 = 0x123; // 16进制
+  readonly c6 = 0o123; //8进制
+  readonly c7 = 0b101; //2进制
+  readonly c8 = [1,2,3]
+
+build() {
+    RelativeContainer() {
+      Text(this.message)
+        .onClick(() => {
+        })
+    }
+  }
+}
+
+const c1 = 1;
+
+export class G{
+  readonly a5 = 4;
+}
+
+const fingerprintPositionY = AppStorage.get<number>(FingerprintConstants.COORDINATE_Y_OF_FINGERPRINT_UD_SCREEN_IN_PX) ?? 0;
+
+class Layout {
+  private doCloseFolderBackgroundAnimation(): void {
+    openFolderLayout.getGridSwiperLayout().bgHeight = openFolderLayout.getBackgroundLayout().closedHeight;
+    openFolderLayout.getGridSwiperLayout().bgWidth = openFolderLayout.getBackgroundLayout().closedWidth;
+
+    let pos = [-1, -1];
+    pos = folderLayoutUtil.getFolderComponentCenterPosition(FolderData.getInstance().getOpenedFolder());
+    let editModeTranslateY = this.getEditModeTranslateY(pos);
+    if (pos.length > 1) {
+      let translateXForScreenSplit: number = AppStorage.get<number>('translateXForScreenSplit') ?? 0 as number;
+      let screenWidth: number = AppStorage.get<number>('screenWidth') as number;
+      let screenHeight: number = AppStorage.get<number>('screenHeight') as number;
+      if (screenWidth > screenHeight) {
+        log.showInfo('doCloseFolderBackgroundAnimation screenWidth: ' + screenWidth + ', height: ' + screenHeight);
+        screenWidth = screenHeight;
+      }
+      openFolderLayout.getGridSwiperLayout().bgTranslateX = pos[0] - screenWidth / 2 + translateXForScreenSplit;
+      openFolderLayout.getGridSwiperLayout().bgTranslateY = pos[1] + editModeTranslateY -
+        openFolderLayout.getBackgroundLayout().closedHeight * 0.5 - openFolderLayout.getBackgroundLayout().openedMargin;
+    }
+  }
+}
+
+let f2 = 0.0;
+let b5: number = 0;
+f = b5; // OK
+
+let e = 0.0;
+let g1: number = 0;
+
+e += g1; // OK
+e -= g1; // OK
+e *= g1; // OK
+e /= g1; // OK
+e <<= g1; // OK
+e >>= g1; // OK
+e &= g1; // OK
+e = e & 3; // OK
+e = e | 3; // OK
+let arr1 = [1,2,3]
+e += arr1[0]; // OK
+
+let a3 = 0.0;
+a3 = fun1();
+a3 = fun2()!;
+
+function fun1():number{
+  return 1;
+}
+
+function fun2():number|undefined{
+  return 1;
+}
+
+import { ArrayList } from "@kit.ArkTS";
+
+let arr2 = new ArrayList<number>()
+for (let i:number = 0; i < 100; i++) {
+  arr2.add(i)
+}
+let cancelIds:ArrayList<number> = arr2.subArrayList(6, 86)
+let arr3: Array<number> = Array.from(cancelIds)
+let arr4: Array<number> = Array.from(new ArrayList<number>())
+
+let a4: number = 0.000;
+
+const b4: number = 0.000;
+
+export enum WalletStageValue {
+  DEFAULT = 0,
+  SWIPE_INIT = -1,
+  SELECT_CARD = 1,
+  SWIPE_DOING = 2,
+  SWIPE_SUCCEED = 3,
+  SWIPE_FAILED = 4,
+  SWIPE_FINISHED = 5,
+}
+
+export enum AnimationStage {
+  INIT = 0,
+  ENTER = 1,
+  ROTATING = 2,
+  EXIT_START = 3,
+  EXIT_END = 4,
+}
+
+class C {
+  public static readonly SIX_MONTH = 180 * 24 * 60 * 60 * 1000
+}
+
+function testIndentation(): void {
+  let a = (() => {
+    console.log('hello');
+    return 0;
+  })();
+}
+
+
+export function add(a: number, b: number) {
+  console.log("SharedModule: Hap call ShareFile add");
+  return a + b;
+} 
+let a : [number, number, boolean] = [1, 1, true]
+a = [2, 2, false]
+a = [2.0/3.0, 3.0/4.0, false]
+
+let arr:number[] = [1, 2, 3]
+arr = [2, 3, 4]
+arr[0] = 2.0/3.0;
+arr = [1.0/3.0, 2.0/3.0, 4]
+
+let arrT:Array<number> = [1, 2, 3, 4]
+let arrB:Array<number> = arrT??[0.0]
+let arr3:Array<int> = [1, 2, 3, 4]
+
+let b:boolean = true
+let arr:number[] = [1, 2, 3]
+let arr1:int[] = [1, 2, 3]
+let arr2:number[] = b? arr : [0.0, 1.0, 2.0]
+
+let arrE = [1, 2, 3, 4]
+let arrA:Array<number> = arrE||[1.0, 2.0, 3.0, 4.0]
+
+let a : [number, number, boolean] = [1, 1, true]
+let b = 2
+
+a = [b/3.0, 1.0/b, false]
+
+let arr:number[] = [1, 2, 3]
+let a = 2
+arr[0] = a/3.0;
+arr = [1.0/a, 2.0/3.0, a/3.0]