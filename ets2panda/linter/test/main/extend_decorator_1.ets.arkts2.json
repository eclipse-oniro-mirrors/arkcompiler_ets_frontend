{
    "copyright": [
        "Copyright (c) 2025 Huawei Device Co., Ltd.",
        "Licensed under the Apache License, Version 2.0 (the 'License');",
        "you may not use this file except in compliance with the License.",
        "You may obtain a copy of the License at",
        "",
        "http://www.apache.org/licenses/LICENSE-2.0",
        "",
        "Unless required by applicable law or agreed to in writing, software",
        "distributed under the License is distributed on an 'AS IS' BASIS,",
        "WITHOUT WARRANTIES OR CONDITIONS OF ANY KIND, either express or implied.",
        "See the License for the specific language governing permissions and",
        "limitations under the License."
    ],
    "result": [
        {
            "line": 28,
            "column": 1,
            "endLine": 42,
            "endColumn": 2,
            "problem": "ExtendDecoratorNotSupported",
            "suggest": "",
            "rule": "\"@Extend\" decorator is not supported (arkui-no-extend-decorator)",
            "severity": "ERROR"
        },
        {
            "line": 36,
            "column": 17,
            "endLine": 36,
            "endColumn": 18,
            "problem": "NumericSemantics",
            "suggest": "",
            "rule": "Numeric semantics is different for integer values (arkts-numeric-semantic)",
            "severity": "ERROR"
        },
        {
            "line": 37,
            "column": 12,
            "endLine": 37,
            "endColumn": 13,
            "problem": "NumericSemantics",
            "suggest": "",
            "rule": "Numeric semantics is different for integer values (arkts-numeric-semantic)",
            "severity": "ERROR"
        },
        {
            "line": 39,
            "column": 8,
            "endLine": 39,
            "endColumn": 9,
            "problem": "NumericSemantics",
            "suggest": "",
            "rule": "Numeric semantics is different for integer values (arkts-numeric-semantic)",
            "severity": "ERROR"
        },
        {
            "line": 40,
            "column": 8,
            "endLine": 40,
            "endColumn": 9,
            "problem": "NumericSemantics",
            "suggest": "",
            "rule": "Numeric semantics is different for integer values (arkts-numeric-semantic)",
            "severity": "ERROR"
        },
        {
            "line": 44,
            "column": 1,
            "endLine": 49,
            "endColumn": 2,
            "problem": "ExtendDecoratorNotSupported",
            "suggest": "",
            "rule": "\"@Extend\" decorator is not supported (arkui-no-extend-decorator)",
            "severity": "ERROR"
        },
        {
<<<<<<< HEAD
=======
            "line": 48,
            "column": 12,
            "endLine": 48,
            "endColumn": 14,
            "problem": "NumericSemantics",
            "suggest": "",
            "rule": "Numeric semantics is different for integer values (arkts-numeric-semantic)",
            "severity": "ERROR"
        },
        {
>>>>>>> 58c46612
            "line": 16,
            "column": 2,
            "endLine": 16,
            "endColumn": 11,
            "problem": "UIInterfaceImport",
            "suggest": "",
            "rule": "The ArkUI interface \"Component\" should be imported before it is used (arkui-modular-interface)",
            "severity": "ERROR"
        },
        {
            "line": 19,
            "column": 5,
            "endLine": 19,
            "endColumn": 11,
            "problem": "UIInterfaceImport",
            "suggest": "",
            "rule": "The ArkUI interface \"Column\" should be imported before it is used (arkui-modular-interface)",
            "severity": "ERROR"
        },
        {
            "line": 20,
            "column": 7,
            "endLine": 20,
            "endColumn": 11,
            "problem": "UIInterfaceImport",
            "suggest": "",
            "rule": "The ArkUI interface \"Text\" should be imported before it is used (arkui-modular-interface)",
            "severity": "ERROR"
        },
        {
            "line": 35,
            "column": 20,
            "endLine": 35,
            "endColumn": 25,
            "problem": "UIInterfaceImport",
            "suggest": "",
            "rule": "The ArkUI interface \"Color\" should be imported before it is used (arkui-modular-interface)",
            "severity": "ERROR"
        }
    ]
}<|MERGE_RESOLUTION|>--- conflicted
+++ resolved
@@ -75,8 +75,6 @@
             "severity": "ERROR"
         },
         {
-<<<<<<< HEAD
-=======
             "line": 48,
             "column": 12,
             "endLine": 48,
@@ -87,7 +85,6 @@
             "severity": "ERROR"
         },
         {
->>>>>>> 58c46612
             "line": 16,
             "column": 2,
             "endLine": 16,
