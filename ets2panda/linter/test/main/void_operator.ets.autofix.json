{
    "copyright": [
        "Copyright (c) 2025 Huawei Device Co., Ltd.",
        "Licensed under the Apache License, Version 2.0 (the 'License');",
        "you may not use this file except in compliance with the License.",
        "You may obtain a copy of the License at",
        "",
        "http://www.apache.org/licenses/LICENSE-2.0",
        "",
        "Unless required by applicable law or agreed to in writing, software",
        "distributed under the License is distributed on an 'AS IS' BASIS,",
        "WITHOUT WARRANTIES OR CONDITIONS OF ANY KIND, either express or implied.",
        "See the License for the specific language governing permissions and",
        "limitations under the License."
    ],
    "result": [
        {
            "line": 16,
            "column": 1,
            "endLine": 16,
            "endColumn": 5,
            "problem": "VoidOperator",
            "autofix": [
                {
                    "start": 605,
                    "end": 611,
                    "replacementText": "(() => {\n    0;\n    return undefined;\n})()",
                    "line": 16,
                    "column": 1,
                    "endLine": 16,
                    "endColumn": 5
                }
            ],
            "suggest": "",
            "rule": "\"void\" operator is not supported (arkts-no-void-operator)",
            "severity": "ERROR"
        },
        {
            "line": 16,
            "column": 6,
            "endLine": 16,
            "endColumn": 7,
            "problem": "NumericSemantics",
            "autofix": [
                {
                    "start": 610,
                    "end": 611,
                    "replacementText": "0.0",
                    "line": 16,
                    "column": 6,
                    "endLine": 16,
                    "endColumn": 7
                }
            ],
            "suggest": "",
            "rule": "Numeric semantics is different for integer values (arkts-numeric-semantic)",
            "severity": "ERROR"
        },
        {
            "line": 18,
            "column": 1,
            "endLine": 18,
            "endColumn": 5,
            "problem": "VoidOperator",
            "autofix": [
                {
                    "start": 614,
                    "end": 626,
                    "replacementText": "(() => {\n    'hello';\n    return undefined;\n})()",
                    "line": 18,
                    "column": 1,
                    "endLine": 18,
                    "endColumn": 5
                }
            ],
            "suggest": "",
            "rule": "\"void\" operator is not supported (arkts-no-void-operator)",
            "severity": "ERROR"
        },
        {
            "line": 20,
            "column": 1,
            "endLine": 20,
            "endColumn": 5,
            "problem": "VoidOperator",
            "autofix": [
                {
                    "start": 629,
                    "end": 641,
                    "replacementText": "(() => {\n    (1 + 2);\n    return undefined;\n})()",
                    "line": 20,
                    "column": 1,
                    "endLine": 20,
                    "endColumn": 5
                }
            ],
            "suggest": "",
            "rule": "\"void\" operator is not supported (arkts-no-void-operator)",
            "severity": "ERROR"
        },
        {
            "line": 20,
            "column": 7,
            "endLine": 20,
            "endColumn": 8,
            "problem": "NumericSemantics",
            "autofix": [
                {
                    "start": 635,
                    "end": 636,
                    "replacementText": "1.0",
                    "line": 20,
                    "column": 7,
                    "endLine": 20,
                    "endColumn": 8
                }
            ],
            "suggest": "",
            "rule": "Numeric semantics is different for integer values (arkts-numeric-semantic)",
            "severity": "ERROR"
        },
        {
            "line": 20,
            "column": 11,
            "endLine": 20,
            "endColumn": 12,
            "problem": "NumericSemantics",
            "autofix": [
                {
                    "start": 639,
                    "end": 640,
                    "replacementText": "2.0",
                    "line": 20,
                    "column": 11,
                    "endLine": 20,
                    "endColumn": 12
                }
            ],
            "suggest": "",
            "rule": "Numeric semantics is different for integer values (arkts-numeric-semantic)",
            "severity": "ERROR"
        },
        {
            "line": 22,
            "column": 1,
            "endLine": 22,
            "endColumn": 5,
            "problem": "VoidOperator",
            "autofix": [
                {
                    "start": 644,
                    "end": 663,
                    "replacementText": "(() => {\n    ({ a: 1, b: 2 });\n    return undefined;\n})()",
                    "line": 22,
                    "column": 1,
                    "endLine": 22,
                    "endColumn": 5
                }
            ],
            "suggest": "",
            "rule": "\"void\" operator is not supported (arkts-no-void-operator)",
            "severity": "ERROR"
        },
        {
            "line": 22,
            "column": 6,
            "endLine": 22,
            "endColumn": 7,
            "problem": "ObjectLiteralNoContextType",
            "autofix": [
                {
                    "start": 644,
                    "end": 644,
                    "replacementText": "interface GeneratedObjectLiteralInterface_1 {\n    a: number;\n    b: number;\n}\n",
                    "line": 22,
                    "column": 6,
                    "endLine": 22,
                    "endColumn": 7
                },
                {
                    "start": 649,
                    "end": 663,
                    "replacementText": "({ a: 1, b: 2 } as GeneratedObjectLiteralInterface_1)",
                    "line": 22,
                    "column": 6,
                    "endLine": 22,
                    "endColumn": 7
                }
            ],
            "suggest": "",
            "rule": "Object literal must correspond to some explicitly declared class or interface (arkts-no-untyped-obj-literals)",
            "severity": "ERROR"
        },
        {
            "line": 22,
            "column": 11,
            "endLine": 22,
            "endColumn": 12,
            "problem": "NumericSemantics",
            "autofix": [
                {
                    "start": 654,
                    "end": 655,
                    "replacementText": "1.0",
                    "line": 22,
                    "column": 11,
                    "endLine": 22,
                    "endColumn": 12
                }
            ],
            "suggest": "",
            "rule": "Numeric semantics is different for integer values (arkts-numeric-semantic)",
            "severity": "ERROR"
        },
        {
            "line": 22,
            "column": 17,
            "endLine": 22,
            "endColumn": 18,
            "problem": "NumericSemantics",
            "autofix": [
                {
                    "start": 660,
                    "end": 661,
                    "replacementText": "2.0",
                    "line": 22,
                    "column": 17,
                    "endLine": 22,
                    "endColumn": 18
                }
            ],
            "suggest": "",
            "rule": "Numeric semantics is different for integer values (arkts-numeric-semantic)",
            "severity": "ERROR"
        },
        {
            "line": 24,
            "column": 1,
            "endLine": 24,
            "endColumn": 5,
            "problem": "VoidOperator",
            "autofix": [
                {
                    "start": 666,
                    "end": 680,
                    "replacementText": "(() => {\n    [1, 2, 3];\n    return undefined;\n})()",
                    "line": 24,
                    "column": 1,
                    "endLine": 24,
                    "endColumn": 5
                }
            ],
            "suggest": "",
            "rule": "\"void\" operator is not supported (arkts-no-void-operator)",
            "severity": "ERROR"
        },
        {
            "line": 24,
            "column": 7,
            "endLine": 24,
            "endColumn": 8,
            "problem": "NumericSemantics",
            "autofix": [
                {
                    "start": 672,
                    "end": 673,
                    "replacementText": "1.0",
                    "line": 24,
                    "column": 7,
                    "endLine": 24,
                    "endColumn": 8
                }
            ],
            "suggest": "",
            "rule": "Numeric semantics is different for integer values (arkts-numeric-semantic)",
            "severity": "ERROR"
        },
        {
            "line": 24,
            "column": 10,
            "endLine": 24,
            "endColumn": 11,
            "problem": "NumericSemantics",
            "autofix": [
                {
                    "start": 675,
                    "end": 676,
                    "replacementText": "2.0",
                    "line": 24,
                    "column": 10,
                    "endLine": 24,
                    "endColumn": 11
                }
            ],
            "suggest": "",
            "rule": "Numeric semantics is different for integer values (arkts-numeric-semantic)",
            "severity": "ERROR"
        },
        {
            "line": 24,
            "column": 13,
            "endLine": 24,
            "endColumn": 14,
            "problem": "NumericSemantics",
            "autofix": [
                {
                    "start": 678,
                    "end": 679,
                    "replacementText": "3.0",
                    "line": 24,
                    "column": 13,
                    "endLine": 24,
                    "endColumn": 14
                }
            ],
            "suggest": "",
            "rule": "Numeric semantics is different for integer values (arkts-numeric-semantic)",
            "severity": "ERROR"
        },
        {
            "line": 26,
            "column": 1,
            "endLine": 26,
            "endColumn": 5,
            "problem": "VoidOperator",
            "autofix": [
                {
                    "start": 683,
                    "end": 723,
                    "replacementText": "(() => {\n    console.log('expression evaluated');\n    return undefined;\n})()",
                    "line": 26,
                    "column": 1,
                    "endLine": 26,
                    "endColumn": 5
                }
            ],
            "suggest": "",
            "rule": "\"void\" operator is not supported (arkts-no-void-operator)",
            "severity": "ERROR"
        },
        {
            "line": 28,
            "column": 25,
            "endLine": 28,
            "endColumn": 29,
            "problem": "VoidOperator",
            "autofix": [
                {
                    "start": 750,
                    "end": 756,
                    "replacementText": "(() => {\n    1;\n    return undefined;\n})()",
                    "line": 28,
                    "column": 25,
                    "endLine": 28,
                    "endColumn": 29
                }
            ],
            "suggest": "",
            "rule": "\"void\" operator is not supported (arkts-no-void-operator)",
            "severity": "ERROR"
        },
        {
            "line": 28,
            "column": 30,
            "endLine": 28,
            "endColumn": 31,
            "problem": "NumericSemantics",
            "autofix": [
                {
                    "start": 755,
                    "end": 756,
                    "replacementText": "1.0",
                    "line": 28,
                    "column": 30,
                    "endLine": 28,
                    "endColumn": 31
                }
            ],
            "suggest": "",
            "rule": "Numeric semantics is different for integer values (arkts-numeric-semantic)",
            "severity": "ERROR"
        },
        {
            "line": 30,
            "column": 37,
            "endLine": 30,
            "endColumn": 41,
            "problem": "VoidOperator",
            "autofix": [
                {
                    "start": 795,
                    "end": 801,
                    "replacementText": "(() => {\n    2;\n    return undefined;\n})()",
                    "line": 30,
                    "column": 37,
                    "endLine": 30,
                    "endColumn": 41
                }
            ],
            "suggest": "",
            "rule": "\"void\" operator is not supported (arkts-no-void-operator)",
            "severity": "ERROR"
        },
        {
            "line": 30,
            "column": 42,
            "endLine": 30,
            "endColumn": 43,
            "problem": "NumericSemantics",
            "autofix": [
                {
                    "start": 800,
                    "end": 801,
                    "replacementText": "2.0",
                    "line": 30,
                    "column": 42,
                    "endLine": 30,
                    "endColumn": 43
                }
            ],
            "suggest": "",
            "rule": "Numeric semantics is different for integer values (arkts-numeric-semantic)",
            "severity": "ERROR"
        },
        {
            "line": 32,
            "column": 46,
            "endLine": 32,
            "endColumn": 50,
            "problem": "VoidOperator",
            "autofix": [
                {
                    "start": 849,
                    "end": 855,
                    "replacementText": "(() => {\n    3;\n    return undefined;\n})()",
                    "line": 32,
                    "column": 46,
                    "endLine": 32,
                    "endColumn": 50
                }
            ],
            "suggest": "",
            "rule": "\"void\" operator is not supported (arkts-no-void-operator)",
            "severity": "ERROR"
        },
        {
            "line": 32,
            "column": 51,
            "endLine": 32,
            "endColumn": 52,
            "problem": "NumericSemantics",
            "autofix": [
                {
                    "start": 854,
                    "end": 855,
                    "replacementText": "3.0",
                    "line": 32,
                    "column": 51,
                    "endLine": 32,
                    "endColumn": 52
                }
            ],
            "suggest": "",
            "rule": "Numeric semantics is different for integer values (arkts-numeric-semantic)",
            "severity": "ERROR"
        },
        {
            "line": 34,
            "column": 1,
            "endLine": 34,
            "endColumn": 5,
            "problem": "VoidOperator",
            "autofix": [
                {
                    "start": 858,
                    "end": 869,
                    "replacementText": "(() => {\n    void 1;\n    return undefined;\n})()",
                    "line": 34,
                    "column": 1,
                    "endLine": 34,
                    "endColumn": 5
                }
            ],
            "suggest": "",
            "rule": "\"void\" operator is not supported (arkts-no-void-operator)",
            "severity": "ERROR"
        },
        {
            "line": 34,
            "column": 6,
            "endLine": 34,
            "endColumn": 10,
            "problem": "VoidOperator",
            "autofix": [
                {
                    "start": 863,
                    "end": 869,
                    "replacementText": "(() => {\n    1;\n    return undefined;\n})()",
                    "line": 34,
                    "column": 6,
                    "endLine": 34,
                    "endColumn": 10
                }
            ],
            "suggest": "",
            "rule": "\"void\" operator is not supported (arkts-no-void-operator)",
            "severity": "ERROR"
        },
        {
            "line": 34,
            "column": 11,
            "endLine": 34,
            "endColumn": 12,
            "problem": "NumericSemantics",
            "autofix": [
                {
                    "start": 868,
                    "end": 869,
                    "replacementText": "1.0",
                    "line": 34,
                    "column": 11,
                    "endLine": 34,
                    "endColumn": 12
                }
            ],
            "suggest": "",
            "rule": "Numeric semantics is different for integer values (arkts-numeric-semantic)",
            "severity": "ERROR"
        },
        {
            "line": 36,
            "column": 1,
            "endLine": 36,
            "endColumn": 5,
            "problem": "VoidOperator",
            "autofix": [
                {
                    "start": 872,
                    "end": 914,
                    "replacementText": "(() => {\n    (function () {\n        console.log('foo');\n    });\n    return undefined;\n})()",
                    "line": 36,
                    "column": 1,
                    "endLine": 36,
                    "endColumn": 5
                }
            ],
            "suggest": "",
            "rule": "\"void\" operator is not supported (arkts-no-void-operator)",
            "severity": "ERROR"
        },
        {
            "line": 36,
            "column": 6,
            "endLine": 38,
            "endColumn": 2,
            "problem": "FunctionExpression",
            "autofix": [
                {
                    "start": 877,
                    "end": 914,
                    "replacementText": "(() => {\n    console.log('foo');\n})",
                    "line": 36,
                    "column": 6,
                    "endLine": 38,
                    "endColumn": 2
                }
            ],
            "suggest": "",
            "rule": "Use arrow functions instead of function expressions (arkts-no-func-expressions)",
            "severity": "ERROR"
        },
        {
            "line": 40,
            "column": 1,
            "endLine": 40,
            "endColumn": 5,
            "problem": "VoidOperator",
            "autofix": [
                {
                    "start": 917,
                    "end": 962,
                    "replacementText": "(() => {\n    (function () {\n        console.log(\"bar!\");\n    })();\n    return undefined;\n})()",
                    "line": 40,
                    "column": 1,
                    "endLine": 40,
                    "endColumn": 5
                }
            ],
            "suggest": "",
            "rule": "\"void\" operator is not supported (arkts-no-void-operator)",
            "severity": "ERROR"
        },
        {
            "line": 40,
            "column": 6,
            "endLine": 42,
            "endColumn": 2,
            "problem": "FunctionExpression",
            "autofix": [
                {
                    "start": 922,
                    "end": 960,
                    "replacementText": "(() => {\n    console.log(\"bar!\");\n})",
                    "line": 40,
                    "column": 6,
                    "endLine": 42,
                    "endColumn": 2
                }
            ],
            "suggest": "",
            "rule": "Use arrow functions instead of function expressions (arkts-no-func-expressions)",
            "severity": "ERROR"
        },
        {
            "line": 44,
            "column": 1,
            "endLine": 44,
            "endColumn": 5,
            "problem": "VoidOperator",
            "autofix": [
                {
                    "start": 965,
                    "end": 1012,
                    "replacementText": "(() => {\n    (function () {\n        console.log('baz!');\n    })();\n    return undefined;\n})()",
                    "line": 44,
                    "column": 1,
                    "endLine": 44,
                    "endColumn": 5
                }
            ],
            "suggest": "",
            "rule": "\"void\" operator is not supported (arkts-no-void-operator)",
            "severity": "ERROR"
        },
        {
            "line": 44,
            "column": 7,
            "endLine": 46,
            "endColumn": 2,
            "problem": "FunctionExpression",
            "autofix": [
                {
                    "start": 971,
                    "end": 1009,
                    "replacementText": "() => {\n    console.log('baz!');\n}",
                    "line": 44,
                    "column": 7,
                    "endLine": 46,
                    "endColumn": 2
                }
            ],
            "suggest": "",
            "rule": "Use arrow functions instead of function expressions (arkts-no-func-expressions)",
            "severity": "ERROR"
        },
        {
            "line": 48,
            "column": 1,
            "endLine": 48,
            "endColumn": 5,
            "problem": "VoidOperator",
            "autofix": [
                {
                    "start": 1015,
                    "end": 1028,
                    "replacementText": "(() => {\n    (class {\n    });\n    return undefined;\n})()",
                    "line": 48,
                    "column": 1,
                    "endLine": 48,
                    "endColumn": 5
                }
            ],
            "suggest": "",
            "rule": "\"void\" operator is not supported (arkts-no-void-operator)",
            "severity": "ERROR"
        },
        {
            "line": 48,
            "column": 6,
            "endLine": 48,
            "endColumn": 11,
            "problem": "ClassExpression",
            "suggest": "",
            "rule": "Class literals are not supported (arkts-no-class-literals)",
            "severity": "ERROR"
        },
        {
            "line": 50,
            "column": 1,
            "endLine": 50,
            "endColumn": 5,
            "problem": "VoidOperator",
            "autofix": [
                {
                    "start": 1031,
                    "end": 1046,
                    "replacementText": "(() => {\n    (class {\n    });\n    return undefined;\n})()",
                    "line": 50,
                    "column": 1,
                    "endLine": 50,
                    "endColumn": 5
                }
            ],
            "suggest": "",
            "rule": "\"void\" operator is not supported (arkts-no-void-operator)",
            "severity": "ERROR"
        },
        {
            "line": 50,
            "column": 7,
            "endLine": 50,
            "endColumn": 12,
            "problem": "ClassExpression",
            "suggest": "",
            "rule": "Class literals are not supported (arkts-no-class-literals)",
            "severity": "ERROR"
        },
        {
            "line": 52,
            "column": 1,
            "endLine": 52,
            "endColumn": 5,
            "problem": "VoidOperator",
            "autofix": [
                {
                    "start": 1049,
                    "end": 1064,
                    "replacementText": "(() => {\n    (() => { });\n    return undefined;\n})()",
                    "line": 52,
                    "column": 1,
                    "endLine": 52,
                    "endColumn": 5
                }
            ],
            "suggest": "",
            "rule": "\"void\" operator is not supported (arkts-no-void-operator)",
            "severity": "ERROR"
        },
        {
<<<<<<< HEAD
            "line": 55,
            "column": 7,
            "endLine": 55,
            "endColumn": 12,
            "problem": "NumericSemantics",
            "autofix": [
                {
                    "start": 1090,
                    "end": 1095,
                    "replacementText": "a: number = 1",
                    "line": 55,
                    "column": 7,
                    "endLine": 55,
                    "endColumn": 12
                }
            ],
            "suggest": "",
            "rule": "Numeric semantics is different for integer values (arkts-numeric-semantic)",
            "severity": "ERROR"
        },
        {
            "line": 55,
            "column": 11,
            "endLine": 55,
            "endColumn": 12,
            "problem": "NumericSemantics",
            "autofix": [
                {
                    "start": 1094,
                    "end": 1095,
                    "replacementText": "1.0",
                    "line": 55,
                    "column": 11,
                    "endLine": 55,
                    "endColumn": 12
                }
            ],
            "suggest": "",
            "rule": "Numeric semantics is different for integer values (arkts-numeric-semantic)",
            "severity": "ERROR"
        },
        {
=======
>>>>>>> 6d813986
            "line": 56,
            "column": 3,
            "endLine": 56,
            "endColumn": 7,
            "problem": "VoidOperator",
            "autofix": [
                {
                    "start": 1099,
                    "end": 1107,
                    "replacementText": "(() => {\n    a++;\n    return undefined;\n})()",
                    "line": 56,
                    "column": 3,
                    "endLine": 56,
                    "endColumn": 7
                }
            ],
            "suggest": "",
            "rule": "\"void\" operator is not supported (arkts-no-void-operator)",
            "severity": "ERROR"
        },
        {
<<<<<<< HEAD
            "line": 58,
            "column": 7,
            "endLine": 58,
            "endColumn": 20,
            "problem": "NumericSemantics",
            "autofix": [
                {
                    "start": 1116,
                    "end": 1129,
                    "replacementText": "b: number[] = [1, 2, 3]",
                    "line": 58,
                    "column": 7,
                    "endLine": 58,
                    "endColumn": 20
                }
            ],
            "suggest": "",
            "rule": "Numeric semantics is different for integer values (arkts-numeric-semantic)",
            "severity": "ERROR"
        },
        {
            "line": 58,
            "column": 12,
            "endLine": 58,
            "endColumn": 13,
            "problem": "NumericSemantics",
            "autofix": [
                {
                    "start": 1121,
                    "end": 1122,
                    "replacementText": "1.0",
                    "line": 58,
                    "column": 12,
                    "endLine": 58,
                    "endColumn": 13
                }
            ],
            "suggest": "",
            "rule": "Numeric semantics is different for integer values (arkts-numeric-semantic)",
            "severity": "ERROR"
        },
        {
            "line": 58,
            "column": 15,
            "endLine": 58,
            "endColumn": 16,
            "problem": "NumericSemantics",
            "autofix": [
                {
                    "start": 1124,
                    "end": 1125,
                    "replacementText": "2.0",
                    "line": 58,
                    "column": 15,
                    "endLine": 58,
                    "endColumn": 16
                }
            ],
            "suggest": "",
            "rule": "Numeric semantics is different for integer values (arkts-numeric-semantic)",
            "severity": "ERROR"
        },
        {
            "line": 58,
            "column": 18,
            "endLine": 58,
            "endColumn": 19,
            "problem": "NumericSemantics",
            "autofix": [
                {
                    "start": 1127,
                    "end": 1128,
                    "replacementText": "3.0",
                    "line": 58,
                    "column": 18,
                    "endLine": 58,
                    "endColumn": 19
                }
            ],
            "suggest": "",
            "rule": "Numeric semantics is different for integer values (arkts-numeric-semantic)",
            "severity": "ERROR"
        },
        {
=======
>>>>>>> 6d813986
            "line": 59,
            "column": 3,
            "endLine": 59,
            "endColumn": 7,
            "problem": "VoidOperator",
            "autofix": [
                {
                    "start": 1133,
                    "end": 1177,
                    "replacementText": "(() => {\n    console.log(b.filter(x => x % 2 !== 0));\n    return undefined;\n})()",
                    "line": 59,
                    "column": 3,
                    "endLine": 59,
                    "endColumn": 7
                }
            ],
            "suggest": "",
            "rule": "\"void\" operator is not supported (arkts-no-void-operator)",
            "severity": "ERROR"
        },
        {
            "line": 59,
            "column": 38,
            "endLine": 59,
            "endColumn": 39,
            "problem": "NumericSemantics",
            "autofix": [
                {
                    "start": 1168,
                    "end": 1169,
                    "replacementText": "2.0",
                    "line": 59,
                    "column": 38,
                    "endLine": 59,
                    "endColumn": 39
                }
            ],
            "suggest": "",
            "rule": "Numeric semantics is different for integer values (arkts-numeric-semantic)",
            "severity": "ERROR"
        },
        {
            "line": 59,
            "column": 44,
            "endLine": 59,
            "endColumn": 45,
            "problem": "NumericSemantics",
            "autofix": [
                {
                    "start": 1174,
                    "end": 1175,
                    "replacementText": "0.0",
                    "line": 59,
                    "column": 44,
                    "endLine": 59,
                    "endColumn": 45
                }
            ],
            "suggest": "",
            "rule": "Numeric semantics is different for integer values (arkts-numeric-semantic)",
            "severity": "ERROR"
        },
        {
            "line": 61,
            "column": 3,
            "endLine": 61,
            "endColumn": 7,
            "problem": "VoidOperator",
            "autofix": [
                {
                    "start": 1184,
                    "end": 1229,
                    "replacementText": "(() => {\n    (function () {\n        console.log('foo');\n    });\n    return undefined;\n})()",
                    "line": 61,
                    "column": 3,
                    "endLine": 61,
                    "endColumn": 7
                }
            ],
            "suggest": "",
            "rule": "\"void\" operator is not supported (arkts-no-void-operator)",
            "severity": "ERROR"
        },
        {
            "line": 61,
            "column": 8,
            "endLine": 63,
            "endColumn": 4,
            "problem": "FunctionExpression",
            "autofix": [
                {
                    "start": 1189,
                    "end": 1229,
                    "replacementText": "(() => {\n    console.log('foo');\n})",
                    "line": 61,
                    "column": 8,
                    "endLine": 63,
                    "endColumn": 4
                }
            ],
            "suggest": "",
            "rule": "Use arrow functions instead of function expressions (arkts-no-func-expressions)",
            "severity": "ERROR"
        },
        {
            "line": 65,
            "column": 3,
            "endLine": 65,
            "endColumn": 7,
            "problem": "VoidOperator",
            "autofix": [
                {
                    "start": 1234,
                    "end": 1288,
                    "replacementText": "(() => {\n    (function localFun() {\n        console.log('foo');\n    });\n    return undefined;\n})()",
                    "line": 65,
                    "column": 3,
                    "endLine": 65,
                    "endColumn": 7
                }
            ],
            "suggest": "",
            "rule": "\"void\" operator is not supported (arkts-no-void-operator)",
            "severity": "ERROR"
        },
        {
            "line": 65,
            "column": 8,
            "endLine": 67,
            "endColumn": 4,
            "problem": "FunctionExpression",
            "autofix": [
                {
                    "start": 1239,
                    "end": 1288,
                    "replacementText": "(() => {\n    console.log('foo');\n})",
                    "line": 65,
                    "column": 8,
                    "endLine": 67,
                    "endColumn": 4
                }
            ],
            "suggest": "",
            "rule": "Use arrow functions instead of function expressions (arkts-no-func-expressions)",
            "severity": "ERROR"
        },
        {
            "line": 69,
            "column": 3,
            "endLine": 69,
            "endColumn": 7,
            "problem": "VoidOperator",
            "autofix": [
                {
                    "start": 1295,
                    "end": 1308,
                    "replacementText": "(() => {\n    (class {\n    });\n    return undefined;\n})()",
                    "line": 69,
                    "column": 3,
                    "endLine": 69,
                    "endColumn": 7
                }
            ],
            "suggest": "",
            "rule": "\"void\" operator is not supported (arkts-no-void-operator)",
            "severity": "ERROR"
        },
        {
            "line": 69,
            "column": 8,
            "endLine": 69,
            "endColumn": 13,
            "problem": "ClassExpression",
            "suggest": "",
            "rule": "Class literals are not supported (arkts-no-class-literals)",
            "severity": "ERROR"
        },
        {
            "line": 71,
            "column": 3,
            "endLine": 71,
            "endColumn": 7,
            "problem": "VoidOperator",
            "autofix": [
                {
                    "start": 1313,
                    "end": 1336,
                    "replacementText": "(() => {\n    (class localClass {\n    });\n    return undefined;\n})()",
                    "line": 71,
                    "column": 3,
                    "endLine": 71,
                    "endColumn": 7
                }
            ],
            "suggest": "",
            "rule": "\"void\" operator is not supported (arkts-no-void-operator)",
            "severity": "ERROR"
        },
        {
            "line": 71,
            "column": 8,
            "endLine": 71,
            "endColumn": 13,
            "problem": "ClassExpression",
            "suggest": "",
            "rule": "Class literals are not supported (arkts-no-class-literals)",
            "severity": "ERROR"
        }
    ]
}<|MERGE_RESOLUTION|>--- conflicted
+++ resolved
@@ -36,27 +36,6 @@
             "severity": "ERROR"
         },
         {
-            "line": 16,
-            "column": 6,
-            "endLine": 16,
-            "endColumn": 7,
-            "problem": "NumericSemantics",
-            "autofix": [
-                {
-                    "start": 610,
-                    "end": 611,
-                    "replacementText": "0.0",
-                    "line": 16,
-                    "column": 6,
-                    "endLine": 16,
-                    "endColumn": 7
-                }
-            ],
-            "suggest": "",
-            "rule": "Numeric semantics is different for integer values (arkts-numeric-semantic)",
-            "severity": "ERROR"
-        },
-        {
             "line": 18,
             "column": 1,
             "endLine": 18,
@@ -96,48 +75,6 @@
             ],
             "suggest": "",
             "rule": "\"void\" operator is not supported (arkts-no-void-operator)",
-            "severity": "ERROR"
-        },
-        {
-            "line": 20,
-            "column": 7,
-            "endLine": 20,
-            "endColumn": 8,
-            "problem": "NumericSemantics",
-            "autofix": [
-                {
-                    "start": 635,
-                    "end": 636,
-                    "replacementText": "1.0",
-                    "line": 20,
-                    "column": 7,
-                    "endLine": 20,
-                    "endColumn": 8
-                }
-            ],
-            "suggest": "",
-            "rule": "Numeric semantics is different for integer values (arkts-numeric-semantic)",
-            "severity": "ERROR"
-        },
-        {
-            "line": 20,
-            "column": 11,
-            "endLine": 20,
-            "endColumn": 12,
-            "problem": "NumericSemantics",
-            "autofix": [
-                {
-                    "start": 639,
-                    "end": 640,
-                    "replacementText": "2.0",
-                    "line": 20,
-                    "column": 11,
-                    "endLine": 20,
-                    "endColumn": 12
-                }
-            ],
-            "suggest": "",
-            "rule": "Numeric semantics is different for integer values (arkts-numeric-semantic)",
             "severity": "ERROR"
         },
         {
@@ -192,48 +129,6 @@
             "severity": "ERROR"
         },
         {
-            "line": 22,
-            "column": 11,
-            "endLine": 22,
-            "endColumn": 12,
-            "problem": "NumericSemantics",
-            "autofix": [
-                {
-                    "start": 654,
-                    "end": 655,
-                    "replacementText": "1.0",
-                    "line": 22,
-                    "column": 11,
-                    "endLine": 22,
-                    "endColumn": 12
-                }
-            ],
-            "suggest": "",
-            "rule": "Numeric semantics is different for integer values (arkts-numeric-semantic)",
-            "severity": "ERROR"
-        },
-        {
-            "line": 22,
-            "column": 17,
-            "endLine": 22,
-            "endColumn": 18,
-            "problem": "NumericSemantics",
-            "autofix": [
-                {
-                    "start": 660,
-                    "end": 661,
-                    "replacementText": "2.0",
-                    "line": 22,
-                    "column": 17,
-                    "endLine": 22,
-                    "endColumn": 18
-                }
-            ],
-            "suggest": "",
-            "rule": "Numeric semantics is different for integer values (arkts-numeric-semantic)",
-            "severity": "ERROR"
-        },
-        {
             "line": 24,
             "column": 1,
             "endLine": 24,
@@ -252,69 +147,6 @@
             ],
             "suggest": "",
             "rule": "\"void\" operator is not supported (arkts-no-void-operator)",
-            "severity": "ERROR"
-        },
-        {
-            "line": 24,
-            "column": 7,
-            "endLine": 24,
-            "endColumn": 8,
-            "problem": "NumericSemantics",
-            "autofix": [
-                {
-                    "start": 672,
-                    "end": 673,
-                    "replacementText": "1.0",
-                    "line": 24,
-                    "column": 7,
-                    "endLine": 24,
-                    "endColumn": 8
-                }
-            ],
-            "suggest": "",
-            "rule": "Numeric semantics is different for integer values (arkts-numeric-semantic)",
-            "severity": "ERROR"
-        },
-        {
-            "line": 24,
-            "column": 10,
-            "endLine": 24,
-            "endColumn": 11,
-            "problem": "NumericSemantics",
-            "autofix": [
-                {
-                    "start": 675,
-                    "end": 676,
-                    "replacementText": "2.0",
-                    "line": 24,
-                    "column": 10,
-                    "endLine": 24,
-                    "endColumn": 11
-                }
-            ],
-            "suggest": "",
-            "rule": "Numeric semantics is different for integer values (arkts-numeric-semantic)",
-            "severity": "ERROR"
-        },
-        {
-            "line": 24,
-            "column": 13,
-            "endLine": 24,
-            "endColumn": 14,
-            "problem": "NumericSemantics",
-            "autofix": [
-                {
-                    "start": 678,
-                    "end": 679,
-                    "replacementText": "3.0",
-                    "line": 24,
-                    "column": 13,
-                    "endLine": 24,
-                    "endColumn": 14
-                }
-            ],
-            "suggest": "",
-            "rule": "Numeric semantics is different for integer values (arkts-numeric-semantic)",
             "severity": "ERROR"
         },
         {
@@ -360,27 +192,6 @@
             "severity": "ERROR"
         },
         {
-            "line": 28,
-            "column": 30,
-            "endLine": 28,
-            "endColumn": 31,
-            "problem": "NumericSemantics",
-            "autofix": [
-                {
-                    "start": 755,
-                    "end": 756,
-                    "replacementText": "1.0",
-                    "line": 28,
-                    "column": 30,
-                    "endLine": 28,
-                    "endColumn": 31
-                }
-            ],
-            "suggest": "",
-            "rule": "Numeric semantics is different for integer values (arkts-numeric-semantic)",
-            "severity": "ERROR"
-        },
-        {
             "line": 30,
             "column": 37,
             "endLine": 30,
@@ -402,27 +213,6 @@
             "severity": "ERROR"
         },
         {
-            "line": 30,
-            "column": 42,
-            "endLine": 30,
-            "endColumn": 43,
-            "problem": "NumericSemantics",
-            "autofix": [
-                {
-                    "start": 800,
-                    "end": 801,
-                    "replacementText": "2.0",
-                    "line": 30,
-                    "column": 42,
-                    "endLine": 30,
-                    "endColumn": 43
-                }
-            ],
-            "suggest": "",
-            "rule": "Numeric semantics is different for integer values (arkts-numeric-semantic)",
-            "severity": "ERROR"
-        },
-        {
             "line": 32,
             "column": 46,
             "endLine": 32,
@@ -444,27 +234,6 @@
             "severity": "ERROR"
         },
         {
-            "line": 32,
-            "column": 51,
-            "endLine": 32,
-            "endColumn": 52,
-            "problem": "NumericSemantics",
-            "autofix": [
-                {
-                    "start": 854,
-                    "end": 855,
-                    "replacementText": "3.0",
-                    "line": 32,
-                    "column": 51,
-                    "endLine": 32,
-                    "endColumn": 52
-                }
-            ],
-            "suggest": "",
-            "rule": "Numeric semantics is different for integer values (arkts-numeric-semantic)",
-            "severity": "ERROR"
-        },
-        {
             "line": 34,
             "column": 1,
             "endLine": 34,
@@ -507,27 +276,6 @@
             "severity": "ERROR"
         },
         {
-            "line": 34,
-            "column": 11,
-            "endLine": 34,
-            "endColumn": 12,
-            "problem": "NumericSemantics",
-            "autofix": [
-                {
-                    "start": 868,
-                    "end": 869,
-                    "replacementText": "1.0",
-                    "line": 34,
-                    "column": 11,
-                    "endLine": 34,
-                    "endColumn": 12
-                }
-            ],
-            "suggest": "",
-            "rule": "Numeric semantics is different for integer values (arkts-numeric-semantic)",
-            "severity": "ERROR"
-        },
-        {
             "line": 36,
             "column": 1,
             "endLine": 36,
@@ -737,51 +485,6 @@
             "severity": "ERROR"
         },
         {
-<<<<<<< HEAD
-            "line": 55,
-            "column": 7,
-            "endLine": 55,
-            "endColumn": 12,
-            "problem": "NumericSemantics",
-            "autofix": [
-                {
-                    "start": 1090,
-                    "end": 1095,
-                    "replacementText": "a: number = 1",
-                    "line": 55,
-                    "column": 7,
-                    "endLine": 55,
-                    "endColumn": 12
-                }
-            ],
-            "suggest": "",
-            "rule": "Numeric semantics is different for integer values (arkts-numeric-semantic)",
-            "severity": "ERROR"
-        },
-        {
-            "line": 55,
-            "column": 11,
-            "endLine": 55,
-            "endColumn": 12,
-            "problem": "NumericSemantics",
-            "autofix": [
-                {
-                    "start": 1094,
-                    "end": 1095,
-                    "replacementText": "1.0",
-                    "line": 55,
-                    "column": 11,
-                    "endLine": 55,
-                    "endColumn": 12
-                }
-            ],
-            "suggest": "",
-            "rule": "Numeric semantics is different for integer values (arkts-numeric-semantic)",
-            "severity": "ERROR"
-        },
-        {
-=======
->>>>>>> 6d813986
             "line": 56,
             "column": 3,
             "endLine": 56,
@@ -803,93 +506,6 @@
             "severity": "ERROR"
         },
         {
-<<<<<<< HEAD
-            "line": 58,
-            "column": 7,
-            "endLine": 58,
-            "endColumn": 20,
-            "problem": "NumericSemantics",
-            "autofix": [
-                {
-                    "start": 1116,
-                    "end": 1129,
-                    "replacementText": "b: number[] = [1, 2, 3]",
-                    "line": 58,
-                    "column": 7,
-                    "endLine": 58,
-                    "endColumn": 20
-                }
-            ],
-            "suggest": "",
-            "rule": "Numeric semantics is different for integer values (arkts-numeric-semantic)",
-            "severity": "ERROR"
-        },
-        {
-            "line": 58,
-            "column": 12,
-            "endLine": 58,
-            "endColumn": 13,
-            "problem": "NumericSemantics",
-            "autofix": [
-                {
-                    "start": 1121,
-                    "end": 1122,
-                    "replacementText": "1.0",
-                    "line": 58,
-                    "column": 12,
-                    "endLine": 58,
-                    "endColumn": 13
-                }
-            ],
-            "suggest": "",
-            "rule": "Numeric semantics is different for integer values (arkts-numeric-semantic)",
-            "severity": "ERROR"
-        },
-        {
-            "line": 58,
-            "column": 15,
-            "endLine": 58,
-            "endColumn": 16,
-            "problem": "NumericSemantics",
-            "autofix": [
-                {
-                    "start": 1124,
-                    "end": 1125,
-                    "replacementText": "2.0",
-                    "line": 58,
-                    "column": 15,
-                    "endLine": 58,
-                    "endColumn": 16
-                }
-            ],
-            "suggest": "",
-            "rule": "Numeric semantics is different for integer values (arkts-numeric-semantic)",
-            "severity": "ERROR"
-        },
-        {
-            "line": 58,
-            "column": 18,
-            "endLine": 58,
-            "endColumn": 19,
-            "problem": "NumericSemantics",
-            "autofix": [
-                {
-                    "start": 1127,
-                    "end": 1128,
-                    "replacementText": "3.0",
-                    "line": 58,
-                    "column": 18,
-                    "endLine": 58,
-                    "endColumn": 19
-                }
-            ],
-            "suggest": "",
-            "rule": "Numeric semantics is different for integer values (arkts-numeric-semantic)",
-            "severity": "ERROR"
-        },
-        {
-=======
->>>>>>> 6d813986
             "line": 59,
             "column": 3,
             "endLine": 59,
@@ -908,48 +524,6 @@
             ],
             "suggest": "",
             "rule": "\"void\" operator is not supported (arkts-no-void-operator)",
-            "severity": "ERROR"
-        },
-        {
-            "line": 59,
-            "column": 38,
-            "endLine": 59,
-            "endColumn": 39,
-            "problem": "NumericSemantics",
-            "autofix": [
-                {
-                    "start": 1168,
-                    "end": 1169,
-                    "replacementText": "2.0",
-                    "line": 59,
-                    "column": 38,
-                    "endLine": 59,
-                    "endColumn": 39
-                }
-            ],
-            "suggest": "",
-            "rule": "Numeric semantics is different for integer values (arkts-numeric-semantic)",
-            "severity": "ERROR"
-        },
-        {
-            "line": 59,
-            "column": 44,
-            "endLine": 59,
-            "endColumn": 45,
-            "problem": "NumericSemantics",
-            "autofix": [
-                {
-                    "start": 1174,
-                    "end": 1175,
-                    "replacementText": "0.0",
-                    "line": 59,
-                    "column": 44,
-                    "endLine": 59,
-                    "endColumn": 45
-                }
-            ],
-            "suggest": "",
-            "rule": "Numeric semantics is different for integer values (arkts-numeric-semantic)",
             "severity": "ERROR"
         },
         {
