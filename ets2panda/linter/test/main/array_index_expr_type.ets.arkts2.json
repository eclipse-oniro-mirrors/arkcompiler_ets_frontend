{
    "copyright": [
        "Copyright (c) 2025 Huawei Device Co., Ltd.",
        "Licensed under the Apache License, Version 2.0 (the 'License');",
        "you may not use this file except in compliance with the License.",
        "You may obtain a copy of the License at",
        "",
        "http://www.apache.org/licenses/LICENSE-2.0",
        "",
        "Unless required by applicable law or agreed to in writing, software",
        "distributed under the License is distributed on an 'AS IS' BASIS,",
        "WITHOUT WARRANTIES OR CONDITIONS OF ANY KIND, either express or implied.",
        "See the License for the specific language governing permissions and",
        "limitations under the License."
    ],
    "result": [
        {
<<<<<<< HEAD
            "line": 17,
            "column": 7,
            "endLine": 17,
            "endColumn": 25,
            "problem": "NumericSemantics",
            "suggest": "",
            "rule": "Numeric semantics is different for integer values (arkts-numeric-semantic)",
            "severity": "ERROR"
        },
        {
            "line": 17,
            "column": 19,
            "endLine": 17,
            "endColumn": 20,
            "problem": "NumericSemantics",
            "suggest": "",
            "rule": "Numeric semantics is different for integer values (arkts-numeric-semantic)",
            "severity": "ERROR"
        },
        {
            "line": 17,
            "column": 21,
            "endLine": 17,
            "endColumn": 22,
            "problem": "NumericSemantics",
            "suggest": "",
            "rule": "Numeric semantics is different for integer values (arkts-numeric-semantic)",
            "severity": "ERROR"
        },
        {
            "line": 17,
            "column": 23,
            "endLine": 17,
            "endColumn": 24,
            "problem": "NumericSemantics",
            "suggest": "",
            "rule": "Numeric semantics is different for integer values (arkts-numeric-semantic)",
            "severity": "ERROR"
        },
        {
=======
>>>>>>> 6d813986
            "line": 18,
            "column": 11,
            "endLine": 18,
            "endColumn": 26,
            "problem": "RuntimeArrayCheck",
            "suggest": "",
            "rule": "Array bound not checked. (arkts-runtime-array-check)",
            "severity": "ERROR"
        },
        {
            "line": 18,
            "column": 11,
            "endLine": 18,
            "endColumn": 26,
            "problem": "RuntimeArrayCheck",
            "suggest": "",
            "rule": "Array bound not checked. (arkts-runtime-array-check)",
            "severity": "ERROR"
        },
        {
            "line": 18,
            "column": 20,
            "endLine": 18,
            "endColumn": 25,
            "problem": "ArrayIndexExprType",
            "suggest": "",
            "rule": "The index expression must be of a numeric type (arkts-array-index-expr-type)",
            "severity": "ERROR"
        },
        {
            "line": 19,
            "column": 12,
            "endLine": 19,
            "endColumn": 31,
            "problem": "RuntimeArrayCheck",
            "suggest": "",
            "rule": "Array bound not checked. (arkts-runtime-array-check)",
            "severity": "ERROR"
        },
        {
            "line": 19,
            "column": 12,
            "endLine": 19,
            "endColumn": 31,
            "problem": "RuntimeArrayCheck",
            "suggest": "",
            "rule": "Array bound not checked. (arkts-runtime-array-check)",
            "severity": "ERROR"
        },
        {
            "line": 19,
            "column": 21,
            "endLine": 19,
            "endColumn": 30,
            "problem": "ArrayIndexExprType",
            "suggest": "",
            "rule": "The index expression must be of a numeric type (arkts-array-index-expr-type)",
            "severity": "ERROR"
        },
        {
            "line": 20,
            "column": 12,
            "endLine": 20,
            "endColumn": 33,
            "problem": "RuntimeArrayCheck",
            "suggest": "",
            "rule": "Array bound not checked. (arkts-runtime-array-check)",
            "severity": "ERROR"
        },
        {
            "line": 20,
            "column": 12,
            "endLine": 20,
            "endColumn": 33,
            "problem": "RuntimeArrayCheck",
            "suggest": "",
            "rule": "Array bound not checked. (arkts-runtime-array-check)",
            "severity": "ERROR"
        },
        {
            "line": 20,
            "column": 21,
            "endLine": 20,
            "endColumn": 32,
            "problem": "ArrayIndexExprType",
            "suggest": "",
            "rule": "The index expression must be of a numeric type (arkts-array-index-expr-type)",
            "severity": "ERROR"
        },
        {
            "line": 21,
            "column": 11,
            "endLine": 21,
            "endColumn": 25,
            "problem": "RuntimeArrayCheck",
            "suggest": "",
            "rule": "Array bound not checked. (arkts-runtime-array-check)",
            "severity": "ERROR"
        },
        {
            "line": 21,
            "column": 11,
            "endLine": 21,
            "endColumn": 25,
            "problem": "RuntimeArrayCheck",
            "suggest": "",
            "rule": "Array bound not checked. (arkts-runtime-array-check)",
            "severity": "ERROR"
        },
        {
            "line": 21,
            "column": 20,
            "endLine": 21,
            "endColumn": 24,
            "problem": "ArrayIndexExprType",
            "suggest": "",
            "rule": "The index expression must be of a numeric type (arkts-array-index-expr-type)",
            "severity": "ERROR"
        },
        {
            "line": 22,
            "column": 7,
            "endLine": 22,
            "endColumn": 25,
            "problem": "AnyType",
            "suggest": "",
            "rule": "Use explicit types instead of \"any\", \"unknown\" (arkts-no-any-unknown)",
            "severity": "ERROR"
        },
        {
            "line": 22,
            "column": 20,
            "endLine": 22,
            "endColumn": 24,
            "problem": "ArrayIndexExprType",
            "suggest": "",
            "rule": "The index expression must be of a numeric type (arkts-array-index-expr-type)",
            "severity": "ERROR"
        },
        {
            "line": 23,
            "column": 7,
            "endLine": 23,
            "endColumn": 28,
            "problem": "AnyType",
            "suggest": "",
            "rule": "Use explicit types instead of \"any\", \"unknown\" (arkts-no-any-unknown)",
            "severity": "ERROR"
        },
        {
            "line": 23,
            "column": 20,
            "endLine": 23,
            "endColumn": 27,
            "problem": "ArrayIndexExprType",
            "suggest": "",
            "rule": "The index expression must be of a numeric type (arkts-array-index-expr-type)",
            "severity": "ERROR"
        },
        {
            "line": 24,
            "column": 7,
            "endLine": 24,
            "endColumn": 30,
            "problem": "AnyType",
            "suggest": "",
            "rule": "Use explicit types instead of \"any\", \"unknown\" (arkts-no-any-unknown)",
            "severity": "ERROR"
        },
        {
            "line": 24,
            "column": 20,
            "endLine": 24,
            "endColumn": 29,
            "problem": "ArrayIndexExprType",
            "suggest": "",
            "rule": "The index expression must be of a numeric type (arkts-array-index-expr-type)",
            "severity": "ERROR"
        },
        {
            "line": 25,
            "column": 7,
            "endLine": 25,
            "endColumn": 25,
            "problem": "AnyType",
            "suggest": "",
            "rule": "Use explicit types instead of \"any\", \"unknown\" (arkts-no-any-unknown)",
            "severity": "ERROR"
        },
        {
            "line": 25,
            "column": 20,
            "endLine": 25,
            "endColumn": 24,
            "problem": "ArrayIndexExprType",
            "suggest": "",
            "rule": "The index expression must be of a numeric type (arkts-array-index-expr-type)",
            "severity": "ERROR"
        },
        {
            "line": 26,
            "column": 20,
            "endLine": 26,
            "endColumn": 20,
            "problem": "ArrayIndexExprType",
            "suggest": "",
            "rule": "The index expression must be of a numeric type (arkts-array-index-expr-type)",
            "severity": "ERROR"
        },
        {
            "line": 27,
            "column": 11,
            "endLine": 27,
            "endColumn": 24,
            "problem": "RuntimeArrayCheck",
            "suggest": "",
            "rule": "Array bound not checked. (arkts-runtime-array-check)",
            "severity": "ERROR"
        },
        {
            "line": 27,
            "column": 11,
            "endLine": 27,
            "endColumn": 24,
            "problem": "RuntimeArrayCheck",
            "suggest": "",
            "rule": "Array bound not checked. (arkts-runtime-array-check)",
            "severity": "ERROR"
        },
        {
            "line": 27,
            "column": 20,
            "endLine": 27,
            "endColumn": 23,
            "problem": "ArrayIndexExprType",
            "suggest": "",
            "rule": "The index expression must be of a numeric type (arkts-array-index-expr-type)",
            "severity": "ERROR"
        },
        {
            "line": 28,
            "column": 11,
            "endLine": 28,
            "endColumn": 25,
            "problem": "RuntimeArrayCheck",
            "suggest": "",
            "rule": "Array bound not checked. (arkts-runtime-array-check)",
            "severity": "ERROR"
        },
        {
            "line": 28,
            "column": 11,
            "endLine": 28,
            "endColumn": 25,
            "problem": "RuntimeArrayCheck",
            "suggest": "",
            "rule": "Array bound not checked. (arkts-runtime-array-check)",
            "severity": "ERROR"
        },
        {
            "line": 28,
            "column": 20,
            "endLine": 28,
            "endColumn": 24,
            "problem": "ArrayIndexExprType",
            "suggest": "",
            "rule": "The index expression must be of a numeric type (arkts-array-index-expr-type)",
            "severity": "ERROR"
        },
        {
            "line": 29,
            "column": 11,
            "endLine": 29,
            "endColumn": 22,
            "problem": "RuntimeArrayCheck",
            "suggest": "",
            "rule": "Array bound not checked. (arkts-runtime-array-check)",
            "severity": "ERROR"
        },
        {
            "line": 29,
            "column": 11,
            "endLine": 29,
            "endColumn": 22,
            "problem": "RuntimeArrayCheck",
            "suggest": "",
            "rule": "Array bound not checked. (arkts-runtime-array-check)",
            "severity": "ERROR"
        },
        {
            "line": 30,
            "column": 11,
            "endLine": 30,
            "endColumn": 37,
            "problem": "RuntimeArrayCheck",
            "suggest": "",
            "rule": "Array bound not checked. (arkts-runtime-array-check)",
            "severity": "ERROR"
        },
        {
            "line": 30,
            "column": 11,
            "endLine": 30,
            "endColumn": 37,
            "problem": "RuntimeArrayCheck",
            "suggest": "",
            "rule": "Array bound not checked. (arkts-runtime-array-check)",
            "severity": "ERROR"
        },
        {
            "line": 30,
            "column": 20,
            "endLine": 30,
            "endColumn": 36,
            "problem": "ArrayIndexExprType",
            "suggest": "",
            "rule": "The index expression must be of a numeric type (arkts-array-index-expr-type)",
            "severity": "ERROR"
        },
        {
            "line": 31,
            "column": 11,
            "endLine": 31,
            "endColumn": 37,
            "problem": "RuntimeArrayCheck",
            "suggest": "",
            "rule": "Array bound not checked. (arkts-runtime-array-check)",
            "severity": "ERROR"
        },
        {
            "line": 31,
            "column": 11,
            "endLine": 31,
            "endColumn": 37,
            "problem": "RuntimeArrayCheck",
            "suggest": "",
            "rule": "Array bound not checked. (arkts-runtime-array-check)",
            "severity": "ERROR"
        },
        {
            "line": 31,
            "column": 20,
            "endLine": 31,
            "endColumn": 36,
            "problem": "ArrayIndexExprType",
            "suggest": "",
            "rule": "The index expression must be of a numeric type (arkts-array-index-expr-type)",
            "severity": "ERROR"
        },
        {
            "line": 32,
            "column": 11,
            "endLine": 32,
            "endColumn": 44,
            "problem": "RuntimeArrayCheck",
            "suggest": "",
            "rule": "Array bound not checked. (arkts-runtime-array-check)",
            "severity": "ERROR"
        },
        {
            "line": 32,
            "column": 11,
            "endLine": 32,
            "endColumn": 44,
            "problem": "RuntimeArrayCheck",
            "suggest": "",
            "rule": "Array bound not checked. (arkts-runtime-array-check)",
            "severity": "ERROR"
        },
        {
            "line": 32,
            "column": 20,
            "endLine": 32,
            "endColumn": 43,
            "problem": "ArrayIndexExprType",
            "suggest": "",
            "rule": "The index expression must be of a numeric type (arkts-array-index-expr-type)",
            "severity": "ERROR"
        },
        {
            "line": 39,
            "column": 1,
            "endLine": 39,
            "endColumn": 15,
            "problem": "RuntimeArrayCheck",
            "suggest": "",
            "rule": "Array bound not checked. (arkts-runtime-array-check)",
            "severity": "ERROR"
        },
        {
            "line": 35,
            "column": 14,
            "endLine": 35,
            "endColumn": 15,
            "problem": "NumericSemantics",
            "suggest": "",
            "rule": "Numeric semantics is different for integer values (arkts-numeric-semantic)",
            "severity": "ERROR"
        },
        {
            "line": 35,
            "column": 16,
            "endLine": 35,
            "endColumn": 17,
            "problem": "NumericSemantics",
            "suggest": "",
            "rule": "Numeric semantics is different for integer values (arkts-numeric-semantic)",
            "severity": "ERROR"
        },
        {
            "line": 35,
            "column": 18,
            "endLine": 35,
            "endColumn": 19,
            "problem": "NumericSemantics",
            "suggest": "",
            "rule": "Numeric semantics is different for integer values (arkts-numeric-semantic)",
            "severity": "ERROR"
        },
        {
            "line": 38,
            "column": 23,
            "endLine": 38,
            "endColumn": 24,
            "problem": "NumericSemantics",
            "suggest": "",
            "rule": "Numeric semantics is different for integer values (arkts-numeric-semantic)",
            "severity": "ERROR"
        },
        {
            "line": 39,
            "column": 1,
            "endLine": 39,
            "endColumn": 15,
            "problem": "RuntimeArrayCheck",
            "suggest": "",
            "rule": "Array bound not checked. (arkts-runtime-array-check)",
            "severity": "ERROR"
        },
        {
            "line": 39,
            "column": 7,
            "endLine": 39,
            "endColumn": 14,
            "problem": "ArrayIndexExprType",
            "suggest": "",
            "rule": "The index expression must be of a numeric type (arkts-array-index-expr-type)",
            "severity": "ERROR"
        },
        {
            "line": 40,
            "column": 1,
            "endLine": 40,
            "endColumn": 15,
            "problem": "RuntimeArrayCheck",
            "suggest": "",
            "rule": "Array bound not checked. (arkts-runtime-array-check)",
            "severity": "ERROR"
        },
        {
            "line": 40,
            "column": 7,
            "endLine": 40,
            "endColumn": 14,
            "problem": "ArrayIndexExprType",
            "suggest": "",
            "rule": "The index expression must be of a numeric type (arkts-array-index-expr-type)",
            "severity": "ERROR"
        },
        {
            "line": 41,
            "column": 1,
            "endLine": 41,
            "endColumn": 15,
            "problem": "RuntimeArrayCheck",
<<<<<<< HEAD
            "suggest": "",
            "rule": "Array bound not checked. (arkts-runtime-array-check)",
            "severity": "ERROR"
        },
        {
            "line": 41,
            "column": 7,
            "endLine": 41,
            "endColumn": 14,
            "problem": "ArrayIndexExprType",
            "suggest": "",
            "rule": "The index expression must be of a numeric type (arkts-array-index-expr-type)",
            "severity": "ERROR"
        },
        {
            "line": 42,
            "column": 20,
            "endLine": 42,
            "endColumn": 21,
            "problem": "NumericSemantics",
            "suggest": "",
            "rule": "Numeric semantics is different for integer values (arkts-numeric-semantic)",
            "severity": "ERROR"
        },
        {
            "line": 45,
            "column": 1,
            "endLine": 45,
            "endColumn": 15,
            "problem": "RuntimeArrayCheck",
            "suggest": "",
            "rule": "Array bound not checked. (arkts-runtime-array-check)",
            "severity": "ERROR"
        },
        {
            "line": 45,
            "column": 7,
            "endLine": 45,
            "endColumn": 14,
            "problem": "ArrayIndexExprType",
            "suggest": "",
            "rule": "The index expression must be of a numeric type (arkts-array-index-expr-type)",
            "severity": "ERROR"
        },
        {
            "line": 48,
            "column": 26,
            "endLine": 48,
            "endColumn": 28,
            "problem": "NumericSemantics",
            "suggest": "",
            "rule": "Numeric semantics is different for integer values (arkts-numeric-semantic)",
            "severity": "ERROR"
        },
        {
            "line": 50,
            "column": 5,
            "endLine": 50,
            "endColumn": 23,
            "problem": "NumericSemantics",
=======
>>>>>>> 6d813986
            "suggest": "",
            "rule": "Array bound not checked. (arkts-runtime-array-check)",
            "severity": "ERROR"
        },
        {
            "line": 45,
            "column": 1,
            "endLine": 45,
            "endColumn": 15,
            "problem": "RuntimeArrayCheck",
            "suggest": "",
            "rule": "Array bound not checked. (arkts-runtime-array-check)",
            "severity": "ERROR"
        },
        {
            "line": 50,
            "column": 15,
            "endLine": 50,
            "endColumn": 16,
            "problem": "NumericSemantics",
            "suggest": "",
            "rule": "Numeric semantics is different for integer values (arkts-numeric-semantic)",
            "severity": "ERROR"
        },
        {
            "line": 50,
            "column": 18,
            "endLine": 50,
            "endColumn": 19,
            "problem": "NumericSemantics",
            "suggest": "",
            "rule": "Numeric semantics is different for integer values (arkts-numeric-semantic)",
            "severity": "ERROR"
        },
        {
            "line": 50,
            "column": 21,
            "endLine": 50,
            "endColumn": 22,
            "problem": "NumericSemantics",
            "suggest": "",
            "rule": "Numeric semantics is different for integer values (arkts-numeric-semantic)",
            "severity": "ERROR"
        },
        {
            "line": 51,
            "column": 1,
            "endLine": 51,
            "endColumn": 19,
            "problem": "RuntimeArrayCheck",
            "suggest": "",
            "rule": "Array bound not checked. (arkts-runtime-array-check)",
            "severity": "ERROR"
        },
        {
            "line": 51,
            "column": 1,
            "endLine": 51,
            "endColumn": 19,
            "problem": "RuntimeArrayCheck",
            "suggest": "",
            "rule": "Array bound not checked. (arkts-runtime-array-check)",
            "severity": "ERROR"
        },
        {
            "line": 51,
            "column": 8,
            "endLine": 51,
            "endColumn": 18,
            "problem": "ArrayIndexExprType",
            "suggest": "",
            "rule": "The index expression must be of a numeric type (arkts-array-index-expr-type)",
            "severity": "ERROR"
        },
        {
            "line": 53,
            "column": 15,
            "endLine": 53,
            "endColumn": 16,
            "problem": "NumericSemantics",
            "suggest": "",
            "rule": "Numeric semantics is different for integer values (arkts-numeric-semantic)",
            "severity": "ERROR"
        },
        {
            "line": 53,
            "column": 18,
            "endLine": 53,
            "endColumn": 19,
            "problem": "NumericSemantics",
            "suggest": "",
            "rule": "Numeric semantics is different for integer values (arkts-numeric-semantic)",
            "severity": "ERROR"
        },
        {
            "line": 53,
            "column": 21,
            "endLine": 53,
            "endColumn": 22,
            "problem": "NumericSemantics",
            "suggest": "",
            "rule": "Numeric semantics is different for integer values (arkts-numeric-semantic)",
            "severity": "ERROR"
        },
        {
            "line": 54,
            "column": 22,
            "endLine": 54,
            "endColumn": 23,
            "problem": "NumericSemantics",
            "suggest": "",
            "rule": "Numeric semantics is different for integer values (arkts-numeric-semantic)",
            "severity": "ERROR"
        },
        {
            "line": 55,
            "column": 22,
            "endLine": 55,
            "endColumn": 23,
            "problem": "ArrayIndexExprType",
            "suggest": "",
            "rule": "The index expression must be of a numeric type (arkts-array-index-expr-type)",
            "severity": "ERROR"
        },
        {
            "line": 58,
            "column": 19,
            "endLine": 58,
            "endColumn": 20,
            "problem": "NumericSemantics",
            "suggest": "",
            "rule": "Numeric semantics is different for integer values (arkts-numeric-semantic)",
            "severity": "ERROR"
        },
        {
            "line": 62,
            "column": 22,
            "endLine": 62,
            "endColumn": 23,
            "problem": "NumericSemantics",
            "suggest": "",
            "rule": "Numeric semantics is different for integer values (arkts-numeric-semantic)",
            "severity": "ERROR"
        },
        {
            "line": 62,
            "column": 25,
            "endLine": 62,
            "endColumn": 26,
            "problem": "NumericSemantics",
            "suggest": "",
            "rule": "Numeric semantics is different for integer values (arkts-numeric-semantic)",
            "severity": "ERROR"
        },
        {
            "line": 62,
            "column": 28,
            "endLine": 62,
            "endColumn": 29,
            "problem": "NumericSemantics",
            "suggest": "",
            "rule": "Numeric semantics is different for integer values (arkts-numeric-semantic)",
            "severity": "ERROR"
        },
        {
            "line": 64,
            "column": 3,
            "endLine": 64,
            "endColumn": 12,
            "problem": "EnumMemberNonConstInit",
            "suggest": "",
            "rule": "Enumeration members can be initialized only with compile time expressions of the same type (arkts-no-enum-mixed-types)",
            "severity": "ERROR"
        },
        {
            "line": 65,
            "column": 8,
            "endLine": 65,
            "endColumn": 9,
            "problem": "NumericSemantics",
            "suggest": "",
            "rule": "Numeric semantics is different for integer values (arkts-numeric-semantic)",
            "severity": "ERROR"
        },
        {
            "line": 67,
            "column": 1,
            "endLine": 67,
            "endColumn": 12,
            "problem": "RuntimeArrayCheck",
            "suggest": "",
            "rule": "Array bound not checked. (arkts-runtime-array-check)",
            "severity": "ERROR"
        },
        {
            "line": 67,
            "column": 1,
            "endLine": 67,
            "endColumn": 12,
            "problem": "RuntimeArrayCheck",
            "suggest": "",
            "rule": "Array bound not checked. (arkts-runtime-array-check)",
            "severity": "ERROR"
        },
        {
            "line": 67,
            "column": 6,
            "endLine": 67,
            "endColumn": 11,
            "problem": "ArrayIndexExprType",
            "suggest": "",
            "rule": "The index expression must be of a numeric type (arkts-array-index-expr-type)",
            "severity": "ERROR"
        },
        {
            "line": 68,
            "column": 1,
            "endLine": 68,
            "endColumn": 12,
            "problem": "RuntimeArrayCheck",
            "suggest": "",
            "rule": "Array bound not checked. (arkts-runtime-array-check)",
            "severity": "ERROR"
        },
        {
            "line": 69,
            "column": 1,
            "endLine": 69,
            "endColumn": 9,
            "problem": "RuntimeArrayCheck",
            "suggest": "",
            "rule": "Array bound not checked. (arkts-runtime-array-check)",
            "severity": "ERROR"
        },
        {
            "line": 70,
            "column": 1,
            "endLine": 70,
            "endColumn": 9,
            "problem": "RuntimeArrayCheck",
            "suggest": "",
            "rule": "Array bound not checked. (arkts-runtime-array-check)",
            "severity": "ERROR"
        },
        {
            "line": 71,
            "column": 1,
            "endLine": 71,
            "endColumn": 9,
            "problem": "RuntimeArrayCheck",
            "suggest": "",
            "rule": "Array bound not checked. (arkts-runtime-array-check)",
            "severity": "ERROR"
        },
        {
            "line": 72,
            "column": 1,
            "endLine": 72,
            "endColumn": 9,
            "problem": "IndexNegative",
            "suggest": "",
            "rule": "The index expression must be zero or positive value.(arkts-array-index-negative)",
            "severity": "ERROR"
        },
        {
            "line": 72,
            "column": 1,
            "endLine": 72,
            "endColumn": 9,
            "problem": "RuntimeArrayCheck",
            "suggest": "",
            "rule": "Array bound not checked. (arkts-runtime-array-check)",
            "severity": "ERROR"
        },
        {
            "line": 73,
            "column": 1,
            "endLine": 73,
            "endColumn": 20,
            "problem": "RuntimeArrayCheck",
            "suggest": "",
            "rule": "Array bound not checked. (arkts-runtime-array-check)",
            "severity": "ERROR"
        },
        {
            "line": 73,
            "column": 6,
            "endLine": 73,
            "endColumn": 19,
            "problem": "ArrayIndexExprType",
            "suggest": "",
            "rule": "The index expression must be of a numeric type (arkts-array-index-expr-type)",
            "severity": "ERROR"
        },
        {
            "line": 75,
            "column": 15,
            "endLine": 75,
            "endColumn": 16,
            "problem": "NumericSemantics",
            "suggest": "",
            "rule": "Numeric semantics is different for integer values (arkts-numeric-semantic)",
            "severity": "ERROR"
        },
        {
            "line": 76,
            "column": 14,
            "endLine": 76,
            "endColumn": 15,
            "problem": "NumericSemantics",
            "suggest": "",
            "rule": "Numeric semantics is different for integer values (arkts-numeric-semantic)",
            "severity": "ERROR"
        },
        {
            "line": 77,
            "column": 13,
            "endLine": 77,
            "endColumn": 14,
            "problem": "NumericSemantics",
            "suggest": "",
            "rule": "Numeric semantics is different for integer values (arkts-numeric-semantic)",
            "severity": "ERROR"
        },
        {
            "line": 78,
            "column": 14,
            "endLine": 78,
            "endColumn": 15,
            "problem": "NumericSemantics",
            "suggest": "",
            "rule": "Numeric semantics is different for integer values (arkts-numeric-semantic)",
            "severity": "ERROR"
        },
        {
            "line": 80,
            "column": 21,
            "endLine": 80,
            "endColumn": 22,
            "problem": "NumericSemantics",
            "suggest": "",
            "rule": "Numeric semantics is different for integer values (arkts-numeric-semantic)",
            "severity": "ERROR"
        },
        {
            "line": 80,
            "column": 23,
            "endLine": 80,
            "endColumn": 24,
            "problem": "NumericSemantics",
            "suggest": "",
            "rule": "Numeric semantics is different for integer values (arkts-numeric-semantic)",
            "severity": "ERROR"
        },
        {
            "line": 80,
            "column": 25,
            "endLine": 80,
            "endColumn": 26,
            "problem": "NumericSemantics",
            "suggest": "",
            "rule": "Numeric semantics is different for integer values (arkts-numeric-semantic)",
            "severity": "ERROR"
        },
        {
            "line": 81,
            "column": 1,
            "endLine": 81,
            "endColumn": 18,
            "problem": "RuntimeArrayCheck",
            "suggest": "",
            "rule": "Array bound not checked. (arkts-runtime-array-check)",
            "severity": "ERROR"
        },
        {
            "line": 81,
            "column": 1,
            "endLine": 81,
            "endColumn": 18,
            "problem": "RuntimeArrayCheck",
            "suggest": "",
            "rule": "Array bound not checked. (arkts-runtime-array-check)",
            "severity": "ERROR"
        },
        {
            "line": 81,
            "column": 5,
            "endLine": 81,
            "endColumn": 17,
            "problem": "ArrayIndexExprType",
            "suggest": "",
            "rule": "The index expression must be of a numeric type (arkts-array-index-expr-type)",
            "severity": "ERROR"
        },
        {
<<<<<<< HEAD
            "line": 82,
            "column": 10,
            "endLine": 82,
            "endColumn": 11,
            "problem": "NumericSemantics",
            "suggest": "",
            "rule": "Numeric semantics is different for integer values (arkts-numeric-semantic)",
            "severity": "ERROR"
        },
        {
            "line": 83,
            "column": 10,
            "endLine": 83,
            "endColumn": 11,
            "problem": "NumericSemantics",
            "suggest": "",
            "rule": "Numeric semantics is different for integer values (arkts-numeric-semantic)",
            "severity": "ERROR"
        },
        {
            "line": 84,
            "column": 10,
            "endLine": 84,
            "endColumn": 11,
            "problem": "NumericSemantics",
            "suggest": "",
            "rule": "Numeric semantics is different for integer values (arkts-numeric-semantic)",
            "severity": "ERROR"
        },
        {
            "line": 85,
            "column": 10,
            "endLine": 85,
            "endColumn": 11,
            "problem": "NumericSemantics",
            "suggest": "",
            "rule": "Numeric semantics is different for integer values (arkts-numeric-semantic)",
            "severity": "ERROR"
        },
        {
            "line": 87,
            "column": 5,
            "endLine": 87,
            "endColumn": 13,
            "problem": "NumericSemantics",
            "suggest": "",
            "rule": "Numeric semantics is different for integer values (arkts-numeric-semantic)",
            "severity": "ERROR"
        },
        {
            "line": 87,
            "column": 12,
            "endLine": 87,
            "endColumn": 13,
            "problem": "NumericSemantics",
            "suggest": "",
            "rule": "Numeric semantics is different for integer values (arkts-numeric-semantic)",
            "severity": "ERROR"
        },
        {
            "line": 88,
            "column": 1,
            "endLine": 88,
            "endColumn": 17,
=======
            "line": 88,
            "column": 1,
            "endLine": 88,
            "endColumn": 17,
            "problem": "RuntimeArrayCheck",
            "suggest": "",
            "rule": "Array bound not checked. (arkts-runtime-array-check)",
            "severity": "ERROR"
        },
        {
            "line": 88,
            "column": 5,
            "endLine": 88,
            "endColumn": 16,
            "problem": "ArrayIndexExprType",
            "suggest": "",
            "rule": "The index expression must be of a numeric type (arkts-array-index-expr-type)",
            "severity": "ERROR"
        },
        {
            "line": 89,
            "column": 1,
            "endLine": 89,
            "endColumn": 20,
            "problem": "RuntimeArrayCheck",
            "suggest": "",
            "rule": "Array bound not checked. (arkts-runtime-array-check)",
            "severity": "ERROR"
        },
        {
            "line": 89,
            "column": 5,
            "endLine": 89,
            "endColumn": 19,
            "problem": "ArrayIndexExprType",
            "suggest": "",
            "rule": "The index expression must be of a numeric type (arkts-array-index-expr-type)",
            "severity": "ERROR"
        },
        {
            "line": 96,
            "column": 29,
            "endLine": 96,
            "endColumn": 38,
            "problem": "AnyType",
            "suggest": "",
            "rule": "Use explicit types instead of \"any\", \"unknown\" (arkts-no-any-unknown)",
            "severity": "ERROR"
        },
        {
            "line": 99,
            "column": 9,
            "endLine": 99,
            "endColumn": 30,
>>>>>>> 6d813986
            "problem": "RuntimeArrayCheck",
            "suggest": "",
            "rule": "Array bound not checked. (arkts-runtime-array-check)",
            "severity": "ERROR"
        },
        {
<<<<<<< HEAD
            "line": 88,
            "column": 5,
            "endLine": 88,
            "endColumn": 16,
=======
            "line": 99,
            "column": 15,
            "endLine": 99,
            "endColumn": 29,
>>>>>>> 6d813986
            "problem": "ArrayIndexExprType",
            "suggest": "",
            "rule": "The index expression must be of a numeric type (arkts-array-index-expr-type)",
            "severity": "ERROR"
        },
        {
<<<<<<< HEAD
            "line": 89,
            "column": 1,
            "endLine": 89,
            "endColumn": 20,
            "problem": "RuntimeArrayCheck",
            "suggest": "",
            "rule": "Array bound not checked. (arkts-runtime-array-check)",
            "severity": "ERROR"
        },
        {
            "line": 89,
            "column": 5,
            "endLine": 89,
            "endColumn": 19,
            "problem": "ArrayIndexExprType",
            "suggest": "",
            "rule": "The index expression must be of a numeric type (arkts-array-index-expr-type)",
=======
            "line": 91,
            "column": 2,
            "endLine": 91,
            "endColumn": 11,
            "problem": "UIInterfaceImport",
            "suggest": "",
            "rule": "The ArkUI interface \"Component\" should be imported before it is used (arkui-modular-interface)",
            "severity": "ERROR"
        },
        {
            "line": 93,
            "column": 4,
            "endLine": 93,
            "endColumn": 8,
            "problem": "UIInterfaceImport",
            "suggest": "",
            "rule": "The ArkUI interface \"Link\" should be imported before it is used (arkui-modular-interface)",
>>>>>>> 6d813986
            "severity": "ERROR"
        }
    ]
}<|MERGE_RESOLUTION|>--- conflicted
+++ resolved
@@ -15,59 +15,6 @@
     ],
     "result": [
         {
-<<<<<<< HEAD
-            "line": 17,
-            "column": 7,
-            "endLine": 17,
-            "endColumn": 25,
-            "problem": "NumericSemantics",
-            "suggest": "",
-            "rule": "Numeric semantics is different for integer values (arkts-numeric-semantic)",
-            "severity": "ERROR"
-        },
-        {
-            "line": 17,
-            "column": 19,
-            "endLine": 17,
-            "endColumn": 20,
-            "problem": "NumericSemantics",
-            "suggest": "",
-            "rule": "Numeric semantics is different for integer values (arkts-numeric-semantic)",
-            "severity": "ERROR"
-        },
-        {
-            "line": 17,
-            "column": 21,
-            "endLine": 17,
-            "endColumn": 22,
-            "problem": "NumericSemantics",
-            "suggest": "",
-            "rule": "Numeric semantics is different for integer values (arkts-numeric-semantic)",
-            "severity": "ERROR"
-        },
-        {
-            "line": 17,
-            "column": 23,
-            "endLine": 17,
-            "endColumn": 24,
-            "problem": "NumericSemantics",
-            "suggest": "",
-            "rule": "Numeric semantics is different for integer values (arkts-numeric-semantic)",
-            "severity": "ERROR"
-        },
-        {
-=======
->>>>>>> 6d813986
-            "line": 18,
-            "column": 11,
-            "endLine": 18,
-            "endColumn": 26,
-            "problem": "RuntimeArrayCheck",
-            "suggest": "",
-            "rule": "Array bound not checked. (arkts-runtime-array-check)",
-            "severity": "ERROR"
-        },
-        {
             "line": 18,
             "column": 11,
             "endLine": 18,
@@ -99,16 +46,6 @@
         },
         {
             "line": 19,
-            "column": 12,
-            "endLine": 19,
-            "endColumn": 31,
-            "problem": "RuntimeArrayCheck",
-            "suggest": "",
-            "rule": "Array bound not checked. (arkts-runtime-array-check)",
-            "severity": "ERROR"
-        },
-        {
-            "line": 19,
             "column": 21,
             "endLine": 19,
             "endColumn": 30,
@@ -129,32 +66,12 @@
         },
         {
             "line": 20,
-            "column": 12,
-            "endLine": 20,
-            "endColumn": 33,
-            "problem": "RuntimeArrayCheck",
-            "suggest": "",
-            "rule": "Array bound not checked. (arkts-runtime-array-check)",
-            "severity": "ERROR"
-        },
-        {
-            "line": 20,
             "column": 21,
             "endLine": 20,
             "endColumn": 32,
             "problem": "ArrayIndexExprType",
             "suggest": "",
             "rule": "The index expression must be of a numeric type (arkts-array-index-expr-type)",
-            "severity": "ERROR"
-        },
-        {
-            "line": 21,
-            "column": 11,
-            "endLine": 21,
-            "endColumn": 25,
-            "problem": "RuntimeArrayCheck",
-            "suggest": "",
-            "rule": "Array bound not checked. (arkts-runtime-array-check)",
             "severity": "ERROR"
         },
         {
@@ -279,16 +196,6 @@
         },
         {
             "line": 27,
-            "column": 11,
-            "endLine": 27,
-            "endColumn": 24,
-            "problem": "RuntimeArrayCheck",
-            "suggest": "",
-            "rule": "Array bound not checked. (arkts-runtime-array-check)",
-            "severity": "ERROR"
-        },
-        {
-            "line": 27,
             "column": 20,
             "endLine": 27,
             "endColumn": 23,
@@ -309,16 +216,6 @@
         },
         {
             "line": 28,
-            "column": 11,
-            "endLine": 28,
-            "endColumn": 25,
-            "problem": "RuntimeArrayCheck",
-            "suggest": "",
-            "rule": "Array bound not checked. (arkts-runtime-array-check)",
-            "severity": "ERROR"
-        },
-        {
-            "line": 28,
             "column": 20,
             "endLine": 28,
             "endColumn": 24,
@@ -338,16 +235,6 @@
             "severity": "ERROR"
         },
         {
-            "line": 29,
-            "column": 11,
-            "endLine": 29,
-            "endColumn": 22,
-            "problem": "RuntimeArrayCheck",
-            "suggest": "",
-            "rule": "Array bound not checked. (arkts-runtime-array-check)",
-            "severity": "ERROR"
-        },
-        {
             "line": 30,
             "column": 11,
             "endLine": 30,
@@ -359,16 +246,6 @@
         },
         {
             "line": 30,
-            "column": 11,
-            "endLine": 30,
-            "endColumn": 37,
-            "problem": "RuntimeArrayCheck",
-            "suggest": "",
-            "rule": "Array bound not checked. (arkts-runtime-array-check)",
-            "severity": "ERROR"
-        },
-        {
-            "line": 30,
             "column": 20,
             "endLine": 30,
             "endColumn": 36,
@@ -389,16 +266,6 @@
         },
         {
             "line": 31,
-            "column": 11,
-            "endLine": 31,
-            "endColumn": 37,
-            "problem": "RuntimeArrayCheck",
-            "suggest": "",
-            "rule": "Array bound not checked. (arkts-runtime-array-check)",
-            "severity": "ERROR"
-        },
-        {
-            "line": 31,
             "column": 20,
             "endLine": 31,
             "endColumn": 36,
@@ -419,72 +286,12 @@
         },
         {
             "line": 32,
-            "column": 11,
-            "endLine": 32,
-            "endColumn": 44,
-            "problem": "RuntimeArrayCheck",
-            "suggest": "",
-            "rule": "Array bound not checked. (arkts-runtime-array-check)",
-            "severity": "ERROR"
-        },
-        {
-            "line": 32,
             "column": 20,
             "endLine": 32,
             "endColumn": 43,
             "problem": "ArrayIndexExprType",
             "suggest": "",
             "rule": "The index expression must be of a numeric type (arkts-array-index-expr-type)",
-            "severity": "ERROR"
-        },
-        {
-            "line": 39,
-            "column": 1,
-            "endLine": 39,
-            "endColumn": 15,
-            "problem": "RuntimeArrayCheck",
-            "suggest": "",
-            "rule": "Array bound not checked. (arkts-runtime-array-check)",
-            "severity": "ERROR"
-        },
-        {
-            "line": 35,
-            "column": 14,
-            "endLine": 35,
-            "endColumn": 15,
-            "problem": "NumericSemantics",
-            "suggest": "",
-            "rule": "Numeric semantics is different for integer values (arkts-numeric-semantic)",
-            "severity": "ERROR"
-        },
-        {
-            "line": 35,
-            "column": 16,
-            "endLine": 35,
-            "endColumn": 17,
-            "problem": "NumericSemantics",
-            "suggest": "",
-            "rule": "Numeric semantics is different for integer values (arkts-numeric-semantic)",
-            "severity": "ERROR"
-        },
-        {
-            "line": 35,
-            "column": 18,
-            "endLine": 35,
-            "endColumn": 19,
-            "problem": "NumericSemantics",
-            "suggest": "",
-            "rule": "Numeric semantics is different for integer values (arkts-numeric-semantic)",
-            "severity": "ERROR"
-        },
-        {
-            "line": 38,
-            "column": 23,
-            "endLine": 38,
-            "endColumn": 24,
-            "problem": "NumericSemantics",
-            "suggest": "",
-            "rule": "Numeric semantics is different for integer values (arkts-numeric-semantic)",
             "severity": "ERROR"
         },
         {
@@ -533,29 +340,8 @@
             "endLine": 41,
             "endColumn": 15,
             "problem": "RuntimeArrayCheck",
-<<<<<<< HEAD
-            "suggest": "",
-            "rule": "Array bound not checked. (arkts-runtime-array-check)",
-            "severity": "ERROR"
-        },
-        {
-            "line": 41,
-            "column": 7,
-            "endLine": 41,
-            "endColumn": 14,
-            "problem": "ArrayIndexExprType",
-            "suggest": "",
-            "rule": "The index expression must be of a numeric type (arkts-array-index-expr-type)",
-            "severity": "ERROR"
-        },
-        {
-            "line": 42,
-            "column": 20,
-            "endLine": 42,
-            "endColumn": 21,
-            "problem": "NumericSemantics",
-            "suggest": "",
-            "rule": "Numeric semantics is different for integer values (arkts-numeric-semantic)",
+            "suggest": "",
+            "rule": "Array bound not checked. (arkts-runtime-array-check)",
             "severity": "ERROR"
         },
         {
@@ -563,88 +349,6 @@
             "column": 1,
             "endLine": 45,
             "endColumn": 15,
-            "problem": "RuntimeArrayCheck",
-            "suggest": "",
-            "rule": "Array bound not checked. (arkts-runtime-array-check)",
-            "severity": "ERROR"
-        },
-        {
-            "line": 45,
-            "column": 7,
-            "endLine": 45,
-            "endColumn": 14,
-            "problem": "ArrayIndexExprType",
-            "suggest": "",
-            "rule": "The index expression must be of a numeric type (arkts-array-index-expr-type)",
-            "severity": "ERROR"
-        },
-        {
-            "line": 48,
-            "column": 26,
-            "endLine": 48,
-            "endColumn": 28,
-            "problem": "NumericSemantics",
-            "suggest": "",
-            "rule": "Numeric semantics is different for integer values (arkts-numeric-semantic)",
-            "severity": "ERROR"
-        },
-        {
-            "line": 50,
-            "column": 5,
-            "endLine": 50,
-            "endColumn": 23,
-            "problem": "NumericSemantics",
-=======
->>>>>>> 6d813986
-            "suggest": "",
-            "rule": "Array bound not checked. (arkts-runtime-array-check)",
-            "severity": "ERROR"
-        },
-        {
-            "line": 45,
-            "column": 1,
-            "endLine": 45,
-            "endColumn": 15,
-            "problem": "RuntimeArrayCheck",
-            "suggest": "",
-            "rule": "Array bound not checked. (arkts-runtime-array-check)",
-            "severity": "ERROR"
-        },
-        {
-            "line": 50,
-            "column": 15,
-            "endLine": 50,
-            "endColumn": 16,
-            "problem": "NumericSemantics",
-            "suggest": "",
-            "rule": "Numeric semantics is different for integer values (arkts-numeric-semantic)",
-            "severity": "ERROR"
-        },
-        {
-            "line": 50,
-            "column": 18,
-            "endLine": 50,
-            "endColumn": 19,
-            "problem": "NumericSemantics",
-            "suggest": "",
-            "rule": "Numeric semantics is different for integer values (arkts-numeric-semantic)",
-            "severity": "ERROR"
-        },
-        {
-            "line": 50,
-            "column": 21,
-            "endLine": 50,
-            "endColumn": 22,
-            "problem": "NumericSemantics",
-            "suggest": "",
-            "rule": "Numeric semantics is different for integer values (arkts-numeric-semantic)",
-            "severity": "ERROR"
-        },
-        {
-            "line": 51,
-            "column": 1,
-            "endLine": 51,
-            "endColumn": 19,
             "problem": "RuntimeArrayCheck",
             "suggest": "",
             "rule": "Array bound not checked. (arkts-runtime-array-check)",
@@ -668,96 +372,6 @@
             "problem": "ArrayIndexExprType",
             "suggest": "",
             "rule": "The index expression must be of a numeric type (arkts-array-index-expr-type)",
-            "severity": "ERROR"
-        },
-        {
-            "line": 53,
-            "column": 15,
-            "endLine": 53,
-            "endColumn": 16,
-            "problem": "NumericSemantics",
-            "suggest": "",
-            "rule": "Numeric semantics is different for integer values (arkts-numeric-semantic)",
-            "severity": "ERROR"
-        },
-        {
-            "line": 53,
-            "column": 18,
-            "endLine": 53,
-            "endColumn": 19,
-            "problem": "NumericSemantics",
-            "suggest": "",
-            "rule": "Numeric semantics is different for integer values (arkts-numeric-semantic)",
-            "severity": "ERROR"
-        },
-        {
-            "line": 53,
-            "column": 21,
-            "endLine": 53,
-            "endColumn": 22,
-            "problem": "NumericSemantics",
-            "suggest": "",
-            "rule": "Numeric semantics is different for integer values (arkts-numeric-semantic)",
-            "severity": "ERROR"
-        },
-        {
-            "line": 54,
-            "column": 22,
-            "endLine": 54,
-            "endColumn": 23,
-            "problem": "NumericSemantics",
-            "suggest": "",
-            "rule": "Numeric semantics is different for integer values (arkts-numeric-semantic)",
-            "severity": "ERROR"
-        },
-        {
-            "line": 55,
-            "column": 22,
-            "endLine": 55,
-            "endColumn": 23,
-            "problem": "ArrayIndexExprType",
-            "suggest": "",
-            "rule": "The index expression must be of a numeric type (arkts-array-index-expr-type)",
-            "severity": "ERROR"
-        },
-        {
-            "line": 58,
-            "column": 19,
-            "endLine": 58,
-            "endColumn": 20,
-            "problem": "NumericSemantics",
-            "suggest": "",
-            "rule": "Numeric semantics is different for integer values (arkts-numeric-semantic)",
-            "severity": "ERROR"
-        },
-        {
-            "line": 62,
-            "column": 22,
-            "endLine": 62,
-            "endColumn": 23,
-            "problem": "NumericSemantics",
-            "suggest": "",
-            "rule": "Numeric semantics is different for integer values (arkts-numeric-semantic)",
-            "severity": "ERROR"
-        },
-        {
-            "line": 62,
-            "column": 25,
-            "endLine": 62,
-            "endColumn": 26,
-            "problem": "NumericSemantics",
-            "suggest": "",
-            "rule": "Numeric semantics is different for integer values (arkts-numeric-semantic)",
-            "severity": "ERROR"
-        },
-        {
-            "line": 62,
-            "column": 28,
-            "endLine": 62,
-            "endColumn": 29,
-            "problem": "NumericSemantics",
-            "suggest": "",
-            "rule": "Numeric semantics is different for integer values (arkts-numeric-semantic)",
             "severity": "ERROR"
         },
         {
@@ -771,26 +385,6 @@
             "severity": "ERROR"
         },
         {
-            "line": 65,
-            "column": 8,
-            "endLine": 65,
-            "endColumn": 9,
-            "problem": "NumericSemantics",
-            "suggest": "",
-            "rule": "Numeric semantics is different for integer values (arkts-numeric-semantic)",
-            "severity": "ERROR"
-        },
-        {
-            "line": 67,
-            "column": 1,
-            "endLine": 67,
-            "endColumn": 12,
-            "problem": "RuntimeArrayCheck",
-            "suggest": "",
-            "rule": "Array bound not checked. (arkts-runtime-array-check)",
-            "severity": "ERROR"
-        },
-        {
             "line": 67,
             "column": 1,
             "endLine": 67,
@@ -891,86 +485,6 @@
             "severity": "ERROR"
         },
         {
-            "line": 75,
-            "column": 15,
-            "endLine": 75,
-            "endColumn": 16,
-            "problem": "NumericSemantics",
-            "suggest": "",
-            "rule": "Numeric semantics is different for integer values (arkts-numeric-semantic)",
-            "severity": "ERROR"
-        },
-        {
-            "line": 76,
-            "column": 14,
-            "endLine": 76,
-            "endColumn": 15,
-            "problem": "NumericSemantics",
-            "suggest": "",
-            "rule": "Numeric semantics is different for integer values (arkts-numeric-semantic)",
-            "severity": "ERROR"
-        },
-        {
-            "line": 77,
-            "column": 13,
-            "endLine": 77,
-            "endColumn": 14,
-            "problem": "NumericSemantics",
-            "suggest": "",
-            "rule": "Numeric semantics is different for integer values (arkts-numeric-semantic)",
-            "severity": "ERROR"
-        },
-        {
-            "line": 78,
-            "column": 14,
-            "endLine": 78,
-            "endColumn": 15,
-            "problem": "NumericSemantics",
-            "suggest": "",
-            "rule": "Numeric semantics is different for integer values (arkts-numeric-semantic)",
-            "severity": "ERROR"
-        },
-        {
-            "line": 80,
-            "column": 21,
-            "endLine": 80,
-            "endColumn": 22,
-            "problem": "NumericSemantics",
-            "suggest": "",
-            "rule": "Numeric semantics is different for integer values (arkts-numeric-semantic)",
-            "severity": "ERROR"
-        },
-        {
-            "line": 80,
-            "column": 23,
-            "endLine": 80,
-            "endColumn": 24,
-            "problem": "NumericSemantics",
-            "suggest": "",
-            "rule": "Numeric semantics is different for integer values (arkts-numeric-semantic)",
-            "severity": "ERROR"
-        },
-        {
-            "line": 80,
-            "column": 25,
-            "endLine": 80,
-            "endColumn": 26,
-            "problem": "NumericSemantics",
-            "suggest": "",
-            "rule": "Numeric semantics is different for integer values (arkts-numeric-semantic)",
-            "severity": "ERROR"
-        },
-        {
-            "line": 81,
-            "column": 1,
-            "endLine": 81,
-            "endColumn": 18,
-            "problem": "RuntimeArrayCheck",
-            "suggest": "",
-            "rule": "Array bound not checked. (arkts-runtime-array-check)",
-            "severity": "ERROR"
-        },
-        {
             "line": 81,
             "column": 1,
             "endLine": 81,
@@ -991,72 +505,6 @@
             "severity": "ERROR"
         },
         {
-<<<<<<< HEAD
-            "line": 82,
-            "column": 10,
-            "endLine": 82,
-            "endColumn": 11,
-            "problem": "NumericSemantics",
-            "suggest": "",
-            "rule": "Numeric semantics is different for integer values (arkts-numeric-semantic)",
-            "severity": "ERROR"
-        },
-        {
-            "line": 83,
-            "column": 10,
-            "endLine": 83,
-            "endColumn": 11,
-            "problem": "NumericSemantics",
-            "suggest": "",
-            "rule": "Numeric semantics is different for integer values (arkts-numeric-semantic)",
-            "severity": "ERROR"
-        },
-        {
-            "line": 84,
-            "column": 10,
-            "endLine": 84,
-            "endColumn": 11,
-            "problem": "NumericSemantics",
-            "suggest": "",
-            "rule": "Numeric semantics is different for integer values (arkts-numeric-semantic)",
-            "severity": "ERROR"
-        },
-        {
-            "line": 85,
-            "column": 10,
-            "endLine": 85,
-            "endColumn": 11,
-            "problem": "NumericSemantics",
-            "suggest": "",
-            "rule": "Numeric semantics is different for integer values (arkts-numeric-semantic)",
-            "severity": "ERROR"
-        },
-        {
-            "line": 87,
-            "column": 5,
-            "endLine": 87,
-            "endColumn": 13,
-            "problem": "NumericSemantics",
-            "suggest": "",
-            "rule": "Numeric semantics is different for integer values (arkts-numeric-semantic)",
-            "severity": "ERROR"
-        },
-        {
-            "line": 87,
-            "column": 12,
-            "endLine": 87,
-            "endColumn": 13,
-            "problem": "NumericSemantics",
-            "suggest": "",
-            "rule": "Numeric semantics is different for integer values (arkts-numeric-semantic)",
-            "severity": "ERROR"
-        },
-        {
-            "line": 88,
-            "column": 1,
-            "endLine": 88,
-            "endColumn": 17,
-=======
             "line": 88,
             "column": 1,
             "endLine": 88,
@@ -1111,49 +559,22 @@
             "column": 9,
             "endLine": 99,
             "endColumn": 30,
->>>>>>> 6d813986
-            "problem": "RuntimeArrayCheck",
-            "suggest": "",
-            "rule": "Array bound not checked. (arkts-runtime-array-check)",
-            "severity": "ERROR"
-        },
-        {
-<<<<<<< HEAD
-            "line": 88,
-            "column": 5,
-            "endLine": 88,
-            "endColumn": 16,
-=======
+            "problem": "RuntimeArrayCheck",
+            "suggest": "",
+            "rule": "Array bound not checked. (arkts-runtime-array-check)",
+            "severity": "ERROR"
+        },
+        {
             "line": 99,
             "column": 15,
             "endLine": 99,
             "endColumn": 29,
->>>>>>> 6d813986
-            "problem": "ArrayIndexExprType",
-            "suggest": "",
-            "rule": "The index expression must be of a numeric type (arkts-array-index-expr-type)",
-            "severity": "ERROR"
-        },
-        {
-<<<<<<< HEAD
-            "line": 89,
-            "column": 1,
-            "endLine": 89,
-            "endColumn": 20,
-            "problem": "RuntimeArrayCheck",
-            "suggest": "",
-            "rule": "Array bound not checked. (arkts-runtime-array-check)",
-            "severity": "ERROR"
-        },
-        {
-            "line": 89,
-            "column": 5,
-            "endLine": 89,
-            "endColumn": 19,
-            "problem": "ArrayIndexExprType",
-            "suggest": "",
-            "rule": "The index expression must be of a numeric type (arkts-array-index-expr-type)",
-=======
+            "problem": "ArrayIndexExprType",
+            "suggest": "",
+            "rule": "The index expression must be of a numeric type (arkts-array-index-expr-type)",
+            "severity": "ERROR"
+        },
+        {
             "line": 91,
             "column": 2,
             "endLine": 91,
@@ -1171,7 +592,6 @@
             "problem": "UIInterfaceImport",
             "suggest": "",
             "rule": "The ArkUI interface \"Link\" should be imported before it is used (arkui-modular-interface)",
->>>>>>> 6d813986
             "severity": "ERROR"
         }
     ]
