--- conflicted
+++ resolved
@@ -25,26 +25,6 @@
             "severity": "ERROR"
         },
         {
-            "line": 16,
-            "column": 9,
-            "endLine": 16,
-            "endColumn": 10,
-            "problem": "NumericSemantics",
-            "suggest": "",
-            "rule": "Numeric semantics is different for integer values (arkts-numeric-semantic)",
-            "severity": "ERROR"
-        },
-        {
-            "line": 16,
-            "column": 13,
-            "endLine": 16,
-            "endColumn": 14,
-            "problem": "NumericSemantics",
-            "suggest": "",
-            "rule": "Numeric semantics is different for integer values (arkts-numeric-semantic)",
-            "severity": "ERROR"
-        },
-        {
             "line": 17,
             "column": 9,
             "endLine": 17,
@@ -65,26 +45,6 @@
             "severity": "ERROR"
         },
         {
-            "line": 23,
-            "column": 14,
-            "endLine": 23,
-            "endColumn": 17,
-            "problem": "NumericSemantics",
-            "suggest": "",
-            "rule": "Numeric semantics is different for integer values (arkts-numeric-semantic)",
-            "severity": "ERROR"
-        },
-        {
-            "line": 28,
-            "column": 13,
-            "endLine": 28,
-            "endColumn": 16,
-            "problem": "NumericSemantics",
-            "suggest": "",
-            "rule": "Numeric semantics is different for integer values (arkts-numeric-semantic)",
-            "severity": "ERROR"
-        },
-        {
             "line": 30,
             "column": 7,
             "endLine": 30,
@@ -92,26 +52,6 @@
             "problem": "LimitedLiteralType",
             "suggest": "",
             "rule": "Literal types are restricted(arkts-limited-literal-types)",
-            "severity": "ERROR"
-        },
-        {
-            "line": 30,
-            "column": 7,
-            "endLine": 30,
-            "endColumn": 8,
-            "problem": "NumericSemantics",
-            "suggest": "",
-            "rule": "Numeric semantics is different for integer values (arkts-numeric-semantic)",
-            "severity": "ERROR"
-        },
-        {
-            "line": 30,
-            "column": 11,
-            "endLine": 30,
-            "endColumn": 12,
-            "problem": "NumericSemantics",
-            "suggest": "",
-            "rule": "Numeric semantics is different for integer values (arkts-numeric-semantic)",
             "severity": "ERROR"
         },
         {
@@ -135,39 +75,6 @@
             "severity": "ERROR"
         },
         {
-<<<<<<< HEAD
-            "line": 39,
-            "column": 31,
-            "endLine": 39,
-            "endColumn": 32,
-            "problem": "NumericSemantics",
-            "suggest": "",
-            "rule": "Numeric semantics is different for integer values (arkts-numeric-semantic)",
-            "severity": "ERROR"
-        },
-        {
-            "line": 40,
-            "column": 5,
-            "endLine": 40,
-            "endColumn": 22,
-            "problem": "NumericSemantics",
-            "suggest": "",
-            "rule": "Numeric semantics is different for integer values (arkts-numeric-semantic)",
-            "severity": "ERROR"
-        },
-        {
-            "line": 40,
-            "column": 21,
-            "endLine": 40,
-            "endColumn": 22,
-            "problem": "NumericSemantics",
-            "suggest": "",
-            "rule": "Numeric semantics is different for integer values (arkts-numeric-semantic)",
-            "severity": "ERROR"
-        },
-        {
-=======
->>>>>>> 6d813986
             "line": 42,
             "column": 17,
             "endLine": 42,
@@ -175,16 +82,6 @@
             "problem": "LimitedLiteralType",
             "suggest": "",
             "rule": "Literal types are restricted(arkts-limited-literal-types)",
-            "severity": "ERROR"
-        },
-        {
-            "line": 42,
-            "column": 17,
-            "endLine": 42,
-            "endColumn": 18,
-            "problem": "NumericSemantics",
-            "suggest": "",
-            "rule": "Numeric semantics is different for integer values (arkts-numeric-semantic)",
             "severity": "ERROR"
         },
         {
@@ -198,56 +95,13 @@
             "severity": "ERROR"
         },
         {
-            "line": 44,
-            "column": 10,
-            "endLine": 44,
-            "endColumn": 11,
-            "problem": "NumericSemantics",
-            "suggest": "",
-            "rule": "Numeric semantics is different for integer values (arkts-numeric-semantic)",
-            "severity": "ERROR"
-        },
-        {
             "line": 46,
-<<<<<<< HEAD
-            "column": 5,
-            "endLine": 46,
-            "endColumn": 15,
-            "problem": "NumericSemantics",
-            "suggest": "",
-            "rule": "Numeric semantics is different for integer values (arkts-numeric-semantic)",
-            "severity": "ERROR"
-        },
-        {
-            "line": 46,
-            "column": 9,
-            "endLine": 46,
-            "endColumn": 10,
-            "problem": "NumericSemantics",
-            "suggest": "",
-            "rule": "Numeric semantics is different for integer values (arkts-numeric-semantic)",
-            "severity": "ERROR"
-        },
-        {
-            "line": 46,
-=======
->>>>>>> 6d813986
             "column": 14,
             "endLine": 46,
             "endColumn": 15,
             "problem": "LimitedLiteralType",
             "suggest": "",
             "rule": "Literal types are restricted(arkts-limited-literal-types)",
-            "severity": "ERROR"
-        },
-        {
-            "line": 46,
-            "column": 14,
-            "endLine": 46,
-            "endColumn": 15,
-            "problem": "NumericSemantics",
-            "suggest": "",
-            "rule": "Numeric semantics is different for integer values (arkts-numeric-semantic)",
             "severity": "ERROR"
         },
         {
@@ -271,16 +125,6 @@
             "severity": "ERROR"
         },
         {
-            "line": 48,
-            "column": 32,
-            "endLine": 48,
-            "endColumn": 33,
-            "problem": "NumericSemantics",
-            "suggest": "",
-            "rule": "Numeric semantics is different for integer values (arkts-numeric-semantic)",
-            "severity": "ERROR"
-        },
-        {
             "line": 49,
             "column": 31,
             "endLine": 49,
@@ -288,16 +132,6 @@
             "problem": "LimitedLiteralType",
             "suggest": "",
             "rule": "Literal types are restricted(arkts-limited-literal-types)",
-            "severity": "ERROR"
-        },
-        {
-            "line": 49,
-            "column": 31,
-            "endLine": 49,
-            "endColumn": 32,
-            "problem": "NumericSemantics",
-            "suggest": "",
-            "rule": "Numeric semantics is different for integer values (arkts-numeric-semantic)",
             "severity": "ERROR"
         },
         {
@@ -321,16 +155,6 @@
             "severity": "ERROR"
         },
         {
-            "line": 49,
-            "column": 80,
-            "endLine": 49,
-            "endColumn": 81,
-            "problem": "NumericSemantics",
-            "suggest": "",
-            "rule": "Numeric semantics is different for integer values (arkts-numeric-semantic)",
-            "severity": "ERROR"
-        },
-        {
             "line": 50,
             "column": 9,
             "endLine": 50,
@@ -338,26 +162,6 @@
             "problem": "LimitedLiteralType",
             "suggest": "",
             "rule": "Literal types are restricted(arkts-limited-literal-types)",
-            "severity": "ERROR"
-        },
-        {
-            "line": 50,
-            "column": 9,
-            "endLine": 50,
-            "endColumn": 10,
-            "problem": "NumericSemantics",
-            "suggest": "",
-            "rule": "Numeric semantics is different for integer values (arkts-numeric-semantic)",
-            "severity": "ERROR"
-        },
-        {
-            "line": 50,
-            "column": 22,
-            "endLine": 50,
-            "endColumn": 23,
-            "problem": "NumericSemantics",
-            "suggest": "",
-            "rule": "Numeric semantics is different for integer values (arkts-numeric-semantic)",
             "severity": "ERROR"
         },
         {
@@ -369,26 +173,6 @@
             "suggest": "",
             "rule": "Literal types are restricted(arkts-limited-literal-types)",
             "severity": "ERROR"
-        },
-        {
-            "line": 51,
-            "column": 10,
-            "endLine": 51,
-            "endColumn": 11,
-            "problem": "NumericSemantics",
-            "suggest": "",
-            "rule": "Numeric semantics is different for integer values (arkts-numeric-semantic)",
-            "severity": "ERROR"
-        },
-        {
-            "line": 51,
-            "column": 16,
-            "endLine": 51,
-            "endColumn": 17,
-            "problem": "NumericSemantics",
-            "suggest": "",
-            "rule": "Numeric semantics is different for integer values (arkts-numeric-semantic)",
-            "severity": "ERROR"
         }
     ]
 }