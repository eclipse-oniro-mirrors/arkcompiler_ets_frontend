--- conflicted
+++ resolved
@@ -1,822 +1,4 @@
 {
-<<<<<<< HEAD
-  "copyright": [
-    "Copyright (c) 2025 Huawei Device Co., Ltd.",
-    "Licensed under the Apache License, Version 2.0 (the 'License');",
-    "you may not use this file except in compliance with the License.",
-    "You may obtain a copy of the License at",
-    "",
-    "http://www.apache.org/licenses/LICENSE-2.0",
-    "",
-    "Unless required by applicable law or agreed to in writing, software",
-    "distributed under the License is distributed on an 'AS IS' BASIS,",
-    "WITHOUT WARRANTIES OR CONDITIONS OF ANY KIND, either express or implied.",
-    "See the License for the specific language governing permissions and",
-    "limitations under the License."
-  ],
-  "result": [
-    {
-      "line": 16,
-      "column": 10,
-      "endLine": 16,
-      "endColumn": 16,
-      "problem": "InvalidIdentifier",
-      "suggest": "",
-      "rule": "This keyword cannot be used as identifiers (arkts-invalid-identifier)",
-      "severity": "ERROR"
-    },
-    {
-      "line": 18,
-      "column": 8,
-      "endLine": 18,
-      "endColumn": 16,
-      "problem": "InvalidIdentifier",
-      "suggest": "",
-      "rule": "This keyword cannot be used as identifiers (arkts-invalid-identifier)",
-      "severity": "ERROR"
-    },
-    {
-      "line": 22,
-      "column": 7,
-      "endLine": 22,
-      "endColumn": 15,
-      "problem": "InvalidIdentifier",
-      "suggest": "",
-      "rule": "This keyword cannot be used as identifiers (arkts-invalid-identifier)",
-      "severity": "ERROR"
-    },
-    {
-      "line": 24,
-      "column": 7,
-      "endLine": 24,
-      "endColumn": 13,
-      "problem": "InvalidIdentifier",
-      "suggest": "",
-      "rule": "This keyword cannot be used as identifiers (arkts-invalid-identifier)",
-      "severity": "ERROR"
-    },
-    {
-      "line": 26,
-      "column": 7,
-      "endLine": 26,
-      "endColumn": 9,
-      "problem": "InvalidIdentifier",
-      "suggest": "",
-      "rule": "This keyword cannot be used as identifiers (arkts-invalid-identifier)",
-      "severity": "ERROR"
-    },
-    {
-      "line": 30,
-      "column": 7,
-      "endLine": 30,
-      "endColumn": 13,
-      "problem": "InvalidIdentifier",
-      "suggest": "",
-      "rule": "This keyword cannot be used as identifiers (arkts-invalid-identifier)",
-      "severity": "ERROR"
-    },
-    {
-      "line": 32,
-      "column": 13,
-      "endLine": 32,
-      "endColumn": 13,
-      "problem": "SwitchExpression",
-      "suggest": "",
-      "rule": "The switch expression type must be of type char, byte, short, int, long, string or enum (arkts-switch-expr)",
-      "severity": "ERROR"
-    },
-    {
-      "line": 34,
-      "column": 7,
-      "endLine": 34,
-      "endColumn": 12,
-      "problem": "InvalidIdentifier",
-      "suggest": "",
-      "rule": "This keyword cannot be used as identifiers (arkts-invalid-identifier)",
-      "severity": "ERROR"
-    },
-    {
-      "line": 36,
-      "column": 7,
-      "endLine": 36,
-      "endColumn": 10,
-      "problem": "InvalidIdentifier",
-      "suggest": "",
-      "rule": "This keyword cannot be used as identifiers (arkts-invalid-identifier)",
-      "severity": "ERROR"
-    },
-    {
-      "line": 40,
-      "column": 7,
-      "endLine": 40,
-      "endColumn": 12,
-      "problem": "InvalidIdentifier",
-      "suggest": "",
-      "rule": "This keyword cannot be used as identifiers (arkts-invalid-identifier)",
-      "severity": "ERROR"
-    },
-    {
-      "line": 42,
-      "column": 7,
-      "endLine": 42,
-      "endColumn": 13,
-      "problem": "InvalidIdentifier",
-      "suggest": "",
-      "rule": "This keyword cannot be used as identifiers (arkts-invalid-identifier)",
-      "severity": "ERROR"
-    },
-    {
-      "line": 50,
-      "column": 10,
-      "endLine": 50,
-      "endColumn": 10,
-      "problem": "DynamicCtorCall",
-      "suggest": "",
-      "rule": "\"new\" expression with dynamic constructor type is not supported (arkts-no-dynamic-ctor-call)",
-      "severity": "ERROR"
-    },
-    {
-      "line": 52,
-      "column": 7,
-      "endLine": 52,
-      "endColumn": 12,
-      "problem": "ThrowStatement",
-      "suggest": "",
-      "rule": "\"throw\" statements cannot accept values of arbitrary types (arkts-limited-throw)",
-      "severity": "ERROR"
-    },
-    {
-      "line": 54,
-      "column": 7,
-      "endLine": 54,
-      "endColumn": 12,
-      "problem": "InvalidIdentifier",
-      "suggest": "",
-      "rule": "This keyword cannot be used as identifiers (arkts-invalid-identifier)",
-      "severity": "ERROR"
-    },
-    {
-      "line": 64,
-      "column": 7,
-      "endLine": 64,
-      "endColumn": 15,
-      "problem": "InvalidIdentifier",
-      "suggest": "",
-      "rule": "This keyword cannot be used as identifiers (arkts-invalid-identifier)",
-      "severity": "ERROR"
-    },
-    {
-      "line": 70,
-      "column": 7,
-      "endLine": 70,
-      "endColumn": 14,
-      "problem": "InvalidIdentifier",
-      "suggest": "",
-      "rule": "This keyword cannot be used as identifiers (arkts-invalid-identifier)",
-      "severity": "ERROR"
-    },
-    {
-      "line": 72,
-      "column": 7,
-      "endLine": 72,
-      "endColumn": 16,
-      "problem": "InvalidIdentifier",
-      "suggest": "",
-      "rule": "This keyword cannot be used as identifiers (arkts-invalid-identifier)",
-      "severity": "ERROR"
-    },
-    {
-      "line": 74,
-      "column": 7,
-      "endLine": 74,
-      "endColumn": 18,
-      "problem": "InvalidIdentifier",
-      "suggest": "",
-      "rule": "This keyword cannot be used as identifiers (arkts-invalid-identifier)",
-      "severity": "ERROR"
-    },
-    {
-      "line": 78,
-      "column": 7,
-      "endLine": 78,
-      "endColumn": 14,
-      "problem": "InvalidIdentifier",
-      "suggest": "",
-      "rule": "This keyword cannot be used as identifiers (arkts-invalid-identifier)",
-      "severity": "ERROR"
-    },
-    {
-      "line": 84,
-      "column": 7,
-      "endLine": 84,
-      "endColumn": 17,
-      "problem": "InvalidIdentifier",
-      "suggest": "",
-      "rule": "This keyword cannot be used as identifiers (arkts-invalid-identifier)",
-      "severity": "ERROR"
-    },
-    {
-      "line": 86,
-      "column": 7,
-      "endLine": 86,
-      "endColumn": 16,
-      "problem": "InvalidIdentifier",
-      "suggest": "",
-      "rule": "This keyword cannot be used as identifiers (arkts-invalid-identifier)",
-      "severity": "ERROR"
-    },
-    {
-      "line": 88,
-      "column": 7,
-      "endLine": 88,
-      "endColumn": 13,
-      "problem": "InvalidIdentifier",
-      "suggest": "",
-      "rule": "This keyword cannot be used as identifiers (arkts-invalid-identifier)",
-      "severity": "ERROR"
-    },
-    {
-      "line": 92,
-      "column": 7,
-      "endLine": 92,
-      "endColumn": 16,
-      "problem": "InvalidIdentifier",
-      "suggest": "",
-      "rule": "This keyword cannot be used as identifiers (arkts-invalid-identifier)",
-      "severity": "ERROR"
-    },
-    {
-      "line": 96,
-      "column": 7,
-      "endLine": 96,
-      "endColumn": 14,
-      "problem": "InvalidIdentifier",
-      "suggest": "",
-      "rule": "This keyword cannot be used as identifiers (arkts-invalid-identifier)",
-      "severity": "ERROR"
-    },
-    {
-      "line": 98,
-      "column": 7,
-      "endLine": 98,
-      "endColumn": 13,
-      "problem": "InvalidIdentifier",
-      "suggest": "",
-      "rule": "This keyword cannot be used as identifiers (arkts-invalid-identifier)",
-      "severity": "ERROR"
-    },
-    {
-      "line": 100,
-      "column": 7,
-      "endLine": 100,
-      "endColumn": 14,
-      "problem": "InvalidIdentifier",
-      "suggest": "",
-      "rule": "This keyword cannot be used as identifiers (arkts-invalid-identifier)",
-      "severity": "ERROR"
-    },
-    {
-      "line": 102,
-      "column": 7,
-      "endLine": 102,
-      "endColumn": 13,
-      "problem": "InvalidIdentifier",
-      "suggest": "",
-      "rule": "This keyword cannot be used as identifiers (arkts-invalid-identifier)",
-      "severity": "ERROR"
-    },
-    {
-      "line": 104,
-      "column": 7,
-      "endLine": 104,
-      "endColumn": 13,
-      "problem": "InvalidIdentifier",
-      "suggest": "",
-      "rule": "This keyword cannot be used as identifiers (arkts-invalid-identifier)",
-      "severity": "ERROR"
-    },
-    {
-      "line": 106,
-      "column": 7,
-      "endLine": 106,
-      "endColumn": 11,
-      "problem": "InvalidIdentifier",
-      "suggest": "",
-      "rule": "This keyword cannot be used as identifiers (arkts-invalid-identifier)",
-      "severity": "ERROR"
-    },
-    {
-      "line": 108,
-      "column": 7,
-      "endLine": 108,
-      "endColumn": 12,
-      "problem": "InvalidIdentifier",
-      "suggest": "",
-      "rule": "This keyword cannot be used as identifiers (arkts-invalid-identifier)",
-      "severity": "ERROR"
-    },
-    {
-      "line": 110,
-      "column": 7,
-      "endLine": 110,
-      "endColumn": 13,
-      "problem": "InvalidIdentifier",
-      "suggest": "",
-      "rule": "This keyword cannot be used as identifiers (arkts-invalid-identifier)",
-      "severity": "ERROR"
-    },
-    {
-      "line": 110,
-      "column": 24,
-      "endLine": 110,
-      "endColumn": 25,
-      "problem": "ObjectLiteralNoContextType",
-      "suggest": "",
-      "rule": "Object literal must correspond to some explicitly declared class or interface (arkts-no-untyped-obj-literals)",
-      "severity": "ERROR"
-    },
-    {
-      "line": 112,
-      "column": 7,
-      "endLine": 112,
-      "endColumn": 11,
-      "problem": "InvalidIdentifier",
-      "suggest": "",
-      "rule": "This keyword cannot be used as identifiers (arkts-invalid-identifier)",
-      "severity": "ERROR"
-    },
-    {
-      "line": 114,
-      "column": 7,
-      "endLine": 114,
-      "endColumn": 12,
-      "problem": "InvalidIdentifier",
-      "suggest": "",
-      "rule": "This keyword cannot be used as identifiers (arkts-invalid-identifier)",
-      "severity": "ERROR"
-    },
-    {
-      "line": 116,
-      "column": 7,
-      "endLine": 116,
-      "endColumn": 13,
-      "problem": "InvalidIdentifier",
-      "suggest": "",
-      "rule": "This keyword cannot be used as identifiers (arkts-invalid-identifier)",
-      "severity": "ERROR"
-    },
-    {
-      "line": 116,
-      "column": 24,
-      "endLine": 116,
-      "endColumn": 25,
-      "problem": "ObjectLiteralNoContextType",
-      "suggest": "",
-      "rule": "Object literal must correspond to some explicitly declared class or interface (arkts-no-untyped-obj-literals)",
-      "severity": "ERROR"
-    },
-    {
-      "line": 118,
-      "column": 7,
-      "endLine": 118,
-      "endColumn": 13,
-      "problem": "InvalidIdentifier",
-      "suggest": "",
-      "rule": "This keyword cannot be used as identifiers (arkts-invalid-identifier)",
-      "severity": "ERROR"
-    },
-    {
-      "line": 120,
-      "column": 7,
-      "endLine": 120,
-      "endColumn": 10,
-      "problem": "InvalidIdentifier",
-      "suggest": "",
-      "rule": "This keyword cannot be used as identifiers (arkts-invalid-identifier)",
-      "severity": "ERROR"
-    },
-    {
-      "line": 122,
-      "column": 7,
-      "endLine": 122,
-      "endColumn": 12,
-      "problem": "InvalidIdentifier",
-      "suggest": "",
-      "rule": "This keyword cannot be used as identifiers (arkts-invalid-identifier)",
-      "severity": "ERROR"
-    },
-    {
-      "line": 124,
-      "column": 7,
-      "endLine": 124,
-      "endColumn": 13,
-      "problem": "InvalidIdentifier",
-      "suggest": "",
-      "rule": "This keyword cannot be used as identifiers (arkts-invalid-identifier)",
-      "severity": "ERROR"
-    },
-    {
-      "line": 126,
-      "column": 7,
-      "endLine": 126,
-      "endColumn": 10,
-      "problem": "InvalidIdentifier",
-      "suggest": "",
-      "rule": "This keyword cannot be used as identifiers (arkts-invalid-identifier)",
-      "severity": "ERROR"
-    },
-    {
-      "line": 128,
-      "column": 7,
-      "endLine": 128,
-      "endColumn": 12,
-      "problem": "InvalidIdentifier",
-      "suggest": "",
-      "rule": "This keyword cannot be used as identifiers (arkts-invalid-identifier)",
-      "severity": "ERROR"
-    },
-    {
-      "line": 130,
-      "column": 7,
-      "endLine": 130,
-      "endColumn": 11,
-      "problem": "InvalidIdentifier",
-      "suggest": "",
-      "rule": "This keyword cannot be used as identifiers (arkts-invalid-identifier)",
-      "severity": "ERROR"
-    },
-    {
-      "line": 132,
-      "column": 7,
-      "endLine": 132,
-      "endColumn": 13,
-      "problem": "InvalidIdentifier",
-      "suggest": "",
-      "rule": "This keyword cannot be used as identifiers (arkts-invalid-identifier)",
-      "severity": "ERROR"
-    },
-    {
-      "line": 134,
-      "column": 7,
-      "endLine": 134,
-      "endColumn": 11,
-      "problem": "VoidOperator",
-      "suggest": "",
-      "rule": "\"void\" operator is not supported (arkts-no-void-operator)",
-      "severity": "ERROR"
-    },
-    {
-      "line": 134,
-      "column": 13,
-      "endLine": 134,
-      "endColumn": 17,
-      "problem": "VoidOperator",
-      "suggest": "",
-      "rule": "\"void\" operator is not supported (arkts-no-void-operator)",
-      "severity": "ERROR"
-    },
-    {
-      "line": 136,
-      "column": 7,
-      "endLine": 136,
-      "endColumn": 13,
-      "problem": "InvalidIdentifier",
-      "suggest": "",
-      "rule": "This keyword cannot be used as identifiers (arkts-invalid-identifier)",
-      "severity": "ERROR"
-    },
-    {
-      "line": 138,
-      "column": 13,
-      "endLine": 138,
-      "endColumn": 18,
-      "problem": "InvalidIdentifier",
-      "suggest": "",
-      "rule": "This keyword cannot be used as identifiers (arkts-invalid-identifier)",
-      "severity": "ERROR"
-    },
-    {
-      "line": 140,
-      "column": 5,
-      "endLine": 140,
-      "endColumn": 11,
-      "problem": "InvalidIdentifier",
-      "suggest": "",
-      "rule": "This keyword cannot be used as identifiers (arkts-invalid-identifier)",
-      "severity": "ERROR"
-    },
-    {
-      "line": 142,
-      "column": 17,
-      "endLine": 142,
-      "endColumn": 23,
-      "problem": "InvalidIdentifier",
-      "suggest": "",
-      "rule": "This keyword cannot be used as identifiers (arkts-invalid-identifier)",
-      "severity": "ERROR"
-    },
-    {
-      "line": 145,
-      "column": 20,
-      "endLine": 145,
-      "endColumn": 24,
-      "problem": "InvalidIdentifier",
-      "suggest": "",
-      "rule": "This keyword cannot be used as identifiers (arkts-invalid-identifier)",
-      "severity": "ERROR"
-    },
-    {
-      "line": 148,
-      "column": 12,
-      "endLine": 148,
-      "endColumn": 16,
-      "problem": "InvalidIdentifier",
-      "suggest": "",
-      "rule": "This keyword cannot be used as identifiers (arkts-invalid-identifier)",
-      "severity": "ERROR"
-    },
-    {
-      "line": 151,
-      "column": 10,
-      "endLine": 151,
-      "endColumn": 16,
-      "problem": "InvalidIdentifier",
-      "suggest": "",
-      "rule": "This keyword cannot be used as identifiers (arkts-invalid-identifier)",
-      "severity": "ERROR"
-    },
-    {
-      "line": 156,
-      "column": 16,
-      "endLine": 156,
-      "endColumn": 22,
-      "problem": "InvalidIdentifier",
-      "suggest": "",
-      "rule": "This keyword cannot be used as identifiers (arkts-invalid-identifier)",
-      "severity": "ERROR"
-    },
-    {
-      "line": 160,
-      "column": 24,
-      "endLine": 160,
-      "endColumn": 30,
-      "problem": "InvalidIdentifier",
-      "suggest": "",
-      "rule": "This keyword cannot be used as identifiers (arkts-invalid-identifier)",
-      "severity": "ERROR"
-    },
-    {
-      "line": 164,
-      "column": 10,
-      "endLine": 164,
-      "endColumn": 14,
-      "problem": "InvalidIdentifier",
-      "suggest": "",
-      "rule": "This keyword cannot be used as identifiers (arkts-invalid-identifier)",
-      "severity": "ERROR"
-    },
-    {
-      "line": 164,
-      "column": 15,
-      "endLine": 164,
-      "endColumn": 21,
-      "problem": "InvalidIdentifier",
-      "suggest": "",
-      "rule": "This keyword cannot be used as identifiers (arkts-invalid-identifier)",
-      "severity": "ERROR"
-    },
-    {
-      "line": 169,
-      "column": 5,
-      "endLine": 169,
-      "endColumn": 11,
-      "problem": "InvalidIdentifier",
-      "suggest": "",
-      "rule": "This keyword cannot be used as identifiers (arkts-invalid-identifier)",
-      "severity": "ERROR"
-    },
-    {
-      "line": 174,
-      "column": 8,
-      "endLine": 174,
-      "endColumn": 12,
-      "problem": "InvalidIdentifier",
-      "suggest": "",
-      "rule": "This keyword cannot be used as identifiers (arkts-invalid-identifier)",
-      "severity": "ERROR"
-    },
-    {
-      "line": 176,
-      "column": 3,
-      "endLine": 176,
-      "endColumn": 11,
-      "problem": "InvalidIdentifier",
-      "suggest": "",
-      "rule": "This keyword cannot be used as identifiers (arkts-invalid-identifier)",
-      "severity": "ERROR"
-    },
-    {
-      "line": 177,
-      "column": 3,
-      "endLine": 177,
-      "endColumn": 8,
-      "problem": "InvalidIdentifier",
-      "suggest": "",
-      "rule": "This keyword cannot be used as identifiers (arkts-invalid-identifier)",
-      "severity": "ERROR"
-    },
-    {
-      "line": 178,
-      "column": 3,
-      "endLine": 178,
-      "endColumn": 11,
-      "problem": "InvalidIdentifier",
-      "suggest": "",
-      "rule": "This keyword cannot be used as identifiers (arkts-invalid-identifier)",
-      "severity": "ERROR"
-    },
-    {
-      "line": 187,
-      "column": 3,
-      "endLine": 187,
-      "endColumn": 7,
-      "problem": "InvalidIdentifier",
-      "suggest": "",
-      "rule": "This keyword cannot be used as identifiers (arkts-invalid-identifier)",
-      "severity": "ERROR"
-    },
-    {
-      "line": 193,
-      "column": 8,
-      "endLine": 193,
-      "endColumn": 12,
-      "problem": "InvalidIdentifier",
-      "suggest": "",
-      "rule": "This keyword cannot be used as identifiers (arkts-invalid-identifier)",
-      "severity": "ERROR"
-    },
-    {
-      "line": 203,
-      "column": 6,
-      "endLine": 203,
-      "endColumn": 10,
-      "problem": "InvalidIdentifier",
-      "suggest": "",
-      "rule": "This keyword cannot be used as identifiers (arkts-invalid-identifier)",
-      "severity": "ERROR"
-    },
-    {
-        "line": 204,
-        "column": 3,
-        "endLine": 204,
-        "endColumn": 8,
-        "problem": "InvalidIdentifier",
-        "suggest": "",
-        "rule": "This keyword cannot be used as identifiers (arkts-invalid-identifier)",
-        "severity": "ERROR"
-    },
-    {
-        "line": 205,
-        "column": 3,
-        "endLine": 205,
-        "endColumn": 9,
-        "problem": "InvalidIdentifier",
-        "suggest": "",
-        "rule": "This keyword cannot be used as identifiers (arkts-invalid-identifier)",
-        "severity": "ERROR"
-    },
-    {
-        "line": 206,
-        "column": 3,
-        "endLine": 206,
-        "endColumn": 6,
-        "problem": "InvalidIdentifier",
-        "suggest": "",
-        "rule": "This keyword cannot be used as identifiers (arkts-invalid-identifier)",
-        "severity": "ERROR"
-    },
-    {
-        "line": 209,
-        "column": 11,
-        "endLine": 209,
-        "endColumn": 15,
-        "problem": "InvalidIdentifier",
-        "suggest": "",
-        "rule": "This keyword cannot be used as identifiers (arkts-invalid-identifier)",
-        "severity": "ERROR"
-    },
-    {
-        "line": 210,
-        "column": 9,
-        "endLine": 210,
-        "endColumn": 15,
-        "problem": "InvalidIdentifier",
-        "suggest": "",
-        "rule": "This keyword cannot be used as identifiers (arkts-invalid-identifier)",
-        "severity": "ERROR"
-    },
-    {
-        "line": 214,
-        "column": 13,
-        "endLine": 214,
-        "endColumn": 16,
-        "problem": "InvalidIdentifier",
-        "suggest": "",
-        "rule": "This keyword cannot be used as identifiers (arkts-invalid-identifier)",
-        "severity": "ERROR"
-    },
-    {
-        "line": 219,
-        "column": 7,
-        "endLine": 219,
-        "endColumn": 10,
-        "problem": "InvalidIdentifier",
-        "suggest": "",
-        "rule": "This keyword cannot be used as identifiers (arkts-invalid-identifier)",
-        "severity": "ERROR"
-    },
-    {
-        "line": 172,
-        "column": 2,
-        "endLine": 172,
-        "endColumn": 7,
-        "problem": "UIInterfaceImport",
-        "suggest": "",
-        "rule": "ArkUI interface should be imported before using (arkui-modular-interface)",
-        "severity": "ERROR"
-    },
-    {
-        "line": 173,
-        "column": 2,
-        "endLine": 173,
-        "endColumn": 11,
-        "problem": "UIInterfaceImport",
-        "suggest": "",
-        "rule": "ArkUI interface should be imported before using (arkui-modular-interface)",
-        "severity": "ERROR"
-    },
-    {
-        "line": 175,
-        "column": 4,
-        "endLine": 175,
-        "endColumn": 9,
-        "problem": "UIInterfaceImport",
-        "suggest": "",
-        "rule": "ArkUI interface should be imported before using (arkui-modular-interface)",
-        "severity": "ERROR"
-    },
-    {
-        "line": 181,
-        "column": 5,
-        "endLine": 181,
-        "endColumn": 22,
-        "problem": "UIInterfaceImport",
-        "suggest": "",
-        "rule": "ArkUI interface should be imported before using (arkui-modular-interface)",
-        "severity": "ERROR"
-    },
-    {
-        "line": 182,
-        "column": 7,
-        "endLine": 182,
-        "endColumn": 11,
-        "problem": "UIInterfaceImport",
-        "suggest": "",
-        "rule": "ArkUI interface should be imported before using (arkui-modular-interface)",
-        "severity": "ERROR"
-    },
-    {
-        "line": 194,
-        "column": 4,
-        "endLine": 194,
-        "endColumn": 9,
-        "problem": "UIInterfaceImport",
-        "suggest": "",
-        "rule": "ArkUI interface should be imported before using (arkui-modular-interface)",
-        "severity": "ERROR"
-    },
-    {
-        "line": 197,
-        "column": 5,
-        "endLine": 197,
-        "endColumn": 22,
-        "problem": "UIInterfaceImport",
-        "suggest": "",
-        "rule": "ArkUI interface should be imported before using (arkui-modular-interface)",
-        "severity": "ERROR"
-    },
-    {
-        "line": 198,
-        "column": 7,
-        "endLine": 198,
-        "endColumn": 11,
-        "problem": "UIInterfaceImport",
-        "suggest": "",
-        "rule": "ArkUI interface should be imported before using (arkui-modular-interface)",
-        "severity": "ERROR"
-    }
-  ]
-=======
     "copyright": [
         "Copyright (c) 2025 Huawei Device Co., Ltd.",
         "Licensed under the Apache License, Version 2.0 (the 'License');",
@@ -1763,5 +945,4 @@
             "severity": "ERROR"
         }
     ]
->>>>>>> 58c46612
 }