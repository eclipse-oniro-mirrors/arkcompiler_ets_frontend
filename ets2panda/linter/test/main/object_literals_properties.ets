--- conflicted
+++ resolved
@@ -29,7 +29,6 @@
 };
 
 let x = 1, y = '2', z = true;
-<<<<<<< HEAD
 
 let shorthand = {
   x, // Error, fixable
@@ -41,19 +40,6 @@
   ...shorthand // Error, not fixable
 };
 
-=======
-
-let shorthand = {
-  x, // Error, fixable
-  y, // Error, fixable
-  z // Error, fixable
-};
-
-let spread = {
-  ...shorthand // Error, not fixable
-};
-
->>>>>>> 58c46612
 let mixed = { // Fixable
   a: "foo",
   b: 42,
@@ -112,7 +98,6 @@
 foo({
   m() { console.log(300); } // Fixable
 });
-<<<<<<< HEAD
 
 class C2 {
   x2 = 10;
@@ -258,152 +243,6 @@
 let b3: Derived3 = { // Fixable
   m() { console.log(2); }
 };
-=======
-
-class C2 {
-  x2 = 10;
-  y2 = 20;
-  z2 = 30;
-
-  m() {}
-}
-let c2: C2 = {
-  x2, // Fixable
-  y2, // Fixable
-  z2, // Fixable
-  m() { console.log(1); } // Fixable
-};
-
-let c22: C2 = {
-  x2, // Fixable
-  y2, // Fixable
-  z2, // Fixable
-  m() { console.log(1); }, // Not fixable, object has spread property
-  ...shorthand // Not fixable
-};
-
-class C3 {
-  x2 = 10;
-  y2 = 20;
-  z2 = 30;
-
-  m() {}
-
-  constructor(a: number) {}
-}
-let c3: C3 = {
-  x2, // Fixable
-  y2, // Fixable
-  z2, // Fixable
-  m() { console.log(1); } // Not fixable, class type has constructor with parameters
-};
-
-function capturesFromLocalScope() {
-  let a = 1, b = 2;
-  let captureLocalVal = {
-    m() { // Not fixable, captures local values 'a' and 'b'
-      console.log(a, b);
-    }
-  };
-
-  let captureLocalVal2: C = {
-    m(): void { // Not fixable, captures local values 'a' and 'b'
-      console.log(a, b);
-    }
-  };
-
-  type LocalType = {a: number, b: string};
-  let localTypeVar: LocalType = { a: 1, b: '2' };
-  let captureLocalType = {
-    m() { // Not fixable, captures value of type `LocalType` declared in local scope
-      console.log(localTypeVar);
-    }
-  };
-  let captureLocalType2 = {
-    m(x: LocalType) { // Not fixable, `x` references type `LocalType` declared in local scope
-      console.log(x);
-    }
-  };
-
-  class LocalClass { x: number = 1 };
-  let captureLocalType3 = {
-    m() { // Not fixable, references type `LocalClass` declared in local scope
-      console.log(new LocalClass());
-    }
-  };
-}
-
-// Method overriding field
-class C4 {
-  a: number = 0;
-  b() {};
-}
-let c4: C4 = { // Not fixable, overrides class method with property of functional type
-  a: 1,
-  b: () => {}
-};
-
-class C5 {
-  a: number = 0;
-  b: () => void;
-}
-let c5: C5 = { // Not fixable, overrides class property with method
-  a: 1,
-  b() {}
-};
-
-interface I2 {
-  a: number;
-  b(): void;
-}
-let i2: I2 = { // Not fixable, implements method as functional-type property
-  a: 1,
-  b: () => {}
-};
-
-interface I3 {
-  a: number;
-  b: () => void;
-}
-let ii: I3 = { // Not fixable, implements functional-type property as a method
-  a: 1,
-  b() {}
-};
-
-// Inheritance
-class Base {
-  constructor() {}
-}
-class Derived extends Base {
-  m() {}
-}
-let b: Derived = { // Fixable
-  m() { console.log(2); }
-};
-
-class Base2 {
-  constructor(a: number) {}
-}
-class Derived2 extends Base2 {
-  m() {}
-}
-let b2: Derived2 = { // Not fixable, derived class inherits a constructor with parameters from base class
-  m() { console.log(2); }
-};
-
-class Base3 {
-  constructor(a: number) {}
-}
-class Derived3 extends Base3 {
-  m() {}
-
-  constructor() {
-    super(1);
-  }
-}
-let b3: Derived3 = { // Fixable
-  m() { console.log(2); }
-};
 
 interface I4 {
   map: Map<string, string>;
@@ -455,5 +294,4 @@
 }
 
 function baz2(fooBarBaz: FooBarBaz) {
-}
->>>>>>> 58c46612
+}