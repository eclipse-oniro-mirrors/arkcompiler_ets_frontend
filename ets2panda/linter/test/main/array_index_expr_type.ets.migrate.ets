--- conflicted
+++ resolved
@@ -19,19 +19,11 @@
 } from '@kit.ArkUI';
 
 function foo(index:number){
-<<<<<<< HEAD
-  let an_array: number[] = [1.0, 2.0, 3.0]
-  let a: number = an_array[index as int]
-  let a1: number = an_array[(index + 1) as int]
-  let a2: number = an_array[(index + 1.1) as int]
-  let b: number = an_array[1.23 as int]
-=======
   let an_array = [1,2,3]
   let a = an_array[index as int]
   let a1 = an_array[(index + 1) as int]
   let a2 = an_array[(index + 1.1) as int]
   let b = an_array[1.23 as int]
->>>>>>> 6d813986
   let c = an_array[true]
   let d = an_array['index']
   let e = an_array[undefined]
@@ -45,50 +37,37 @@
   let m = an_array[Number.MAX_SAFE_INTEGER as int]
 }
 
-<<<<<<< HEAD
-let array: number[] = [1.0, 2.0, 3.0]
-=======
 let array = [1,2,3]
->>>>>>> 6d813986
 const index_1: number = 1.3;
 let index_2: number = 1.3;
-let index_3: number = 1.0;
+let index_3: number = 1;
 array[index_1 as int];
 array[index_2 as int];
-array[index_3 as int];
-let index_4: int = 2.0
+array[index_3];
+let index_4: int = 2
 array[index_4];
 const index_5: number = 1.0;
-array[index_5 as int];
+array[index_5];
 
 function getIndex(): number {
-  return Math.random() * 10.0;
+  return Math.random() * 10;
 }
-<<<<<<< HEAD
-let array1: number[] = [1.0, 2.0, 3.0];
-array1[getIndex() as int];
-
-let array2: number[] = [1.0, 2.0, 3.0];
-for (let i: number = 0.0; i < array2.length; i++) {
-  console.log(array2[i as int]);
-=======
 let array1 = [1, 2, 3];
 array1[getIndex() as int];
 
 let array2 = [1, 2, 3];
 for (let i: number = 0; i < array2.length; i++) {
   console.log(array2[i]);
->>>>>>> 6d813986
 }
 
-for (let i: int = 0.0; i < array2.length; i++) {
+for (let i: int = 0; i < array2.length; i++) {
   console.log(array2[i]);
 }
 
-let arr1:number[] = [1.0, 2.0, 3.0]
+let arr1:number[] = [1, 2, 3]
 enum TE{
   AA = 1.12
-  BB = 0.0
+  BB = 0
 }
 arr1[TE.AA as int];
 arr1[TE.BB];
@@ -98,23 +77,13 @@
 arr1[-1];
 arr1[1.1 as int];
 
-let a:short = 1.0;
-let b:byte = 1.0;
-let c:int = 1.0;
-let d:long = 1.0;
+let a:short = 1;
+let b:byte = 1;
+let c:int = 1;
+let d:long = 1;
 
-let arr:number[] = [1.0,2.0,3.0]
+let arr:number[] = [1,2,3]
 arr[true?1.3:1.2]
-<<<<<<< HEAD
-arr[a] = 1.0;
-arr[b] = 1.0;
-arr[c] = 1.0;
-arr[d] = 1.0;
-
-let test: number = 1.0;
-arr[1 as int];
-arr[test as int];
-=======
 arr[a] = 1;
 arr[b] = 1;
 arr[c] = 1;
@@ -136,5 +105,4 @@
       }
     })
   }
-}
->>>>>>> 6d813986
+}