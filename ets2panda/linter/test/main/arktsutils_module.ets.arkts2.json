{
    "copyright": [
        "Copyright (c) 2025 Huawei Device Co., Ltd.",
        "Licensed under the Apache License, Version 2.0 (the 'License');",
        "you may not use this file except in compliance with the License.",
        "You may obtain a copy of the License at",
        "",
        "http://www.apache.org/licenses/LICENSE-2.0",
        "",
        "Unless required by applicable law or agreed to in writing, software",
        "distributed under the License is distributed on an 'AS IS' BASIS,",
        "WITHOUT WARRANTIES OR CONDITIONS OF ANY KIND, either express or implied.",
        "See the License for the specific language governing permissions and",
        "limitations under the License."
    ],
    "result": [
        {
            "line": 27,
            "column": 26,
            "endLine": 27,
            "endColumn": 31,
            "problem": "LimitedStdLibNoASON",
            "suggest": "",
            "rule": "ASON is not supported. (arkts-no-need-stdlib-ason)",
            "severity": "ERROR"
        },
        {
<<<<<<< HEAD
            "line": 27,
            "column": 47,
            "endLine": 27,
            "endColumn": 48,
            "problem": "NumericSemantics",
            "suggest": "",
            "rule": "Numeric semantics is different for integer values (arkts-numeric-semantic)",
            "severity": "ERROR"
        },
        {
=======
>>>>>>> 6d813986
            "line": 29,
            "column": 18,
            "endLine": 29,
            "endColumn": 33,
<<<<<<< HEAD
            "problem": "LimitedStdLibNoASON",
            "suggest": "",
            "rule": "ASON is not supported. (arkts-no-need-stdlib-ason)",
            "severity": "ERROR"
        },
        {
            "line": 29,
            "column": 49,
            "endLine": 29,
            "endColumn": 50,
            "problem": "NumericSemantics",
            "suggest": "",
            "rule": "Numeric semantics is different for integer values (arkts-numeric-semantic)",
            "severity": "ERROR"
        },
        {
            "line": 31,
            "column": 18,
            "endLine": 31,
            "endColumn": 31,
            "problem": "LimitedStdLibNoASON",
            "suggest": "",
            "rule": "ASON is not supported. (arkts-no-need-stdlib-ason)",
            "severity": "ERROR"
        },
        {
            "line": 31,
            "column": 47,
            "endLine": 31,
            "endColumn": 48,
            "problem": "NumericSemantics",
            "suggest": "",
            "rule": "Numeric semantics is different for integer values (arkts-numeric-semantic)",
            "severity": "ERROR"
        },
        {
            "line": 33,
            "column": 26,
            "endLine": 33,
            "endColumn": 41,
            "problem": "LimitedStdLibNoASON",
            "suggest": "",
            "rule": "ASON is not supported. (arkts-no-need-stdlib-ason)",
            "severity": "ERROR"
        },
        {
            "line": 33,
            "column": 57,
            "endLine": 33,
            "endColumn": 58,
            "problem": "NumericSemantics",
            "suggest": "",
            "rule": "Numeric semantics is different for integer values (arkts-numeric-semantic)",
            "severity": "ERROR"
        },
        {
            "line": 35,
            "column": 22,
            "endLine": 35,
            "endColumn": 32,
=======
>>>>>>> 6d813986
            "problem": "LimitedStdLibNoASON",
            "suggest": "",
            "rule": "ASON is not supported. (arkts-no-need-stdlib-ason)",
            "severity": "ERROR"
        },
        {
<<<<<<< HEAD
            "line": 37,
            "column": 33,
            "endLine": 37,
            "endColumn": 43,
=======
            "line": 31,
            "column": 18,
            "endLine": 31,
            "endColumn": 31,
>>>>>>> 6d813986
            "problem": "LimitedStdLibNoASON",
            "suggest": "",
            "rule": "ASON is not supported. (arkts-no-need-stdlib-ason)",
            "severity": "ERROR"
        },
        {
<<<<<<< HEAD
=======
            "line": 33,
            "column": 26,
            "endLine": 33,
            "endColumn": 41,
            "problem": "LimitedStdLibNoASON",
            "suggest": "",
            "rule": "ASON is not supported. (arkts-no-need-stdlib-ason)",
            "severity": "ERROR"
        },
        {
            "line": 35,
            "column": 22,
            "endLine": 35,
            "endColumn": 32,
            "problem": "LimitedStdLibNoASON",
            "suggest": "",
            "rule": "ASON is not supported. (arkts-no-need-stdlib-ason)",
            "severity": "ERROR"
        },
        {
            "line": 37,
            "column": 33,
            "endLine": 37,
            "endColumn": 43,
            "problem": "LimitedStdLibNoASON",
            "suggest": "",
            "rule": "ASON is not supported. (arkts-no-need-stdlib-ason)",
            "severity": "ERROR"
        },
        {
>>>>>>> 6d813986
            "line": 39,
            "column": 23,
            "endLine": 39,
            "endColumn": 33,
            "problem": "LimitedStdLibNoASON",
            "suggest": "",
            "rule": "ASON is not supported. (arkts-no-need-stdlib-ason)",
            "severity": "ERROR"
        }
    ]
}<|MERGE_RESOLUTION|>--- conflicted
+++ resolved
@@ -25,37 +25,13 @@
             "severity": "ERROR"
         },
         {
-<<<<<<< HEAD
-            "line": 27,
-            "column": 47,
-            "endLine": 27,
-            "endColumn": 48,
-            "problem": "NumericSemantics",
-            "suggest": "",
-            "rule": "Numeric semantics is different for integer values (arkts-numeric-semantic)",
-            "severity": "ERROR"
-        },
-        {
-=======
->>>>>>> 6d813986
             "line": 29,
             "column": 18,
             "endLine": 29,
             "endColumn": 33,
-<<<<<<< HEAD
             "problem": "LimitedStdLibNoASON",
             "suggest": "",
             "rule": "ASON is not supported. (arkts-no-need-stdlib-ason)",
-            "severity": "ERROR"
-        },
-        {
-            "line": 29,
-            "column": 49,
-            "endLine": 29,
-            "endColumn": 50,
-            "problem": "NumericSemantics",
-            "suggest": "",
-            "rule": "Numeric semantics is different for integer values (arkts-numeric-semantic)",
             "severity": "ERROR"
         },
         {
@@ -69,67 +45,6 @@
             "severity": "ERROR"
         },
         {
-            "line": 31,
-            "column": 47,
-            "endLine": 31,
-            "endColumn": 48,
-            "problem": "NumericSemantics",
-            "suggest": "",
-            "rule": "Numeric semantics is different for integer values (arkts-numeric-semantic)",
-            "severity": "ERROR"
-        },
-        {
-            "line": 33,
-            "column": 26,
-            "endLine": 33,
-            "endColumn": 41,
-            "problem": "LimitedStdLibNoASON",
-            "suggest": "",
-            "rule": "ASON is not supported. (arkts-no-need-stdlib-ason)",
-            "severity": "ERROR"
-        },
-        {
-            "line": 33,
-            "column": 57,
-            "endLine": 33,
-            "endColumn": 58,
-            "problem": "NumericSemantics",
-            "suggest": "",
-            "rule": "Numeric semantics is different for integer values (arkts-numeric-semantic)",
-            "severity": "ERROR"
-        },
-        {
-            "line": 35,
-            "column": 22,
-            "endLine": 35,
-            "endColumn": 32,
-=======
->>>>>>> 6d813986
-            "problem": "LimitedStdLibNoASON",
-            "suggest": "",
-            "rule": "ASON is not supported. (arkts-no-need-stdlib-ason)",
-            "severity": "ERROR"
-        },
-        {
-<<<<<<< HEAD
-            "line": 37,
-            "column": 33,
-            "endLine": 37,
-            "endColumn": 43,
-=======
-            "line": 31,
-            "column": 18,
-            "endLine": 31,
-            "endColumn": 31,
->>>>>>> 6d813986
-            "problem": "LimitedStdLibNoASON",
-            "suggest": "",
-            "rule": "ASON is not supported. (arkts-no-need-stdlib-ason)",
-            "severity": "ERROR"
-        },
-        {
-<<<<<<< HEAD
-=======
             "line": 33,
             "column": 26,
             "endLine": 33,
@@ -160,7 +75,6 @@
             "severity": "ERROR"
         },
         {
->>>>>>> 6d813986
             "line": 39,
             "column": 23,
             "endLine": 39,
