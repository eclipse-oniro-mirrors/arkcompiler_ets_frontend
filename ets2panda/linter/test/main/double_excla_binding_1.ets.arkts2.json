--- conflicted
+++ resolved
@@ -15,8 +15,6 @@
     ],
     "result": [
         {
-<<<<<<< HEAD
-=======
             "line": 20,
             "column": 26,
             "endLine": 20,
@@ -27,7 +25,6 @@
             "severity": "ERROR"
         },
         {
->>>>>>> 58c46612
             "line": 25,
             "column": 16,
             "endLine": 25,
@@ -48,8 +45,6 @@
             "severity": "ERROR"
         },
         {
-<<<<<<< HEAD
-=======
             "line": 46,
             "column": 26,
             "endLine": 46,
@@ -90,7 +85,6 @@
             "severity": "ERROR"
         },
         {
->>>>>>> 58c46612
             "line": 92,
             "column": 21,
             "endLine": 92,
@@ -177,11 +171,7 @@
             "endColumn": 11,
             "problem": "UIInterfaceImport",
             "suggest": "",
-<<<<<<< HEAD
-            "rule": "ArkUI interface should be imported before using (arkui-modular-interface)",
-=======
             "rule": "The ArkUI interface \"Component\" should be imported before it is used (arkui-modular-interface)",
->>>>>>> 58c46612
             "severity": "ERROR"
         },
         {
@@ -211,11 +201,7 @@
             "endColumn": 15,
             "problem": "UIInterfaceImport",
             "suggest": "",
-<<<<<<< HEAD
-            "rule": "ArkUI interface should be imported before using (arkui-modular-interface)",
-=======
             "rule": "The ArkUI interface \"Checkbox\" should be imported before it is used (arkui-modular-interface)",
->>>>>>> 58c46612
             "severity": "ERROR"
         },
         {
@@ -225,11 +211,7 @@
             "endColumn": 12,
             "problem": "UIInterfaceImport",
             "suggest": "",
-<<<<<<< HEAD
-            "rule": "ArkUI interface should be imported before using (arkui-modular-interface)",
-=======
             "rule": "The ArkUI interface \"Blank\" should be imported before it is used (arkui-modular-interface)",
->>>>>>> 58c46612
             "severity": "ERROR"
         },
         {
@@ -249,11 +231,7 @@
             "endColumn": 11,
             "problem": "UIInterfaceImport",
             "suggest": "",
-<<<<<<< HEAD
-            "rule": "ArkUI interface should be imported before using (arkui-modular-interface)",
-=======
             "rule": "The ArkUI interface \"Component\" should be imported before it is used (arkui-modular-interface)",
->>>>>>> 58c46612
             "severity": "ERROR"
         },
         {
@@ -261,8 +239,6 @@
             "column": 4,
             "endLine": 46,
             "endColumn": 9,
-<<<<<<< HEAD
-=======
             "problem": "UIInterfaceImport",
             "suggest": "",
             "rule": "The ArkUI interface \"State\" should be imported before it is used (arkui-modular-interface)",
@@ -323,68 +299,12 @@
             "column": 7,
             "endLine": 61,
             "endColumn": 13,
->>>>>>> 58c46612
             "problem": "UIInterfaceImport",
             "suggest": "",
             "rule": "The ArkUI interface \"Slider\" should be imported before it is used (arkui-modular-interface)",
             "severity": "ERROR"
         },
         {
-<<<<<<< HEAD
-            "line": 48,
-            "column": 5,
-            "endLine": 48,
-            "endColumn": 8,
-            "problem": "UIInterfaceImport",
-            "suggest": "",
-            "rule": "ArkUI interface should be imported before using (arkui-modular-interface)",
-            "severity": "ERROR"
-        },
-        {
-            "line": 49,
-            "column": 7,
-            "endLine": 49,
-            "endColumn": 13,
-            "problem": "UIInterfaceImport",
-            "suggest": "",
-            "rule": "ArkUI interface should be imported before using (arkui-modular-interface)",
-            "severity": "ERROR"
-        },
-        {
-            "line": 56,
-            "column": 2,
-            "endLine": 56,
-            "endColumn": 11,
-            "problem": "UIInterfaceImport",
-            "suggest": "",
-            "rule": "ArkUI interface should be imported before using (arkui-modular-interface)",
-            "severity": "ERROR"
-        },
-        {
-            "line": 58,
-            "column": 4,
-            "endLine": 58,
-            "endColumn": 9,
-            "problem": "UIInterfaceImport",
-            "suggest": "",
-            "rule": "ArkUI interface should be imported before using (arkui-modular-interface)",
-            "severity": "ERROR"
-        },
-        {
-            "line": 60,
-            "column": 5,
-            "endLine": 60,
-            "endColumn": 8,
-            "problem": "UIInterfaceImport",
-            "suggest": "",
-            "rule": "ArkUI interface should be imported before using (arkui-modular-interface)",
-            "severity": "ERROR"
-        },
-        {
-            "line": 61,
-            "column": 7,
-            "endLine": 61,
-=======
             "line": 68,
             "column": 2,
             "endLine": 68,
@@ -418,7 +338,6 @@
             "line": 73,
             "column": 7,
             "endLine": 73,
->>>>>>> 58c46612
             "endColumn": 13,
             "problem": "UIInterfaceImport",
             "suggest": "",
@@ -436,89 +355,29 @@
             "severity": "ERROR"
         },
         {
-<<<<<<< HEAD
-            "line": 68,
-            "column": 2,
-            "endLine": 68,
-            "endColumn": 11,
-            "problem": "UIInterfaceImport",
-            "suggest": "",
-            "rule": "ArkUI interface should be imported before using (arkui-modular-interface)",
-            "severity": "ERROR"
-        },
-        {
-            "line": 70,
-            "column": 4,
-            "endLine": 70,
-            "endColumn": 9,
-            "problem": "UIInterfaceImport",
-            "suggest": "",
-            "rule": "ArkUI interface should be imported before using (arkui-modular-interface)",
-            "severity": "ERROR"
-        },
-        {
-            "line": 72,
-            "column": 5,
-            "endLine": 72,
-            "endColumn": 8,
-            "problem": "UIInterfaceImport",
-            "suggest": "",
-            "rule": "ArkUI interface should be imported before using (arkui-modular-interface)",
-            "severity": "ERROR"
-        },
-        {
-            "line": 73,
-            "column": 7,
-            "endLine": 73,
-            "endColumn": 13,
-            "problem": "UIInterfaceImport",
-            "suggest": "",
-            "rule": "ArkUI interface should be imported before using (arkui-modular-interface)",
-            "severity": "ERROR"
-        },
-        {
-            "line": 80,
-            "column": 2,
-            "endLine": 80,
-            "endColumn": 7,
-            "problem": "UIInterfaceImport",
-            "suggest": "",
-            "rule": "ArkUI interface should be imported before using (arkui-modular-interface)",
-            "severity": "ERROR"
-        },
-        {
-=======
->>>>>>> 58c46612
             "line": 81,
             "column": 2,
             "endLine": 81,
             "endColumn": 13,
             "problem": "UIInterfaceImport",
             "suggest": "",
-<<<<<<< HEAD
-            "rule": "ArkUI interface should be imported before using (arkui-modular-interface)",
-=======
             "rule": "The ArkUI interface \"ComponentV2\" should be imported before it is used (arkui-modular-interface)",
->>>>>>> 58c46612
             "severity": "ERROR"
         },
         {
             "line": 83,
             "column": 4,
             "endLine": 83,
-<<<<<<< HEAD
-            "endColumn": 9,
-            "problem": "UIInterfaceImport",
-            "suggest": "",
-            "rule": "ArkUI interface should be imported before using (arkui-modular-interface)",
+            "endColumn": 9,
+            "problem": "UIInterfaceImport",
+            "suggest": "",
+            "rule": "The ArkUI interface \"Local\" should be imported before it is used (arkui-modular-interface)",
             "severity": "ERROR"
         },
         {
             "line": 84,
             "column": 4,
             "endLine": 84,
-=======
->>>>>>> 58c46612
             "endColumn": 9,
             "problem": "UIInterfaceImport",
             "suggest": "",
@@ -526,19 +385,6 @@
             "severity": "ERROR"
         },
         {
-<<<<<<< HEAD
-=======
-            "line": 84,
-            "column": 4,
-            "endLine": 84,
-            "endColumn": 9,
-            "problem": "UIInterfaceImport",
-            "suggest": "",
-            "rule": "The ArkUI interface \"Local\" should be imported before it is used (arkui-modular-interface)",
-            "severity": "ERROR"
-        },
-        {
->>>>>>> 58c46612
             "line": 87,
             "column": 5,
             "endLine": 87,
@@ -555,11 +401,7 @@
             "endColumn": 11,
             "problem": "UIInterfaceImport",
             "suggest": "",
-<<<<<<< HEAD
-            "rule": "ArkUI interface should be imported before using (arkui-modular-interface)",
-=======
             "rule": "The ArkUI interface \"Text\" should be imported before it is used (arkui-modular-interface)",
->>>>>>> 58c46612
             "severity": "ERROR"
         },
         {
@@ -579,11 +421,7 @@
             "endColumn": 13,
             "problem": "UIInterfaceImport",
             "suggest": "",
-<<<<<<< HEAD
-            "rule": "ArkUI interface should be imported before using (arkui-modular-interface)",
-=======
             "rule": "The ArkUI interface \"ComponentV2\" should be imported before it is used (arkui-modular-interface)",
->>>>>>> 58c46612
             "severity": "ERROR"
         },
         {
@@ -634,36 +472,6 @@
             "problem": "UIInterfaceImport",
             "suggest": "",
             "rule": "The ArkUI interface \"Button\" should be imported before it is used (arkui-modular-interface)",
-            "severity": "ERROR"
-        },
-        {
-            "line": 105,
-            "column": 5,
-            "endLine": 105,
-            "endColumn": 11,
-            "problem": "UIInterfaceImport",
-            "suggest": "",
-            "rule": "ArkUI interface should be imported before using (arkui-modular-interface)",
-            "severity": "ERROR"
-        },
-        {
-            "line": 106,
-            "column": 7,
-            "endLine": 106,
-            "endColumn": 11,
-            "problem": "UIInterfaceImport",
-            "suggest": "",
-            "rule": "ArkUI interface should be imported before using (arkui-modular-interface)",
-            "severity": "ERROR"
-        },
-        {
-            "line": 107,
-            "column": 7,
-            "endLine": 107,
-            "endColumn": 13,
-            "problem": "UIInterfaceImport",
-            "suggest": "",
-            "rule": "ArkUI interface should be imported before using (arkui-modular-interface)",
             "severity": "ERROR"
         }
     ]
