/*
 * Copyright (c) 2025 Huawei Device Co., Ltd.
 * Licensed under the Apache License, Version 2.0 (the "License");
 * you may not use this file except in compliance with the License.
 * You may obtain a copy of the License at
 *
 * http://www.apache.org/licenses/LICENSE-2.0
 *
 * Unless required by applicable law or agreed to in writing, software
 * distributed under the License is distributed on an "AS IS" BASIS,
 * WITHOUT WARRANTIES OR CONDITIONS OF ANY KIND, either express or implied.
 * See the License for the specific language governing permissions and
 * limitations under the License.
 */

let a: number[] = [1]
let b: (number | string)[] = a // error

let a1: (number | string)[] = [1]
let b1: (number | string)[] = a1 // ok

let b2: (number | string)[];
b2 = a // error

class A {
    a: (number | string)[] = [1];
}

let aA: A = new A();
aA.a = a; // error

let a3: (number | string)[] = new Array<number>(1, 2); // error

function test(a: number[]): void {
  let b: (number | string)[] = [1];
  b = a; // error
}

let arrayTypeImmutableA2: [number] = [1];
let arrayTypeImmutableB2: [number | string] = arrayTypeImmutableA2;  // error

class ArrayTypeImmutableA{
  arrayTypeImmutableA: number[] = [1];
  arrayTypeImmutableB: (number | string)[] = this.arrayTypeImmutableA;  // error
  arrayTypeImmutableB1: (number | string)[] = this.arrayTypeImmutableA;  // error

  arrayTypeImmutableA2: [number] = [1];
  arrayTypeImmutableB2: [number | string] = arrayTypeImmutableA2;   // error
  arrayTypeImmutableB21: [number | string] = this.arrayTypeImmutableA2;   // error
}

interface IA {
  ia: string;
}

type TA = string | IA

interface IB {
  i: TA|TA[]
}

class CA {
  static fun(...a: IB[]): void{};
}

CA.fun({
  i: [    { ia: '1'},    { ia: '2'},    { ia: '3'},  ] as IA[]  // error
} as IB)


class A {
  a: number[] = [-11,0];
  arrayData: (number| string| boolean)[] = [1, 'hi']
  arrs: (number| boolean)[] = new A().a //error
  val: (number|string|boolean) [] = new A().arrayData
  A() {
    const val1 = new A().a
    let array2: (string | number | boolean)[] = val1 //error
  }
  aa(ss:(number| boolean)[]) {
    ss = this.a //error
  }
  cc(): (boolean| number)[] {
    return [true, 33];
  }
  dd(): (boolean| string| A)[] {
    return [true, 'hello', new A()];
  }
  ee() {
    let ccVal: (boolean | number | boolean)[] = this.cc()
    return ccVal;
  }

  ff() {
    let array: (number| boolean|string)[] = newArr; //error
    return array;
  }
  gg() {
    return this.arrs;
  }
}

function test2():(string|number|boolean)[] {
  return ['s', 3.14, true];
}
function test3() {
  let obj: A = new A()
  return obj.dd();
}

let objA: A = new A()

const newArr: (number| boolean)[] = [1, true]
const newArr1: (number|string|boolean)[] = [1, '3.14', true]
const array: (number | boolean|string)[] = newArr1
const newArr2: (string|number|boolean)[] = ['s', 3.14, false]
const array1: (number | string | boolean)[] = newArr2
const array2: (string | number | boolean)[] = newArr1

let tt: (boolean | number | boolean)[] = this.test2() //error
let gg: (boolean | number | boolean)[] = new A().ee()
let ff = new A().ff()
let hh: (boolean | number | string)[] =ff
let mm: (boolean | number | boolean)[] = objA.gg();
let test: (boolean | A | string)[] = test3()

let array13: (number|boolean|string)[] = newArr as (number|string)[] //error
let array14: (number|boolean|number)[] = [3.14, true] as (number|boolean)[]
let array15: (boolean|number)[] = array as (number|boolean)[] //error
let array16: (boolean | number | boolean)[] = objA.gg() as (boolean | number)[]
let tuple15: (number|boolean|string)[] = this.test2() as (string|number|boolean)[]
let tuple16: (number|boolean)[]  = array as [number, number, boolean]
let array17: (number|string|boolean)[] = ['s', 3.14, true] as (number|string|boolean)[]
const array18 = Array.from({ length: 5 }, (_, index) => index % 2 === 0 ? index : index % 3 === 0);
let array19: (number|boolean)[] = array18 as (number)[] //error
const originalArray: number[] = [1, 2, 3, 4, 5];
const array20 = originalArray.map((value) => value % 2 === 0 ? true : value * 2);
let array21: [number, boolean] = array20 as [number, boolean]
let array22: (number|string)[] = array20 as (number)[] //error
const array23: (number)[] = [1, 2, 3, 4, 5];

let aaa: number[] = [1]
let bbb: (number | string)[] = aaa  //error
const fn29: Function[] = [];
function bar<T>(): T[] {
  return [];
}
let a: number[] = [];
let repairableArr: Array<number> = new Array();
repairableArr = new Array(3);
Reflect.apply<A, number[], void>(() => {}, objA, []);
if (handler.apply) handler.apply(objA, objA, []);

let readonlyArr: ReadonlyArray<number> = [];
let arr66 = new Array<number>();
<<<<<<< HEAD
readonlyArr = arr66; //error
=======
readonlyArr = arr66; //error

let stringArray: string[] = []
let correctArr: (string | number)[] = []

const Foo = (): string[] => stringArray;

const FooBar = (): (string | number)[] => stringArray;
const Baz = (): (string | number)[] => correctArr;

async function Foo_a(): Promise<(string| number)[]> {
    return stringArray;
}

async function Foo_b(): Promise<(string| number)[]> {
    return correctArr;
}
>>>>>>> 6d813986
<|MERGE_RESOLUTION|>--- conflicted
+++ resolved
@@ -153,9 +153,6 @@
 
 let readonlyArr: ReadonlyArray<number> = [];
 let arr66 = new Array<number>();
-<<<<<<< HEAD
-readonlyArr = arr66; //error
-=======
 readonlyArr = arr66; //error
 
 let stringArray: string[] = []
@@ -172,5 +169,4 @@
 
 async function Foo_b(): Promise<(string| number)[]> {
     return correctArr;
-}
->>>>>>> 6d813986
+}