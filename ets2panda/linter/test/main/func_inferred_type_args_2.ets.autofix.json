--- conflicted
+++ resolved
@@ -26,8 +26,6 @@
         },
         {
             "line": 17,
-<<<<<<< HEAD
-=======
             "column": 28,
             "endLine": 17,
             "endColumn": 33,
@@ -38,7 +36,6 @@
         },
         {
             "line": 17,
->>>>>>> 6d813986
             "column": 24,
             "endLine": 17,
             "endColumn": 35,
@@ -49,8 +46,6 @@
         },
         {
             "line": 18,
-<<<<<<< HEAD
-=======
             "column": 40,
             "endLine": 18,
             "endColumn": 45,
@@ -61,7 +56,6 @@
         },
         {
             "line": 18,
->>>>>>> 6d813986
             "column": 36,
             "endLine": 18,
             "endColumn": 47,
@@ -83,8 +77,6 @@
         },
         {
             "line": 19,
-<<<<<<< HEAD
-=======
             "column": 21,
             "endLine": 19,
             "endColumn": 26,
@@ -95,7 +87,6 @@
         },
         {
             "line": 19,
->>>>>>> 6d813986
             "column": 17,
             "endLine": 19,
             "endColumn": 28,
@@ -395,8 +386,6 @@
         },
         {
             "line": 41,
-<<<<<<< HEAD
-=======
             "column": 46,
             "endLine": 41,
             "endColumn": 66,
@@ -407,7 +396,6 @@
         },
         {
             "line": 41,
->>>>>>> 6d813986
             "column": 34,
             "endLine": 41,
             "endColumn": 67,
@@ -613,47 +601,6 @@
             "severity": "ERROR"
         },
         {
-<<<<<<< HEAD
-            "line": 78,
-            "column": 11,
-            "endLine": 78,
-            "endColumn": 12,
-            "problem": "NumericSemantics",
-            "autofix": [
-                {
-                    "start": 2134,
-                    "end": 2135,
-                    "replacementText": "1.0",
-                    "line": 78,
-                    "column": 11,
-                    "endLine": 78,
-                    "endColumn": 12
-                }
-            ],
-            "suggest": "",
-            "rule": "Numeric semantics is different for integer values (arkts-numeric-semantic)",
-            "severity": "ERROR"
-        },
-        {
-            "line": 79,
-            "column": 11,
-            "endLine": 79,
-            "endColumn": 12,
-            "problem": "NumericSemantics",
-            "autofix": [
-                {
-                    "start": 2164,
-                    "end": 2165,
-                    "replacementText": "2.0",
-                    "line": 79,
-                    "column": 11,
-                    "endLine": 79,
-                    "endColumn": 12
-                }
-            ],
-            "suggest": "",
-            "rule": "Numeric semantics is different for integer values (arkts-numeric-semantic)",
-=======
             "line": 81,
             "column": 29,
             "endLine": 81,
@@ -661,7 +608,6 @@
             "problem": "BuiltinNewCtor",
             "suggest": "",
             "rule": "API is not support initial ctor signature (arkts-builtin-new-cotr)",
->>>>>>> 6d813986
             "severity": "ERROR"
         },
         {
@@ -687,8 +633,6 @@
         },
         {
             "line": 83,
-<<<<<<< HEAD
-=======
             "column": 9,
             "endLine": 83,
             "endColumn": 14,
@@ -699,22 +643,15 @@
         },
         {
             "line": 83,
->>>>>>> 6d813986
             "column": 5,
             "endLine": 83,
             "endColumn": 16,
             "problem": "GenericCallNoTypeArgs",
             "autofix": [
                 {
-<<<<<<< HEAD
-                    "start": 2264,
-                    "end": 2275,
-                    "replacementText": "new Array<string>()",
-=======
                     "start": 2273,
                     "end": 2273,
                     "replacementText": "<string>",
->>>>>>> 6d813986
                     "line": 83,
                     "column": 5,
                     "endLine": 83,
@@ -737,8 +674,6 @@
         },
         {
             "line": 97,
-<<<<<<< HEAD
-=======
             "column": 40,
             "endLine": 97,
             "endColumn": 45,
@@ -749,7 +684,6 @@
         },
         {
             "line": 97,
->>>>>>> 6d813986
             "column": 36,
             "endLine": 97,
             "endColumn": 47,
@@ -771,8 +705,6 @@
         },
         {
             "line": 98,
-<<<<<<< HEAD
-=======
             "column": 55,
             "endLine": 98,
             "endColumn": 60,
@@ -783,7 +715,6 @@
         },
         {
             "line": 98,
->>>>>>> 6d813986
             "column": 51,
             "endLine": 98,
             "endColumn": 62,
@@ -805,8 +736,6 @@
         },
         {
             "line": 99,
-<<<<<<< HEAD
-=======
             "column": 56,
             "endLine": 99,
             "endColumn": 61,
@@ -817,7 +746,6 @@
         },
         {
             "line": 99,
->>>>>>> 6d813986
             "column": 52,
             "endLine": 99,
             "endColumn": 63,
@@ -828,8 +756,6 @@
         },
         {
             "line": 100,
-<<<<<<< HEAD
-=======
             "column": 26,
             "endLine": 100,
             "endColumn": 31,
@@ -840,7 +766,6 @@
         },
         {
             "line": 100,
->>>>>>> 6d813986
             "column": 22,
             "endLine": 100,
             "endColumn": 33,
@@ -861,8 +786,6 @@
             "severity": "ERROR"
         },
         {
-<<<<<<< HEAD
-=======
             "line": 105,
             "column": 14,
             "endLine": 106,
@@ -1059,7 +982,6 @@
             "severity": "ERROR"
         },
         {
->>>>>>> 6d813986
             "line": 84,
             "column": 2,
             "endLine": 84,
@@ -1142,8 +1064,6 @@
             "suggest": "",
             "rule": "The ArkUI interface \"CommonAttribute\" should be imported before it is used (arkui-modular-interface)",
             "severity": "ERROR"
-<<<<<<< HEAD
-=======
         },
         {
             "line": 103,
@@ -1154,7 +1074,6 @@
             "suggest": "Function lacks ending return statement and return type does not include 'undefined'.",
             "rule": "Function lacks ending return statement and return type does not include 'undefined'.",
             "severity": "ERROR"
->>>>>>> 6d813986
         }
     ]
 }