/*
 * Copyright (c) 2023-2025 Huawei Device Co., Ltd.
 * Licensed under the Apache License, Version 2.0 (the "License");
 * you may not use this file except in compliance with the License.
 * You may obtain a copy of the License at
 *
 * http://www.apache.org/licenses/LICENSE-2.0
 *
 * Unless required by applicable law or agreed to in writing, software
 * distributed under the License is distributed on an "AS IS" BASIS,
 * WITHOUT WARRANTIES OR CONDITIONS OF ANY KIND, either express or implied.
 * See the License for the specific language governing permissions and
 * limitations under the License.
 */
import {OhosInterface} from './oh_modules/ohos_lib';

// #14071
class A {
  v: string = '';
}
function SetProperty<T extends Object>(oldObj: T, str: string, obj: Object): void {
  oldObj[str] = obj; // Should report error
}
function GetProperty<T extends Object, U>(oldObj: T, str: string): U {
  return oldObj[str]; // Should report error
}
function test() {
  let a: A = { v: 'abc' };
  SetProperty(a, 'u', 'def');
  return GetProperty<A, string>(a, 'v') + GetProperty<A, string>(a, 'u');
}

let ar1: number[] = [1.0, 2.0, 3.0, 4.0];
let ar2 = [1.0, '2', 3.0, 4.0];
let ar3: number[] = [];

ar1[2];
ar2[2];
ar3[2];

const r0: number = [1, 2, 3][1];
let r1: number = [1, 2, 3, 4][0]
let r2 = [1, '2', 3, 4][0]

function fobject1(o: object) {
  o['j']
}

function fobject2(o: Object) {
  o['k']
}

let array1: number[] = [0.0, 1.0]
let array2: number[] = [1.0, 2.0, 3.0, 4.0, 5.0]
let array3: number[] = [1.0,2.0,3.0,4.0,5.0]
let array4: Array<number> = [1.0,2.0,3.0,4.0,5.0]
let array5 = new Array(10.0)
let array6 = new Int8Array(10.0)
let array7 = new Uint8Array(10.0)
let array8 = new Uint8ClampedArray(10.0)
let array9 = new Int16Array(10.0)
let array10 = new Uint16Array(10.0)
let array11 = new Int32Array(10.0)
let array12 = new Uint32Array(10.0)
let array13 = new Float32Array(10.0)
let array14 = new Float64Array(10.0)
let array15 = new BigInt64Array(10.0)
let array16 = new BigUint64Array(10.0)

array1[0];
array2[0];
array3[0];
array4[0];
array5[0];
array6[0];
array7[0];
array8[0];
array9[0];
array10[0];
array11[0];
array12[0];
array13[0];
array14[0];
array15[0];
array16[0];

function fff1(r: Record<string, number>) {
    r['bob']
}

enum CCCCCCCCC {
  KATE,
  BOB,
  ROB,
}

CCCCCCCCC['KATE']
CCCCCCCCC['BOB']
CCCCCCCCC['ROB']

CCCCCCCCC[CCCCCCCCC.KATE]
CCCCCCCCC[CCCCCCCCC.BOB]
CCCCCCCCC[CCCCCCCCC.ROB]

let arr32 = new Float32Array([1.0,2.0,3.0])

let iter_arr32 = arr32[Symbol.iterator]()
let tmp_arr32 = iter_arr32.next().value;
while (!!tmp_arr32) {
  console.log(tmp_arr32[0])

  tmp_arr32 = iter_arr32.next().value
}

let arr = new Array<string>()
arr = ['a','f','g']
let iter_arr = arr[Symbol.iterator]()
let tmp_arr = iter_arr.next().value;
while (!!tmp_arr) {
  console.log(tmp_arr[0])
  tmp_arr = iter_arr.next().value
}

// #14415
class ArrayContainer {
  numbers: number[] = [];
}
class NullableArray {
  container: ArrayContainer | null = null;

  print() {
    console.log(this.container?.numbers[0]);
  }
}

let str1 = 'sssss'
let str2 = "aaaaa"
let str3 = `sssss`
let str4 = new String('sssss')
let str5 = str1
let str6 = str2

str1[1]
str2[1]
str3[1]
str4[1]
str5[1]
str6[1]

class AString extends String {}
let str7 = new AString('dwdd')
str7[1]

type IndexableUnion = string[] | (number | string)[] | Uint8Array;
type NonIndexableUnion = string[] | number[] | Uint8Array | number;

function indexUnion(iu: IndexableUnion, niu: NonIndexableUnion) {
  iu[0];
  niu[0];
}

function testLibraryUnnamedType(a: OhosInterface) {
  a['kek'];
}

class MMap<T, U> extends Map<T, U> {}

let mmap1 = new Map<number, string>();
let mmap2 = new Map<string, number>();
let mmap3 = new MMap<string, string>();

mmap1[1];
mmap2['222'];
mmap3["kkr"];


<<<<<<< HEAD
class MyClass extends BitVector {
=======




@Sendable
class MyClass extends collections.BitVector {
>>>>>>> 6d813986
  constructor() {
    super(0.0);
    for (let i: number = 0.0; i < this.length; i++) {
      this[i] = 1.0;
    }
  }
}

class AA {
  i: number = 1.0;
  func(b: number) {}
}
let a: object = new AA();
let b: AA = new AA();
b[i] = 1.0;
a["i"] = 2.0;
b.i = 2.0;
b.func(1.0);
<<<<<<< HEAD
(b as object)["func1"](1.0);
=======
(b as object)["func1"](1.0);

class A1 {
  foo1() {}
  static foo() {}
  aa: number = 1.0;
}
class B1{
  a: A1 = new A1();
}
let b1: B1 = new B1();
b1.a.foo1();
(b1 as object)["a"]["foo"]();
b1.a.aa;
>>>>>>> 6d813986
<|MERGE_RESOLUTION|>--- conflicted
+++ resolved
@@ -13,7 +13,7 @@
  * limitations under the License.
  */
 import {OhosInterface} from './oh_modules/ohos_lib';
-
+import { collections } from './@arkts.collections';
 // #14071
 class A {
   v: string = '';
@@ -30,16 +30,16 @@
   return GetProperty<A, string>(a, 'v') + GetProperty<A, string>(a, 'u');
 }
 
-let ar1: number[] = [1.0, 2.0, 3.0, 4.0];
-let ar2 = [1.0, '2', 3.0, 4.0];
+let ar1 = [1, 2, 3, 4];
+let ar2 = [1, '2', 3, 4];
 let ar3: number[] = [];
 
 ar1[2];
 ar2[2];
 ar3[2];
 
-const r0: number = [1, 2, 3][1];
-let r1: number = [1, 2, 3, 4][0]
+const r0 = [1, 2, 3][1];
+let r1 = [1, 2, 3, 4][0]
 let r2 = [1, '2', 3, 4][0]
 
 function fobject1(o: object) {
@@ -50,22 +50,22 @@
   o['k']
 }
 
-let array1: number[] = [0.0, 1.0]
-let array2: number[] = [1.0, 2.0, 3.0, 4.0, 5.0]
-let array3: number[] = [1.0,2.0,3.0,4.0,5.0]
-let array4: Array<number> = [1.0,2.0,3.0,4.0,5.0]
-let array5 = new Array(10.0)
-let array6 = new Int8Array(10.0)
-let array7 = new Uint8Array(10.0)
-let array8 = new Uint8ClampedArray(10.0)
-let array9 = new Int16Array(10.0)
-let array10 = new Uint16Array(10.0)
-let array11 = new Int32Array(10.0)
-let array12 = new Uint32Array(10.0)
-let array13 = new Float32Array(10.0)
-let array14 = new Float64Array(10.0)
-let array15 = new BigInt64Array(10.0)
-let array16 = new BigUint64Array(10.0)
+let array1 = [0,1]
+let array2 = [1,2,3,4,5]
+let array3: number[] = [1,2,3,4,5]
+let array4: Array<number> = [1,2,3,4,5]
+let array5 = new Array(10)
+let array6 = new Int8Array(10)
+let array7 = new Uint8Array(10)
+let array8 = new Uint8ClampedArray(10)
+let array9 = new Int16Array(10)
+let array10 = new Uint16Array(10)
+let array11 = new Int32Array(10)
+let array12 = new Uint32Array(10)
+let array13 = new Float32Array(10)
+let array14 = new Float64Array(10)
+let array15 = new BigInt64Array(10)
+let array16 = new BigUint64Array(10)
 
 array1[0];
 array2[0];
@@ -102,7 +102,7 @@
 CCCCCCCCC[CCCCCCCCC.BOB]
 CCCCCCCCC[CCCCCCCCC.ROB]
 
-let arr32 = new Float32Array([1.0,2.0,3.0])
+let arr32 = new Float32Array([1,2,3])
 
 let iter_arr32 = arr32[Symbol.iterator]()
 let tmp_arr32 = iter_arr32.next().value;
@@ -174,20 +174,16 @@
 mmap3["kkr"];
 
 
-<<<<<<< HEAD
-class MyClass extends BitVector {
-=======
 
 
 
 
 @Sendable
 class MyClass extends collections.BitVector {
->>>>>>> 6d813986
   constructor() {
-    super(0.0);
-    for (let i: number = 0.0; i < this.length; i++) {
-      this[i] = 1.0;
+    super(0);
+    for (let i = 0; i < this.length; i++) {
+      this[i] = 1;
     }
   }
 }
@@ -202,9 +198,6 @@
 a["i"] = 2.0;
 b.i = 2.0;
 b.func(1.0);
-<<<<<<< HEAD
-(b as object)["func1"](1.0);
-=======
 (b as object)["func1"](1.0);
 
 class A1 {
@@ -218,5 +211,4 @@
 let b1: B1 = new B1();
 b1.a.foo1();
 (b1 as object)["a"]["foo"]();
-b1.a.aa;
->>>>>>> 6d813986
+b1.a.aa;