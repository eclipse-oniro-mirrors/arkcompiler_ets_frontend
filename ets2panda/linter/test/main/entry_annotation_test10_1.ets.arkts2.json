{
    "copyright": [
        "Copyright (c) 2025 Huawei Device Co., Ltd.",
        "Licensed under the Apache License, Version 2.0 (the 'License');",
        "you may not use this file except in compliance with the License.",
        "You may obtain a copy of the License at",
        "",
        "http://www.apache.org/licenses/LICENSE-2.0",
        "",
        "Unless required by applicable law or agreed to in writing, software",
        "distributed under the License is distributed on an 'AS IS' BASIS,",
        "WITHOUT WARRANTIES OR CONDITIONS OF ANY KIND, either express or implied.",
        "See the License for the specific language governing permissions and",
        "limitations under the License."
    ],
    "result": [
        {
            "line": 19,
            "column": 1,
            "endLine": 19,
            "endColumn": 38,
            "problem": "EntryAnnotation",
            "suggest": "",
            "rule": "The \"@Entry\" annotation does not support dynamic parameters (arkui-entry-annotation-parameters)",
            "severity": "ERROR"
<<<<<<< HEAD
        },
        {
            "line": 19,
            "column": 34,
            "endLine": 19,
            "endColumn": 35,
            "problem": "NumericSemantics",
            "suggest": "",
            "rule": "Numeric semantics is different for integer values (arkts-numeric-semantic)",
            "severity": "ERROR"
=======
>>>>>>> 6d813986
        }
    ]
}<|MERGE_RESOLUTION|>--- conflicted
+++ resolved
@@ -23,19 +23,6 @@
             "suggest": "",
             "rule": "The \"@Entry\" annotation does not support dynamic parameters (arkui-entry-annotation-parameters)",
             "severity": "ERROR"
-<<<<<<< HEAD
-        },
-        {
-            "line": 19,
-            "column": 34,
-            "endLine": 19,
-            "endColumn": 35,
-            "problem": "NumericSemantics",
-            "suggest": "",
-            "rule": "Numeric semantics is different for integer values (arkts-numeric-semantic)",
-            "severity": "ERROR"
-=======
->>>>>>> 6d813986
         }
     ]
 }