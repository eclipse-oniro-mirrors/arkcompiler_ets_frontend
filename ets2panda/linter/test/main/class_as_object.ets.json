{
    "copyright": [
        "Copyright (c) 2022-2024 Huawei Device Co., Ltd.",
        "Licensed under the Apache License, Version 2.0 (the 'License');",
        "you may not use this file except in compliance with the License.",
        "You may obtain a copy of the License at",
        "http://www.apache.org/licenses/LICENSE-2.0",
        "Unless required by applicable law or agreed to in writing, software",
        "distributed under the License is distributed on an 'AS IS' BASIS,",
        "WITHOUT WARRANTIES OR CONDITIONS OF ANY KIND, either express or implied.",
        "See the License for the specific language governing permissions and",
        "limitations under the License."
    ],
    "result": [
        {
            "line": 27,
            "column": 9,
            "endLine": 27,
            "endColumn": 10,
            "problem": "ClassAsObject",
            "suggest": "",
            "rule": "Classes cannot be used as objects (arkts-no-classes-as-obj)",
            "severity": "WARNING"
        },
        {
            "line": 28,
            "column": 5,
            "endLine": 28,
            "endColumn": 6,
            "problem": "ClassAsObject",
            "suggest": "",
            "rule": "Classes cannot be used as objects (arkts-no-classes-as-obj)",
            "severity": "WARNING"
        },
        {
            "line": 29,
            "column": 11,
            "endLine": 29,
            "endColumn": 12,
            "problem": "ClassAsObject",
            "suggest": "",
            "rule": "Classes cannot be used as objects (arkts-no-classes-as-obj)",
            "severity": "WARNING"
        },
        {
            "line": 30,
            "column": 7,
            "endLine": 30,
            "endColumn": 8,
            "problem": "ClassAsObject",
            "suggest": "",
            "rule": "Classes cannot be used as objects (arkts-no-classes-as-obj)",
            "severity": "WARNING"
        },
        {
            "line": 38,
            "column": 20,
            "endLine": 38,
            "endColumn": 26,
            "problem": "TypeQuery",
            "suggest": "",
            "rule": "\"typeof\" operator is allowed only in expression contexts (arkts-no-type-query)",
            "severity": "ERROR"
        },
        {
            "line": 39,
            "column": 6,
            "endLine": 39,
            "endColumn": 7,
            "problem": "ClassAsObject",
            "suggest": "",
            "rule": "Classes cannot be used as objects (arkts-no-classes-as-obj)",
            "severity": "WARNING"
        },
        {
            "line": 42,
            "column": 12,
            "endLine": 42,
            "endColumn": 13,
            "problem": "ClassAsObject",
            "suggest": "",
            "rule": "Classes cannot be used as objects (arkts-no-classes-as-obj)",
            "severity": "WARNING"
        },
        {
            "line": 45,
            "column": 20,
            "endLine": 45,
            "endColumn": 26,
            "problem": "TypeQuery",
            "suggest": "",
            "rule": "\"typeof\" operator is allowed only in expression contexts (arkts-no-type-query)",
            "severity": "ERROR"
        },
        {
            "line": 46,
            "column": 8,
            "endLine": 46,
            "endColumn": 9,
            "problem": "ClassAsObject",
            "suggest": "",
            "rule": "Classes cannot be used as objects (arkts-no-classes-as-obj)",
            "severity": "WARNING"
        },
        {
            "line": 49,
            "column": 14,
            "endLine": 49,
            "endColumn": 15,
            "problem": "ClassAsObject",
            "suggest": "",
            "rule": "Classes cannot be used as objects (arkts-no-classes-as-obj)",
            "severity": "WARNING"
        },
        {
            "line": 58,
            "column": 22,
            "endLine": 58,
            "endColumn": 28,
            "problem": "TypeQuery",
            "suggest": "",
            "rule": "\"typeof\" operator is allowed only in expression contexts (arkts-no-type-query)",
            "severity": "ERROR"
        },
        {
            "line": 60,
            "column": 7,
            "endLine": 60,
            "endColumn": 8,
            "problem": "ClassAsObject",
            "suggest": "",
            "rule": "Classes cannot be used as objects (arkts-no-classes-as-obj)",
            "severity": "WARNING"
        },
        {
            "line": 87,
            "column": 39,
            "endLine": 87,
            "endColumn": 44,
            "problem": "ClassAsObject",
            "suggest": "",
            "rule": "Classes cannot be used as objects (arkts-no-classes-as-obj)",
            "severity": "WARNING"
        },
        {
            "line": 91,
            "column": 12,
            "endLine": 91,
            "endColumn": 13,
            "problem": "ClassAsObject",
            "suggest": "",
            "rule": "Classes cannot be used as objects (arkts-no-classes-as-obj)",
            "severity": "WARNING"
        },
        {
            "line": 96,
            "column": 5,
            "endLine": 96,
            "endColumn": 59,
            "problem": "AnyType",
            "suggest": "",
            "rule": "Use explicit types instead of \"any\", \"unknown\" (arkts-no-any-unknown)",
            "severity": "ERROR"
        },
        {
            "line": 98,
            "column": 8,
            "endLine": 98,
            "endColumn": 11,
            "problem": "AnyType",
            "suggest": "",
            "rule": "Use explicit types instead of \"any\", \"unknown\" (arkts-no-any-unknown)",
            "severity": "ERROR"
        },
        {
            "line": 116,
            "column": 42,
            "endLine": 116,
            "endColumn": 43,
            "problem": "ClassAsObject",
            "suggest": "",
            "rule": "Classes cannot be used as objects (arkts-no-classes-as-obj)",
            "severity": "WARNING"
        },
        {
            "line": 125,
            "column": 27,
            "endLine": 125,
            "endColumn": 30,
            "problem": "AnyType",
            "suggest": "",
            "rule": "Use explicit types instead of \"any\", \"unknown\" (arkts-no-any-unknown)",
            "severity": "ERROR"
        },
        {
            "line": 127,
            "column": 15,
            "endLine": 127,
            "endColumn": 21,
            "problem": "ClassAsObject",
            "suggest": "",
            "rule": "Classes cannot be used as objects (arkts-no-classes-as-obj)",
            "severity": "WARNING"
        },
        {
            "line": 128,
            "column": 15,
            "endLine": 128,
            "endColumn": 23,
            "problem": "ClassAsObject",
            "suggest": "",
            "rule": "Classes cannot be used as objects (arkts-no-classes-as-obj)",
            "severity": "WARNING"
        },
        {
<<<<<<< HEAD
            "line": 129,
            "column": 15,
            "endLine": 129,
            "endColumn": 21,
            "problem": "ClassAsObject",
            "suggest": "",
            "rule": "Classes cannot be used as objects (arkts-no-classes-as-obj)",
            "severity": "WARNING"
        },
        {
            "line": 130,
            "column": 15,
            "endLine": 130,
            "endColumn": 22,
            "problem": "ClassAsObject",
            "suggest": "",
            "rule": "Classes cannot be used as objects (arkts-no-classes-as-obj)",
            "severity": "WARNING"
        },
        {
            "line": 131,
            "column": 15,
            "endLine": 131,
            "endColumn": 21,
            "problem": "ClassAsObject",
            "suggest": "",
            "rule": "Classes cannot be used as objects (arkts-no-classes-as-obj)",
            "severity": "WARNING"
        },
        {
=======
>>>>>>> 58c46612
            "line": 132,
            "column": 15,
            "endLine": 132,
            "endColumn": 19,
            "problem": "ClassAsObject",
            "suggest": "",
            "rule": "Classes cannot be used as objects (arkts-no-classes-as-obj)",
            "severity": "WARNING"
        },
        {
            "line": 133,
            "column": 15,
            "endLine": 133,
            "endColumn": 19,
            "problem": "ClassAsObject",
            "suggest": "",
            "rule": "Classes cannot be used as objects (arkts-no-classes-as-obj)",
            "severity": "WARNING"
        },
        {
            "line": 134,
            "column": 15,
            "endLine": 134,
            "endColumn": 21,
            "problem": "ClassAsObject",
            "suggest": "",
            "rule": "Classes cannot be used as objects (arkts-no-classes-as-obj)",
            "severity": "WARNING"
        },
        {
            "line": 135,
            "column": 15,
            "endLine": 135,
            "endColumn": 20,
            "problem": "ClassAsObject",
            "suggest": "",
            "rule": "Classes cannot be used as objects (arkts-no-classes-as-obj)",
            "severity": "WARNING"
        },
        {
            "line": 136,
            "column": 15,
            "endLine": 136,
            "endColumn": 24,
            "problem": "ClassAsObject",
            "suggest": "",
            "rule": "Classes cannot be used as objects (arkts-no-classes-as-obj)",
            "severity": "WARNING"
        },
        {
            "line": 137,
            "column": 15,
            "endLine": 137,
            "endColumn": 25,
            "problem": "ClassAsObject",
            "suggest": "",
            "rule": "Classes cannot be used as objects (arkts-no-classes-as-obj)",
            "severity": "WARNING"
        },
        {
            "line": 138,
            "column": 15,
            "endLine": 138,
            "endColumn": 29,
            "problem": "ClassAsObject",
            "suggest": "",
            "rule": "Classes cannot be used as objects (arkts-no-classes-as-obj)",
            "severity": "WARNING"
        },
        {
            "line": 139,
            "column": 15,
            "endLine": 139,
            "endColumn": 26,
            "problem": "ClassAsObject",
            "suggest": "",
            "rule": "Classes cannot be used as objects (arkts-no-classes-as-obj)",
            "severity": "WARNING"
        },
        {
            "line": 140,
            "column": 15,
            "endLine": 140,
            "endColumn": 24,
            "problem": "ClassAsObject",
            "suggest": "",
            "rule": "Classes cannot be used as objects (arkts-no-classes-as-obj)",
            "severity": "WARNING"
        },
        {
            "line": 141,
            "column": 15,
            "endLine": 141,
            "endColumn": 23,
            "problem": "ClassAsObject",
            "suggest": "",
            "rule": "Classes cannot be used as objects (arkts-no-classes-as-obj)",
            "severity": "WARNING"
        },
        {
            "line": 142,
            "column": 15,
            "endLine": 142,
            "endColumn": 29,
            "problem": "ClassAsObject",
            "suggest": "",
            "rule": "Classes cannot be used as objects (arkts-no-classes-as-obj)",
            "severity": "WARNING"
        },
        {
            "line": 143,
            "column": 15,
            "endLine": 143,
            "endColumn": 19,
            "problem": "ClassAsObject",
            "suggest": "",
            "rule": "Classes cannot be used as objects (arkts-no-classes-as-obj)",
            "severity": "WARNING"
        },
        {
            "line": 144,
            "column": 15,
            "endLine": 144,
            "endColumn": 20,
            "problem": "ClassAsObject",
            "suggest": "",
            "rule": "Classes cannot be used as objects (arkts-no-classes-as-obj)",
            "severity": "WARNING"
        },
        {
            "line": 145,
            "column": 15,
            "endLine": 145,
            "endColumn": 26,
            "problem": "ClassAsObject",
            "suggest": "",
            "rule": "Classes cannot be used as objects (arkts-no-classes-as-obj)",
            "severity": "WARNING"
        },
        {
            "line": 146,
            "column": 15,
            "endLine": 146,
            "endColumn": 23,
            "problem": "ClassAsObject",
            "suggest": "",
            "rule": "Classes cannot be used as objects (arkts-no-classes-as-obj)",
            "severity": "WARNING"
        },
        {
            "line": 147,
            "column": 15,
            "endLine": 147,
            "endColumn": 24,
            "problem": "ClassAsObject",
            "suggest": "",
            "rule": "Classes cannot be used as objects (arkts-no-classes-as-obj)",
            "severity": "WARNING"
        },
        {
            "line": 148,
            "column": 15,
            "endLine": 148,
            "endColumn": 25,
            "problem": "ClassAsObject",
            "suggest": "",
            "rule": "Classes cannot be used as objects (arkts-no-classes-as-obj)",
            "severity": "WARNING"
        },
        {
            "line": 149,
            "column": 15,
            "endLine": 149,
            "endColumn": 32,
            "problem": "ClassAsObject",
            "suggest": "",
            "rule": "Classes cannot be used as objects (arkts-no-classes-as-obj)",
            "severity": "WARNING"
        },
        {
            "line": 150,
            "column": 15,
            "endLine": 150,
            "endColumn": 25,
            "problem": "ClassAsObject",
            "suggest": "",
            "rule": "Classes cannot be used as objects (arkts-no-classes-as-obj)",
            "severity": "WARNING"
        },
        {
            "line": 151,
            "column": 15,
            "endLine": 151,
            "endColumn": 26,
            "problem": "ClassAsObject",
            "suggest": "",
            "rule": "Classes cannot be used as objects (arkts-no-classes-as-obj)",
            "severity": "WARNING"
        },
        {
            "line": 152,
            "column": 15,
            "endLine": 152,
            "endColumn": 25,
            "problem": "ClassAsObject",
            "suggest": "",
            "rule": "Classes cannot be used as objects (arkts-no-classes-as-obj)",
            "severity": "WARNING"
        },
        {
            "line": 153,
            "column": 15,
            "endLine": 153,
            "endColumn": 26,
            "problem": "ClassAsObject",
            "suggest": "",
            "rule": "Classes cannot be used as objects (arkts-no-classes-as-obj)",
            "severity": "WARNING"
        },
        {
            "line": 154,
            "column": 15,
            "endLine": 154,
            "endColumn": 27,
            "problem": "ClassAsObject",
            "suggest": "",
            "rule": "Classes cannot be used as objects (arkts-no-classes-as-obj)",
            "severity": "WARNING"
        },
        {
            "line": 155,
            "column": 15,
            "endLine": 155,
            "endColumn": 27,
            "problem": "ClassAsObject",
            "suggest": "",
            "rule": "Classes cannot be used as objects (arkts-no-classes-as-obj)",
            "severity": "WARNING"
        },
        {
            "line": 156,
            "column": 15,
            "endLine": 156,
            "endColumn": 18,
            "problem": "ClassAsObject",
            "suggest": "",
            "rule": "Classes cannot be used as objects (arkts-no-classes-as-obj)",
            "severity": "WARNING"
        },
        {
            "line": 157,
            "column": 15,
            "endLine": 157,
            "endColumn": 22,
            "problem": "ClassAsObject",
            "suggest": "",
            "rule": "Classes cannot be used as objects (arkts-no-classes-as-obj)",
            "severity": "WARNING"
        },
        {
            "line": 158,
            "column": 15,
            "endLine": 158,
            "endColumn": 18,
            "problem": "ClassAsObject",
            "suggest": "",
            "rule": "Classes cannot be used as objects (arkts-no-classes-as-obj)",
            "severity": "WARNING"
        },
        {
            "line": 159,
            "column": 15,
            "endLine": 159,
            "endColumn": 22,
            "problem": "ClassAsObject",
            "suggest": "",
            "rule": "Classes cannot be used as objects (arkts-no-classes-as-obj)",
            "severity": "WARNING"
        },
        {
            "line": 160,
            "column": 15,
            "endLine": 160,
            "endColumn": 22,
            "problem": "ClassAsObject",
            "suggest": "",
            "rule": "Classes cannot be used as objects (arkts-no-classes-as-obj)",
            "severity": "WARNING"
        },
        {
            "line": 161,
            "column": 15,
            "endLine": 161,
            "endColumn": 20,
            "problem": "ClassAsObject",
            "suggest": "",
            "rule": "Classes cannot be used as objects (arkts-no-classes-as-obj)",
            "severity": "WARNING"
        },
        {
            "line": 162,
            "column": 15,
            "endLine": 162,
            "endColumn": 21,
            "problem": "ClassAsObject",
            "suggest": "",
            "rule": "Classes cannot be used as objects (arkts-no-classes-as-obj)",
            "severity": "WARNING"
        },
        {
            "line": 163,
            "column": 15,
            "endLine": 163,
            "endColumn": 32,
            "problem": "ClassAsObject",
            "suggest": "",
            "rule": "Classes cannot be used as objects (arkts-no-classes-as-obj)",
            "severity": "WARNING"
        },
        {
            "line": 164,
            "column": 15,
            "endLine": 164,
            "endColumn": 22,
            "problem": "ClassAsObject",
            "suggest": "",
            "rule": "Classes cannot be used as objects (arkts-no-classes-as-obj)",
            "severity": "WARNING"
        },
        {
            "line": 165,
            "column": 15,
            "endLine": 165,
            "endColumn": 21,
            "problem": "ClassAsObject",
            "suggest": "",
            "rule": "Classes cannot be used as objects (arkts-no-classes-as-obj)",
            "severity": "WARNING"
        },
        {
            "line": 166,
            "column": 15,
            "endLine": 166,
            "endColumn": 28,
            "problem": "ClassAsObject",
            "suggest": "",
            "rule": "Classes cannot be used as objects (arkts-no-classes-as-obj)",
            "severity": "WARNING"
        },
        {
            "line": 167,
            "column": 15,
            "endLine": 167,
            "endColumn": 29,
            "problem": "ClassAsObject",
            "suggest": "",
            "rule": "Classes cannot be used as objects (arkts-no-classes-as-obj)",
            "severity": "WARNING"
        },
        {
            "line": 168,
            "column": 15,
            "endLine": 168,
            "endColumn": 22,
            "problem": "ClassAsObject",
            "suggest": "",
            "rule": "Classes cannot be used as objects (arkts-no-classes-as-obj)",
            "severity": "WARNING"
        },
        {
            "line": 169,
            "column": 15,
            "endLine": 169,
            "endColumn": 35,
            "problem": "ClassAsObject",
            "suggest": "",
            "rule": "Classes cannot be used as objects (arkts-no-classes-as-obj)",
            "severity": "WARNING"
        },
        {
            "line": 180,
            "column": 7,
            "endLine": 180,
            "endColumn": 21,
            "problem": "AnyType",
            "suggest": "",
            "rule": "Use explicit types instead of \"any\", \"unknown\" (arkts-no-any-unknown)",
            "severity": "ERROR"
        },
        {
            "line": 185,
            "column": 13,
            "endLine": 185,
            "endColumn": 30,
            "problem": "SymbolType",
            "suggest": "",
            "rule": "\"Symbol()\" API is not supported (arkts-no-symbol)",
            "severity": "ERROR"
        },
        {
            "line": 190,
            "column": 19,
            "endLine": 190,
            "endColumn": 27,
            "problem": "ClassAsObject",
            "suggest": "",
            "rule": "Classes cannot be used as objects (arkts-no-classes-as-obj)",
            "severity": "WARNING"
        },
        {
            "line": 194,
            "column": 8,
            "endLine": 194,
            "endColumn": 14,
            "problem": "ClassAsObject",
            "suggest": "",
            "rule": "Classes cannot be used as objects (arkts-no-classes-as-obj)",
            "severity": "WARNING"
<<<<<<< HEAD
        },
        {
            "line": 205,
            "column": 87,
            "endLine": 205,
            "endColumn": 93,
            "problem": "ClassAsObject",
            "suggest": "",
            "rule": "Classes cannot be used as objects (arkts-no-classes-as-obj)",
            "severity": "WARNING"
=======
>>>>>>> 58c46612
        }
    ]
}<|MERGE_RESOLUTION|>--- conflicted
+++ resolved
@@ -213,39 +213,6 @@
             "severity": "WARNING"
         },
         {
-<<<<<<< HEAD
-            "line": 129,
-            "column": 15,
-            "endLine": 129,
-            "endColumn": 21,
-            "problem": "ClassAsObject",
-            "suggest": "",
-            "rule": "Classes cannot be used as objects (arkts-no-classes-as-obj)",
-            "severity": "WARNING"
-        },
-        {
-            "line": 130,
-            "column": 15,
-            "endLine": 130,
-            "endColumn": 22,
-            "problem": "ClassAsObject",
-            "suggest": "",
-            "rule": "Classes cannot be used as objects (arkts-no-classes-as-obj)",
-            "severity": "WARNING"
-        },
-        {
-            "line": 131,
-            "column": 15,
-            "endLine": 131,
-            "endColumn": 21,
-            "problem": "ClassAsObject",
-            "suggest": "",
-            "rule": "Classes cannot be used as objects (arkts-no-classes-as-obj)",
-            "severity": "WARNING"
-        },
-        {
-=======
->>>>>>> 58c46612
             "line": 132,
             "column": 15,
             "endLine": 132,
@@ -664,19 +631,6 @@
             "suggest": "",
             "rule": "Classes cannot be used as objects (arkts-no-classes-as-obj)",
             "severity": "WARNING"
-<<<<<<< HEAD
-        },
-        {
-            "line": 205,
-            "column": 87,
-            "endLine": 205,
-            "endColumn": 93,
-            "problem": "ClassAsObject",
-            "suggest": "",
-            "rule": "Classes cannot be used as objects (arkts-no-classes-as-obj)",
-            "severity": "WARNING"
-=======
->>>>>>> 58c46612
         }
     ]
 }