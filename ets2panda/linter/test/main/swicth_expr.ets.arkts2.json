{
    "copyright": [
<<<<<<< HEAD
        "Copyright (c) 2023-2025 Huawei Device Co., Ltd.",
=======
        "Copyright (c) 2025 Huawei Device Co., Ltd.",
>>>>>>> 6d813986
        "Licensed under the Apache License, Version 2.0 (the 'License');",
        "you may not use this file except in compliance with the License.",
        "You may obtain a copy of the License at",
        "",
        "http://www.apache.org/licenses/LICENSE-2.0",
        "",
        "Unless required by applicable law or agreed to in writing, software",
        "distributed under the License is distributed on an 'AS IS' BASIS,",
        "WITHOUT WARRANTIES OR CONDITIONS OF ANY KIND, either express or implied.",
        "See the License for the specific language governing permissions and",
        "limitations under the License."
    ],
    "result": [
        {
            "line": 17,
            "column": 9,
            "endLine": 17,
            "endColumn": 15,
            "problem": "SwitchExpression",
            "suggest": "",
<<<<<<< HEAD
            "rule": "The switch expression type must be of type char, byte, short, int, long, string or enum (arkts-switch-expr)",
=======
            "rule": "The switch expression type must be of type number, string or enum (arkts-switch-expr)",
>>>>>>> 6d813986
            "severity": "ERROR"
        },
        {
            "line": 26,
            "column": 16,
            "endLine": 26,
            "endColumn": 17,
            "problem": "ObjectLiteralNoContextType",
            "suggest": "",
            "rule": "Object literal must correspond to some explicitly declared class or interface (arkts-no-untyped-obj-literals)",
            "severity": "ERROR"
        },
        {
            "line": 28,
            "column": 9,
            "endLine": 28,
            "endColumn": 17,
            "problem": "SwitchExpression",
            "suggest": "",
<<<<<<< HEAD
            "rule": "The switch expression type must be of type char, byte, short, int, long, string or enum (arkts-switch-expr)",
=======
            "rule": "The switch expression type must be of type number, string or enum (arkts-switch-expr)",
>>>>>>> 6d813986
            "severity": "ERROR"
        },
        {
            "line": 29,
            "column": 8,
            "endLine": 29,
            "endColumn": 9,
            "problem": "ObjectLiteralNoContextType",
            "suggest": "",
            "rule": "Object literal must correspond to some explicitly declared class or interface (arkts-no-untyped-obj-literals)",
            "severity": "ERROR"
        },
        {
<<<<<<< HEAD
            "line": 36,
            "column": 5,
            "endLine": 36,
            "endColumn": 27,
            "problem": "NumericSemantics",
            "suggest": "",
            "rule": "Numeric semantics is different for integer values (arkts-numeric-semantic)",
            "severity": "ERROR"
        },
        {
            "line": 36,
            "column": 19,
            "endLine": 36,
            "endColumn": 20,
            "problem": "NumericSemantics",
            "suggest": "",
            "rule": "Numeric semantics is different for integer values (arkts-numeric-semantic)",
            "severity": "ERROR"
        },
        {
            "line": 36,
            "column": 22,
            "endLine": 36,
            "endColumn": 23,
            "problem": "NumericSemantics",
            "suggest": "",
            "rule": "Numeric semantics is different for integer values (arkts-numeric-semantic)",
            "severity": "ERROR"
        },
        {
            "line": 36,
            "column": 25,
            "endLine": 36,
            "endColumn": 26,
            "problem": "NumericSemantics",
            "suggest": "",
            "rule": "Numeric semantics is different for integer values (arkts-numeric-semantic)",
            "severity": "ERROR"
        },
        {
=======
>>>>>>> 6d813986
            "line": 38,
            "column": 9,
            "endLine": 38,
            "endColumn": 19,
            "problem": "SwitchExpression",
            "suggest": "",
<<<<<<< HEAD
            "rule": "The switch expression type must be of type char, byte, short, int, long, string or enum (arkts-switch-expr)",
            "severity": "ERROR"
        },
        {
            "line": 39,
            "column": 9,
            "endLine": 39,
            "endColumn": 10,
            "problem": "NumericSemantics",
            "suggest": "",
            "rule": "Numeric semantics is different for integer values (arkts-numeric-semantic)",
            "severity": "ERROR"
        },
        {
            "line": 39,
            "column": 12,
            "endLine": 39,
            "endColumn": 13,
            "problem": "NumericSemantics",
            "suggest": "",
            "rule": "Numeric semantics is different for integer values (arkts-numeric-semantic)",
            "severity": "ERROR"
        },
        {
            "line": 39,
            "column": 15,
            "endLine": 39,
            "endColumn": 16,
            "problem": "NumericSemantics",
            "suggest": "",
            "rule": "Numeric semantics is different for integer values (arkts-numeric-semantic)",
            "severity": "ERROR"
        },
        {
            "line": 56,
            "column": 7,
            "endLine": 56,
            "endColumn": 18,
            "problem": "NumericSemantics",
            "suggest": "",
            "rule": "Numeric semantics is different for integer values (arkts-numeric-semantic)",
            "severity": "ERROR"
        },
        {
            "line": 56,
            "column": 17,
            "endLine": 56,
            "endColumn": 18,
            "problem": "NumericSemantics",
            "suggest": "",
            "rule": "Numeric semantics is different for integer values (arkts-numeric-semantic)",
            "severity": "ERROR"
        },
        {
            "line": 58,
            "column": 8,
            "endLine": 58,
            "endColumn": 9,
            "problem": "NumericSemantics",
            "suggest": "",
            "rule": "Numeric semantics is different for integer values (arkts-numeric-semantic)",
            "severity": "ERROR"
        },
        {
            "line": 61,
            "column": 8,
            "endLine": 61,
            "endColumn": 9,
            "problem": "NumericSemantics",
            "suggest": "",
            "rule": "Numeric semantics is different for integer values (arkts-numeric-semantic)",
            "severity": "ERROR"
        },
        {
            "line": 67,
            "column": 7,
            "endLine": 67,
            "endColumn": 8,
            "problem": "NumericSemantics",
            "suggest": "",
            "rule": "Numeric semantics is different for integer values (arkts-numeric-semantic)",
            "severity": "ERROR"
        },
        {
            "line": 68,
            "column": 7,
            "endLine": 68,
            "endColumn": 8,
            "problem": "NumericSemantics",
            "suggest": "",
            "rule": "Numeric semantics is different for integer values (arkts-numeric-semantic)",
            "severity": "ERROR"
        },
        {
            "line": 70,
            "column": 7,
            "endLine": 70,
            "endColumn": 20,
            "problem": "NumericSemantics",
            "suggest": "",
            "rule": "Numeric semantics is different for integer values (arkts-numeric-semantic)",
            "severity": "ERROR"
        },
        {
            "line": 80,
            "column": 7,
            "endLine": 80,
            "endColumn": 21,
            "problem": "NumericSemantics",
            "suggest": "",
            "rule": "Numeric semantics is different for integer values (arkts-numeric-semantic)",
=======
            "rule": "The switch expression type must be of type number, string or enum (arkts-switch-expr)",
>>>>>>> 6d813986
            "severity": "ERROR"
        },
        {
            "line": 81,
            "column": 9,
            "endLine": 81,
            "endColumn": 16,
            "problem": "SwitchExpression",
            "suggest": "",
<<<<<<< HEAD
            "rule": "The switch expression type must be of type char, byte, short, int, long, string or enum (arkts-switch-expr)",
            "severity": "ERROR"
        },
        {
            "line": 85,
            "column": 8,
            "endLine": 85,
            "endColumn": 9,
            "problem": "NumericSemantics",
            "suggest": "",
            "rule": "Numeric semantics is different for integer values (arkts-numeric-semantic)",
            "severity": "ERROR"
        },
        {
            "line": 90,
            "column": 7,
            "endLine": 90,
            "endColumn": 27,
            "problem": "NumericSemantics",
            "suggest": "",
            "rule": "Numeric semantics is different for integer values (arkts-numeric-semantic)",
            "severity": "ERROR"
        },
        {
            "line": 91,
            "column": 9,
            "endLine": 91,
            "endColumn": 16,
            "problem": "SwitchExpression",
            "suggest": "",
            "rule": "The switch expression type must be of type char, byte, short, int, long, string or enum (arkts-switch-expr)",
            "severity": "ERROR"
        },
        {
            "line": 95,
            "column": 8,
            "endLine": 95,
            "endColumn": 9,
            "problem": "NumericSemantics",
            "suggest": "",
            "rule": "Numeric semantics is different for integer values (arkts-numeric-semantic)",
            "severity": "ERROR"
        },
        {
            "line": 100,
            "column": 7,
            "endLine": 100,
            "endColumn": 33,
            "problem": "NumericSemantics",
            "suggest": "",
            "rule": "Numeric semantics is different for integer values (arkts-numeric-semantic)",
            "severity": "ERROR"
        },
        {
            "line": 101,
            "column": 9,
            "endLine": 101,
            "endColumn": 16,
            "problem": "SwitchExpression",
            "suggest": "",
            "rule": "The switch expression type must be of type char, byte, short, int, long, string or enum (arkts-switch-expr)",
            "severity": "ERROR"
        },
        {
            "line": 105,
            "column": 8,
            "endLine": 105,
            "endColumn": 9,
            "problem": "NumericSemantics",
            "suggest": "",
            "rule": "Numeric semantics is different for integer values (arkts-numeric-semantic)",
            "severity": "ERROR"
        },
        {
            "line": 110,
            "column": 15,
            "endLine": 110,
            "endColumn": 16,
            "problem": "NumericSemantics",
            "suggest": "",
            "rule": "Numeric semantics is different for integer values (arkts-numeric-semantic)",
=======
            "rule": "The switch expression type must be of type number, string or enum (arkts-switch-expr)",
>>>>>>> 6d813986
            "severity": "ERROR"
        },
        {
            "line": 112,
            "column": 9,
            "endLine": 112,
            "endColumn": 12,
            "problem": "SwitchExpression",
            "suggest": "",
<<<<<<< HEAD
            "rule": "The switch expression type must be of type char, byte, short, int, long, string or enum (arkts-switch-expr)",
            "severity": "ERROR"
        },
        {
            "line": 113,
            "column": 10,
            "endLine": 113,
            "endColumn": 11,
            "problem": "NumericSemantics",
            "suggest": "",
            "rule": "Numeric semantics is different for integer values (arkts-numeric-semantic)",
            "severity": "ERROR"
        },
        {
            "line": 116,
            "column": 10,
            "endLine": 116,
            "endColumn": 11,
            "problem": "NumericSemantics",
            "suggest": "",
            "rule": "Numeric semantics is different for integer values (arkts-numeric-semantic)",
            "severity": "ERROR"
        },
        {
            "line": 119,
            "column": 10,
            "endLine": 119,
            "endColumn": 11,
            "problem": "NumericSemantics",
            "suggest": "",
            "rule": "Numeric semantics is different for integer values (arkts-numeric-semantic)",
            "severity": "ERROR"
        },
        {
            "line": 122,
            "column": 10,
            "endLine": 122,
            "endColumn": 11,
            "problem": "NumericSemantics",
            "suggest": "",
            "rule": "Numeric semantics is different for integer values (arkts-numeric-semantic)",
            "severity": "ERROR"
        },
        {
            "line": 125,
            "column": 10,
            "endLine": 125,
            "endColumn": 11,
            "problem": "NumericSemantics",
            "suggest": "",
            "rule": "Numeric semantics is different for integer values (arkts-numeric-semantic)",
            "severity": "ERROR"
        },
        {
            "line": 128,
            "column": 10,
            "endLine": 128,
            "endColumn": 11,
            "problem": "NumericSemantics",
            "suggest": "",
            "rule": "Numeric semantics is different for integer values (arkts-numeric-semantic)",
            "severity": "ERROR"
        },
        {
            "line": 131,
            "column": 10,
            "endLine": 131,
            "endColumn": 11,
            "problem": "NumericSemantics",
            "suggest": "",
            "rule": "Numeric semantics is different for integer values (arkts-numeric-semantic)",
            "severity": "ERROR"
        },
        {
            "line": 138,
            "column": 26,
            "endLine": 138,
            "endColumn": 29,
            "problem": "NumericSemantics",
            "suggest": "",
            "rule": "Numeric semantics is different for integer values (arkts-numeric-semantic)",
            "severity": "ERROR"
        },
        {
            "line": 140,
            "column": 11,
            "endLine": 140,
            "endColumn": 19,
            "problem": "SwitchExpression",
            "suggest": "",
            "rule": "The switch expression type must be of type char, byte, short, int, long, string or enum (arkts-switch-expr)",
            "severity": "ERROR"
        },
        {
            "line": 141,
            "column": 10,
            "endLine": 141,
            "endColumn": 11,
            "problem": "NumericSemantics",
            "suggest": "",
            "rule": "Numeric semantics is different for integer values (arkts-numeric-semantic)",
            "severity": "ERROR"
        },
        {
            "line": 144,
            "column": 10,
            "endLine": 144,
            "endColumn": 11,
            "problem": "NumericSemantics",
            "suggest": "",
            "rule": "Numeric semantics is different for integer values (arkts-numeric-semantic)",
            "severity": "ERROR"
        },
        {
            "line": 151,
            "column": 23,
            "endLine": 151,
            "endColumn": 24,
            "problem": "NumericSemantics",
            "suggest": "",
            "rule": "Numeric semantics is different for integer values (arkts-numeric-semantic)",
            "severity": "ERROR"
        },
        {
            "line": 152,
            "column": 9,
            "endLine": 152,
            "endColumn": 14,
            "problem": "SwitchExpression",
            "suggest": "",
            "rule": "The switch expression type must be of type char, byte, short, int, long, string or enum (arkts-switch-expr)",
            "severity": "ERROR"
        },
        {
            "line": 153,
            "column": 8,
            "endLine": 153,
            "endColumn": 9,
            "problem": "NumericSemantics",
            "suggest": "",
            "rule": "Numeric semantics is different for integer values (arkts-numeric-semantic)",
            "severity": "ERROR"
        },
        {
            "line": 157,
            "column": 8,
            "endLine": 157,
            "endColumn": 9,
            "problem": "NumericSemantics",
            "suggest": "",
            "rule": "Numeric semantics is different for integer values (arkts-numeric-semantic)",
            "severity": "ERROR"
        },
        {
            "line": 163,
            "column": 5,
            "endLine": 163,
            "endColumn": 13,
            "problem": "NumericSemantics",
            "suggest": "",
            "rule": "Numeric semantics is different for integer values (arkts-numeric-semantic)",
            "severity": "ERROR"
        },
        {
            "line": 163,
            "column": 12,
            "endLine": 163,
            "endColumn": 13,
            "problem": "NumericSemantics",
            "suggest": "",
            "rule": "Numeric semantics is different for integer values (arkts-numeric-semantic)",
            "severity": "ERROR"
        },
        {
            "line": 165,
            "column": 8,
            "endLine": 165,
            "endColumn": 9,
            "problem": "NumericSemantics",
            "suggest": "",
            "rule": "Numeric semantics is different for integer values (arkts-numeric-semantic)",
            "severity": "ERROR"
        },
        {
            "line": 169,
            "column": 8,
            "endLine": 169,
            "endColumn": 9,
            "problem": "NumericSemantics",
            "suggest": "",
            "rule": "Numeric semantics is different for integer values (arkts-numeric-semantic)",
            "severity": "ERROR"
        },
        {
            "line": 175,
            "column": 21,
            "endLine": 175,
            "endColumn": 22,
            "problem": "NumericSemantics",
            "suggest": "",
            "rule": "Numeric semantics is different for integer values (arkts-numeric-semantic)",
            "severity": "ERROR"
        },
        {
            "line": 176,
            "column": 9,
            "endLine": 176,
            "endColumn": 14,
            "problem": "SwitchExpression",
            "suggest": "",
            "rule": "The switch expression type must be of type char, byte, short, int, long, string or enum (arkts-switch-expr)",
            "severity": "ERROR"
        },
        {
            "line": 177,
            "column": 8,
            "endLine": 177,
            "endColumn": 9,
            "problem": "NumericSemantics",
            "suggest": "",
            "rule": "Numeric semantics is different for integer values (arkts-numeric-semantic)",
            "severity": "ERROR"
        },
        {
            "line": 181,
            "column": 8,
            "endLine": 181,
            "endColumn": 9,
            "problem": "NumericSemantics",
            "suggest": "",
            "rule": "Numeric semantics is different for integer values (arkts-numeric-semantic)",
            "severity": "ERROR"
        },
        {
            "line": 187,
            "column": 5,
            "endLine": 187,
            "endColumn": 13,
            "problem": "NumericSemantics",
            "suggest": "",
            "rule": "Numeric semantics is different for integer values (arkts-numeric-semantic)",
            "severity": "ERROR"
        },
        {
            "line": 187,
            "column": 12,
            "endLine": 187,
            "endColumn": 13,
            "problem": "NumericSemantics",
            "suggest": "",
            "rule": "Numeric semantics is different for integer values (arkts-numeric-semantic)",
            "severity": "ERROR"
        },
        {
            "line": 189,
            "column": 8,
            "endLine": 189,
            "endColumn": 9,
            "problem": "NumericSemantics",
            "suggest": "",
            "rule": "Numeric semantics is different for integer values (arkts-numeric-semantic)",
            "severity": "ERROR"
        },
        {
            "line": 197,
            "column": 5,
            "endLine": 197,
            "endColumn": 17,
            "problem": "NumericSemantics",
            "suggest": "",
            "rule": "Numeric semantics is different for integer values (arkts-numeric-semantic)",
            "severity": "ERROR"
        },
        {
            "line": 198,
            "column": 9,
            "endLine": 198,
            "endColumn": 15,
            "problem": "SwitchExpression",
            "suggest": "",
            "rule": "The switch expression type must be of type char, byte, short, int, long, string or enum (arkts-switch-expr)",
            "severity": "ERROR"
        },
        {
            "line": 206,
            "column": 7,
            "endLine": 206,
            "endColumn": 22,
            "problem": "NumericSemantics",
            "suggest": "",
            "rule": "Numeric semantics is different for integer values (arkts-numeric-semantic)",
            "severity": "ERROR"
        },
        {
            "line": 206,
            "column": 19,
            "endLine": 206,
            "endColumn": 22,
            "problem": "NumericSemantics",
            "suggest": "",
            "rule": "Numeric semantics is different for integer values (arkts-numeric-semantic)",
            "severity": "ERROR"
        },
        {
            "line": 208,
            "column": 8,
            "endLine": 208,
            "endColumn": 9,
            "problem": "NumericSemantics",
            "suggest": "",
            "rule": "Numeric semantics is different for integer values (arkts-numeric-semantic)",
            "severity": "ERROR"
        },
        {
            "line": 211,
            "column": 8,
            "endLine": 211,
            "endColumn": 9,
            "problem": "NumericSemantics",
            "suggest": "",
            "rule": "Numeric semantics is different for integer values (arkts-numeric-semantic)",
            "severity": "ERROR"
        },
        {
            "line": 216,
            "column": 13,
            "endLine": 216,
=======
            "rule": "The switch expression type must be of type number, string or enum (arkts-switch-expr)",
            "severity": "ERROR"
        },
        {
            "line": 215,
            "column": 13,
            "endLine": 215,
>>>>>>> 6d813986
            "endColumn": 32,
            "problem": "CreatingPrimitiveTypes",
            "suggest": "",
            "rule": "Primitive types are normalized with their boxed type (arkts-primitive-type-normalization)",
            "severity": "ERROR"
        },
        {
<<<<<<< HEAD
            "line": 225,
            "column": 31,
            "endLine": 225,
            "endColumn": 32,
            "problem": "NumericSemantics",
            "suggest": "",
            "rule": "Numeric semantics is different for integer values (arkts-numeric-semantic)",
            "severity": "ERROR"
        },
        {
            "line": 226,
            "column": 9,
            "endLine": 226,
            "endColumn": 15,
            "problem": "SwitchExpression",
            "suggest": "",
            "rule": "The switch expression type must be of type char, byte, short, int, long, string or enum (arkts-switch-expr)",
            "severity": "ERROR"
        },
        {
            "line": 237,
            "column": 10,
            "endLine": 237,
            "endColumn": 11,
            "problem": "NumericSemantics",
            "suggest": "",
            "rule": "Numeric semantics is different for integer values (arkts-numeric-semantic)",
            "severity": "ERROR"
        },
        {
            "line": 240,
            "column": 9,
            "endLine": 240,
            "endColumn": 17,
            "problem": "SwitchExpression",
            "suggest": "",
            "rule": "The switch expression type must be of type char, byte, short, int, long, string or enum (arkts-switch-expr)",
            "severity": "ERROR"
        },
        {
            "line": 241,
            "column": 8,
            "endLine": 241,
            "endColumn": 9,
            "problem": "NumericSemantics",
            "suggest": "",
            "rule": "Numeric semantics is different for integer values (arkts-numeric-semantic)",
            "severity": "ERROR"
        },
        {
            "line": 255,
            "column": 9,
            "endLine": 255,
            "endColumn": 17,
            "problem": "SwitchExpression",
            "suggest": "",
            "rule": "The switch expression type must be of type char, byte, short, int, long, string or enum (arkts-switch-expr)",
            "severity": "ERROR"
        },
        {
            "line": 263,
            "column": 5,
            "endLine": 263,
            "endColumn": 30,
            "problem": "NumericSemantics",
            "suggest": "",
            "rule": "Numeric semantics is different for integer values (arkts-numeric-semantic)",
            "severity": "ERROR"
        },
        {
            "line": 264,
            "column": 9,
            "endLine": 264,
            "endColumn": 16,
            "problem": "SwitchExpression",
            "suggest": "",
            "rule": "The switch expression type must be of type char, byte, short, int, long, string or enum (arkts-switch-expr)",
            "severity": "ERROR"
        },
        {
            "line": 271,
            "column": 9,
            "endLine": 271,
            "endColumn": 17,
            "problem": "SwitchExpression",
            "suggest": "",
            "rule": "The switch expression type must be of type char, byte, short, int, long, string or enum (arkts-switch-expr)",
            "severity": "ERROR"
        },
        {
            "line": 271,
            "column": 9,
            "endLine": 271,
            "endColumn": 11,
            "problem": "NumericSemantics",
            "suggest": "",
            "rule": "Numeric semantics is different for integer values (arkts-numeric-semantic)",
            "severity": "ERROR"
        },
        {
            "line": 279,
            "column": 7,
            "endLine": 279,
            "endColumn": 27,
            "problem": "NumericSemantics",
            "suggest": "",
            "rule": "Numeric semantics is different for integer values (arkts-numeric-semantic)",
            "severity": "ERROR"
        },
        {
            "line": 279,
            "column": 21,
            "endLine": 279,
            "endColumn": 23,
            "problem": "NumericSemantics",
            "suggest": "",
            "rule": "Numeric semantics is different for integer values (arkts-numeric-semantic)",
            "severity": "ERROR"
        },
        {
            "line": 279,
            "column": 25,
            "endLine": 279,
            "endColumn": 26,
            "problem": "NumericSemantics",
            "suggest": "",
            "rule": "Numeric semantics is different for integer values (arkts-numeric-semantic)",
            "severity": "ERROR"
        },
        {
            "line": 280,
            "column": 9,
            "endLine": 280,
            "endColumn": 16,
            "problem": "SwitchExpression",
            "suggest": "",
            "rule": "The switch expression type must be of type char, byte, short, int, long, string or enum (arkts-switch-expr)",
            "severity": "ERROR"
        },
        {
            "line": 281,
            "column": 8,
            "endLine": 281,
            "endColumn": 10,
            "problem": "NumericSemantics",
            "suggest": "",
            "rule": "Numeric semantics is different for integer values (arkts-numeric-semantic)",
            "severity": "ERROR"
        },
        {
            "line": 284,
            "column": 8,
            "endLine": 284,
            "endColumn": 10,
            "problem": "NumericSemantics",
            "suggest": "",
            "rule": "Numeric semantics is different for integer values (arkts-numeric-semantic)",
            "severity": "ERROR"
        },
        {
            "line": 294,
            "column": 9,
            "endLine": 294,
            "endColumn": 17,
            "problem": "SwitchExpression",
            "suggest": "",
            "rule": "The switch expression type must be of type char, byte, short, int, long, string or enum (arkts-switch-expr)",
            "severity": "ERROR"
        },
        {
            "line": 303,
            "column": 5,
            "endLine": 303,
            "endColumn": 23,
            "problem": "NumericSemantics",
            "suggest": "",
            "rule": "Numeric semantics is different for integer values (arkts-numeric-semantic)",
            "severity": "ERROR"
        },
        {
            "line": 304,
            "column": 9,
            "endLine": 304,
            "endColumn": 16,
            "problem": "SwitchExpression",
            "suggest": "",
            "rule": "The switch expression type must be of type char, byte, short, int, long, string or enum (arkts-switch-expr)",
            "severity": "ERROR"
        },
        {
            "line": 313,
            "column": 5,
            "endLine": 313,
            "endColumn": 24,
            "problem": "NumericSemantics",
            "suggest": "",
            "rule": "Numeric semantics is different for integer values (arkts-numeric-semantic)",
            "severity": "ERROR"
        },
        {
            "line": 314,
            "column": 9,
            "endLine": 314,
            "endColumn": 16,
            "problem": "SwitchExpression",
            "suggest": "",
            "rule": "The switch expression type must be of type char, byte, short, int, long, string or enum (arkts-switch-expr)",
            "severity": "ERROR"
        },
        {
            "line": 323,
            "column": 5,
            "endLine": 323,
            "endColumn": 18,
            "problem": "NumericSemantics",
            "suggest": "",
            "rule": "Numeric semantics is different for integer values (arkts-numeric-semantic)",
            "severity": "ERROR"
        },
        {
            "line": 324,
            "column": 9,
            "endLine": 324,
            "endColumn": 16,
            "problem": "SwitchExpression",
            "suggest": "",
            "rule": "The switch expression type must be of type char, byte, short, int, long, string or enum (arkts-switch-expr)",
            "severity": "ERROR"
        },
        {
            "line": 332,
            "column": 5,
            "endLine": 332,
            "endColumn": 17,
            "problem": "NumericSemantics",
            "suggest": "",
            "rule": "Numeric semantics is different for integer values (arkts-numeric-semantic)",
            "severity": "ERROR"
        },
        {
            "line": 333,
            "column": 9,
            "endLine": 333,
            "endColumn": 15,
            "problem": "SwitchExpression",
            "suggest": "",
            "rule": "The switch expression type must be of type char, byte, short, int, long, string or enum (arkts-switch-expr)",
            "severity": "ERROR"
        },
        {
            "line": 342,
            "column": 24,
            "endLine": 342,
            "endColumn": 25,
            "problem": "NumericSemantics",
            "suggest": "",
            "rule": "Numeric semantics is different for integer values (arkts-numeric-semantic)",
            "severity": "ERROR"
        },
        {
            "line": 343,
            "column": 9,
            "endLine": 343,
            "endColumn": 17,
            "problem": "SwitchExpression",
            "suggest": "",
            "rule": "The switch expression type must be of type char, byte, short, int, long, string or enum (arkts-switch-expr)",
            "severity": "ERROR"
        },
        {
            "line": 347,
            "column": 8,
            "endLine": 347,
            "endColumn": 9,
            "problem": "NumericSemantics",
            "suggest": "",
            "rule": "Numeric semantics is different for integer values (arkts-numeric-semantic)",
            "severity": "ERROR"
        },
        {
            "line": 350,
            "column": 8,
            "endLine": 350,
            "endColumn": 9,
            "problem": "NumericSemantics",
            "suggest": "",
            "rule": "Numeric semantics is different for integer values (arkts-numeric-semantic)",
            "severity": "ERROR"
        },
        {
            "line": 358,
            "column": 23,
            "endLine": 358,
            "endColumn": 24,
            "problem": "NumericSemantics",
            "suggest": "",
            "rule": "Numeric semantics is different for integer values (arkts-numeric-semantic)",
            "severity": "ERROR"
        },
        {
            "line": 359,
            "column": 9,
            "endLine": 359,
            "endColumn": 14,
            "problem": "SwitchExpression",
            "suggest": "",
            "rule": "The switch expression type must be of type char, byte, short, int, long, string or enum (arkts-switch-expr)",
            "severity": "ERROR"
        },
        {
            "line": 360,
            "column": 8,
            "endLine": 360,
            "endColumn": 9,
            "problem": "NumericSemantics",
            "suggest": "",
            "rule": "Numeric semantics is different for integer values (arkts-numeric-semantic)",
            "severity": "ERROR"
        },
        {
            "line": 364,
            "column": 8,
            "endLine": 364,
            "endColumn": 9,
            "problem": "NumericSemantics",
            "suggest": "",
            "rule": "Numeric semantics is different for integer values (arkts-numeric-semantic)",
            "severity": "ERROR"
        },
        {
            "line": 371,
            "column": 21,
            "endLine": 371,
            "endColumn": 22,
            "problem": "NumericSemantics",
            "suggest": "",
            "rule": "Numeric semantics is different for integer values (arkts-numeric-semantic)",
            "severity": "ERROR"
        },
        {
            "line": 372,
            "column": 9,
            "endLine": 372,
            "endColumn": 14,
            "problem": "SwitchExpression",
            "suggest": "",
            "rule": "The switch expression type must be of type char, byte, short, int, long, string or enum (arkts-switch-expr)",
            "severity": "ERROR"
        },
        {
            "line": 373,
            "column": 8,
            "endLine": 373,
            "endColumn": 9,
            "problem": "NumericSemantics",
            "suggest": "",
            "rule": "Numeric semantics is different for integer values (arkts-numeric-semantic)",
            "severity": "ERROR"
        },
        {
            "line": 377,
            "column": 8,
            "endLine": 377,
            "endColumn": 9,
            "problem": "NumericSemantics",
            "suggest": "",
            "rule": "Numeric semantics is different for integer values (arkts-numeric-semantic)",
=======
            "line": 215,
            "column": 17,
            "endLine": 215,
            "endColumn": 23,
            "problem": "BuiltinNewCtor",
            "suggest": "",
            "rule": "API is not support initial ctor signature (arkts-builtin-new-cotr)",
>>>>>>> 6d813986
            "severity": "ERROR"
        }
    ]
}<|MERGE_RESOLUTION|>--- conflicted
+++ resolved
@@ -1,10 +1,6 @@
 {
     "copyright": [
-<<<<<<< HEAD
-        "Copyright (c) 2023-2025 Huawei Device Co., Ltd.",
-=======
         "Copyright (c) 2025 Huawei Device Co., Ltd.",
->>>>>>> 6d813986
         "Licensed under the Apache License, Version 2.0 (the 'License');",
         "you may not use this file except in compliance with the License.",
         "You may obtain a copy of the License at",
@@ -25,11 +21,7 @@
             "endColumn": 15,
             "problem": "SwitchExpression",
             "suggest": "",
-<<<<<<< HEAD
-            "rule": "The switch expression type must be of type char, byte, short, int, long, string or enum (arkts-switch-expr)",
-=======
             "rule": "The switch expression type must be of type number, string or enum (arkts-switch-expr)",
->>>>>>> 6d813986
             "severity": "ERROR"
         },
         {
@@ -49,11 +41,7 @@
             "endColumn": 17,
             "problem": "SwitchExpression",
             "suggest": "",
-<<<<<<< HEAD
-            "rule": "The switch expression type must be of type char, byte, short, int, long, string or enum (arkts-switch-expr)",
-=======
             "rule": "The switch expression type must be of type number, string or enum (arkts-switch-expr)",
->>>>>>> 6d813986
             "severity": "ERROR"
         },
         {
@@ -67,170 +55,13 @@
             "severity": "ERROR"
         },
         {
-<<<<<<< HEAD
-            "line": 36,
-            "column": 5,
-            "endLine": 36,
-            "endColumn": 27,
-            "problem": "NumericSemantics",
-            "suggest": "",
-            "rule": "Numeric semantics is different for integer values (arkts-numeric-semantic)",
-            "severity": "ERROR"
-        },
-        {
-            "line": 36,
-            "column": 19,
-            "endLine": 36,
-            "endColumn": 20,
-            "problem": "NumericSemantics",
-            "suggest": "",
-            "rule": "Numeric semantics is different for integer values (arkts-numeric-semantic)",
-            "severity": "ERROR"
-        },
-        {
-            "line": 36,
-            "column": 22,
-            "endLine": 36,
-            "endColumn": 23,
-            "problem": "NumericSemantics",
-            "suggest": "",
-            "rule": "Numeric semantics is different for integer values (arkts-numeric-semantic)",
-            "severity": "ERROR"
-        },
-        {
-            "line": 36,
-            "column": 25,
-            "endLine": 36,
-            "endColumn": 26,
-            "problem": "NumericSemantics",
-            "suggest": "",
-            "rule": "Numeric semantics is different for integer values (arkts-numeric-semantic)",
-            "severity": "ERROR"
-        },
-        {
-=======
->>>>>>> 6d813986
             "line": 38,
             "column": 9,
             "endLine": 38,
             "endColumn": 19,
             "problem": "SwitchExpression",
             "suggest": "",
-<<<<<<< HEAD
-            "rule": "The switch expression type must be of type char, byte, short, int, long, string or enum (arkts-switch-expr)",
-            "severity": "ERROR"
-        },
-        {
-            "line": 39,
-            "column": 9,
-            "endLine": 39,
-            "endColumn": 10,
-            "problem": "NumericSemantics",
-            "suggest": "",
-            "rule": "Numeric semantics is different for integer values (arkts-numeric-semantic)",
-            "severity": "ERROR"
-        },
-        {
-            "line": 39,
-            "column": 12,
-            "endLine": 39,
-            "endColumn": 13,
-            "problem": "NumericSemantics",
-            "suggest": "",
-            "rule": "Numeric semantics is different for integer values (arkts-numeric-semantic)",
-            "severity": "ERROR"
-        },
-        {
-            "line": 39,
-            "column": 15,
-            "endLine": 39,
-            "endColumn": 16,
-            "problem": "NumericSemantics",
-            "suggest": "",
-            "rule": "Numeric semantics is different for integer values (arkts-numeric-semantic)",
-            "severity": "ERROR"
-        },
-        {
-            "line": 56,
-            "column": 7,
-            "endLine": 56,
-            "endColumn": 18,
-            "problem": "NumericSemantics",
-            "suggest": "",
-            "rule": "Numeric semantics is different for integer values (arkts-numeric-semantic)",
-            "severity": "ERROR"
-        },
-        {
-            "line": 56,
-            "column": 17,
-            "endLine": 56,
-            "endColumn": 18,
-            "problem": "NumericSemantics",
-            "suggest": "",
-            "rule": "Numeric semantics is different for integer values (arkts-numeric-semantic)",
-            "severity": "ERROR"
-        },
-        {
-            "line": 58,
-            "column": 8,
-            "endLine": 58,
-            "endColumn": 9,
-            "problem": "NumericSemantics",
-            "suggest": "",
-            "rule": "Numeric semantics is different for integer values (arkts-numeric-semantic)",
-            "severity": "ERROR"
-        },
-        {
-            "line": 61,
-            "column": 8,
-            "endLine": 61,
-            "endColumn": 9,
-            "problem": "NumericSemantics",
-            "suggest": "",
-            "rule": "Numeric semantics is different for integer values (arkts-numeric-semantic)",
-            "severity": "ERROR"
-        },
-        {
-            "line": 67,
-            "column": 7,
-            "endLine": 67,
-            "endColumn": 8,
-            "problem": "NumericSemantics",
-            "suggest": "",
-            "rule": "Numeric semantics is different for integer values (arkts-numeric-semantic)",
-            "severity": "ERROR"
-        },
-        {
-            "line": 68,
-            "column": 7,
-            "endLine": 68,
-            "endColumn": 8,
-            "problem": "NumericSemantics",
-            "suggest": "",
-            "rule": "Numeric semantics is different for integer values (arkts-numeric-semantic)",
-            "severity": "ERROR"
-        },
-        {
-            "line": 70,
-            "column": 7,
-            "endLine": 70,
-            "endColumn": 20,
-            "problem": "NumericSemantics",
-            "suggest": "",
-            "rule": "Numeric semantics is different for integer values (arkts-numeric-semantic)",
-            "severity": "ERROR"
-        },
-        {
-            "line": 80,
-            "column": 7,
-            "endLine": 80,
-            "endColumn": 21,
-            "problem": "NumericSemantics",
-            "suggest": "",
-            "rule": "Numeric semantics is different for integer values (arkts-numeric-semantic)",
-=======
             "rule": "The switch expression type must be of type number, string or enum (arkts-switch-expr)",
->>>>>>> 6d813986
             "severity": "ERROR"
         },
         {
@@ -240,91 +71,7 @@
             "endColumn": 16,
             "problem": "SwitchExpression",
             "suggest": "",
-<<<<<<< HEAD
-            "rule": "The switch expression type must be of type char, byte, short, int, long, string or enum (arkts-switch-expr)",
-            "severity": "ERROR"
-        },
-        {
-            "line": 85,
-            "column": 8,
-            "endLine": 85,
-            "endColumn": 9,
-            "problem": "NumericSemantics",
-            "suggest": "",
-            "rule": "Numeric semantics is different for integer values (arkts-numeric-semantic)",
-            "severity": "ERROR"
-        },
-        {
-            "line": 90,
-            "column": 7,
-            "endLine": 90,
-            "endColumn": 27,
-            "problem": "NumericSemantics",
-            "suggest": "",
-            "rule": "Numeric semantics is different for integer values (arkts-numeric-semantic)",
-            "severity": "ERROR"
-        },
-        {
-            "line": 91,
-            "column": 9,
-            "endLine": 91,
-            "endColumn": 16,
-            "problem": "SwitchExpression",
-            "suggest": "",
-            "rule": "The switch expression type must be of type char, byte, short, int, long, string or enum (arkts-switch-expr)",
-            "severity": "ERROR"
-        },
-        {
-            "line": 95,
-            "column": 8,
-            "endLine": 95,
-            "endColumn": 9,
-            "problem": "NumericSemantics",
-            "suggest": "",
-            "rule": "Numeric semantics is different for integer values (arkts-numeric-semantic)",
-            "severity": "ERROR"
-        },
-        {
-            "line": 100,
-            "column": 7,
-            "endLine": 100,
-            "endColumn": 33,
-            "problem": "NumericSemantics",
-            "suggest": "",
-            "rule": "Numeric semantics is different for integer values (arkts-numeric-semantic)",
-            "severity": "ERROR"
-        },
-        {
-            "line": 101,
-            "column": 9,
-            "endLine": 101,
-            "endColumn": 16,
-            "problem": "SwitchExpression",
-            "suggest": "",
-            "rule": "The switch expression type must be of type char, byte, short, int, long, string or enum (arkts-switch-expr)",
-            "severity": "ERROR"
-        },
-        {
-            "line": 105,
-            "column": 8,
-            "endLine": 105,
-            "endColumn": 9,
-            "problem": "NumericSemantics",
-            "suggest": "",
-            "rule": "Numeric semantics is different for integer values (arkts-numeric-semantic)",
-            "severity": "ERROR"
-        },
-        {
-            "line": 110,
-            "column": 15,
-            "endLine": 110,
-            "endColumn": 16,
-            "problem": "NumericSemantics",
-            "suggest": "",
-            "rule": "Numeric semantics is different for integer values (arkts-numeric-semantic)",
-=======
             "rule": "The switch expression type must be of type number, string or enum (arkts-switch-expr)",
->>>>>>> 6d813986
             "severity": "ERROR"
         },
         {
@@ -334,335 +81,6 @@
             "endColumn": 12,
             "problem": "SwitchExpression",
             "suggest": "",
-<<<<<<< HEAD
-            "rule": "The switch expression type must be of type char, byte, short, int, long, string or enum (arkts-switch-expr)",
-            "severity": "ERROR"
-        },
-        {
-            "line": 113,
-            "column": 10,
-            "endLine": 113,
-            "endColumn": 11,
-            "problem": "NumericSemantics",
-            "suggest": "",
-            "rule": "Numeric semantics is different for integer values (arkts-numeric-semantic)",
-            "severity": "ERROR"
-        },
-        {
-            "line": 116,
-            "column": 10,
-            "endLine": 116,
-            "endColumn": 11,
-            "problem": "NumericSemantics",
-            "suggest": "",
-            "rule": "Numeric semantics is different for integer values (arkts-numeric-semantic)",
-            "severity": "ERROR"
-        },
-        {
-            "line": 119,
-            "column": 10,
-            "endLine": 119,
-            "endColumn": 11,
-            "problem": "NumericSemantics",
-            "suggest": "",
-            "rule": "Numeric semantics is different for integer values (arkts-numeric-semantic)",
-            "severity": "ERROR"
-        },
-        {
-            "line": 122,
-            "column": 10,
-            "endLine": 122,
-            "endColumn": 11,
-            "problem": "NumericSemantics",
-            "suggest": "",
-            "rule": "Numeric semantics is different for integer values (arkts-numeric-semantic)",
-            "severity": "ERROR"
-        },
-        {
-            "line": 125,
-            "column": 10,
-            "endLine": 125,
-            "endColumn": 11,
-            "problem": "NumericSemantics",
-            "suggest": "",
-            "rule": "Numeric semantics is different for integer values (arkts-numeric-semantic)",
-            "severity": "ERROR"
-        },
-        {
-            "line": 128,
-            "column": 10,
-            "endLine": 128,
-            "endColumn": 11,
-            "problem": "NumericSemantics",
-            "suggest": "",
-            "rule": "Numeric semantics is different for integer values (arkts-numeric-semantic)",
-            "severity": "ERROR"
-        },
-        {
-            "line": 131,
-            "column": 10,
-            "endLine": 131,
-            "endColumn": 11,
-            "problem": "NumericSemantics",
-            "suggest": "",
-            "rule": "Numeric semantics is different for integer values (arkts-numeric-semantic)",
-            "severity": "ERROR"
-        },
-        {
-            "line": 138,
-            "column": 26,
-            "endLine": 138,
-            "endColumn": 29,
-            "problem": "NumericSemantics",
-            "suggest": "",
-            "rule": "Numeric semantics is different for integer values (arkts-numeric-semantic)",
-            "severity": "ERROR"
-        },
-        {
-            "line": 140,
-            "column": 11,
-            "endLine": 140,
-            "endColumn": 19,
-            "problem": "SwitchExpression",
-            "suggest": "",
-            "rule": "The switch expression type must be of type char, byte, short, int, long, string or enum (arkts-switch-expr)",
-            "severity": "ERROR"
-        },
-        {
-            "line": 141,
-            "column": 10,
-            "endLine": 141,
-            "endColumn": 11,
-            "problem": "NumericSemantics",
-            "suggest": "",
-            "rule": "Numeric semantics is different for integer values (arkts-numeric-semantic)",
-            "severity": "ERROR"
-        },
-        {
-            "line": 144,
-            "column": 10,
-            "endLine": 144,
-            "endColumn": 11,
-            "problem": "NumericSemantics",
-            "suggest": "",
-            "rule": "Numeric semantics is different for integer values (arkts-numeric-semantic)",
-            "severity": "ERROR"
-        },
-        {
-            "line": 151,
-            "column": 23,
-            "endLine": 151,
-            "endColumn": 24,
-            "problem": "NumericSemantics",
-            "suggest": "",
-            "rule": "Numeric semantics is different for integer values (arkts-numeric-semantic)",
-            "severity": "ERROR"
-        },
-        {
-            "line": 152,
-            "column": 9,
-            "endLine": 152,
-            "endColumn": 14,
-            "problem": "SwitchExpression",
-            "suggest": "",
-            "rule": "The switch expression type must be of type char, byte, short, int, long, string or enum (arkts-switch-expr)",
-            "severity": "ERROR"
-        },
-        {
-            "line": 153,
-            "column": 8,
-            "endLine": 153,
-            "endColumn": 9,
-            "problem": "NumericSemantics",
-            "suggest": "",
-            "rule": "Numeric semantics is different for integer values (arkts-numeric-semantic)",
-            "severity": "ERROR"
-        },
-        {
-            "line": 157,
-            "column": 8,
-            "endLine": 157,
-            "endColumn": 9,
-            "problem": "NumericSemantics",
-            "suggest": "",
-            "rule": "Numeric semantics is different for integer values (arkts-numeric-semantic)",
-            "severity": "ERROR"
-        },
-        {
-            "line": 163,
-            "column": 5,
-            "endLine": 163,
-            "endColumn": 13,
-            "problem": "NumericSemantics",
-            "suggest": "",
-            "rule": "Numeric semantics is different for integer values (arkts-numeric-semantic)",
-            "severity": "ERROR"
-        },
-        {
-            "line": 163,
-            "column": 12,
-            "endLine": 163,
-            "endColumn": 13,
-            "problem": "NumericSemantics",
-            "suggest": "",
-            "rule": "Numeric semantics is different for integer values (arkts-numeric-semantic)",
-            "severity": "ERROR"
-        },
-        {
-            "line": 165,
-            "column": 8,
-            "endLine": 165,
-            "endColumn": 9,
-            "problem": "NumericSemantics",
-            "suggest": "",
-            "rule": "Numeric semantics is different for integer values (arkts-numeric-semantic)",
-            "severity": "ERROR"
-        },
-        {
-            "line": 169,
-            "column": 8,
-            "endLine": 169,
-            "endColumn": 9,
-            "problem": "NumericSemantics",
-            "suggest": "",
-            "rule": "Numeric semantics is different for integer values (arkts-numeric-semantic)",
-            "severity": "ERROR"
-        },
-        {
-            "line": 175,
-            "column": 21,
-            "endLine": 175,
-            "endColumn": 22,
-            "problem": "NumericSemantics",
-            "suggest": "",
-            "rule": "Numeric semantics is different for integer values (arkts-numeric-semantic)",
-            "severity": "ERROR"
-        },
-        {
-            "line": 176,
-            "column": 9,
-            "endLine": 176,
-            "endColumn": 14,
-            "problem": "SwitchExpression",
-            "suggest": "",
-            "rule": "The switch expression type must be of type char, byte, short, int, long, string or enum (arkts-switch-expr)",
-            "severity": "ERROR"
-        },
-        {
-            "line": 177,
-            "column": 8,
-            "endLine": 177,
-            "endColumn": 9,
-            "problem": "NumericSemantics",
-            "suggest": "",
-            "rule": "Numeric semantics is different for integer values (arkts-numeric-semantic)",
-            "severity": "ERROR"
-        },
-        {
-            "line": 181,
-            "column": 8,
-            "endLine": 181,
-            "endColumn": 9,
-            "problem": "NumericSemantics",
-            "suggest": "",
-            "rule": "Numeric semantics is different for integer values (arkts-numeric-semantic)",
-            "severity": "ERROR"
-        },
-        {
-            "line": 187,
-            "column": 5,
-            "endLine": 187,
-            "endColumn": 13,
-            "problem": "NumericSemantics",
-            "suggest": "",
-            "rule": "Numeric semantics is different for integer values (arkts-numeric-semantic)",
-            "severity": "ERROR"
-        },
-        {
-            "line": 187,
-            "column": 12,
-            "endLine": 187,
-            "endColumn": 13,
-            "problem": "NumericSemantics",
-            "suggest": "",
-            "rule": "Numeric semantics is different for integer values (arkts-numeric-semantic)",
-            "severity": "ERROR"
-        },
-        {
-            "line": 189,
-            "column": 8,
-            "endLine": 189,
-            "endColumn": 9,
-            "problem": "NumericSemantics",
-            "suggest": "",
-            "rule": "Numeric semantics is different for integer values (arkts-numeric-semantic)",
-            "severity": "ERROR"
-        },
-        {
-            "line": 197,
-            "column": 5,
-            "endLine": 197,
-            "endColumn": 17,
-            "problem": "NumericSemantics",
-            "suggest": "",
-            "rule": "Numeric semantics is different for integer values (arkts-numeric-semantic)",
-            "severity": "ERROR"
-        },
-        {
-            "line": 198,
-            "column": 9,
-            "endLine": 198,
-            "endColumn": 15,
-            "problem": "SwitchExpression",
-            "suggest": "",
-            "rule": "The switch expression type must be of type char, byte, short, int, long, string or enum (arkts-switch-expr)",
-            "severity": "ERROR"
-        },
-        {
-            "line": 206,
-            "column": 7,
-            "endLine": 206,
-            "endColumn": 22,
-            "problem": "NumericSemantics",
-            "suggest": "",
-            "rule": "Numeric semantics is different for integer values (arkts-numeric-semantic)",
-            "severity": "ERROR"
-        },
-        {
-            "line": 206,
-            "column": 19,
-            "endLine": 206,
-            "endColumn": 22,
-            "problem": "NumericSemantics",
-            "suggest": "",
-            "rule": "Numeric semantics is different for integer values (arkts-numeric-semantic)",
-            "severity": "ERROR"
-        },
-        {
-            "line": 208,
-            "column": 8,
-            "endLine": 208,
-            "endColumn": 9,
-            "problem": "NumericSemantics",
-            "suggest": "",
-            "rule": "Numeric semantics is different for integer values (arkts-numeric-semantic)",
-            "severity": "ERROR"
-        },
-        {
-            "line": 211,
-            "column": 8,
-            "endLine": 211,
-            "endColumn": 9,
-            "problem": "NumericSemantics",
-            "suggest": "",
-            "rule": "Numeric semantics is different for integer values (arkts-numeric-semantic)",
-            "severity": "ERROR"
-        },
-        {
-            "line": 216,
-            "column": 13,
-            "endLine": 216,
-=======
             "rule": "The switch expression type must be of type number, string or enum (arkts-switch-expr)",
             "severity": "ERROR"
         },
@@ -670,7 +88,6 @@
             "line": 215,
             "column": 13,
             "endLine": 215,
->>>>>>> 6d813986
             "endColumn": 32,
             "problem": "CreatingPrimitiveTypes",
             "suggest": "",
@@ -678,375 +95,6 @@
             "severity": "ERROR"
         },
         {
-<<<<<<< HEAD
-            "line": 225,
-            "column": 31,
-            "endLine": 225,
-            "endColumn": 32,
-            "problem": "NumericSemantics",
-            "suggest": "",
-            "rule": "Numeric semantics is different for integer values (arkts-numeric-semantic)",
-            "severity": "ERROR"
-        },
-        {
-            "line": 226,
-            "column": 9,
-            "endLine": 226,
-            "endColumn": 15,
-            "problem": "SwitchExpression",
-            "suggest": "",
-            "rule": "The switch expression type must be of type char, byte, short, int, long, string or enum (arkts-switch-expr)",
-            "severity": "ERROR"
-        },
-        {
-            "line": 237,
-            "column": 10,
-            "endLine": 237,
-            "endColumn": 11,
-            "problem": "NumericSemantics",
-            "suggest": "",
-            "rule": "Numeric semantics is different for integer values (arkts-numeric-semantic)",
-            "severity": "ERROR"
-        },
-        {
-            "line": 240,
-            "column": 9,
-            "endLine": 240,
-            "endColumn": 17,
-            "problem": "SwitchExpression",
-            "suggest": "",
-            "rule": "The switch expression type must be of type char, byte, short, int, long, string or enum (arkts-switch-expr)",
-            "severity": "ERROR"
-        },
-        {
-            "line": 241,
-            "column": 8,
-            "endLine": 241,
-            "endColumn": 9,
-            "problem": "NumericSemantics",
-            "suggest": "",
-            "rule": "Numeric semantics is different for integer values (arkts-numeric-semantic)",
-            "severity": "ERROR"
-        },
-        {
-            "line": 255,
-            "column": 9,
-            "endLine": 255,
-            "endColumn": 17,
-            "problem": "SwitchExpression",
-            "suggest": "",
-            "rule": "The switch expression type must be of type char, byte, short, int, long, string or enum (arkts-switch-expr)",
-            "severity": "ERROR"
-        },
-        {
-            "line": 263,
-            "column": 5,
-            "endLine": 263,
-            "endColumn": 30,
-            "problem": "NumericSemantics",
-            "suggest": "",
-            "rule": "Numeric semantics is different for integer values (arkts-numeric-semantic)",
-            "severity": "ERROR"
-        },
-        {
-            "line": 264,
-            "column": 9,
-            "endLine": 264,
-            "endColumn": 16,
-            "problem": "SwitchExpression",
-            "suggest": "",
-            "rule": "The switch expression type must be of type char, byte, short, int, long, string or enum (arkts-switch-expr)",
-            "severity": "ERROR"
-        },
-        {
-            "line": 271,
-            "column": 9,
-            "endLine": 271,
-            "endColumn": 17,
-            "problem": "SwitchExpression",
-            "suggest": "",
-            "rule": "The switch expression type must be of type char, byte, short, int, long, string or enum (arkts-switch-expr)",
-            "severity": "ERROR"
-        },
-        {
-            "line": 271,
-            "column": 9,
-            "endLine": 271,
-            "endColumn": 11,
-            "problem": "NumericSemantics",
-            "suggest": "",
-            "rule": "Numeric semantics is different for integer values (arkts-numeric-semantic)",
-            "severity": "ERROR"
-        },
-        {
-            "line": 279,
-            "column": 7,
-            "endLine": 279,
-            "endColumn": 27,
-            "problem": "NumericSemantics",
-            "suggest": "",
-            "rule": "Numeric semantics is different for integer values (arkts-numeric-semantic)",
-            "severity": "ERROR"
-        },
-        {
-            "line": 279,
-            "column": 21,
-            "endLine": 279,
-            "endColumn": 23,
-            "problem": "NumericSemantics",
-            "suggest": "",
-            "rule": "Numeric semantics is different for integer values (arkts-numeric-semantic)",
-            "severity": "ERROR"
-        },
-        {
-            "line": 279,
-            "column": 25,
-            "endLine": 279,
-            "endColumn": 26,
-            "problem": "NumericSemantics",
-            "suggest": "",
-            "rule": "Numeric semantics is different for integer values (arkts-numeric-semantic)",
-            "severity": "ERROR"
-        },
-        {
-            "line": 280,
-            "column": 9,
-            "endLine": 280,
-            "endColumn": 16,
-            "problem": "SwitchExpression",
-            "suggest": "",
-            "rule": "The switch expression type must be of type char, byte, short, int, long, string or enum (arkts-switch-expr)",
-            "severity": "ERROR"
-        },
-        {
-            "line": 281,
-            "column": 8,
-            "endLine": 281,
-            "endColumn": 10,
-            "problem": "NumericSemantics",
-            "suggest": "",
-            "rule": "Numeric semantics is different for integer values (arkts-numeric-semantic)",
-            "severity": "ERROR"
-        },
-        {
-            "line": 284,
-            "column": 8,
-            "endLine": 284,
-            "endColumn": 10,
-            "problem": "NumericSemantics",
-            "suggest": "",
-            "rule": "Numeric semantics is different for integer values (arkts-numeric-semantic)",
-            "severity": "ERROR"
-        },
-        {
-            "line": 294,
-            "column": 9,
-            "endLine": 294,
-            "endColumn": 17,
-            "problem": "SwitchExpression",
-            "suggest": "",
-            "rule": "The switch expression type must be of type char, byte, short, int, long, string or enum (arkts-switch-expr)",
-            "severity": "ERROR"
-        },
-        {
-            "line": 303,
-            "column": 5,
-            "endLine": 303,
-            "endColumn": 23,
-            "problem": "NumericSemantics",
-            "suggest": "",
-            "rule": "Numeric semantics is different for integer values (arkts-numeric-semantic)",
-            "severity": "ERROR"
-        },
-        {
-            "line": 304,
-            "column": 9,
-            "endLine": 304,
-            "endColumn": 16,
-            "problem": "SwitchExpression",
-            "suggest": "",
-            "rule": "The switch expression type must be of type char, byte, short, int, long, string or enum (arkts-switch-expr)",
-            "severity": "ERROR"
-        },
-        {
-            "line": 313,
-            "column": 5,
-            "endLine": 313,
-            "endColumn": 24,
-            "problem": "NumericSemantics",
-            "suggest": "",
-            "rule": "Numeric semantics is different for integer values (arkts-numeric-semantic)",
-            "severity": "ERROR"
-        },
-        {
-            "line": 314,
-            "column": 9,
-            "endLine": 314,
-            "endColumn": 16,
-            "problem": "SwitchExpression",
-            "suggest": "",
-            "rule": "The switch expression type must be of type char, byte, short, int, long, string or enum (arkts-switch-expr)",
-            "severity": "ERROR"
-        },
-        {
-            "line": 323,
-            "column": 5,
-            "endLine": 323,
-            "endColumn": 18,
-            "problem": "NumericSemantics",
-            "suggest": "",
-            "rule": "Numeric semantics is different for integer values (arkts-numeric-semantic)",
-            "severity": "ERROR"
-        },
-        {
-            "line": 324,
-            "column": 9,
-            "endLine": 324,
-            "endColumn": 16,
-            "problem": "SwitchExpression",
-            "suggest": "",
-            "rule": "The switch expression type must be of type char, byte, short, int, long, string or enum (arkts-switch-expr)",
-            "severity": "ERROR"
-        },
-        {
-            "line": 332,
-            "column": 5,
-            "endLine": 332,
-            "endColumn": 17,
-            "problem": "NumericSemantics",
-            "suggest": "",
-            "rule": "Numeric semantics is different for integer values (arkts-numeric-semantic)",
-            "severity": "ERROR"
-        },
-        {
-            "line": 333,
-            "column": 9,
-            "endLine": 333,
-            "endColumn": 15,
-            "problem": "SwitchExpression",
-            "suggest": "",
-            "rule": "The switch expression type must be of type char, byte, short, int, long, string or enum (arkts-switch-expr)",
-            "severity": "ERROR"
-        },
-        {
-            "line": 342,
-            "column": 24,
-            "endLine": 342,
-            "endColumn": 25,
-            "problem": "NumericSemantics",
-            "suggest": "",
-            "rule": "Numeric semantics is different for integer values (arkts-numeric-semantic)",
-            "severity": "ERROR"
-        },
-        {
-            "line": 343,
-            "column": 9,
-            "endLine": 343,
-            "endColumn": 17,
-            "problem": "SwitchExpression",
-            "suggest": "",
-            "rule": "The switch expression type must be of type char, byte, short, int, long, string or enum (arkts-switch-expr)",
-            "severity": "ERROR"
-        },
-        {
-            "line": 347,
-            "column": 8,
-            "endLine": 347,
-            "endColumn": 9,
-            "problem": "NumericSemantics",
-            "suggest": "",
-            "rule": "Numeric semantics is different for integer values (arkts-numeric-semantic)",
-            "severity": "ERROR"
-        },
-        {
-            "line": 350,
-            "column": 8,
-            "endLine": 350,
-            "endColumn": 9,
-            "problem": "NumericSemantics",
-            "suggest": "",
-            "rule": "Numeric semantics is different for integer values (arkts-numeric-semantic)",
-            "severity": "ERROR"
-        },
-        {
-            "line": 358,
-            "column": 23,
-            "endLine": 358,
-            "endColumn": 24,
-            "problem": "NumericSemantics",
-            "suggest": "",
-            "rule": "Numeric semantics is different for integer values (arkts-numeric-semantic)",
-            "severity": "ERROR"
-        },
-        {
-            "line": 359,
-            "column": 9,
-            "endLine": 359,
-            "endColumn": 14,
-            "problem": "SwitchExpression",
-            "suggest": "",
-            "rule": "The switch expression type must be of type char, byte, short, int, long, string or enum (arkts-switch-expr)",
-            "severity": "ERROR"
-        },
-        {
-            "line": 360,
-            "column": 8,
-            "endLine": 360,
-            "endColumn": 9,
-            "problem": "NumericSemantics",
-            "suggest": "",
-            "rule": "Numeric semantics is different for integer values (arkts-numeric-semantic)",
-            "severity": "ERROR"
-        },
-        {
-            "line": 364,
-            "column": 8,
-            "endLine": 364,
-            "endColumn": 9,
-            "problem": "NumericSemantics",
-            "suggest": "",
-            "rule": "Numeric semantics is different for integer values (arkts-numeric-semantic)",
-            "severity": "ERROR"
-        },
-        {
-            "line": 371,
-            "column": 21,
-            "endLine": 371,
-            "endColumn": 22,
-            "problem": "NumericSemantics",
-            "suggest": "",
-            "rule": "Numeric semantics is different for integer values (arkts-numeric-semantic)",
-            "severity": "ERROR"
-        },
-        {
-            "line": 372,
-            "column": 9,
-            "endLine": 372,
-            "endColumn": 14,
-            "problem": "SwitchExpression",
-            "suggest": "",
-            "rule": "The switch expression type must be of type char, byte, short, int, long, string or enum (arkts-switch-expr)",
-            "severity": "ERROR"
-        },
-        {
-            "line": 373,
-            "column": 8,
-            "endLine": 373,
-            "endColumn": 9,
-            "problem": "NumericSemantics",
-            "suggest": "",
-            "rule": "Numeric semantics is different for integer values (arkts-numeric-semantic)",
-            "severity": "ERROR"
-        },
-        {
-            "line": 377,
-            "column": 8,
-            "endLine": 377,
-            "endColumn": 9,
-            "problem": "NumericSemantics",
-            "suggest": "",
-            "rule": "Numeric semantics is different for integer values (arkts-numeric-semantic)",
-=======
             "line": 215,
             "column": 17,
             "endLine": 215,
@@ -1054,7 +102,6 @@
             "problem": "BuiltinNewCtor",
             "suggest": "",
             "rule": "API is not support initial ctor signature (arkts-builtin-new-cotr)",
->>>>>>> 6d813986
             "severity": "ERROR"
         }
     ]
