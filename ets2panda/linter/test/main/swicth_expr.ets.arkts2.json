--- conflicted
+++ resolved
@@ -1,462 +1,4 @@
 {
-<<<<<<< HEAD
-  "copyright": [
-    "Copyright (c) 2023-2025 Huawei Device Co., Ltd.",
-    "Licensed under the Apache License, Version 2.0 (the 'License');",
-    "you may not use this file except in compliance with the License.",
-    "You may obtain a copy of the License at",
-    "",
-    "http://www.apache.org/licenses/LICENSE-2.0",
-    "",
-    "Unless required by applicable law or agreed to in writing, software",
-    "distributed under the License is distributed on an 'AS IS' BASIS,",
-    "WITHOUT WARRANTIES OR CONDITIONS OF ANY KIND, either express or implied.",
-    "See the License for the specific language governing permissions and",
-    "limitations under the License."
-  ],
-  "result": [
-    {
-        "line": 17,
-        "column": 9,
-        "endLine": 17,
-        "endColumn": 15,
-        "problem": "SwitchExpression",
-        "suggest": "",
-        "rule": "The switch expression type must be of type char, byte, short, int, long, string or enum (arkts-switch-expr)",
-        "severity": "ERROR"
-    },
-    {
-        "line": 26,
-        "column": 16,
-        "endLine": 26,
-        "endColumn": 17,
-        "problem": "ObjectLiteralNoContextType",
-        "suggest": "",
-        "rule": "Object literal must correspond to some explicitly declared class or interface (arkts-no-untyped-obj-literals)",
-        "severity": "ERROR"
-    },
-    {
-        "line": 28,
-        "column": 9,
-        "endLine": 28,
-        "endColumn": 17,
-        "problem": "SwitchExpression",
-        "suggest": "",
-        "rule": "The switch expression type must be of type char, byte, short, int, long, string or enum (arkts-switch-expr)",
-        "severity": "ERROR"
-    },
-    {
-        "line": 29,
-        "column": 8,
-        "endLine": 29,
-        "endColumn": 9,
-        "problem": "ObjectLiteralNoContextType",
-        "suggest": "",
-        "rule": "Object literal must correspond to some explicitly declared class or interface (arkts-no-untyped-obj-literals)",
-        "severity": "ERROR"
-    },
-    {
-        "line": 36,
-        "column": 5,
-        "endLine": 36,
-        "endColumn": 27,
-        "problem": "NumericSemantics",
-        "suggest": "",
-        "rule": "Numeric semantics is different for integer values (arkts-numeric-semantic)",
-        "severity": "ERROR"
-    },
-    {
-        "line": 38,
-        "column": 9,
-        "endLine": 38,
-        "endColumn": 19,
-        "problem": "SwitchExpression",
-        "suggest": "",
-        "rule": "The switch expression type must be of type char, byte, short, int, long, string or enum (arkts-switch-expr)",
-        "severity": "ERROR"
-    },
-    {
-        "line": 56,
-        "column": 7,
-        "endLine": 56,
-        "endColumn": 18,
-        "problem": "NumericSemantics",
-        "suggest": "",
-        "rule": "Numeric semantics is different for integer values (arkts-numeric-semantic)",
-        "severity": "ERROR"
-    },
-    {
-        "line": 70,
-        "column": 7,
-        "endLine": 70,
-        "endColumn": 20,
-        "problem": "NumericSemantics",
-        "suggest": "",
-        "rule": "Numeric semantics is different for integer values (arkts-numeric-semantic)",
-        "severity": "ERROR"
-    },
-    {
-        "line": 80,
-        "column": 7,
-        "endLine": 80,
-        "endColumn": 21,
-        "problem": "NumericSemantics",
-        "suggest": "",
-        "rule": "Numeric semantics is different for integer values (arkts-numeric-semantic)",
-        "severity": "ERROR"
-    },
-    {
-        "line": 81,
-        "column": 9,
-        "endLine": 81,
-        "endColumn": 16,
-        "problem": "SwitchExpression",
-        "suggest": "",
-        "rule": "The switch expression type must be of type char, byte, short, int, long, string or enum (arkts-switch-expr)",
-        "severity": "ERROR"
-    },
-    {
-        "line": 90,
-        "column": 7,
-        "endLine": 90,
-        "endColumn": 27,
-        "problem": "NumericSemantics",
-        "suggest": "",
-        "rule": "Numeric semantics is different for integer values (arkts-numeric-semantic)",
-        "severity": "ERROR"
-    },
-    {
-        "line": 91,
-        "column": 9,
-        "endLine": 91,
-        "endColumn": 16,
-        "problem": "SwitchExpression",
-        "suggest": "",
-        "rule": "The switch expression type must be of type char, byte, short, int, long, string or enum (arkts-switch-expr)",
-        "severity": "ERROR"
-    },
-    {
-        "line": 100,
-        "column": 7,
-        "endLine": 100,
-        "endColumn": 33,
-        "problem": "NumericSemantics",
-        "suggest": "",
-        "rule": "Numeric semantics is different for integer values (arkts-numeric-semantic)",
-        "severity": "ERROR"
-    },
-    {
-        "line": 101,
-        "column": 9,
-        "endLine": 101,
-        "endColumn": 16,
-        "problem": "SwitchExpression",
-        "suggest": "",
-        "rule": "The switch expression type must be of type char, byte, short, int, long, string or enum (arkts-switch-expr)",
-        "severity": "ERROR"
-    },
-    {
-        "line": 112,
-        "column": 9,
-        "endLine": 112,
-        "endColumn": 12,
-        "problem": "SwitchExpression",
-        "suggest": "",
-        "rule": "The switch expression type must be of type char, byte, short, int, long, string or enum (arkts-switch-expr)",
-        "severity": "ERROR"
-    },
-    {
-        "line": 140,
-        "column": 11,
-        "endLine": 140,
-        "endColumn": 19,
-        "problem": "SwitchExpression",
-        "suggest": "",
-        "rule": "The switch expression type must be of type char, byte, short, int, long, string or enum (arkts-switch-expr)",
-        "severity": "ERROR"
-    },
-    {
-        "line": 152,
-        "column": 9,
-        "endLine": 152,
-        "endColumn": 14,
-        "problem": "SwitchExpression",
-        "suggest": "",
-        "rule": "The switch expression type must be of type char, byte, short, int, long, string or enum (arkts-switch-expr)",
-        "severity": "ERROR"
-    },
-    {
-        "line": 163,
-        "column": 5,
-        "endLine": 163,
-        "endColumn": 13,
-        "problem": "NumericSemantics",
-        "suggest": "",
-        "rule": "Numeric semantics is different for integer values (arkts-numeric-semantic)",
-        "severity": "ERROR"
-    },
-    {
-        "line": 176,
-        "column": 9,
-        "endLine": 176,
-        "endColumn": 14,
-        "problem": "SwitchExpression",
-        "suggest": "",
-        "rule": "The switch expression type must be of type char, byte, short, int, long, string or enum (arkts-switch-expr)",
-        "severity": "ERROR"
-    },
-    {
-        "line": 187,
-        "column": 5,
-        "endLine": 187,
-        "endColumn": 13,
-        "problem": "NumericSemantics",
-        "suggest": "",
-        "rule": "Numeric semantics is different for integer values (arkts-numeric-semantic)",
-        "severity": "ERROR"
-    },
-    {
-        "line": 197,
-        "column": 5,
-        "endLine": 197,
-        "endColumn": 17,
-        "problem": "NumericSemantics",
-        "suggest": "",
-        "rule": "Numeric semantics is different for integer values (arkts-numeric-semantic)",
-        "severity": "ERROR"
-    },
-    {
-        "line": 198,
-        "column": 9,
-        "endLine": 198,
-        "endColumn": 15,
-        "problem": "SwitchExpression",
-        "suggest": "",
-        "rule": "The switch expression type must be of type char, byte, short, int, long, string or enum (arkts-switch-expr)",
-        "severity": "ERROR"
-    },
-    {
-        "line": 206,
-        "column": 7,
-        "endLine": 206,
-        "endColumn": 22,
-        "problem": "NumericSemantics",
-        "suggest": "",
-        "rule": "Numeric semantics is different for integer values (arkts-numeric-semantic)",
-        "severity": "ERROR"
-    },
-    {
-        "line": 216,
-        "column": 13,
-        "endLine": 216,
-        "endColumn": 32,
-        "problem": "CreatingPrimitiveTypes",
-        "suggest": "",
-        "rule": "ArkTS creating primitive types is not supported (arkts-primitive-type-normalization)",
-        "severity": "ERROR"
-    },
-    {
-        "line": 226,
-        "column": 9,
-        "endLine": 226,
-        "endColumn": 15,
-        "problem": "SwitchExpression",
-        "suggest": "",
-        "rule": "The switch expression type must be of type char, byte, short, int, long, string or enum (arkts-switch-expr)",
-        "severity": "ERROR"
-    },
-    {
-        "line": 240,
-        "column": 9,
-        "endLine": 240,
-        "endColumn": 17,
-        "problem": "SwitchExpression",
-        "suggest": "",
-        "rule": "The switch expression type must be of type char, byte, short, int, long, string or enum (arkts-switch-expr)",
-        "severity": "ERROR"
-    },
-    {
-        "line": 255,
-        "column": 9,
-        "endLine": 255,
-        "endColumn": 17,
-        "problem": "SwitchExpression",
-        "suggest": "",
-        "rule": "The switch expression type must be of type char, byte, short, int, long, string or enum (arkts-switch-expr)",
-        "severity": "ERROR"
-    },
-    {
-        "line": 263,
-        "column": 5,
-        "endLine": 263,
-        "endColumn": 30,
-        "problem": "NumericSemantics",
-        "suggest": "",
-        "rule": "Numeric semantics is different for integer values (arkts-numeric-semantic)",
-        "severity": "ERROR"
-    },
-    {
-        "line": 264,
-        "column": 9,
-        "endLine": 264,
-        "endColumn": 16,
-        "problem": "SwitchExpression",
-        "suggest": "",
-        "rule": "The switch expression type must be of type char, byte, short, int, long, string or enum (arkts-switch-expr)",
-        "severity": "ERROR"
-    },
-    {
-        "line": 271,
-        "column": 9,
-        "endLine": 271,
-        "endColumn": 17,
-        "problem": "SwitchExpression",
-        "suggest": "",
-        "rule": "The switch expression type must be of type char, byte, short, int, long, string or enum (arkts-switch-expr)",
-        "severity": "ERROR"
-    },
-    {
-        "line": 279,
-        "column": 7,
-        "endLine": 279,
-        "endColumn": 27,
-        "problem": "NumericSemantics",
-        "suggest": "",
-        "rule": "Numeric semantics is different for integer values (arkts-numeric-semantic)",
-        "severity": "ERROR"
-    },
-    {
-        "line": 280,
-        "column": 9,
-        "endLine": 280,
-        "endColumn": 16,
-        "problem": "SwitchExpression",
-        "suggest": "",
-        "rule": "The switch expression type must be of type char, byte, short, int, long, string or enum (arkts-switch-expr)",
-        "severity": "ERROR"
-    },
-    {
-        "line": 294,
-        "column": 9,
-        "endLine": 294,
-        "endColumn": 17,
-        "problem": "SwitchExpression",
-        "suggest": "",
-        "rule": "The switch expression type must be of type char, byte, short, int, long, string or enum (arkts-switch-expr)",
-        "severity": "ERROR"
-    },
-    {
-        "line": 303,
-        "column": 5,
-        "endLine": 303,
-        "endColumn": 23,
-        "problem": "NumericSemantics",
-        "suggest": "",
-        "rule": "Numeric semantics is different for integer values (arkts-numeric-semantic)",
-        "severity": "ERROR"
-    },
-    {
-        "line": 304,
-        "column": 9,
-        "endLine": 304,
-        "endColumn": 16,
-        "problem": "SwitchExpression",
-        "suggest": "",
-        "rule": "The switch expression type must be of type char, byte, short, int, long, string or enum (arkts-switch-expr)",
-        "severity": "ERROR"
-    },
-    {
-        "line": 313,
-        "column": 5,
-        "endLine": 313,
-        "endColumn": 24,
-        "problem": "NumericSemantics",
-        "suggest": "",
-        "rule": "Numeric semantics is different for integer values (arkts-numeric-semantic)",
-        "severity": "ERROR"
-    },
-    {
-        "line": 314,
-        "column": 9,
-        "endLine": 314,
-        "endColumn": 16,
-        "problem": "SwitchExpression",
-        "suggest": "",
-        "rule": "The switch expression type must be of type char, byte, short, int, long, string or enum (arkts-switch-expr)",
-        "severity": "ERROR"
-    },
-    {
-        "line": 323,
-        "column": 5,
-        "endLine": 323,
-        "endColumn": 18,
-        "problem": "NumericSemantics",
-        "suggest": "",
-        "rule": "Numeric semantics is different for integer values (arkts-numeric-semantic)",
-        "severity": "ERROR"
-    },
-    {
-        "line": 324,
-        "column": 9,
-        "endLine": 324,
-        "endColumn": 16,
-        "problem": "SwitchExpression",
-        "suggest": "",
-        "rule": "The switch expression type must be of type char, byte, short, int, long, string or enum (arkts-switch-expr)",
-        "severity": "ERROR"
-    },
-    {
-        "line": 332,
-        "column": 5,
-        "endLine": 332,
-        "endColumn": 17,
-        "problem": "NumericSemantics",
-        "suggest": "",
-        "rule": "Numeric semantics is different for integer values (arkts-numeric-semantic)",
-        "severity": "ERROR"
-    },
-    {
-        "line": 333,
-        "column": 9,
-        "endLine": 333,
-        "endColumn": 15,
-        "problem": "SwitchExpression",
-        "suggest": "",
-        "rule": "The switch expression type must be of type char, byte, short, int, long, string or enum (arkts-switch-expr)",
-        "severity": "ERROR"
-    },
-    {
-        "line": 343,
-        "column": 9,
-        "endLine": 343,
-        "endColumn": 17,
-        "problem": "SwitchExpression",
-        "suggest": "",
-        "rule": "The switch expression type must be of type char, byte, short, int, long, string or enum (arkts-switch-expr)",
-        "severity": "ERROR"
-    },
-    {
-        "line": 359,
-        "column": 9,
-        "endLine": 359,
-        "endColumn": 14,
-        "problem": "SwitchExpression",
-        "suggest": "",
-        "rule": "The switch expression type must be of type char, byte, short, int, long, string or enum (arkts-switch-expr)",
-        "severity": "ERROR"
-    },
-    {
-        "line": 372,
-        "column": 9,
-        "endLine": 372,
-        "endColumn": 14,
-        "problem": "SwitchExpression",
-        "suggest": "",
-        "rule": "The switch expression type must be of type char, byte, short, int, long, string or enum (arkts-switch-expr)",
-        "severity": "ERROR"
-    }
-]
-=======
     "copyright": [
         "Copyright (c) 2023-2025 Huawei Device Co., Ltd.",
         "Licensed under the Apache License, Version 2.0 (the 'License');",
@@ -1473,5 +1015,4 @@
             "severity": "ERROR"
         }
     ]
->>>>>>> 494f8da8
 }