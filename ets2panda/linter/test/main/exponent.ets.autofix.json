--- conflicted
+++ resolved
@@ -16,30 +16,6 @@
     "result": [
         {
             "line": 16,
-<<<<<<< HEAD
-            "column": 5,
-            "endLine": 16,
-            "endColumn": 24,
-            "problem": "NumericSemantics",
-            "autofix": [
-                {
-                    "start": 609,
-                    "end": 628,
-                    "replacementText": "kk: number = Math.pow(6, 3)",
-                    "line": 16,
-                    "column": 5,
-                    "endLine": 16,
-                    "endColumn": 24
-                }
-            ],
-            "suggest": "",
-            "rule": "Numeric semantics is different for integer values (arkts-numeric-semantic)",
-            "severity": "ERROR"
-        },
-        {
-            "line": 16,
-=======
->>>>>>> 6d813986
             "column": 10,
             "endLine": 16,
             "endColumn": 24,
@@ -49,94 +25,7 @@
             "severity": "ERROR"
         },
         {
-            "line": 16,
-            "column": 19,
-            "endLine": 16,
-            "endColumn": 20,
-            "problem": "NumericSemantics",
-            "autofix": [
-                {
-                    "start": 623,
-                    "end": 624,
-                    "replacementText": "6.0",
-                    "line": 16,
-                    "column": 19,
-                    "endLine": 16,
-                    "endColumn": 20
-                }
-            ],
-            "suggest": "",
-            "rule": "Numeric semantics is different for integer values (arkts-numeric-semantic)",
-            "severity": "ERROR"
-        },
-        {
-            "line": 16,
-            "column": 22,
-            "endLine": 16,
-            "endColumn": 23,
-            "problem": "NumericSemantics",
-            "autofix": [
-                {
-                    "start": 626,
-                    "end": 627,
-                    "replacementText": "3.0",
-                    "line": 16,
-                    "column": 22,
-                    "endLine": 16,
-                    "endColumn": 23
-                }
-            ],
-            "suggest": "",
-            "rule": "Numeric semantics is different for integer values (arkts-numeric-semantic)",
-            "severity": "ERROR"
-        },
-        {
             "line": 19,
-<<<<<<< HEAD
-            "column": 5,
-            "endLine": 19,
-            "endColumn": 15,
-            "problem": "NumericSemantics",
-            "autofix": [
-                {
-                    "start": 652,
-                    "end": 662,
-                    "replacementText": "k: number = 5 ** 2",
-                    "line": 19,
-                    "column": 5,
-                    "endLine": 19,
-                    "endColumn": 15
-                }
-            ],
-            "suggest": "",
-            "rule": "Numeric semantics is different for integer values (arkts-numeric-semantic)",
-            "severity": "ERROR"
-        },
-        {
-            "line": 19,
-            "column": 9,
-            "endLine": 19,
-            "endColumn": 10,
-            "problem": "NumericSemantics",
-            "autofix": [
-                {
-                    "start": 656,
-                    "end": 657,
-                    "replacementText": "5.0",
-                    "line": 19,
-                    "column": 9,
-                    "endLine": 19,
-                    "endColumn": 10
-                }
-            ],
-            "suggest": "",
-            "rule": "Numeric semantics is different for integer values (arkts-numeric-semantic)",
-            "severity": "ERROR"
-        },
-        {
-            "line": 19,
-=======
->>>>>>> 6d813986
             "column": 11,
             "endLine": 19,
             "endColumn": 13,
@@ -154,27 +43,6 @@
             ],
             "suggest": "",
             "rule": "exponent opartions \"**\" and \"**=\" are disabled (arkts-no-exponent-op)",
-            "severity": "ERROR"
-        },
-        {
-            "line": 19,
-            "column": 14,
-            "endLine": 19,
-            "endColumn": 15,
-            "problem": "NumericSemantics",
-            "autofix": [
-                {
-                    "start": 661,
-                    "end": 662,
-                    "replacementText": "2.0",
-                    "line": 19,
-                    "column": 14,
-                    "endLine": 19,
-                    "endColumn": 15
-                }
-            ],
-            "suggest": "",
-            "rule": "Numeric semantics is different for integer values (arkts-numeric-semantic)",
             "severity": "ERROR"
         },
         {
@@ -199,27 +67,6 @@
             "severity": "ERROR"
         },
         {
-            "line": 22,
-            "column": 7,
-            "endLine": 22,
-            "endColumn": 8,
-            "problem": "NumericSemantics",
-            "autofix": [
-                {
-                    "start": 687,
-                    "end": 688,
-                    "replacementText": "2.0",
-                    "line": 22,
-                    "column": 7,
-                    "endLine": 22,
-                    "endColumn": 8
-                }
-            ],
-            "suggest": "",
-            "rule": "Numeric semantics is different for integer values (arkts-numeric-semantic)",
-            "severity": "ERROR"
-        },
-        {
             "line": 25,
             "column": 5,
             "endLine": 25,
@@ -228,27 +75,6 @@
             "suggest": "",
             "rule": "function \"Math.pow()\" behavior for ArkTS differs from Typescript version (arkts-math-pow-standard-diff)",
             "severity": "ERROR"
-        },
-        {
-            "line": 25,
-            "column": 15,
-            "endLine": 25,
-            "endColumn": 16,
-            "problem": "NumericSemantics",
-            "autofix": [
-                {
-                    "start": 720,
-                    "end": 722,
-                    "replacementText": "-1.0",
-                    "line": 25,
-                    "column": 15,
-                    "endLine": 25,
-                    "endColumn": 16
-                }
-            ],
-            "suggest": "",
-            "rule": "Numeric semantics is different for integer values (arkts-numeric-semantic)",
-            "severity": "ERROR"
         }
     ]
 }