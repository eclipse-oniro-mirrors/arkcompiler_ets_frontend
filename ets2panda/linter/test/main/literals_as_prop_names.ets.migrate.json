--- conflicted
+++ resolved
@@ -25,29 +25,6 @@
             "severity": "ERROR"
         },
         {
-<<<<<<< HEAD
-            "line": 62,
-            "column": 10,
-            "endLine": 62,
-            "endColumn": 16,
-            "problem": "LiteralAsPropertyName",
-            "suggest": "",
-            "rule": "Objects with property names that are not identifiers are not supported (arkts-identifiers-as-prop-names)",
-            "severity": "ERROR"
-        },
-        {
-            "line": 62,
-            "column": 24,
-            "endLine": 62,
-            "endColumn": 25,
-            "problem": "LiteralAsPropertyName",
-            "suggest": "",
-            "rule": "Objects with property names that are not identifiers are not supported (arkts-identifiers-as-prop-names)",
-            "severity": "ERROR"
-        },
-        {
-=======
->>>>>>> 6d813986
             "line": 64,
             "column": 13,
             "endLine": 64,
@@ -158,59 +135,6 @@
             "severity": "ERROR"
         },
         {
-<<<<<<< HEAD
-            "line": 95,
-            "column": 1,
-            "endLine": 95,
-            "endColumn": 33,
-            "problem": "UnsupportPropNameFromValue",
-            "suggest": "",
-            "rule": "Enum cannot get member name by member value (arkts-enum-no-props-by-index)",
-            "severity": "ERROR"
-        },
-        {
-            "line": 144,
-            "column": 37,
-            "endLine": 144,
-            "endColumn": 38,
-            "problem": "ObjectLiteralNoContextType",
-            "suggest": "",
-            "rule": "Object literal must correspond to some explicitly declared class or interface (arkts-no-untyped-obj-literals)",
-            "severity": "ERROR"
-        },
-        {
-            "line": 145,
-            "column": 3,
-            "endLine": 145,
-            "endColumn": 12,
-            "problem": "ComputedPropertyName",
-            "suggest": "",
-            "rule": "Objects with property names that are not identifiers are not supported (arkts-identifiers-as-prop-names)",
-            "severity": "ERROR"
-        },
-        {
-            "line": 150,
-            "column": 3,
-            "endLine": 150,
-            "endColumn": 15,
-            "problem": "ComputedPropertyName",
-            "suggest": "",
-            "rule": "Objects with property names that are not identifiers are not supported (arkts-identifiers-as-prop-names)",
-            "severity": "ERROR"
-        },
-        {
-            "line": 151,
-            "column": 3,
-            "endLine": 151,
-            "endColumn": 8,
-            "problem": "ComputedPropertyName",
-            "suggest": "",
-            "rule": "Objects with property names that are not identifiers are not supported (arkts-identifiers-as-prop-names)",
-            "severity": "ERROR"
-        },
-        {
-=======
->>>>>>> 6d813986
             "line": 152,
             "column": 3,
             "endLine": 152,
@@ -244,11 +168,7 @@
             "line": 157,
             "column": 3,
             "endLine": 157,
-<<<<<<< HEAD
-            "endColumn": 8,
-=======
-            "endColumn": 6,
->>>>>>> 6d813986
+            "endColumn": 6,
             "problem": "ComputedPropertyName",
             "suggest": "",
             "rule": "Objects with property names that are not identifiers are not supported (arkts-identifiers-as-prop-names)",
@@ -265,10 +185,6 @@
             "severity": "ERROR"
         },
         {
-<<<<<<< HEAD
-            "line": 31,
-            "column": 11,
-=======
             "line": 172,
             "column": 11,
             "endLine": 172,
@@ -291,7 +207,6 @@
         {
             "line": 31,
             "column": 11,
->>>>>>> 6d813986
             "endLine": 31,
             "endColumn": 14,
             "problem": "StrictDiagnostic",
