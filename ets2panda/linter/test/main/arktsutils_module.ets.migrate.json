--- conflicted
+++ resolved
@@ -15,8 +15,6 @@
     ],
     "result": [
         {
-<<<<<<< HEAD
-=======
             "line": 27,
             "column": 31,
             "endLine": 27,
@@ -97,7 +95,6 @@
             "severity": "ERROR"
         },
         {
->>>>>>> 6d813986
             "line": 35,
             "column": 22,
             "endLine": 35,
