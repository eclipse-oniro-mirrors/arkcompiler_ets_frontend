{
    "copyright": [
        "Copyright (c) 2024-2025 Huawei Device Co., Ltd.",
        "Licensed under the Apache License, Version 2.0 (the 'License');",
        "you may not use this file except in compliance with the License.",
        "You may obtain a copy of the License at",
        "",
        "http://www.apache.org/licenses/LICENSE-2.0",
        "",
        "Unless required by applicable law or agreed to in writing, software",
        "distributed under the License is distributed on an 'AS IS' BASIS,",
        "WITHOUT WARRANTIES OR CONDITIONS OF ANY KIND, either express or implied.",
        "See the License for the specific language governing permissions and",
        "limitations under the License."
    ],
    "result": [
        {
            "line": 20,
            "column": 3,
            "endLine": 20,
            "endColumn": 22,
            "problem": "LiteralAsPropertyName",
            "suggest": "",
            "rule": "Objects with property names that are not identifiers are not supported (arkts-identifiers-as-prop-names)",
            "severity": "ERROR"
        },
        {
            "line": 26,
            "column": 11,
            "endLine": 26,
            "endColumn": 12,
            "problem": "LiteralAsPropertyName",
            "suggest": "",
            "rule": "Objects with property names that are not identifiers are not supported (arkts-identifiers-as-prop-names)",
            "severity": "ERROR"
        },
        {
            "line": 27,
            "column": 3,
            "endLine": 27,
            "endColumn": 8,
            "problem": "LiteralAsPropertyName",
            "suggest": "",
            "rule": "Objects with property names that are not identifiers are not supported (arkts-identifiers-as-prop-names)",
            "severity": "ERROR"
        },
        {
            "line": 32,
            "column": 3,
            "endLine": 32,
            "endColumn": 4,
            "problem": "ObjectLiteralKeyType",
            "suggest": "",
            "rule": "Use string-literal keys with Record (arkts-obj-literal-key-type)",
            "severity": "ERROR"
        },
        {
            "line": 33,
            "column": 3,
            "endLine": 33,
            "endColumn": 8,
            "problem": "ObjectLiteralKeyType",
            "suggest": "",
            "rule": "Use string-literal keys with Record (arkts-obj-literal-key-type)",
            "severity": "ERROR"
        },
        {
            "line": 33,
            "column": 10,
            "endLine": 33,
            "endColumn": 11,
            "problem": "NumericSemantics",
            "suggest": "",
            "rule": "Numeric semantics is different for integer values (arkts-numeric-semantic)",
            "severity": "ERROR"
        },
        {
            "line": 36,
            "column": 13,
            "endLine": 36,
            "endColumn": 33,
            "problem": "PropertyAccessByIndex",
            "suggest": "",
            "rule": "Indexed access is not supported for fields (arkts-no-props-by-index)",
            "severity": "ERROR"
        },
        {
            "line": 37,
            "column": 13,
            "endLine": 37,
            "endColumn": 29,
            "problem": "PropertyAccessByIndex",
            "suggest": "",
            "rule": "Indexed access is not supported for fields (arkts-no-props-by-index)",
            "severity": "ERROR"
        },
        {
            "line": 38,
            "column": 13,
            "endLine": 38,
            "endColumn": 33,
            "problem": "PropertyAccessByIndex",
            "suggest": "",
            "rule": "Indexed access is not supported for fields (arkts-no-props-by-index)",
            "severity": "ERROR"
        },
        {
            "line": 49,
            "column": 8,
            "endLine": 49,
            "endColumn": 9,
            "problem": "NumericSemantics",
            "suggest": "",
            "rule": "Numeric semantics is different for integer values (arkts-numeric-semantic)",
            "severity": "ERROR"
        },
        {
            "line": 57,
            "column": 9,
            "endLine": 57,
            "endColumn": 10,
            "problem": "ObjectLiteralNoContextType",
            "suggest": "",
            "rule": "Object literal must correspond to some explicitly declared class or interface (arkts-no-untyped-obj-literals)",
            "severity": "ERROR"
        },
        {
<<<<<<< HEAD
            "line": 57,
            "column": 10,
            "endLine": 57,
            "endColumn": 16,
            "problem": "LiteralAsPropertyName",
            "suggest": "",
            "rule": "Objects with property names that are not identifiers are not supported (arkts-identifiers-as-prop-names)",
            "severity": "ERROR"
        },
        {
            "line": 57,
            "column": 18,
            "endLine": 57,
            "endColumn": 20,
            "problem": "NumericSemantics",
            "suggest": "",
            "rule": "Numeric semantics is different for integer values (arkts-numeric-semantic)",
            "severity": "ERROR"
        },
        {
            "line": 57,
            "column": 22,
            "endLine": 57,
            "endColumn": 23,
            "problem": "LiteralAsPropertyName",
            "suggest": "",
            "rule": "Objects with property names that are not identifiers are not supported (arkts-identifiers-as-prop-names)",
            "severity": "ERROR"
        },
        {
            "line": 57,
            "column": 25,
            "endLine": 57,
            "endColumn": 27,
            "problem": "NumericSemantics",
            "suggest": "",
            "rule": "Numeric semantics is different for integer values (arkts-numeric-semantic)",
            "severity": "ERROR"
        },
        {
=======
>>>>>>> 6d813986
            "line": 59,
            "column": 13,
            "endLine": 59,
            "endColumn": 22,
            "problem": "PropertyAccessByIndex",
            "suggest": "",
            "rule": "Indexed access is not supported for fields (arkts-no-props-by-index)",
            "severity": "ERROR"
        },
        {
            "line": 60,
            "column": 13,
            "endLine": 60,
            "endColumn": 17,
            "problem": "PropertyAccessByIndex",
            "suggest": "",
            "rule": "Indexed access is not supported for fields (arkts-no-props-by-index)",
            "severity": "ERROR"
        },
        {
            "line": 67,
            "column": 13,
            "endLine": 67,
            "endColumn": 14,
            "problem": "ObjectLiteralNoContextType",
            "suggest": "",
            "rule": "Object literal must correspond to some explicitly declared class or interface (arkts-no-untyped-obj-literals)",
            "severity": "ERROR"
        },
        {
            "line": 67,
            "column": 20,
            "endLine": 67,
            "endColumn": 22,
            "problem": "NumericSemantics",
            "suggest": "",
            "rule": "Numeric semantics is different for integer values (arkts-numeric-semantic)",
            "severity": "ERROR"
        },
        {
            "line": 67,
            "column": 28,
            "endLine": 67,
            "endColumn": 30,
            "problem": "NumericSemantics",
            "suggest": "",
            "rule": "Numeric semantics is different for integer values (arkts-numeric-semantic)",
            "severity": "ERROR"
        },
        {
            "line": 75,
            "column": 3,
            "endLine": 75,
            "endColumn": 4,
            "problem": "LiteralAsPropertyName",
            "suggest": "",
            "rule": "Objects with property names that are not identifiers are not supported (arkts-identifiers-as-prop-names)",
            "severity": "ERROR"
        },
        {
            "line": 76,
            "column": 3,
            "endLine": 76,
            "endColumn": 8,
            "problem": "LiteralAsPropertyName",
            "suggest": "",
            "rule": "Objects with property names that are not identifiers are not supported (arkts-identifiers-as-prop-names)",
            "severity": "ERROR"
        },
        {
            "line": 78,
            "column": 7,
            "endLine": 78,
            "endColumn": 10,
            "problem": "InvalidIdentifier",
            "suggest": "",
            "rule": "This keyword cannot be used as identifiers (arkts-invalid-identifier)",
            "severity": "ERROR"
        },
        {
            "line": 80,
            "column": 3,
            "endLine": 80,
            "endColumn": 4,
            "problem": "ObjectLiteralKeyType",
            "suggest": "",
            "rule": "Use string-literal keys with Record (arkts-obj-literal-key-type)",
            "severity": "ERROR"
        },
        {
            "line": 81,
            "column": 3,
            "endLine": 81,
            "endColumn": 8,
            "problem": "ObjectLiteralKeyType",
            "suggest": "",
            "rule": "Use string-literal keys with Record (arkts-obj-literal-key-type)",
            "severity": "ERROR"
        },
        {
            "line": 81,
            "column": 10,
            "endLine": 81,
            "endColumn": 13,
            "problem": "NumericSemantics",
            "suggest": "",
            "rule": "Numeric semantics is different for integer values (arkts-numeric-semantic)",
            "severity": "ERROR"
        },
        {
            "line": 84,
            "column": 36,
            "endLine": 84,
            "endColumn": 37,
            "problem": "ObjectLiteralKeyType",
            "suggest": "",
            "rule": "Use string-literal keys with Record (arkts-obj-literal-key-type)",
            "severity": "ERROR"
        },
        {
            "line": 86,
            "column": 1,
            "endLine": 86,
            "endColumn": 33,
            "problem": "UnsupportPropNameFromValue",
            "suggest": "",
            "rule": "Enum cannot get member name by member value (arkts-enum-no-props-by-index)",
            "severity": "ERROR"
        },
        {
            "line": 88,
            "column": 1,
            "endLine": 88,
            "endColumn": 40,
            "problem": "UnsupportPropNameFromValue",
            "suggest": "",
            "rule": "Enum cannot get member name by member value (arkts-enum-no-props-by-index)",
            "severity": "ERROR"
        },
        {
            "line": 84,
            "column": 39,
            "endLine": 84,
            "endColumn": 42,
            "problem": "NumericSemantics",
            "suggest": "",
            "rule": "Numeric semantics is different for integer values (arkts-numeric-semantic)",
            "severity": "ERROR"
        },
        {
            "line": 86,
            "column": 1,
            "endLine": 86,
            "endColumn": 33,
            "problem": "UnsupportPropNameFromValue",
            "suggest": "",
            "rule": "Enum cannot get member name by member value (arkts-enum-no-props-by-index)",
            "severity": "ERROR"
        },
        {
            "line": 88,
            "column": 1,
            "endLine": 88,
            "endColumn": 40,
            "problem": "UnsupportPropNameFromValue",
            "suggest": "",
            "rule": "Enum cannot get member name by member value (arkts-enum-no-props-by-index)",
            "severity": "ERROR"
        },
        {
            "line": 92,
            "column": 4,
            "endLine": 92,
            "endColumn": 10,
            "problem": "LiteralAsPropertyName",
            "suggest": "",
            "rule": "Objects with property names that are not identifiers are not supported (arkts-identifiers-as-prop-names)",
            "severity": "ERROR"
        },
        {
            "line": 92,
            "column": 9,
            "endLine": 92,
            "endColumn": 10,
            "problem": "NumericSemantics",
            "suggest": "",
            "rule": "Numeric semantics is different for integer values (arkts-numeric-semantic)",
            "severity": "ERROR"
        },
        {
            "line": 97,
            "column": 3,
            "endLine": 97,
            "endColumn": 11,
            "problem": "LiteralAsPropertyName",
            "suggest": "",
            "rule": "Objects with property names that are not identifiers are not supported (arkts-identifiers-as-prop-names)",
            "severity": "ERROR"
        },
        {
            "line": 97,
            "column": 10,
            "endLine": 97,
            "endColumn": 11,
            "problem": "NumericSemantics",
            "suggest": "",
            "rule": "Numeric semantics is different for integer values (arkts-numeric-semantic)",
            "severity": "ERROR"
        },
        {
            "line": 98,
            "column": 3,
            "endLine": 98,
            "endColumn": 14,
            "problem": "LiteralAsPropertyName",
            "suggest": "",
            "rule": "Objects with property names that are not identifiers are not supported (arkts-identifiers-as-prop-names)",
            "severity": "ERROR"
        },
        {
            "line": 98,
            "column": 13,
            "endLine": 98,
            "endColumn": 14,
            "problem": "NumericSemantics",
            "suggest": "",
            "rule": "Numeric semantics is different for integer values (arkts-numeric-semantic)",
            "severity": "ERROR"
        },
        {
            "line": 102,
            "column": 3,
            "endLine": 102,
            "endColumn": 11,
            "problem": "LiteralAsPropertyName",
            "suggest": "",
            "rule": "Objects with property names that are not identifiers are not supported (arkts-identifiers-as-prop-names)",
            "severity": "ERROR"
        },
        {
            "line": 102,
            "column": 10,
            "endLine": 102,
            "endColumn": 11,
            "problem": "NumericSemantics",
            "suggest": "",
            "rule": "Numeric semantics is different for integer values (arkts-numeric-semantic)",
            "severity": "ERROR"
        },
        {
            "line": 103,
            "column": 3,
            "endLine": 103,
            "endColumn": 14,
            "problem": "LiteralAsPropertyName",
            "suggest": "",
            "rule": "Objects with property names that are not identifiers are not supported (arkts-identifiers-as-prop-names)",
            "severity": "ERROR"
        },
        {
            "line": 103,
            "column": 13,
            "endLine": 103,
            "endColumn": 14,
            "problem": "NumericSemantics",
            "suggest": "",
            "rule": "Numeric semantics is different for integer values (arkts-numeric-semantic)",
            "severity": "ERROR"
        },
        {
            "line": 105,
            "column": 14,
            "endLine": 105,
            "endColumn": 31,
            "problem": "UnsupportPropNameFromValue",
            "suggest": "",
            "rule": "Enum cannot get member name by member value (arkts-enum-no-props-by-index)",
            "severity": "ERROR"
        },
        {
            "line": 105,
            "column": 14,
            "endLine": 105,
            "endColumn": 31,
            "problem": "UnsupportPropNameFromValue",
            "suggest": "",
            "rule": "Enum cannot get member name by member value (arkts-enum-no-props-by-index)",
            "severity": "ERROR"
        },
        {
            "line": 106,
            "column": 15,
            "endLine": 106,
            "endColumn": 35,
            "problem": "UnsupportPropNameFromValue",
            "suggest": "",
            "rule": "Enum cannot get member name by member value (arkts-enum-no-props-by-index)",
            "severity": "ERROR"
        },
        {
            "line": 106,
            "column": 15,
            "endLine": 106,
            "endColumn": 35,
            "problem": "UnsupportPropNameFromValue",
            "suggest": "",
            "rule": "Enum cannot get member name by member value (arkts-enum-no-props-by-index)",
            "severity": "ERROR"
        },
        {
            "line": 109,
            "column": 1,
            "endLine": 109,
            "endColumn": 9,
            "problem": "LiteralAsPropertyName",
            "suggest": "",
            "rule": "Objects with property names that are not identifiers are not supported (arkts-identifiers-as-prop-names)",
            "severity": "ERROR"
        },
        {
            "line": 109,
            "column": 8,
            "endLine": 109,
            "endColumn": 9,
            "problem": "NumericSemantics",
            "suggest": "",
            "rule": "Numeric semantics is different for integer values (arkts-numeric-semantic)",
            "severity": "ERROR"
        },
        {
            "line": 112,
            "column": 1,
            "endLine": 112,
            "endColumn": 10,
            "problem": "LiteralAsPropertyName",
            "suggest": "",
            "rule": "Objects with property names that are not identifiers are not supported (arkts-identifiers-as-prop-names)",
            "severity": "ERROR"
        },
        {
<<<<<<< HEAD
            "line": 112,
            "column": 9,
            "endLine": 112,
            "endColumn": 10,
            "problem": "NumericSemantics",
            "suggest": "",
            "rule": "Numeric semantics is different for integer values (arkts-numeric-semantic)",
            "severity": "ERROR"
        },
        {
=======
>>>>>>> 6d813986
            "line": 118,
            "column": 18,
            "endLine": 118,
            "endColumn": 35,
            "problem": "UnsupportPropNameFromValue",
            "suggest": "",
            "rule": "Enum cannot get member name by member value (arkts-enum-no-props-by-index)",
            "severity": "ERROR"
        },
        {
<<<<<<< HEAD
            "line": 125,
            "column": 22,
            "endLine": 125,
            "endColumn": 23,
            "problem": "NumericSemantics",
            "suggest": "",
            "rule": "Numeric semantics is different for integer values (arkts-numeric-semantic)",
            "severity": "ERROR"
        },
        {
=======
>>>>>>> 6d813986
            "line": 128,
            "column": 13,
            "endLine": 128,
            "endColumn": 18,
<<<<<<< HEAD
            "problem": "LiteralAsPropertyName",
            "suggest": "",
            "rule": "Objects with property names that are not identifiers are not supported (arkts-identifiers-as-prop-names)",
            "severity": "ERROR"
        },
        {
            "line": 128,
            "column": 20,
            "endLine": 128,
            "endColumn": 22,
            "problem": "NumericSemantics",
            "suggest": "",
            "rule": "Numeric semantics is different for integer values (arkts-numeric-semantic)",
=======
            "problem": "ObjectLiteralKeyType",
            "suggest": "",
            "rule": "Use string-literal keys with Record (arkts-obj-literal-key-type)",
>>>>>>> 6d813986
            "severity": "ERROR"
        },
        {
            "line": 132,
            "column": 10,
            "endLine": 132,
            "endColumn": 15,
            "problem": "LiteralAsPropertyName",
            "suggest": "",
            "rule": "Objects with property names that are not identifiers are not supported (arkts-identifiers-as-prop-names)",
            "severity": "ERROR"
        },
        {
<<<<<<< HEAD
            "line": 132,
            "column": 26,
            "endLine": 132,
            "endColumn": 27,
            "problem": "NumericSemantics",
            "suggest": "",
            "rule": "Numeric semantics is different for integer values (arkts-numeric-semantic)",
=======
            "line": 136,
            "column": 3,
            "endLine": 136,
            "endColumn": 12,
            "problem": "ObjectLiteralKeyType",
            "suggest": "",
            "rule": "Use string-literal keys with Record (arkts-obj-literal-key-type)",
>>>>>>> 6d813986
            "severity": "ERROR"
        },
        {
            "line": 135,
            "column": 37,
            "endLine": 135,
            "endColumn": 38,
            "problem": "ObjectLiteralNoContextType",
            "suggest": "",
            "rule": "Object literal must correspond to some explicitly declared class or interface (arkts-no-untyped-obj-literals)",
            "severity": "ERROR"
        },
        {
            "line": 136,
            "column": 3,
            "endLine": 136,
            "endColumn": 12,
            "problem": "ComputedPropertyName",
            "suggest": "",
            "rule": "Objects with property names that are not identifiers are not supported (arkts-identifiers-as-prop-names)",
            "severity": "ERROR"
        },
        {
<<<<<<< HEAD
            "line": 136,
            "column": 14,
            "endLine": 136,
            "endColumn": 15,
            "problem": "NumericSemantics",
            "suggest": "",
            "rule": "Numeric semantics is different for integer values (arkts-numeric-semantic)",
            "severity": "ERROR"
        },
        {
            "line": 137,
            "column": 13,
            "endLine": 137,
            "endColumn": 14,
            "problem": "NumericSemantics",
            "suggest": "",
            "rule": "Numeric semantics is different for integer values (arkts-numeric-semantic)",
            "severity": "ERROR"
        },
        {
=======
>>>>>>> 6d813986
            "line": 141,
            "column": 3,
            "endLine": 141,
            "endColumn": 15,
            "problem": "ComputedPropertyName",
            "suggest": "",
            "rule": "Objects with property names that are not identifiers are not supported (arkts-identifiers-as-prop-names)",
            "severity": "ERROR"
        },
        {
<<<<<<< HEAD
            "line": 141,
            "column": 18,
            "endLine": 141,
            "endColumn": 19,
            "problem": "NumericSemantics",
            "suggest": "",
            "rule": "Numeric semantics is different for integer values (arkts-numeric-semantic)",
            "severity": "ERROR"
        },
        {
=======
>>>>>>> 6d813986
            "line": 142,
            "column": 3,
            "endLine": 142,
            "endColumn": 6,
            "problem": "ComputedPropertyName",
            "suggest": "",
            "rule": "Objects with property names that are not identifiers are not supported (arkts-identifiers-as-prop-names)",
            "severity": "ERROR"
        },
        {
<<<<<<< HEAD
            "line": 142,
            "column": 4,
            "endLine": 142,
            "endColumn": 5,
            "problem": "NumericSemantics",
            "suggest": "",
            "rule": "Numeric semantics is different for integer values (arkts-numeric-semantic)",
            "severity": "ERROR"
        },
        {
=======
>>>>>>> 6d813986
            "line": 143,
            "column": 3,
            "endLine": 143,
            "endColumn": 34,
            "problem": "ComputedPropertyName",
            "suggest": "",
            "rule": "Objects with property names that are not identifiers are not supported (arkts-identifiers-as-prop-names)",
            "severity": "ERROR"
        },
        {
<<<<<<< HEAD
            "line": 143,
            "column": 37,
            "endLine": 143,
            "endColumn": 38,
            "problem": "NumericSemantics",
            "suggest": "",
            "rule": "Numeric semantics is different for integer values (arkts-numeric-semantic)",
            "severity": "ERROR"
        },
        {
=======
>>>>>>> 6d813986
            "line": 146,
            "column": 19,
            "endLine": 146,
            "endColumn": 20,
            "problem": "ObjectLiteralNoContextType",
            "suggest": "",
            "rule": "Object literal must correspond to some explicitly declared class or interface (arkts-no-untyped-obj-literals)",
            "severity": "ERROR"
        },
        {
            "line": 147,
            "column": 3,
            "endLine": 147,
            "endColumn": 15,
            "problem": "ComputedPropertyName",
            "suggest": "",
            "rule": "Objects with property names that are not identifiers are not supported (arkts-identifiers-as-prop-names)",
            "severity": "ERROR"
        },
        {
<<<<<<< HEAD
            "line": 147,
            "column": 17,
            "endLine": 147,
            "endColumn": 18,
            "problem": "NumericSemantics",
            "suggest": "",
            "rule": "Numeric semantics is different for integer values (arkts-numeric-semantic)",
            "severity": "ERROR"
        },
        {
            "line": 148,
            "column": 3,
            "endLine": 148,
            "endColumn": 6,
=======
            "line": 148,
            "column": 3,
            "endLine": 148,
            "endColumn": 6,
            "problem": "ComputedPropertyName",
            "suggest": "",
            "rule": "Objects with property names that are not identifiers are not supported (arkts-identifiers-as-prop-names)",
            "severity": "ERROR"
        },
        {
            "line": 149,
            "column": 3,
            "endLine": 149,
            "endColumn": 34,
>>>>>>> 6d813986
            "problem": "ComputedPropertyName",
            "suggest": "",
            "rule": "Objects with property names that are not identifiers are not supported (arkts-identifiers-as-prop-names)",
            "severity": "ERROR"
        },
        {
<<<<<<< HEAD
            "line": 148,
            "column": 4,
            "endLine": 148,
            "endColumn": 5,
            "problem": "NumericSemantics",
            "suggest": "",
            "rule": "Numeric semantics is different for integer values (arkts-numeric-semantic)",
            "severity": "ERROR"
        },
        {
            "line": 149,
            "column": 3,
            "endLine": 149,
            "endColumn": 34,
            "problem": "ComputedPropertyName",
=======
            "line": 163,
            "column": 11,
            "endLine": 163,
            "endColumn": 24,
            "problem": "UnsupportPropNameFromValue",
            "suggest": "",
            "rule": "Enum cannot get member name by member value (arkts-enum-no-props-by-index)",
            "severity": "ERROR"
        },
        {
            "line": 164,
            "column": 11,
            "endLine": 164,
            "endColumn": 32,
            "problem": "UnsupportPropNameFromValue",
            "suggest": "",
            "rule": "Enum cannot get member name by member value (arkts-enum-no-props-by-index)",
            "severity": "ERROR"
        },
        {
            "line": 170,
            "column": 3,
            "endLine": 170,
            "endColumn": 18,
            "problem": "LiteralAsPropertyName",
>>>>>>> 6d813986
            "suggest": "",
            "rule": "Objects with property names that are not identifiers are not supported (arkts-identifiers-as-prop-names)",
            "severity": "ERROR"
        },
        {
<<<<<<< HEAD
            "line": 149,
            "column": 36,
            "endLine": 149,
            "endColumn": 37,
            "problem": "NumericSemantics",
            "suggest": "",
            "rule": "Numeric semantics is different for integer values (arkts-numeric-semantic)",
=======
            "line": 174,
            "column": 20,
            "endLine": 174,
            "endColumn": 41,
            "problem": "UnsupportPropNameFromValue",
            "suggest": "",
            "rule": "Enum cannot get member name by member value (arkts-enum-no-props-by-index)",
>>>>>>> 6d813986
            "severity": "ERROR"
        },
        {
            "line": 115,
            "column": 2,
            "endLine": 115,
            "endColumn": 11,
            "problem": "UIInterfaceImport",
            "suggest": "",
            "rule": "The ArkUI interface \"Component\" should be imported before it is used (arkui-modular-interface)",
            "severity": "ERROR"
        },
        {
            "line": 117,
            "column": 2,
            "endLine": 117,
            "endColumn": 7,
            "problem": "UIInterfaceImport",
            "suggest": "",
            "rule": "The ArkUI interface \"State\" should be imported before it is used (arkui-modular-interface)",
            "severity": "ERROR"
        },
        {
            "line": 42,
            "column": 11,
            "endLine": 42,
            "endColumn": 13,
            "problem": "StrictDiagnostic",
            "suggest": "Property '_2' has no initializer and is not definitely assigned in the constructor.",
            "rule": "Property '_2' has no initializer and is not definitely assigned in the constructor.",
            "severity": "ERROR"
        },
        {
            "line": 43,
            "column": 3,
            "endLine": 43,
            "endColumn": 6,
            "problem": "StrictDiagnostic",
            "suggest": "Property 'Two' has no initializer and is not definitely assigned in the constructor.",
            "rule": "Property 'Two' has no initializer and is not definitely assigned in the constructor.",
            "severity": "ERROR"
        },
        {
            "line": 63,
            "column": 12,
            "endLine": 63,
            "endColumn": 16,
            "problem": "StrictDiagnostic",
            "suggest": "Property 'name' has no initializer and is not definitely assigned in the constructor.",
            "rule": "Property 'name' has no initializer and is not definitely assigned in the constructor.",
            "severity": "ERROR"
        },
        {
            "line": 64,
            "column": 12,
            "endLine": 64,
            "endColumn": 14,
            "problem": "StrictDiagnostic",
            "suggest": "Property '_2' has no initializer and is not definitely assigned in the constructor.",
            "rule": "Property '_2' has no initializer and is not definitely assigned in the constructor.",
            "severity": "ERROR"
        }
    ]
}<|MERGE_RESOLUTION|>--- conflicted
+++ resolved
@@ -65,16 +65,6 @@
             "severity": "ERROR"
         },
         {
-            "line": 33,
-            "column": 10,
-            "endLine": 33,
-            "endColumn": 11,
-            "problem": "NumericSemantics",
-            "suggest": "",
-            "rule": "Numeric semantics is different for integer values (arkts-numeric-semantic)",
-            "severity": "ERROR"
-        },
-        {
             "line": 36,
             "column": 13,
             "endLine": 36,
@@ -102,16 +92,6 @@
             "problem": "PropertyAccessByIndex",
             "suggest": "",
             "rule": "Indexed access is not supported for fields (arkts-no-props-by-index)",
-            "severity": "ERROR"
-        },
-        {
-            "line": 49,
-            "column": 8,
-            "endLine": 49,
-            "endColumn": 9,
-            "problem": "NumericSemantics",
-            "suggest": "",
-            "rule": "Numeric semantics is different for integer values (arkts-numeric-semantic)",
             "severity": "ERROR"
         },
         {
@@ -125,49 +105,6 @@
             "severity": "ERROR"
         },
         {
-<<<<<<< HEAD
-            "line": 57,
-            "column": 10,
-            "endLine": 57,
-            "endColumn": 16,
-            "problem": "LiteralAsPropertyName",
-            "suggest": "",
-            "rule": "Objects with property names that are not identifiers are not supported (arkts-identifiers-as-prop-names)",
-            "severity": "ERROR"
-        },
-        {
-            "line": 57,
-            "column": 18,
-            "endLine": 57,
-            "endColumn": 20,
-            "problem": "NumericSemantics",
-            "suggest": "",
-            "rule": "Numeric semantics is different for integer values (arkts-numeric-semantic)",
-            "severity": "ERROR"
-        },
-        {
-            "line": 57,
-            "column": 22,
-            "endLine": 57,
-            "endColumn": 23,
-            "problem": "LiteralAsPropertyName",
-            "suggest": "",
-            "rule": "Objects with property names that are not identifiers are not supported (arkts-identifiers-as-prop-names)",
-            "severity": "ERROR"
-        },
-        {
-            "line": 57,
-            "column": 25,
-            "endLine": 57,
-            "endColumn": 27,
-            "problem": "NumericSemantics",
-            "suggest": "",
-            "rule": "Numeric semantics is different for integer values (arkts-numeric-semantic)",
-            "severity": "ERROR"
-        },
-        {
-=======
->>>>>>> 6d813986
             "line": 59,
             "column": 13,
             "endLine": 59,
@@ -195,26 +132,6 @@
             "problem": "ObjectLiteralNoContextType",
             "suggest": "",
             "rule": "Object literal must correspond to some explicitly declared class or interface (arkts-no-untyped-obj-literals)",
-            "severity": "ERROR"
-        },
-        {
-            "line": 67,
-            "column": 20,
-            "endLine": 67,
-            "endColumn": 22,
-            "problem": "NumericSemantics",
-            "suggest": "",
-            "rule": "Numeric semantics is different for integer values (arkts-numeric-semantic)",
-            "severity": "ERROR"
-        },
-        {
-            "line": 67,
-            "column": 28,
-            "endLine": 67,
-            "endColumn": 30,
-            "problem": "NumericSemantics",
-            "suggest": "",
-            "rule": "Numeric semantics is different for integer values (arkts-numeric-semantic)",
             "severity": "ERROR"
         },
         {
@@ -268,16 +185,6 @@
             "severity": "ERROR"
         },
         {
-            "line": 81,
-            "column": 10,
-            "endLine": 81,
-            "endColumn": 13,
-            "problem": "NumericSemantics",
-            "suggest": "",
-            "rule": "Numeric semantics is different for integer values (arkts-numeric-semantic)",
-            "severity": "ERROR"
-        },
-        {
             "line": 84,
             "column": 36,
             "endLine": 84,
@@ -308,36 +215,6 @@
             "severity": "ERROR"
         },
         {
-            "line": 84,
-            "column": 39,
-            "endLine": 84,
-            "endColumn": 42,
-            "problem": "NumericSemantics",
-            "suggest": "",
-            "rule": "Numeric semantics is different for integer values (arkts-numeric-semantic)",
-            "severity": "ERROR"
-        },
-        {
-            "line": 86,
-            "column": 1,
-            "endLine": 86,
-            "endColumn": 33,
-            "problem": "UnsupportPropNameFromValue",
-            "suggest": "",
-            "rule": "Enum cannot get member name by member value (arkts-enum-no-props-by-index)",
-            "severity": "ERROR"
-        },
-        {
-            "line": 88,
-            "column": 1,
-            "endLine": 88,
-            "endColumn": 40,
-            "problem": "UnsupportPropNameFromValue",
-            "suggest": "",
-            "rule": "Enum cannot get member name by member value (arkts-enum-no-props-by-index)",
-            "severity": "ERROR"
-        },
-        {
             "line": 92,
             "column": 4,
             "endLine": 92,
@@ -348,16 +225,6 @@
             "severity": "ERROR"
         },
         {
-            "line": 92,
-            "column": 9,
-            "endLine": 92,
-            "endColumn": 10,
-            "problem": "NumericSemantics",
-            "suggest": "",
-            "rule": "Numeric semantics is different for integer values (arkts-numeric-semantic)",
-            "severity": "ERROR"
-        },
-        {
             "line": 97,
             "column": 3,
             "endLine": 97,
@@ -368,16 +235,6 @@
             "severity": "ERROR"
         },
         {
-            "line": 97,
-            "column": 10,
-            "endLine": 97,
-            "endColumn": 11,
-            "problem": "NumericSemantics",
-            "suggest": "",
-            "rule": "Numeric semantics is different for integer values (arkts-numeric-semantic)",
-            "severity": "ERROR"
-        },
-        {
             "line": 98,
             "column": 3,
             "endLine": 98,
@@ -388,16 +245,6 @@
             "severity": "ERROR"
         },
         {
-            "line": 98,
-            "column": 13,
-            "endLine": 98,
-            "endColumn": 14,
-            "problem": "NumericSemantics",
-            "suggest": "",
-            "rule": "Numeric semantics is different for integer values (arkts-numeric-semantic)",
-            "severity": "ERROR"
-        },
-        {
             "line": 102,
             "column": 3,
             "endLine": 102,
@@ -408,16 +255,6 @@
             "severity": "ERROR"
         },
         {
-            "line": 102,
-            "column": 10,
-            "endLine": 102,
-            "endColumn": 11,
-            "problem": "NumericSemantics",
-            "suggest": "",
-            "rule": "Numeric semantics is different for integer values (arkts-numeric-semantic)",
-            "severity": "ERROR"
-        },
-        {
             "line": 103,
             "column": 3,
             "endLine": 103,
@@ -425,16 +262,6 @@
             "problem": "LiteralAsPropertyName",
             "suggest": "",
             "rule": "Objects with property names that are not identifiers are not supported (arkts-identifiers-as-prop-names)",
-            "severity": "ERROR"
-        },
-        {
-            "line": 103,
-            "column": 13,
-            "endLine": 103,
-            "endColumn": 14,
-            "problem": "NumericSemantics",
-            "suggest": "",
-            "rule": "Numeric semantics is different for integer values (arkts-numeric-semantic)",
             "severity": "ERROR"
         },
         {
@@ -448,16 +275,6 @@
             "severity": "ERROR"
         },
         {
-            "line": 105,
-            "column": 14,
-            "endLine": 105,
-            "endColumn": 31,
-            "problem": "UnsupportPropNameFromValue",
-            "suggest": "",
-            "rule": "Enum cannot get member name by member value (arkts-enum-no-props-by-index)",
-            "severity": "ERROR"
-        },
-        {
             "line": 106,
             "column": 15,
             "endLine": 106,
@@ -468,16 +285,6 @@
             "severity": "ERROR"
         },
         {
-            "line": 106,
-            "column": 15,
-            "endLine": 106,
-            "endColumn": 35,
-            "problem": "UnsupportPropNameFromValue",
-            "suggest": "",
-            "rule": "Enum cannot get member name by member value (arkts-enum-no-props-by-index)",
-            "severity": "ERROR"
-        },
-        {
             "line": 109,
             "column": 1,
             "endLine": 109,
@@ -488,16 +295,6 @@
             "severity": "ERROR"
         },
         {
-            "line": 109,
-            "column": 8,
-            "endLine": 109,
-            "endColumn": 9,
-            "problem": "NumericSemantics",
-            "suggest": "",
-            "rule": "Numeric semantics is different for integer values (arkts-numeric-semantic)",
-            "severity": "ERROR"
-        },
-        {
             "line": 112,
             "column": 1,
             "endLine": 112,
@@ -508,19 +305,6 @@
             "severity": "ERROR"
         },
         {
-<<<<<<< HEAD
-            "line": 112,
-            "column": 9,
-            "endLine": 112,
-            "endColumn": 10,
-            "problem": "NumericSemantics",
-            "suggest": "",
-            "rule": "Numeric semantics is different for integer values (arkts-numeric-semantic)",
-            "severity": "ERROR"
-        },
-        {
-=======
->>>>>>> 6d813986
             "line": 118,
             "column": 18,
             "endLine": 118,
@@ -531,42 +315,13 @@
             "severity": "ERROR"
         },
         {
-<<<<<<< HEAD
-            "line": 125,
-            "column": 22,
-            "endLine": 125,
-            "endColumn": 23,
-            "problem": "NumericSemantics",
-            "suggest": "",
-            "rule": "Numeric semantics is different for integer values (arkts-numeric-semantic)",
-            "severity": "ERROR"
-        },
-        {
-=======
->>>>>>> 6d813986
             "line": 128,
             "column": 13,
             "endLine": 128,
             "endColumn": 18,
-<<<<<<< HEAD
-            "problem": "LiteralAsPropertyName",
-            "suggest": "",
-            "rule": "Objects with property names that are not identifiers are not supported (arkts-identifiers-as-prop-names)",
-            "severity": "ERROR"
-        },
-        {
-            "line": 128,
-            "column": 20,
-            "endLine": 128,
-            "endColumn": 22,
-            "problem": "NumericSemantics",
-            "suggest": "",
-            "rule": "Numeric semantics is different for integer values (arkts-numeric-semantic)",
-=======
-            "problem": "ObjectLiteralKeyType",
-            "suggest": "",
-            "rule": "Use string-literal keys with Record (arkts-obj-literal-key-type)",
->>>>>>> 6d813986
+            "problem": "ObjectLiteralKeyType",
+            "suggest": "",
+            "rule": "Use string-literal keys with Record (arkts-obj-literal-key-type)",
             "severity": "ERROR"
         },
         {
@@ -580,15 +335,6 @@
             "severity": "ERROR"
         },
         {
-<<<<<<< HEAD
-            "line": 132,
-            "column": 26,
-            "endLine": 132,
-            "endColumn": 27,
-            "problem": "NumericSemantics",
-            "suggest": "",
-            "rule": "Numeric semantics is different for integer values (arkts-numeric-semantic)",
-=======
             "line": 136,
             "column": 3,
             "endLine": 136,
@@ -596,7 +342,6 @@
             "problem": "ObjectLiteralKeyType",
             "suggest": "",
             "rule": "Use string-literal keys with Record (arkts-obj-literal-key-type)",
->>>>>>> 6d813986
             "severity": "ERROR"
         },
         {
@@ -620,29 +365,6 @@
             "severity": "ERROR"
         },
         {
-<<<<<<< HEAD
-            "line": 136,
-            "column": 14,
-            "endLine": 136,
-            "endColumn": 15,
-            "problem": "NumericSemantics",
-            "suggest": "",
-            "rule": "Numeric semantics is different for integer values (arkts-numeric-semantic)",
-            "severity": "ERROR"
-        },
-        {
-            "line": 137,
-            "column": 13,
-            "endLine": 137,
-            "endColumn": 14,
-            "problem": "NumericSemantics",
-            "suggest": "",
-            "rule": "Numeric semantics is different for integer values (arkts-numeric-semantic)",
-            "severity": "ERROR"
-        },
-        {
-=======
->>>>>>> 6d813986
             "line": 141,
             "column": 3,
             "endLine": 141,
@@ -653,19 +375,6 @@
             "severity": "ERROR"
         },
         {
-<<<<<<< HEAD
-            "line": 141,
-            "column": 18,
-            "endLine": 141,
-            "endColumn": 19,
-            "problem": "NumericSemantics",
-            "suggest": "",
-            "rule": "Numeric semantics is different for integer values (arkts-numeric-semantic)",
-            "severity": "ERROR"
-        },
-        {
-=======
->>>>>>> 6d813986
             "line": 142,
             "column": 3,
             "endLine": 142,
@@ -676,19 +385,6 @@
             "severity": "ERROR"
         },
         {
-<<<<<<< HEAD
-            "line": 142,
-            "column": 4,
-            "endLine": 142,
-            "endColumn": 5,
-            "problem": "NumericSemantics",
-            "suggest": "",
-            "rule": "Numeric semantics is different for integer values (arkts-numeric-semantic)",
-            "severity": "ERROR"
-        },
-        {
-=======
->>>>>>> 6d813986
             "line": 143,
             "column": 3,
             "endLine": 143,
@@ -699,19 +395,6 @@
             "severity": "ERROR"
         },
         {
-<<<<<<< HEAD
-            "line": 143,
-            "column": 37,
-            "endLine": 143,
-            "endColumn": 38,
-            "problem": "NumericSemantics",
-            "suggest": "",
-            "rule": "Numeric semantics is different for integer values (arkts-numeric-semantic)",
-            "severity": "ERROR"
-        },
-        {
-=======
->>>>>>> 6d813986
             "line": 146,
             "column": 19,
             "endLine": 146,
@@ -732,26 +415,10 @@
             "severity": "ERROR"
         },
         {
-<<<<<<< HEAD
-            "line": 147,
-            "column": 17,
-            "endLine": 147,
-            "endColumn": 18,
-            "problem": "NumericSemantics",
-            "suggest": "",
-            "rule": "Numeric semantics is different for integer values (arkts-numeric-semantic)",
-            "severity": "ERROR"
-        },
-        {
             "line": 148,
             "column": 3,
             "endLine": 148,
             "endColumn": 6,
-=======
-            "line": 148,
-            "column": 3,
-            "endLine": 148,
-            "endColumn": 6,
             "problem": "ComputedPropertyName",
             "suggest": "",
             "rule": "Objects with property names that are not identifiers are not supported (arkts-identifiers-as-prop-names)",
@@ -762,30 +429,12 @@
             "column": 3,
             "endLine": 149,
             "endColumn": 34,
->>>>>>> 6d813986
-            "problem": "ComputedPropertyName",
-            "suggest": "",
-            "rule": "Objects with property names that are not identifiers are not supported (arkts-identifiers-as-prop-names)",
-            "severity": "ERROR"
-        },
-        {
-<<<<<<< HEAD
-            "line": 148,
-            "column": 4,
-            "endLine": 148,
-            "endColumn": 5,
-            "problem": "NumericSemantics",
-            "suggest": "",
-            "rule": "Numeric semantics is different for integer values (arkts-numeric-semantic)",
-            "severity": "ERROR"
-        },
-        {
-            "line": 149,
-            "column": 3,
-            "endLine": 149,
-            "endColumn": 34,
-            "problem": "ComputedPropertyName",
-=======
+            "problem": "ComputedPropertyName",
+            "suggest": "",
+            "rule": "Objects with property names that are not identifiers are not supported (arkts-identifiers-as-prop-names)",
+            "severity": "ERROR"
+        },
+        {
             "line": 163,
             "column": 11,
             "endLine": 163,
@@ -811,21 +460,11 @@
             "endLine": 170,
             "endColumn": 18,
             "problem": "LiteralAsPropertyName",
->>>>>>> 6d813986
-            "suggest": "",
-            "rule": "Objects with property names that are not identifiers are not supported (arkts-identifiers-as-prop-names)",
-            "severity": "ERROR"
-        },
-        {
-<<<<<<< HEAD
-            "line": 149,
-            "column": 36,
-            "endLine": 149,
-            "endColumn": 37,
-            "problem": "NumericSemantics",
-            "suggest": "",
-            "rule": "Numeric semantics is different for integer values (arkts-numeric-semantic)",
-=======
+            "suggest": "",
+            "rule": "Objects with property names that are not identifiers are not supported (arkts-identifiers-as-prop-names)",
+            "severity": "ERROR"
+        },
+        {
             "line": 174,
             "column": 20,
             "endLine": 174,
@@ -833,7 +472,6 @@
             "problem": "UnsupportPropNameFromValue",
             "suggest": "",
             "rule": "Enum cannot get member name by member value (arkts-enum-no-props-by-index)",
->>>>>>> 6d813986
             "severity": "ERROR"
         },
         {
