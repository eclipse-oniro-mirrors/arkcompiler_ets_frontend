{
    "copyright": [
        "Copyright (c) 2025 Huawei Device Co., Ltd.",
        "Licensed under the Apache License, Version 2.0 (the 'License');",
        "you may not use this file except in compliance with the License.",
        "You may obtain a copy of the License at",
        "",
        "http://www.apache.org/licenses/LICENSE-2.0",
        "",
        "Unless required by applicable law or agreed to in writing, software",
        "distributed under the License is distributed on an 'AS IS' BASIS,",
        "WITHOUT WARRANTIES OR CONDITIONS OF ANY KIND, either express or implied.",
        "See the License for the specific language governing permissions and",
        "limitations under the License."
    ],
    "result": [
        {
            "line": 27,
            "column": 18,
            "endLine": 40,
            "endColumn": 6,
            "problem": "StateStylesBlockNeedArrowFunc",
            "suggest": "",
            "rule": "The code block passed to stateStyles needs to be an arrow function (arkui-statestyles-block-need-arrow-func)",
<<<<<<< HEAD
            "severity": "ERROR"
        },
        {
            "line": 30,
            "column": 22,
            "endLine": 30,
            "endColumn": 23,
            "problem": "NumericSemantics",
            "suggest": "",
            "rule": "Numeric semantics is different for integer values (arkts-numeric-semantic)",
            "severity": "ERROR"
        },
        {
            "line": 35,
            "column": 14,
            "endLine": 35,
            "endColumn": 15,
            "problem": "NumericSemantics",
            "suggest": "",
            "rule": "Numeric semantics is different for integer values (arkts-numeric-semantic)",
            "severity": "ERROR"
        },
        {
            "line": 36,
            "column": 14,
            "endLine": 36,
            "endColumn": 15,
            "problem": "NumericSemantics",
            "suggest": "",
            "rule": "Numeric semantics is different for integer values (arkts-numeric-semantic)",
=======
>>>>>>> 6d813986
            "severity": "ERROR"
        },
        {
            "line": 16,
            "column": 2,
            "endLine": 16,
            "endColumn": 7,
            "problem": "UIInterfaceImport",
            "suggest": "",
            "rule": "The ArkUI interface \"Entry\" should be imported before it is used (arkui-modular-interface)",
            "severity": "ERROR"
        },
        {
            "line": 17,
            "column": 2,
            "endLine": 17,
            "endColumn": 11,
            "problem": "UIInterfaceImport",
            "suggest": "",
            "rule": "The ArkUI interface \"Component\" should be imported before it is used (arkui-modular-interface)",
            "severity": "ERROR"
        },
        {
            "line": 19,
            "column": 4,
            "endLine": 19,
            "endColumn": 16,
            "problem": "UIInterfaceImport",
            "suggest": "",
            "rule": "The ArkUI interface \"BuilderParam\" should be imported before it is used (arkui-modular-interface)",
            "severity": "ERROR"
        },
        {
            "line": 20,
            "column": 4,
            "endLine": 20,
            "endColumn": 11,
            "problem": "UIInterfaceImport",
            "suggest": "",
            "rule": "The ArkUI interface \"Require\" should be imported before it is used (arkui-modular-interface)",
            "severity": "ERROR"
        },
        {
            "line": 24,
            "column": 5,
            "endLine": 24,
            "endColumn": 11,
            "problem": "UIInterfaceImport",
            "suggest": "",
            "rule": "The ArkUI interface \"Button\" should be imported before it is used (arkui-modular-interface)",
            "severity": "ERROR"
        },
        {
            "line": 33,
            "column": 26,
            "endLine": 33,
            "endColumn": 31,
            "problem": "UIInterfaceImport",
            "suggest": "",
            "rule": "The ArkUI interface \"Color\" should be imported before it is used (arkui-modular-interface)",
            "severity": "ERROR"
        }
    ]
}<|MERGE_RESOLUTION|>--- conflicted
+++ resolved
@@ -22,39 +22,6 @@
             "problem": "StateStylesBlockNeedArrowFunc",
             "suggest": "",
             "rule": "The code block passed to stateStyles needs to be an arrow function (arkui-statestyles-block-need-arrow-func)",
-<<<<<<< HEAD
-            "severity": "ERROR"
-        },
-        {
-            "line": 30,
-            "column": 22,
-            "endLine": 30,
-            "endColumn": 23,
-            "problem": "NumericSemantics",
-            "suggest": "",
-            "rule": "Numeric semantics is different for integer values (arkts-numeric-semantic)",
-            "severity": "ERROR"
-        },
-        {
-            "line": 35,
-            "column": 14,
-            "endLine": 35,
-            "endColumn": 15,
-            "problem": "NumericSemantics",
-            "suggest": "",
-            "rule": "Numeric semantics is different for integer values (arkts-numeric-semantic)",
-            "severity": "ERROR"
-        },
-        {
-            "line": 36,
-            "column": 14,
-            "endLine": 36,
-            "endColumn": 15,
-            "problem": "NumericSemantics",
-            "suggest": "",
-            "rule": "Numeric semantics is different for integer values (arkts-numeric-semantic)",
-=======
->>>>>>> 6d813986
             "severity": "ERROR"
         },
         {
