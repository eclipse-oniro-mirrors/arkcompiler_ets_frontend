--- conflicted
+++ resolved
@@ -25,8 +25,6 @@
             "severity": "ERROR"
         },
         {
-<<<<<<< HEAD
-=======
             "line": 21,
             "column": 19,
             "endLine": 21,
@@ -37,7 +35,6 @@
             "severity": "ERROR"
         },
         {
->>>>>>> 494f8da8
             "line": 35,
             "column": 3,
             "endLine": 42,
@@ -48,8 +45,6 @@
             "severity": "ERROR"
         },
         {
-<<<<<<< HEAD
-=======
             "line": 49,
             "column": 12,
             "endLine": 49,
@@ -60,7 +55,6 @@
             "severity": "ERROR"
         },
         {
->>>>>>> 494f8da8
             "line": 67,
             "column": 3,
             "endLine": 70,
@@ -81,8 +75,6 @@
             "severity": "ERROR"
         },
         {
-<<<<<<< HEAD
-=======
             "line": 103,
             "column": 24,
             "endLine": 103,
@@ -93,13 +85,11 @@
             "severity": "ERROR"
         },
         {
->>>>>>> 494f8da8
             "line": 105,
             "column": 3,
             "endLine": 118,
             "endColumn": 4,
             "problem": "StylesDecoratorNotSupported",
-<<<<<<< HEAD
             "suggest": "",
             "rule": "\"@Styles\" decorator is not supported (arkui-no-styles-decorator)",
             "severity": "ERROR"
@@ -111,19 +101,6 @@
             "endColumn": 6,
             "problem": "LimitedReturnTypeInference",
             "suggest": "",
-=======
-            "suggest": "",
-            "rule": "\"@Styles\" decorator is not supported (arkui-no-styles-decorator)",
-            "severity": "ERROR"
-        },
-        {
-            "line": 108,
-            "column": 18,
-            "endLine": 116,
-            "endColumn": 6,
-            "problem": "LimitedReturnTypeInference",
-            "suggest": "",
->>>>>>> 494f8da8
             "rule": "Function return type inference is limited (arkts-no-implicit-return-types)",
             "severity": "ERROR"
         },
@@ -198,60 +175,13 @@
             "severity": "ERROR"
         },
         {
-<<<<<<< HEAD
-            "line": 29,
-            "column": 22,
-            "endLine": 29,
-            "endColumn": 27,
-            "problem": "UIInterfaceImport",
-            "suggest": "",
-            "rule": "ArkUI interface should be imported before using (arkui-modular-interface)",
-            "severity": "ERROR"
-        },
-        {
-            "line": 33,
-            "column": 2,
-            "endLine": 33,
-            "endColumn": 11,
-            "problem": "UIInterfaceImport",
-            "suggest": "",
-            "rule": "ArkUI interface should be imported before using (arkui-modular-interface)",
-            "severity": "ERROR"
-        },
-        {
-            "line": 44,
-            "column": 23,
-            "endLine": 44,
-            "endColumn": 28,
-            "problem": "UIInterfaceImport",
-            "suggest": "",
-            "rule": "ArkUI interface should be imported before using (arkui-modular-interface)",
-            "severity": "ERROR"
-        },
-        {
-            "line": 45,
-            "column": 12,
-            "endLine": 45,
-            "endColumn": 17,
-            "problem": "UIInterfaceImport",
-            "suggest": "",
-            "rule": "ArkUI interface should be imported before using (arkui-modular-interface)",
-            "severity": "ERROR"
-        },
-        {
-=======
->>>>>>> 494f8da8
             "line": 53,
             "column": 5,
             "endLine": 53,
             "endColumn": 11,
             "problem": "UIInterfaceImport",
             "suggest": "",
-<<<<<<< HEAD
-            "rule": "ArkUI interface should be imported before using (arkui-modular-interface)",
-=======
             "rule": "The ArkUI interface \"Column\" should be imported before it is used (arkui-modular-interface)",
->>>>>>> 494f8da8
             "severity": "ERROR"
         },
         {
@@ -261,11 +191,7 @@
             "endColumn": 11,
             "problem": "UIInterfaceImport",
             "suggest": "",
-<<<<<<< HEAD
-            "rule": "ArkUI interface should be imported before using (arkui-modular-interface)",
-=======
             "rule": "The ArkUI interface \"Text\" should be imported before it is used (arkui-modular-interface)",
->>>>>>> 494f8da8
             "severity": "ERROR"
         },
         {
@@ -275,11 +201,7 @@
             "endColumn": 27,
             "problem": "UIInterfaceImport",
             "suggest": "",
-<<<<<<< HEAD
-            "rule": "ArkUI interface should be imported before using (arkui-modular-interface)",
-=======
-            "rule": "The ArkUI interface \"Color\" should be imported before it is used (arkui-modular-interface)",
->>>>>>> 494f8da8
+            "rule": "The ArkUI interface \"Color\" should be imported before it is used (arkui-modular-interface)",
             "severity": "ERROR"
         },
         {
@@ -289,11 +211,7 @@
             "endColumn": 11,
             "problem": "UIInterfaceImport",
             "suggest": "",
-<<<<<<< HEAD
-            "rule": "ArkUI interface should be imported before using (arkui-modular-interface)",
-=======
-            "rule": "The ArkUI interface \"Component\" should be imported before it is used (arkui-modular-interface)",
->>>>>>> 494f8da8
+            "rule": "The ArkUI interface \"Component\" should be imported before it is used (arkui-modular-interface)",
             "severity": "ERROR"
         },
         {
@@ -333,30 +251,13 @@
             "endColumn": 27,
             "problem": "UIInterfaceImport",
             "suggest": "",
-<<<<<<< HEAD
-            "rule": "ArkUI interface should be imported before using (arkui-modular-interface)",
-=======
-            "rule": "The ArkUI interface \"Color\" should be imported before it is used (arkui-modular-interface)",
->>>>>>> 494f8da8
+            "rule": "The ArkUI interface \"Color\" should be imported before it is used (arkui-modular-interface)",
             "severity": "ERROR"
         },
         {
             "line": 78,
             "column": 5,
             "endLine": 78,
-<<<<<<< HEAD
-            "endColumn": 11,
-            "problem": "UIInterfaceImport",
-            "suggest": "",
-            "rule": "ArkUI interface should be imported before using (arkui-modular-interface)",
-            "severity": "ERROR"
-        },
-        {
-            "line": 99,
-            "column": 2,
-            "endLine": 99,
-=======
->>>>>>> 494f8da8
             "endColumn": 11,
             "problem": "UIInterfaceImport",
             "suggest": "",
@@ -382,16 +283,6 @@
             "suggest": "",
             "rule": "The ArkUI interface \"CustomBuilder\" should be imported before it is used (arkui-modular-interface)",
             "severity": "ERROR"
-        },
-        {
-            "line": 103,
-            "column": 24,
-            "endLine": 103,
-            "endColumn": 37,
-            "problem": "UIInterfaceImport",
-            "suggest": "",
-            "rule": "ArkUI interface should be imported before using (arkui-modular-interface)",
-            "severity": "ERROR"
         }
     ]
 }