--- conflicted
+++ resolved
@@ -17,9 +17,5 @@
 export { collections } from '../oh_modules/@arkts.collections';
 export { utils } from '../oh_modules/@arkts.utils';
 export { taskpool } from '../oh_modules/@ohos.taskpool';
-<<<<<<< HEAD
 export { ArkTSUtils } from '../oh_modules/@arkts.utils';
-=======
-export { ArkTSUtils } from '../oh_modules/@arkts.utils';
-export { process } from '../oh_modules/@ohos.process';
->>>>>>> 6d813986
+export { process } from '../oh_modules/@ohos.process';