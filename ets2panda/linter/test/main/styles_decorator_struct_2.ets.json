--- conflicted
+++ resolved
@@ -15,15 +15,9 @@
     ],
     "result": [
         {
-<<<<<<< HEAD
-            "line": 105,
-            "column": 26,
-            "endLine": 113,
-=======
             "line": 107,
             "column": 26,
             "endLine": 115,
->>>>>>> 58c46612
             "endColumn": 6,
             "problem": "LimitedReturnTypeInference",
             "suggest": "",
