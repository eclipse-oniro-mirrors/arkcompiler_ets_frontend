{
    "copyright": [
        "Copyright (c) 2025 Huawei Device Co., Ltd.",
        "Licensed under the Apache License, Version 2.0 (the 'License');",
        "you may not use this file except in compliance with the License.",
        "You may obtain a copy of the License at",
        "",
        "http://www.apache.org/licenses/LICENSE-2.0",
        "",
        "Unless required by applicable law or agreed to in writing, software",
        "distributed under the License is distributed on an 'AS IS' BASIS,",
        "WITHOUT WARRANTIES OR CONDITIONS OF ANY KIND, either express or implied.",
        "See the License for the specific language governing permissions and",
        "limitations under the License."
    ],
    "result": [
        {
<<<<<<< HEAD
=======
            "line": 18,
            "column": 26,
            "endLine": 18,
            "endColumn": 27,
            "problem": "NumericSemantics",
            "autofix": [
                {
                    "start": 662,
                    "end": 663,
                    "replacementText": "0.0",
                    "line": 18,
                    "column": 26,
                    "endLine": 18,
                    "endColumn": 27
                }
            ],
            "suggest": "",
            "rule": "Numeric semantics is different for integer values (arkts-numeric-semantic)",
            "severity": "ERROR"
        },
        {
>>>>>>> 58c46612
            "line": 23,
            "column": 16,
            "endLine": 23,
            "endColumn": 28,
            "problem": "DoubleDollarBindingNotSupported",
            "autofix": [
                {
                    "start": 719,
                    "end": 731,
<<<<<<< HEAD
                    "replacementText": "$$(this.value)"
=======
                    "replacementText": "$$(this.value)",
                    "line": 23,
                    "column": 16,
                    "endLine": 23,
                    "endColumn": 28
>>>>>>> 58c46612
                }
            ],
            "suggest": "",
            "rule": "\"$$\" for bidirectional data binding is not supported (arkui-no-$$-bidirectional-data-binding)",
            "severity": "ERROR"
        },
        {
            "line": 35,
            "column": 25,
            "endLine": 35,
            "endColumn": 39,
            "problem": "DoubleDollarBindingNotSupported",
            "autofix": [
                {
                    "start": 862,
                    "end": 876,
<<<<<<< HEAD
                    "replacementText": "$$(this.checked)"
=======
                    "replacementText": "$$(this.checked)",
                    "line": 35,
                    "column": 25,
                    "endLine": 35,
                    "endColumn": 39
>>>>>>> 58c46612
                }
            ],
            "suggest": "",
            "rule": "\"$$\" for bidirectional data binding is not supported (arkui-no-$$-bidirectional-data-binding)",
            "severity": "ERROR"
        },
        {
            "line": 16,
            "column": 2,
            "endLine": 16,
            "endColumn": 11,
            "problem": "UIInterfaceImport",
            "autofix": [
                {
                    "start": 603,
                    "end": 603,
<<<<<<< HEAD
                    "replacementText": "\n\nimport { Component, State, Row, Slider, $$, Checkbox, Blank, Text } from '@kit.ArkUI';"
=======
                    "replacementText": "\n\nimport {\n  Component,\n  State,\n  Row,\n  Slider,\n  $$,\n  Checkbox,\n  Blank,\n  Text,\n} from '@kit.ArkUI';",
                    "line": 37,
                    "column": 7,
                    "endLine": 37,
                    "endColumn": 11
>>>>>>> 58c46612
                }
            ],
            "suggest": "",
            "rule": "The ArkUI interface \"Component\" should be imported before it is used (arkui-modular-interface)",
            "severity": "ERROR"
        },
        {
            "line": 18,
            "column": 4,
            "endLine": 18,
            "endColumn": 9,
            "problem": "UIInterfaceImport",
            "autofix": [
                {
                    "start": 603,
                    "end": 603,
<<<<<<< HEAD
                    "replacementText": "\n\nimport { Component, State, Row, Slider, $$, Checkbox, Blank, Text } from '@kit.ArkUI';"
=======
                    "replacementText": "\n\nimport {\n  Component,\n  State,\n  Row,\n  Slider,\n  $$,\n  Checkbox,\n  Blank,\n  Text,\n} from '@kit.ArkUI';",
                    "line": 37,
                    "column": 7,
                    "endLine": 37,
                    "endColumn": 11
>>>>>>> 58c46612
                }
            ],
            "suggest": "",
            "rule": "The ArkUI interface \"State\" should be imported before it is used (arkui-modular-interface)",
            "severity": "ERROR"
        },
        {
            "line": 21,
            "column": 5,
            "endLine": 21,
            "endColumn": 8,
            "problem": "UIInterfaceImport",
            "autofix": [
                {
                    "start": 603,
                    "end": 603,
<<<<<<< HEAD
                    "replacementText": "\n\nimport { Component, State, Row, Slider, $$, Checkbox, Blank, Text } from '@kit.ArkUI';"
=======
                    "replacementText": "\n\nimport {\n  Component,\n  State,\n  Row,\n  Slider,\n  $$,\n  Checkbox,\n  Blank,\n  Text,\n} from '@kit.ArkUI';",
                    "line": 37,
                    "column": 7,
                    "endLine": 37,
                    "endColumn": 11
>>>>>>> 58c46612
                }
            ],
            "suggest": "",
            "rule": "The ArkUI interface \"Row\" should be imported before it is used (arkui-modular-interface)",
            "severity": "ERROR"
        },
        {
            "line": 22,
            "column": 7,
            "endLine": 22,
            "endColumn": 13,
            "problem": "UIInterfaceImport",
            "autofix": [
                {
                    "start": 603,
                    "end": 603,
<<<<<<< HEAD
                    "replacementText": "\n\nimport { Component, State, Row, Slider, $$, Checkbox, Blank, Text } from '@kit.ArkUI';"
=======
                    "replacementText": "\n\nimport {\n  Component,\n  State,\n  Row,\n  Slider,\n  $$,\n  Checkbox,\n  Blank,\n  Text,\n} from '@kit.ArkUI';",
                    "line": 37,
                    "column": 7,
                    "endLine": 37,
                    "endColumn": 11
>>>>>>> 58c46612
                }
            ],
            "suggest": "",
            "rule": "The ArkUI interface \"Slider\" should be imported before it is used (arkui-modular-interface)",
            "severity": "ERROR"
        },
        {
            "line": 29,
            "column": 2,
            "endLine": 29,
            "endColumn": 11,
<<<<<<< HEAD
            "problem": "UIInterfaceImport",
            "autofix": [
                {
                    "start": 603,
                    "end": 603,
                    "replacementText": "\n\nimport { Component, State, Row, Slider, $$, Checkbox, Blank, Text } from '@kit.ArkUI';"
                }
            ],
            "suggest": "",
            "rule": "ArkUI interface should be imported before using (arkui-modular-interface)",
            "severity": "ERROR"
        },
        {
            "line": 31,
            "column": 4,
            "endLine": 31,
            "endColumn": 9,
=======
>>>>>>> 58c46612
            "problem": "UIInterfaceImport",
            "autofix": [
                {
                    "start": 603,
                    "end": 603,
<<<<<<< HEAD
                    "replacementText": "\n\nimport { Component, State, Row, Slider, $$, Checkbox, Blank, Text } from '@kit.ArkUI';"
=======
                    "replacementText": "\n\nimport {\n  Component,\n  State,\n  Row,\n  Slider,\n  $$,\n  Checkbox,\n  Blank,\n  Text,\n} from '@kit.ArkUI';",
                    "line": 37,
                    "column": 7,
                    "endLine": 37,
                    "endColumn": 11
                }
            ],
            "suggest": "",
            "rule": "The ArkUI interface \"Component\" should be imported before it is used (arkui-modular-interface)",
            "severity": "ERROR"
        },
        {
            "line": 31,
            "column": 4,
            "endLine": 31,
            "endColumn": 9,
            "problem": "UIInterfaceImport",
            "autofix": [
                {
                    "start": 603,
                    "end": 603,
                    "replacementText": "\n\nimport {\n  Component,\n  State,\n  Row,\n  Slider,\n  $$,\n  Checkbox,\n  Blank,\n  Text,\n} from '@kit.ArkUI';",
                    "line": 37,
                    "column": 7,
                    "endLine": 37,
                    "endColumn": 11
>>>>>>> 58c46612
                }
            ],
            "suggest": "",
            "rule": "The ArkUI interface \"State\" should be imported before it is used (arkui-modular-interface)",
            "severity": "ERROR"
        },
        {
            "line": 34,
            "column": 5,
            "endLine": 34,
            "endColumn": 8,
            "problem": "UIInterfaceImport",
            "autofix": [
                {
                    "start": 603,
                    "end": 603,
<<<<<<< HEAD
                    "replacementText": "\n\nimport { Component, State, Row, Slider, $$, Checkbox, Blank, Text } from '@kit.ArkUI';"
=======
                    "replacementText": "\n\nimport {\n  Component,\n  State,\n  Row,\n  Slider,\n  $$,\n  Checkbox,\n  Blank,\n  Text,\n} from '@kit.ArkUI';",
                    "line": 37,
                    "column": 7,
                    "endLine": 37,
                    "endColumn": 11
>>>>>>> 58c46612
                }
            ],
            "suggest": "",
            "rule": "The ArkUI interface \"Row\" should be imported before it is used (arkui-modular-interface)",
            "severity": "ERROR"
        },
        {
            "line": 35,
            "column": 7,
            "endLine": 35,
            "endColumn": 15,
            "problem": "UIInterfaceImport",
            "autofix": [
                {
                    "start": 603,
                    "end": 603,
<<<<<<< HEAD
                    "replacementText": "\n\nimport { Component, State, Row, Slider, $$, Checkbox, Blank, Text } from '@kit.ArkUI';"
                }
            ],
            "suggest": "",
            "rule": "ArkUI interface should be imported before using (arkui-modular-interface)",
=======
                    "replacementText": "\n\nimport {\n  Component,\n  State,\n  Row,\n  Slider,\n  $$,\n  Checkbox,\n  Blank,\n  Text,\n} from '@kit.ArkUI';",
                    "line": 37,
                    "column": 7,
                    "endLine": 37,
                    "endColumn": 11
                }
            ],
            "suggest": "",
            "rule": "The ArkUI interface \"Checkbox\" should be imported before it is used (arkui-modular-interface)",
>>>>>>> 58c46612
            "severity": "ERROR"
        },
        {
            "line": 36,
            "column": 7,
            "endLine": 36,
            "endColumn": 12,
            "problem": "UIInterfaceImport",
            "autofix": [
                {
                    "start": 603,
                    "end": 603,
<<<<<<< HEAD
                    "replacementText": "\n\nimport { Component, State, Row, Slider, $$, Checkbox, Blank, Text } from '@kit.ArkUI';"
                }
            ],
            "suggest": "",
            "rule": "ArkUI interface should be imported before using (arkui-modular-interface)",
=======
                    "replacementText": "\n\nimport {\n  Component,\n  State,\n  Row,\n  Slider,\n  $$,\n  Checkbox,\n  Blank,\n  Text,\n} from '@kit.ArkUI';",
                    "line": 37,
                    "column": 7,
                    "endLine": 37,
                    "endColumn": 11
                }
            ],
            "suggest": "",
            "rule": "The ArkUI interface \"Blank\" should be imported before it is used (arkui-modular-interface)",
>>>>>>> 58c46612
            "severity": "ERROR"
        },
        {
            "line": 37,
            "column": 7,
            "endLine": 37,
            "endColumn": 11,
            "problem": "UIInterfaceImport",
            "autofix": [
                {
                    "start": 603,
                    "end": 603,
<<<<<<< HEAD
                    "replacementText": "\n\nimport { Component, State, Row, Slider, $$, Checkbox, Blank, Text } from '@kit.ArkUI';"
=======
                    "replacementText": "\n\nimport {\n  Component,\n  State,\n  Row,\n  Slider,\n  $$,\n  Checkbox,\n  Blank,\n  Text,\n} from '@kit.ArkUI';",
                    "line": 37,
                    "column": 7,
                    "endLine": 37,
                    "endColumn": 11
>>>>>>> 58c46612
                }
            ],
            "suggest": "",
            "rule": "The ArkUI interface \"Text\" should be imported before it is used (arkui-modular-interface)",
            "severity": "ERROR"
        }
    ]
}<|MERGE_RESOLUTION|>--- conflicted
+++ resolved
@@ -15,8 +15,6 @@
     ],
     "result": [
         {
-<<<<<<< HEAD
-=======
             "line": 18,
             "column": 26,
             "endLine": 18,
@@ -38,7 +36,6 @@
             "severity": "ERROR"
         },
         {
->>>>>>> 58c46612
             "line": 23,
             "column": 16,
             "endLine": 23,
@@ -48,15 +45,11 @@
                 {
                     "start": 719,
                     "end": 731,
-<<<<<<< HEAD
-                    "replacementText": "$$(this.value)"
-=======
                     "replacementText": "$$(this.value)",
                     "line": 23,
                     "column": 16,
                     "endLine": 23,
                     "endColumn": 28
->>>>>>> 58c46612
                 }
             ],
             "suggest": "",
@@ -73,15 +66,11 @@
                 {
                     "start": 862,
                     "end": 876,
-<<<<<<< HEAD
-                    "replacementText": "$$(this.checked)"
-=======
                     "replacementText": "$$(this.checked)",
                     "line": 35,
                     "column": 25,
                     "endLine": 35,
                     "endColumn": 39
->>>>>>> 58c46612
                 }
             ],
             "suggest": "",
@@ -98,15 +87,11 @@
                 {
                     "start": 603,
                     "end": 603,
-<<<<<<< HEAD
-                    "replacementText": "\n\nimport { Component, State, Row, Slider, $$, Checkbox, Blank, Text } from '@kit.ArkUI';"
-=======
-                    "replacementText": "\n\nimport {\n  Component,\n  State,\n  Row,\n  Slider,\n  $$,\n  Checkbox,\n  Blank,\n  Text,\n} from '@kit.ArkUI';",
-                    "line": 37,
-                    "column": 7,
-                    "endLine": 37,
-                    "endColumn": 11
->>>>>>> 58c46612
+                    "replacementText": "\n\nimport {\n  Component,\n  State,\n  Row,\n  Slider,\n  $$,\n  Checkbox,\n  Blank,\n  Text,\n} from '@kit.ArkUI';",
+                    "line": 37,
+                    "column": 7,
+                    "endLine": 37,
+                    "endColumn": 11
                 }
             ],
             "suggest": "",
@@ -123,15 +108,11 @@
                 {
                     "start": 603,
                     "end": 603,
-<<<<<<< HEAD
-                    "replacementText": "\n\nimport { Component, State, Row, Slider, $$, Checkbox, Blank, Text } from '@kit.ArkUI';"
-=======
-                    "replacementText": "\n\nimport {\n  Component,\n  State,\n  Row,\n  Slider,\n  $$,\n  Checkbox,\n  Blank,\n  Text,\n} from '@kit.ArkUI';",
-                    "line": 37,
-                    "column": 7,
-                    "endLine": 37,
-                    "endColumn": 11
->>>>>>> 58c46612
+                    "replacementText": "\n\nimport {\n  Component,\n  State,\n  Row,\n  Slider,\n  $$,\n  Checkbox,\n  Blank,\n  Text,\n} from '@kit.ArkUI';",
+                    "line": 37,
+                    "column": 7,
+                    "endLine": 37,
+                    "endColumn": 11
                 }
             ],
             "suggest": "",
@@ -148,15 +129,11 @@
                 {
                     "start": 603,
                     "end": 603,
-<<<<<<< HEAD
-                    "replacementText": "\n\nimport { Component, State, Row, Slider, $$, Checkbox, Blank, Text } from '@kit.ArkUI';"
-=======
-                    "replacementText": "\n\nimport {\n  Component,\n  State,\n  Row,\n  Slider,\n  $$,\n  Checkbox,\n  Blank,\n  Text,\n} from '@kit.ArkUI';",
-                    "line": 37,
-                    "column": 7,
-                    "endLine": 37,
-                    "endColumn": 11
->>>>>>> 58c46612
+                    "replacementText": "\n\nimport {\n  Component,\n  State,\n  Row,\n  Slider,\n  $$,\n  Checkbox,\n  Blank,\n  Text,\n} from '@kit.ArkUI';",
+                    "line": 37,
+                    "column": 7,
+                    "endLine": 37,
+                    "endColumn": 11
                 }
             ],
             "suggest": "",
@@ -173,15 +150,11 @@
                 {
                     "start": 603,
                     "end": 603,
-<<<<<<< HEAD
-                    "replacementText": "\n\nimport { Component, State, Row, Slider, $$, Checkbox, Blank, Text } from '@kit.ArkUI';"
-=======
-                    "replacementText": "\n\nimport {\n  Component,\n  State,\n  Row,\n  Slider,\n  $$,\n  Checkbox,\n  Blank,\n  Text,\n} from '@kit.ArkUI';",
-                    "line": 37,
-                    "column": 7,
-                    "endLine": 37,
-                    "endColumn": 11
->>>>>>> 58c46612
+                    "replacementText": "\n\nimport {\n  Component,\n  State,\n  Row,\n  Slider,\n  $$,\n  Checkbox,\n  Blank,\n  Text,\n} from '@kit.ArkUI';",
+                    "line": 37,
+                    "column": 7,
+                    "endLine": 37,
+                    "endColumn": 11
                 }
             ],
             "suggest": "",
@@ -193,17 +166,20 @@
             "column": 2,
             "endLine": 29,
             "endColumn": 11,
-<<<<<<< HEAD
-            "problem": "UIInterfaceImport",
-            "autofix": [
-                {
-                    "start": 603,
-                    "end": 603,
-                    "replacementText": "\n\nimport { Component, State, Row, Slider, $$, Checkbox, Blank, Text } from '@kit.ArkUI';"
-                }
-            ],
-            "suggest": "",
-            "rule": "ArkUI interface should be imported before using (arkui-modular-interface)",
+            "problem": "UIInterfaceImport",
+            "autofix": [
+                {
+                    "start": 603,
+                    "end": 603,
+                    "replacementText": "\n\nimport {\n  Component,\n  State,\n  Row,\n  Slider,\n  $$,\n  Checkbox,\n  Blank,\n  Text,\n} from '@kit.ArkUI';",
+                    "line": 37,
+                    "column": 7,
+                    "endLine": 37,
+                    "endColumn": 11
+                }
+            ],
+            "suggest": "",
+            "rule": "The ArkUI interface \"Component\" should be imported before it is used (arkui-modular-interface)",
             "severity": "ERROR"
         },
         {
@@ -211,43 +187,16 @@
             "column": 4,
             "endLine": 31,
             "endColumn": 9,
-=======
->>>>>>> 58c46612
-            "problem": "UIInterfaceImport",
-            "autofix": [
-                {
-                    "start": 603,
-                    "end": 603,
-<<<<<<< HEAD
-                    "replacementText": "\n\nimport { Component, State, Row, Slider, $$, Checkbox, Blank, Text } from '@kit.ArkUI';"
-=======
-                    "replacementText": "\n\nimport {\n  Component,\n  State,\n  Row,\n  Slider,\n  $$,\n  Checkbox,\n  Blank,\n  Text,\n} from '@kit.ArkUI';",
-                    "line": 37,
-                    "column": 7,
-                    "endLine": 37,
-                    "endColumn": 11
-                }
-            ],
-            "suggest": "",
-            "rule": "The ArkUI interface \"Component\" should be imported before it is used (arkui-modular-interface)",
-            "severity": "ERROR"
-        },
-        {
-            "line": 31,
-            "column": 4,
-            "endLine": 31,
-            "endColumn": 9,
-            "problem": "UIInterfaceImport",
-            "autofix": [
-                {
-                    "start": 603,
-                    "end": 603,
-                    "replacementText": "\n\nimport {\n  Component,\n  State,\n  Row,\n  Slider,\n  $$,\n  Checkbox,\n  Blank,\n  Text,\n} from '@kit.ArkUI';",
-                    "line": 37,
-                    "column": 7,
-                    "endLine": 37,
-                    "endColumn": 11
->>>>>>> 58c46612
+            "problem": "UIInterfaceImport",
+            "autofix": [
+                {
+                    "start": 603,
+                    "end": 603,
+                    "replacementText": "\n\nimport {\n  Component,\n  State,\n  Row,\n  Slider,\n  $$,\n  Checkbox,\n  Blank,\n  Text,\n} from '@kit.ArkUI';",
+                    "line": 37,
+                    "column": 7,
+                    "endLine": 37,
+                    "endColumn": 11
                 }
             ],
             "suggest": "",
@@ -264,15 +213,11 @@
                 {
                     "start": 603,
                     "end": 603,
-<<<<<<< HEAD
-                    "replacementText": "\n\nimport { Component, State, Row, Slider, $$, Checkbox, Blank, Text } from '@kit.ArkUI';"
-=======
-                    "replacementText": "\n\nimport {\n  Component,\n  State,\n  Row,\n  Slider,\n  $$,\n  Checkbox,\n  Blank,\n  Text,\n} from '@kit.ArkUI';",
-                    "line": 37,
-                    "column": 7,
-                    "endLine": 37,
-                    "endColumn": 11
->>>>>>> 58c46612
+                    "replacementText": "\n\nimport {\n  Component,\n  State,\n  Row,\n  Slider,\n  $$,\n  Checkbox,\n  Blank,\n  Text,\n} from '@kit.ArkUI';",
+                    "line": 37,
+                    "column": 7,
+                    "endLine": 37,
+                    "endColumn": 11
                 }
             ],
             "suggest": "",
@@ -289,13 +234,6 @@
                 {
                     "start": 603,
                     "end": 603,
-<<<<<<< HEAD
-                    "replacementText": "\n\nimport { Component, State, Row, Slider, $$, Checkbox, Blank, Text } from '@kit.ArkUI';"
-                }
-            ],
-            "suggest": "",
-            "rule": "ArkUI interface should be imported before using (arkui-modular-interface)",
-=======
                     "replacementText": "\n\nimport {\n  Component,\n  State,\n  Row,\n  Slider,\n  $$,\n  Checkbox,\n  Blank,\n  Text,\n} from '@kit.ArkUI';",
                     "line": 37,
                     "column": 7,
@@ -305,7 +243,6 @@
             ],
             "suggest": "",
             "rule": "The ArkUI interface \"Checkbox\" should be imported before it is used (arkui-modular-interface)",
->>>>>>> 58c46612
             "severity": "ERROR"
         },
         {
@@ -318,13 +255,6 @@
                 {
                     "start": 603,
                     "end": 603,
-<<<<<<< HEAD
-                    "replacementText": "\n\nimport { Component, State, Row, Slider, $$, Checkbox, Blank, Text } from '@kit.ArkUI';"
-                }
-            ],
-            "suggest": "",
-            "rule": "ArkUI interface should be imported before using (arkui-modular-interface)",
-=======
                     "replacementText": "\n\nimport {\n  Component,\n  State,\n  Row,\n  Slider,\n  $$,\n  Checkbox,\n  Blank,\n  Text,\n} from '@kit.ArkUI';",
                     "line": 37,
                     "column": 7,
@@ -334,7 +264,6 @@
             ],
             "suggest": "",
             "rule": "The ArkUI interface \"Blank\" should be imported before it is used (arkui-modular-interface)",
->>>>>>> 58c46612
             "severity": "ERROR"
         },
         {
@@ -347,15 +276,11 @@
                 {
                     "start": 603,
                     "end": 603,
-<<<<<<< HEAD
-                    "replacementText": "\n\nimport { Component, State, Row, Slider, $$, Checkbox, Blank, Text } from '@kit.ArkUI';"
-=======
-                    "replacementText": "\n\nimport {\n  Component,\n  State,\n  Row,\n  Slider,\n  $$,\n  Checkbox,\n  Blank,\n  Text,\n} from '@kit.ArkUI';",
-                    "line": 37,
-                    "column": 7,
-                    "endLine": 37,
-                    "endColumn": 11
->>>>>>> 58c46612
+                    "replacementText": "\n\nimport {\n  Component,\n  State,\n  Row,\n  Slider,\n  $$,\n  Checkbox,\n  Blank,\n  Text,\n} from '@kit.ArkUI';",
+                    "line": 37,
+                    "column": 7,
+                    "endLine": 37,
+                    "endColumn": 11
                 }
             ],
             "suggest": "",
