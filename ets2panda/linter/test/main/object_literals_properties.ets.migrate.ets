--- conflicted
+++ resolved
@@ -15,13 +15,13 @@
 
 // Untyped object literals
 class GeneratedObjectLiteralClass_1 {
-    m() { console.log(1.0); } // Error, fixable
+    m() { console.log(1); } // Error, fixable
 }
 
 let method = new GeneratedObjectLiteralClass_1();
 
 class GeneratedObjectLiteralClass_2 {
-    get property() { return 2.0; } // Error, fixable
+    get property() { return 2; } // Error, fixable
 }
 
 let getMethod = new GeneratedObjectLiteralClass_2();
@@ -34,11 +34,7 @@
 
 let setMethod = new GeneratedObjectLiteralClass_3();
 
-<<<<<<< HEAD
-let x: number = 1.0, y = '2', z = true;
-=======
 let x = 1, y = '2', z = true;
->>>>>>> 6d813986
 
 interface GeneratedObjectLiteralInterface_1 {
     x: number;
@@ -69,13 +65,13 @@
         this.y = init.y;
     }
     method() {
-        console.log(42.0);
+        console.log(42);
     }
     get property() {
-        return 0.0;
+        return 0;
     }
     set property(value: number) {
-        if (value < 0.0) {
+        if (value < 0) {
             throw new Error('Bad value');
         }
     }
@@ -91,20 +87,16 @@
 
 let mixed = new GeneratedObjectLiteralClass_4({
     a: "foo",
-    b: 42.0,
-    c: [1.0, 2.0, 3.0],
+    b: 42,
+    c: [1, 2, 3],
     x: x,
     y: y
 });
 
-<<<<<<< HEAD
-let x2: number = 1.0, y2: number = 2.0, z2: number = 3.0;
-=======
 let x2 = 1, y2 = 2, z2 = 3;
->>>>>>> 6d813986
 let mixedBad = { // Not fixable
-  a: 1.0,
-  b: 2.0,
+  a: 1,
+  b: 2,
   x2: x2, // Error, fixable
   y2: y2, // Error, fixable
   z2: z2, // Error, fixable
@@ -116,30 +108,20 @@
 interface I {
   m(): void;
 }
-<<<<<<< HEAD
-class GeneratedObjectLiteralClass_5 implements I {
-    m() {
-        console.log(100.0);
-    }
-}
-
-let i: I = new GeneratedObjectLiteralClass_5();
-=======
 let i: I = {
   m() { // Fixable
     console.log(100);
   }
 };
->>>>>>> 6d813986
 
 class C {
   m(): void {
-    console.log(200.0);
+    console.log(200);
   }
 }
 class GeneratedObjectLiteralClass_6 extends C {
     m(): void {
-        console.log(300.0);
+        console.log(300);
     }
 }
 
@@ -147,21 +129,15 @@
 
 function foo(c: C) {}
 class GeneratedObjectLiteralClass_7 extends C {
-    m() { console.log(300.0); } // Fixable
+    m() { console.log(300); } // Fixable
 }
 
 foo(new GeneratedObjectLiteralClass_7());
 
 class C2 {
-<<<<<<< HEAD
-  x2: number = 10.0;
-  y2: number = 20.0;
-  z2: number = 30.0;
-=======
   x2 = 10;
   y2 = 20;
   z2 = 30;
->>>>>>> 6d813986
 
   m() {}
 }
@@ -175,7 +151,7 @@
         this.y2 = init.y2;
         this.z2 = init.z2;
     }
-    m() { console.log(1.0); } // Fixable
+    m() { console.log(1); } // Fixable
 }
 
 interface GeneratedObjectLiteralInitInterface_8 {
@@ -191,46 +167,23 @@
 });
 
 let c22: C2 = {
-<<<<<<< HEAD
-  x2: x2, // Fixable
-  y2: y2, // Fixable
-  z2: z2, // Fixable
-  m() { console.log(1.0); }, // Not fixable, object has spread property
-=======
   x2, // Fixable
   y2, // Fixable
   z2, // Fixable
   m() { console.log(1); }, // Not fixable, object has spread property
->>>>>>> 6d813986
   ...shorthand // Not fixable
 };
 
 class C3 {
-<<<<<<< HEAD
-  x2: number = 10.0;
-  y2: number = 20.0;
-  z2: number = 30.0;
-=======
   x2 = 10;
   y2 = 20;
   z2 = 30;
->>>>>>> 6d813986
 
   m() {}
 
   constructor(a: number) {}
 }
 let c3: C3 = {
-<<<<<<< HEAD
-  x2: x2, // Fixable
-  y2: y2, // Fixable
-  z2: z2, // Fixable
-  m() { console.log(1.0); } // Not fixable, class type has constructor with parameters
-};
-
-function capturesFromLocalScope() {
-  let a: number = 1.0, b: number = 2.0;
-=======
   x2, // Fixable
   y2, // Fixable
   z2, // Fixable
@@ -239,7 +192,6 @@
 
 function capturesFromLocalScope() {
   let a = 1, b = 2;
->>>>>>> 6d813986
   let captureLocalVal = {
     m() { // Not fixable, captures local values 'a' and 'b'
       console.log(a, b);
@@ -256,7 +208,7 @@
     a: number;
     b: string;
 }
-  let localTypeVar: LocalType = { a: 1.0, b: '2' };
+  let localTypeVar: LocalType = { a: 1, b: '2' };
   let captureLocalType = {
     m() { // Not fixable, captures value of type `LocalType` declared in local scope
       console.log(localTypeVar);
@@ -268,7 +220,7 @@
     }
   };
 
-  class LocalClass { x: number = 1.0 };
+  class LocalClass { x: number = 1 };
   let captureLocalType3 = {
     m() { // Not fixable, references type `LocalClass` declared in local scope
       console.log(new LocalClass());
@@ -278,20 +230,20 @@
 
 // Method overriding field
 class C4 {
-  a: number = 0.0;
+  a: number = 0;
   b() {};
 }
 let c4: C4 = { // Not fixable, overrides class method with property of functional type
-  a: 1.0,
+  a: 1,
   b: () => {}
 };
 
 class C5 {
-  a: number = 0.0;
+  a: number = 0;
   b: () => void;
 }
 let c5: C5 = { // Not fixable, overrides class property with method
-  a: 1.0,
+  a: 1,
   b() {}
 };
 
@@ -300,7 +252,7 @@
   b(): void;
 }
 let i2: I2 = { // Not fixable, implements method as functional-type property
-  a: 1.0,
+  a: 1,
   b: () => {}
 };
 
@@ -309,7 +261,7 @@
   b: () => void;
 }
 let ii: I3 = { // Not fixable, implements functional-type property as a method
-  a: 1.0,
+  a: 1,
   b() {}
 };
 
@@ -321,7 +273,7 @@
   m() {}
 }
 class GeneratedObjectLiteralClass_9 extends Derived {
-    m() { console.log(2.0); }
+    m() { console.log(2); }
 }
 
 let b: Derived = new GeneratedObjectLiteralClass_9();
@@ -333,7 +285,7 @@
   m() {}
 }
 let b2: Derived2 = { // Not fixable, derived class inherits a constructor with parameters from base class
-  m() { console.log(2.0); }
+  m() { console.log(2); }
 };
 
 class Base3 {
@@ -343,11 +295,11 @@
   m() {}
 
   constructor() {
-    super(1.0);
+    super(1);
   }
 }
 class GeneratedObjectLiteralClass_10 extends Derived3 {
-    m() { console.log(2.0); }
+    m() { console.log(2); }
 }
 
 let b3: Derived3 = new GeneratedObjectLiteralClass_10();
@@ -356,22 +308,14 @@
   map: Map<string, string>;
 }
 let map:Map<string,string> = new Map<string,string>();
-<<<<<<< HEAD
-let i4: I4 = {map: map};
-=======
 let i4: I4 = {map};
->>>>>>> 6d813986
 
 class C6 {
   map1: Map<string, string> = new Map<string,string>();
 }
 
 let map1:Map<string,string> = new Map<string,string>();
-<<<<<<< HEAD
-let c6: C6 = {map1: map1};
-=======
 let c6: C6 = {map1};
->>>>>>> 6d813986
 
 // Namespace typed object literals
 namespace X {
@@ -392,18 +336,6 @@
     }
 }
 
-<<<<<<< HEAD
-class GeneratedObjectLiteralClass_12 implements X.I {
-    m(): void {
-        console.log("I");
-    }
-}
-
-function test() {
-  let c: X.C = new GeneratedObjectLiteralClass_11()
-
-  let i: X.I = new GeneratedObjectLiteralClass_12()
-=======
 function test() {
   let c: X.C = new GeneratedObjectLiteralClass_11()
 
@@ -412,7 +344,6 @@
       console.log("I");
     }
   }
->>>>>>> 6d813986
 }
 
 class FooBarBaz {
@@ -425,8 +356,6 @@
 }
 
 function baz2(fooBarBaz: FooBarBaz) {
-<<<<<<< HEAD
-=======
 }
 
 class JJ {
@@ -452,5 +381,4 @@
 let w: Q = {
     a:1.0,
     foo(){} // no error
->>>>>>> 6d813986
 }