--- conflicted
+++ resolved
@@ -193,9 +193,6 @@
 a["i"] = 2.0;
 (b as object)["i"] = 2.0;
 (b as object)["func"](1.0);
-<<<<<<< HEAD
-(b as object)["func1"](1.0);
-=======
 (b as object)["func1"](1.0);
 
 class A1 {
@@ -209,5 +206,4 @@
 let b1: B1 = new B1();
 (b1 as object)["a"]["foo1"]();
 (b1 as object)["a"]["foo"]();
-(b1 as object)["a"]["aa"];
->>>>>>> 6d813986
+(b1 as object)["a"]["aa"];