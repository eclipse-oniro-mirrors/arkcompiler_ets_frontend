{
    "result": [
        {
            "line": 30,
            "column": 5,
            "endLine": 30,
            "endColumn": 24,
<<<<<<< HEAD
=======
            "problem": "NoTsLikeSmartType",
            "suggest": "",
            "rule": "Smart type differences (arkts-no-ts-like-smart-type)",
            "severity": "ERROR"
        },
        {
            "line": 40,
            "column": 5,
            "endLine": 40,
            "endColumn": 25,
            "problem": "NoTsLikeSmartType",
            "suggest": "",
            "rule": "Smart type differences (arkts-no-ts-like-smart-type)",
            "severity": "ERROR"
        },
        {
            "line": 50,
            "column": 5,
            "endLine": 50,
            "endColumn": 26,
>>>>>>> 6d813986
            "problem": "NoTsLikeSmartType",
            "suggest": "",
            "rule": "Smart type differences (arkts-no-ts-like-smart-type)",
            "severity": "ERROR"
        },
        {
<<<<<<< HEAD
            "line": 28,
            "column": 14,
            "endLine": 28,
            "endColumn": 15,
            "problem": "NumericSemantics",
            "suggest": "",
            "rule": "Numeric semantics is different for integer values (arkts-numeric-semantic)",
            "severity": "ERROR"
        },
        {
            "line": 40,
            "column": 5,
            "endLine": 40,
            "endColumn": 25,
            "problem": "NoTsLikeSmartType",
            "suggest": "",
            "rule": "Smart type differences (arkts-no-ts-like-smart-type)",
            "severity": "ERROR"
        },
        {
            "line": 38,
            "column": 14,
            "endLine": 38,
            "endColumn": 15,
            "problem": "NumericSemantics",
            "suggest": "",
            "rule": "Numeric semantics is different for integer values (arkts-numeric-semantic)",
            "severity": "ERROR"
        },
        {
            "line": 50,
            "column": 5,
            "endLine": 50,
            "endColumn": 26,
=======
            "line": 62,
            "column": 5,
            "endLine": 62,
            "endColumn": 26,
            "problem": "NoTsLikeSmartType",
            "suggest": "",
            "rule": "Smart type differences (arkts-no-ts-like-smart-type)",
            "severity": "ERROR"
        },
        {
            "line": 71,
            "column": 8,
            "endLine": 71,
            "endColumn": 12,
            "problem": "NoTsLikeSmartType",
            "suggest": "",
            "rule": "Smart type differences (arkts-no-ts-like-smart-type)",
            "severity": "ERROR"
        },
        {
            "line": 73,
            "column": 1,
            "endLine": 77,
            "endColumn": 2,
            "problem": "TsOverload",
            "suggest": "",
            "rule": "Class TS overloading is not supported(arkts-no-ts-overload)",
            "severity": "ERROR"
        },
        {
            "line": 75,
            "column": 10,
            "endLine": 75,
            "endColumn": 14,
            "problem": "NoTsLikeSmartType",
            "suggest": "",
            "rule": "Smart type differences (arkts-no-ts-like-smart-type)",
            "severity": "ERROR"
        },
        {
            "line": 78,
            "column": 1,
            "endLine": 82,
            "endColumn": 2,
            "problem": "TsOverload",
            "suggest": "",
            "rule": "Class TS overloading is not supported(arkts-no-ts-overload)",
            "severity": "ERROR"
        },
        {
            "line": 80,
            "column": 11,
            "endLine": 80,
            "endColumn": 15,
            "problem": "NoTsLikeSmartType",
            "suggest": "",
            "rule": "Smart type differences (arkts-no-ts-like-smart-type)",
            "severity": "ERROR"
        },
        {
            "line": 87,
            "column": 16,
            "endLine": 87,
            "endColumn": 47,
            "problem": "NoTsLikeSmartType",
            "suggest": "",
            "rule": "Smart type differences (arkts-no-ts-like-smart-type)",
            "severity": "ERROR"
        },
        {
            "line": 93,
            "column": 66,
            "endLine": 93,
            "endColumn": 75,
            "problem": "SdkCommonApiWhiteList",
            "suggest": "",
            "rule": "The \"stringify\" in SDK is no longer supported.(sdk-method-not-supported)",
            "severity": "ERROR"
        },
        {
            "line": 93,
            "column": 66,
            "endLine": 93,
            "endColumn": 75,
            "problem": "BuiltinNarrowTypes",
            "suggest": "",
            "rule": "Using narrowing of types is not allowed in this API (arkts-builtin-narrow-types)",
            "severity": "ERROR"
        },
        {
            "line": 101,
            "column": 54,
            "endLine": 101,
            "endColumn": 58,
            "problem": "BuiltinDisableApi",
            "suggest": "",
            "rule": "API has been disabled (arkts-builtin-disable-api)",
            "severity": "ERROR"
        },
        {
            "line": 105,
            "column": 8,
            "endLine": 105,
            "endColumn": 38,
            "problem": "NoTsLikeSmartType",
            "suggest": "",
            "rule": "Smart type differences (arkts-no-ts-like-smart-type)",
            "severity": "ERROR"
        },
        {
            "line": 109,
            "column": 50,
            "endLine": 109,
            "endColumn": 54,
            "problem": "BuiltinDisableApi",
            "suggest": "",
            "rule": "API has been disabled (arkts-builtin-disable-api)",
            "severity": "ERROR"
        },
        {
            "line": 114,
            "column": 9,
            "endLine": 114,
            "endColumn": 47,
            "problem": "NoTsLikeSmartType",
            "suggest": "",
            "rule": "Smart type differences (arkts-no-ts-like-smart-type)",
            "severity": "ERROR"
        },
        {
            "line": 137,
            "column": 5,
            "endLine": 137,
            "endColumn": 10,
>>>>>>> 6d813986
            "problem": "NoTsLikeSmartType",
            "suggest": "",
            "rule": "Smart type differences (arkts-no-ts-like-smart-type)",
            "severity": "ERROR"
        },
        {
<<<<<<< HEAD
            "line": 48,
            "column": 14,
            "endLine": 48,
            "endColumn": 15,
            "problem": "NumericSemantics",
            "suggest": "",
            "rule": "Numeric semantics is different for integer values (arkts-numeric-semantic)",
            "severity": "ERROR"
        },
        {
            "line": 62,
            "column": 5,
            "endLine": 62,
            "endColumn": 26,
=======
            "line": 143,
            "column": 1,
            "endLine": 147,
            "endColumn": 2,
            "problem": "TsOverload",
            "suggest": "",
            "rule": "Class TS overloading is not supported(arkts-no-ts-overload)",
            "severity": "ERROR"
        },
        {
            "line": 144,
            "column": 7,
            "endLine": 144,
            "endColumn": 12,
>>>>>>> 6d813986
            "problem": "NoTsLikeSmartType",
            "suggest": "",
            "rule": "Smart type differences (arkts-no-ts-like-smart-type)",
            "severity": "ERROR"
        },
        {
<<<<<<< HEAD
            "line": 58,
            "column": 14,
            "endLine": 58,
            "endColumn": 15,
            "problem": "NumericSemantics",
            "suggest": "",
            "rule": "Numeric semantics is different for integer values (arkts-numeric-semantic)",
            "severity": "ERROR"
        },
        {
            "line": 60,
            "column": 14,
            "endLine": 60,
            "endColumn": 15,
            "problem": "NumericSemantics",
            "suggest": "",
            "rule": "Numeric semantics is different for integer values (arkts-numeric-semantic)",
            "severity": "ERROR"
        },
        {
            "line": 71,
            "column": 8,
            "endLine": 71,
            "endColumn": 12,
=======
            "line": 151,
            "column": 13,
            "endLine": 151,
            "endColumn": 18,
            "problem": "NoTsLikeSmartType",
            "suggest": "",
            "rule": "Smart type differences (arkts-no-ts-like-smart-type)",
            "severity": "ERROR"
        },
        {
            "line": 169,
            "column": 6,
            "endLine": 169,
            "endColumn": 47,
            "problem": "IncompationbleFunctionType",
            "suggest": "",
            "rule": "Stricter assignments into variables of function type (arkts-incompatible-function-types)",
            "severity": "ERROR"
        },
        {
            "line": 168,
            "column": 10,
            "endLine": 170,
            "endColumn": 4,
            "problem": "GenericCallNoTypeArgs",
            "suggest": "",
            "rule": "Type inference in case of generic function calls is limited (arkts-no-inferred-generic-params)",
            "severity": "ERROR"
        },
        {
            "line": 180,
            "column": 13,
            "endLine": 180,
            "endColumn": 34,
>>>>>>> 6d813986
            "problem": "NoTsLikeSmartType",
            "suggest": "",
            "rule": "Smart type differences (arkts-no-ts-like-smart-type)",
            "severity": "ERROR"
        },
        {
<<<<<<< HEAD
            "line": 73,
            "column": 1,
            "endLine": 77,
=======
            "line": 193,
            "column": 13,
            "endLine": 193,
            "endColumn": 26,
            "problem": "NoTsLikeSmartType",
            "suggest": "",
            "rule": "Smart type differences (arkts-no-ts-like-smart-type)",
            "severity": "ERROR"
        },
        {
            "line": 261,
            "column": 1,
            "endLine": 268,
>>>>>>> 6d813986
            "endColumn": 2,
            "problem": "TsOverload",
            "suggest": "",
            "rule": "Class TS overloading is not supported(arkts-no-ts-overload)",
            "severity": "ERROR"
        },
        {
<<<<<<< HEAD
            "line": 75,
            "column": 10,
            "endLine": 75,
            "endColumn": 14,
=======
            "line": 278,
            "column": 1,
            "endLine": 278,
            "endColumn": 6,
            "problem": "NoTsLikeSmartType",
            "suggest": "",
            "rule": "Smart type differences (arkts-no-ts-like-smart-type)",
            "severity": "ERROR"
        },
        {
            "line": 292,
            "column": 5,
            "endLine": 292,
            "endColumn": 10,
>>>>>>> 6d813986
            "problem": "NoTsLikeSmartType",
            "suggest": "",
            "rule": "Smart type differences (arkts-no-ts-like-smart-type)",
            "severity": "ERROR"
        },
        {
<<<<<<< HEAD
            "line": 78,
            "column": 1,
            "endLine": 82,
            "endColumn": 2,
            "problem": "TsOverload",
            "suggest": "",
            "rule": "Class TS overloading is not supported(arkts-no-ts-overload)",
            "severity": "ERROR"
        },
        {
            "line": 87,
            "column": 16,
            "endLine": 87,
            "endColumn": 47,
=======
            "line": 307,
            "column": 13,
            "endLine": 307,
            "endColumn": 18,
>>>>>>> 6d813986
            "problem": "NoTsLikeSmartType",
            "suggest": "",
            "rule": "Smart type differences (arkts-no-ts-like-smart-type)",
            "severity": "ERROR"
        },
        {
<<<<<<< HEAD
            "line": 91,
            "column": 20,
            "endLine": 91,
            "endColumn": 21,
            "problem": "NumericSemantics",
            "suggest": "",
            "rule": "Numeric semantics is different for integer values (arkts-numeric-semantic)",
            "severity": "ERROR"
        },
        {
            "line": 91,
            "column": 27,
            "endLine": 91,
            "endColumn": 31,
            "problem": "NumericSemantics",
            "suggest": "",
            "rule": "Numeric semantics is different for integer values (arkts-numeric-semantic)",
            "severity": "ERROR"
        },
        {
            "line": 94,
            "column": 23,
            "endLine": 94,
            "endColumn": 24,
            "problem": "NumericSemantics",
            "suggest": "",
            "rule": "Numeric semantics is different for integer values (arkts-numeric-semantic)",
            "severity": "ERROR"
        },
        {
            "line": 96,
            "column": 25,
            "endLine": 96,
            "endColumn": 26,
            "problem": "NumericSemantics",
            "suggest": "",
            "rule": "Numeric semantics is different for integer values (arkts-numeric-semantic)",
            "severity": "ERROR"
        },
        {
            "line": 97,
            "column": 26,
            "endLine": 97,
            "endColumn": 27,
            "problem": "NumericSemantics",
            "suggest": "",
            "rule": "Numeric semantics is different for integer values (arkts-numeric-semantic)",
            "severity": "ERROR"
        },
        {
            "line": 98,
            "column": 25,
            "endLine": 98,
            "endColumn": 26,
            "problem": "NumericSemantics",
            "suggest": "",
            "rule": "Numeric semantics is different for integer values (arkts-numeric-semantic)",
            "severity": "ERROR"
        },
        {
            "line": 99,
            "column": 28,
            "endLine": 99,
            "endColumn": 29,
            "problem": "NumericSemantics",
            "suggest": "",
            "rule": "Numeric semantics is different for integer values (arkts-numeric-semantic)",
            "severity": "ERROR"
        },
        {
            "line": 105,
            "column": 8,
            "endLine": 105,
            "endColumn": 38,
            "problem": "NoTsLikeSmartType",
            "suggest": "",
            "rule": "Smart type differences (arkts-no-ts-like-smart-type)",
            "severity": "ERROR"
        },
        {
            "line": 114,
            "column": 9,
            "endLine": 114,
            "endColumn": 47,
            "problem": "NoTsLikeSmartType",
            "suggest": "",
            "rule": "Smart type differences (arkts-no-ts-like-smart-type)",
=======
            "line": 337,
            "column": 27,
            "endLine": 337,
            "endColumn": 36,
            "problem": "SdkCommonApiWhiteList",
            "suggest": "",
            "rule": "The \"stringify\" in SDK is no longer supported.(sdk-method-not-supported)",
            "severity": "ERROR"
        },
        {
            "line": 337,
            "column": 27,
            "endLine": 337,
            "endColumn": 36,
            "problem": "BuiltinNarrowTypes",
            "suggest": "",
            "rule": "Using narrowing of types is not allowed in this API (arkts-builtin-narrow-types)",
            "severity": "ERROR"
        },
        {
            "line": 357,
            "column": 25,
            "endLine": 357,
            "endColumn": 36,
            "problem": "NoTuplesArrays",
            "suggest": "",
            "rule": "Array and tuple are different type(arkts-no-tuples-arrays)",
            "severity": "ERROR"
        },
        {
            "line": 137,
            "column": 5,
            "endLine": 137,
            "endColumn": 8,
            "problem": "StrictDiagnostic",
            "suggest": "'b.a' is possibly 'undefined'.",
            "rule": "'b.a' is possibly 'undefined'.",
            "severity": "ERROR"
        },
        {
            "line": 144,
            "column": 7,
            "endLine": 144,
            "endColumn": 10,
            "problem": "StrictDiagnostic",
            "suggest": "'obj' is possibly 'undefined'.",
            "rule": "'obj' is possibly 'undefined'.",
            "severity": "ERROR"
        },
        {
            "line": 151,
            "column": 13,
            "endLine": 151,
            "endColumn": 16,
            "problem": "StrictDiagnostic",
            "suggest": "'b.a' is possibly 'undefined'.",
            "rule": "'b.a' is possibly 'undefined'.",
            "severity": "ERROR"
        },
        {
            "line": 191,
            "column": 18,
            "endLine": 191,
            "endColumn": 25,
            "problem": "StrictDiagnostic",
            "suggest": "Function lacks ending return statement and return type does not include 'undefined'.",
            "rule": "Function lacks ending return statement and return type does not include 'undefined'.",
            "severity": "ERROR"
        },
        {
            "line": 278,
            "column": 1,
            "endLine": 278,
            "endColumn": 4,
            "problem": "StrictDiagnostic",
            "suggest": "'obj' is possibly 'undefined'.",
            "rule": "'obj' is possibly 'undefined'.",
            "severity": "ERROR"
        },
        {
            "line": 292,
            "column": 5,
            "endLine": 292,
            "endColumn": 8,
            "problem": "StrictDiagnostic",
            "suggest": "'obj' is possibly 'undefined'.",
            "rule": "'obj' is possibly 'undefined'.",
            "severity": "ERROR"
        },
        {
            "line": 307,
            "column": 13,
            "endLine": 307,
            "endColumn": 16,
            "problem": "StrictDiagnostic",
            "suggest": "'obj' is possibly 'undefined'.",
            "rule": "'obj' is possibly 'undefined'.",
>>>>>>> 6d813986
            "severity": "ERROR"
        }
    ]
}<|MERGE_RESOLUTION|>--- conflicted
+++ resolved
@@ -5,8 +5,6 @@
             "column": 5,
             "endLine": 30,
             "endColumn": 24,
-<<<<<<< HEAD
-=======
             "problem": "NoTsLikeSmartType",
             "suggest": "",
             "rule": "Smart type differences (arkts-no-ts-like-smart-type)",
@@ -27,49 +25,12 @@
             "column": 5,
             "endLine": 50,
             "endColumn": 26,
->>>>>>> 6d813986
-            "problem": "NoTsLikeSmartType",
-            "suggest": "",
-            "rule": "Smart type differences (arkts-no-ts-like-smart-type)",
-            "severity": "ERROR"
-        },
-        {
-<<<<<<< HEAD
-            "line": 28,
-            "column": 14,
-            "endLine": 28,
-            "endColumn": 15,
-            "problem": "NumericSemantics",
-            "suggest": "",
-            "rule": "Numeric semantics is different for integer values (arkts-numeric-semantic)",
-            "severity": "ERROR"
-        },
-        {
-            "line": 40,
-            "column": 5,
-            "endLine": 40,
-            "endColumn": 25,
-            "problem": "NoTsLikeSmartType",
-            "suggest": "",
-            "rule": "Smart type differences (arkts-no-ts-like-smart-type)",
-            "severity": "ERROR"
-        },
-        {
-            "line": 38,
-            "column": 14,
-            "endLine": 38,
-            "endColumn": 15,
-            "problem": "NumericSemantics",
-            "suggest": "",
-            "rule": "Numeric semantics is different for integer values (arkts-numeric-semantic)",
-            "severity": "ERROR"
-        },
-        {
-            "line": 50,
-            "column": 5,
-            "endLine": 50,
-            "endColumn": 26,
-=======
+            "problem": "NoTsLikeSmartType",
+            "suggest": "",
+            "rule": "Smart type differences (arkts-no-ts-like-smart-type)",
+            "severity": "ERROR"
+        },
+        {
             "line": 62,
             "column": 5,
             "endLine": 62,
@@ -204,29 +165,12 @@
             "column": 5,
             "endLine": 137,
             "endColumn": 10,
->>>>>>> 6d813986
-            "problem": "NoTsLikeSmartType",
-            "suggest": "",
-            "rule": "Smart type differences (arkts-no-ts-like-smart-type)",
-            "severity": "ERROR"
-        },
-        {
-<<<<<<< HEAD
-            "line": 48,
-            "column": 14,
-            "endLine": 48,
-            "endColumn": 15,
-            "problem": "NumericSemantics",
-            "suggest": "",
-            "rule": "Numeric semantics is different for integer values (arkts-numeric-semantic)",
-            "severity": "ERROR"
-        },
-        {
-            "line": 62,
-            "column": 5,
-            "endLine": 62,
-            "endColumn": 26,
-=======
+            "problem": "NoTsLikeSmartType",
+            "suggest": "",
+            "rule": "Smart type differences (arkts-no-ts-like-smart-type)",
+            "severity": "ERROR"
+        },
+        {
             "line": 143,
             "column": 1,
             "endLine": 147,
@@ -241,39 +185,12 @@
             "column": 7,
             "endLine": 144,
             "endColumn": 12,
->>>>>>> 6d813986
-            "problem": "NoTsLikeSmartType",
-            "suggest": "",
-            "rule": "Smart type differences (arkts-no-ts-like-smart-type)",
-            "severity": "ERROR"
-        },
-        {
-<<<<<<< HEAD
-            "line": 58,
-            "column": 14,
-            "endLine": 58,
-            "endColumn": 15,
-            "problem": "NumericSemantics",
-            "suggest": "",
-            "rule": "Numeric semantics is different for integer values (arkts-numeric-semantic)",
-            "severity": "ERROR"
-        },
-        {
-            "line": 60,
-            "column": 14,
-            "endLine": 60,
-            "endColumn": 15,
-            "problem": "NumericSemantics",
-            "suggest": "",
-            "rule": "Numeric semantics is different for integer values (arkts-numeric-semantic)",
-            "severity": "ERROR"
-        },
-        {
-            "line": 71,
-            "column": 8,
-            "endLine": 71,
-            "endColumn": 12,
-=======
+            "problem": "NoTsLikeSmartType",
+            "suggest": "",
+            "rule": "Smart type differences (arkts-no-ts-like-smart-type)",
+            "severity": "ERROR"
+        },
+        {
             "line": 151,
             "column": 13,
             "endLine": 151,
@@ -308,18 +225,12 @@
             "column": 13,
             "endLine": 180,
             "endColumn": 34,
->>>>>>> 6d813986
-            "problem": "NoTsLikeSmartType",
-            "suggest": "",
-            "rule": "Smart type differences (arkts-no-ts-like-smart-type)",
-            "severity": "ERROR"
-        },
-        {
-<<<<<<< HEAD
-            "line": 73,
-            "column": 1,
-            "endLine": 77,
-=======
+            "problem": "NoTsLikeSmartType",
+            "suggest": "",
+            "rule": "Smart type differences (arkts-no-ts-like-smart-type)",
+            "severity": "ERROR"
+        },
+        {
             "line": 193,
             "column": 13,
             "endLine": 193,
@@ -333,7 +244,6 @@
             "line": 261,
             "column": 1,
             "endLine": 268,
->>>>>>> 6d813986
             "endColumn": 2,
             "problem": "TsOverload",
             "suggest": "",
@@ -341,12 +251,6 @@
             "severity": "ERROR"
         },
         {
-<<<<<<< HEAD
-            "line": 75,
-            "column": 10,
-            "endLine": 75,
-            "endColumn": 14,
-=======
             "line": 278,
             "column": 1,
             "endLine": 278,
@@ -361,129 +265,22 @@
             "column": 5,
             "endLine": 292,
             "endColumn": 10,
->>>>>>> 6d813986
-            "problem": "NoTsLikeSmartType",
-            "suggest": "",
-            "rule": "Smart type differences (arkts-no-ts-like-smart-type)",
-            "severity": "ERROR"
-        },
-        {
-<<<<<<< HEAD
-            "line": 78,
-            "column": 1,
-            "endLine": 82,
-            "endColumn": 2,
-            "problem": "TsOverload",
-            "suggest": "",
-            "rule": "Class TS overloading is not supported(arkts-no-ts-overload)",
-            "severity": "ERROR"
-        },
-        {
-            "line": 87,
-            "column": 16,
-            "endLine": 87,
-            "endColumn": 47,
-=======
+            "problem": "NoTsLikeSmartType",
+            "suggest": "",
+            "rule": "Smart type differences (arkts-no-ts-like-smart-type)",
+            "severity": "ERROR"
+        },
+        {
             "line": 307,
             "column": 13,
             "endLine": 307,
             "endColumn": 18,
->>>>>>> 6d813986
-            "problem": "NoTsLikeSmartType",
-            "suggest": "",
-            "rule": "Smart type differences (arkts-no-ts-like-smart-type)",
-            "severity": "ERROR"
-        },
-        {
-<<<<<<< HEAD
-            "line": 91,
-            "column": 20,
-            "endLine": 91,
-            "endColumn": 21,
-            "problem": "NumericSemantics",
-            "suggest": "",
-            "rule": "Numeric semantics is different for integer values (arkts-numeric-semantic)",
-            "severity": "ERROR"
-        },
-        {
-            "line": 91,
-            "column": 27,
-            "endLine": 91,
-            "endColumn": 31,
-            "problem": "NumericSemantics",
-            "suggest": "",
-            "rule": "Numeric semantics is different for integer values (arkts-numeric-semantic)",
-            "severity": "ERROR"
-        },
-        {
-            "line": 94,
-            "column": 23,
-            "endLine": 94,
-            "endColumn": 24,
-            "problem": "NumericSemantics",
-            "suggest": "",
-            "rule": "Numeric semantics is different for integer values (arkts-numeric-semantic)",
-            "severity": "ERROR"
-        },
-        {
-            "line": 96,
-            "column": 25,
-            "endLine": 96,
-            "endColumn": 26,
-            "problem": "NumericSemantics",
-            "suggest": "",
-            "rule": "Numeric semantics is different for integer values (arkts-numeric-semantic)",
-            "severity": "ERROR"
-        },
-        {
-            "line": 97,
-            "column": 26,
-            "endLine": 97,
-            "endColumn": 27,
-            "problem": "NumericSemantics",
-            "suggest": "",
-            "rule": "Numeric semantics is different for integer values (arkts-numeric-semantic)",
-            "severity": "ERROR"
-        },
-        {
-            "line": 98,
-            "column": 25,
-            "endLine": 98,
-            "endColumn": 26,
-            "problem": "NumericSemantics",
-            "suggest": "",
-            "rule": "Numeric semantics is different for integer values (arkts-numeric-semantic)",
-            "severity": "ERROR"
-        },
-        {
-            "line": 99,
-            "column": 28,
-            "endLine": 99,
-            "endColumn": 29,
-            "problem": "NumericSemantics",
-            "suggest": "",
-            "rule": "Numeric semantics is different for integer values (arkts-numeric-semantic)",
-            "severity": "ERROR"
-        },
-        {
-            "line": 105,
-            "column": 8,
-            "endLine": 105,
-            "endColumn": 38,
-            "problem": "NoTsLikeSmartType",
-            "suggest": "",
-            "rule": "Smart type differences (arkts-no-ts-like-smart-type)",
-            "severity": "ERROR"
-        },
-        {
-            "line": 114,
-            "column": 9,
-            "endLine": 114,
-            "endColumn": 47,
-            "problem": "NoTsLikeSmartType",
-            "suggest": "",
-            "rule": "Smart type differences (arkts-no-ts-like-smart-type)",
-=======
+            "problem": "NoTsLikeSmartType",
+            "suggest": "",
+            "rule": "Smart type differences (arkts-no-ts-like-smart-type)",
+            "severity": "ERROR"
+        },
+        {
             "line": 337,
             "column": 27,
             "endLine": 337,
@@ -581,7 +378,6 @@
             "problem": "StrictDiagnostic",
             "suggest": "'obj' is possibly 'undefined'.",
             "rule": "'obj' is possibly 'undefined'.",
->>>>>>> 6d813986
             "severity": "ERROR"
         }
     ]
