{
    "copyright": [
<<<<<<< HEAD
      "Copyright (c) 2024-2025 Huawei Device Co., Ltd.",
      "Licensed under the Apache License, Version 2.0 (the 'License');",
      "you may not use this file except in compliance with the License.",
      "You may obtain a copy of the License at",
      "",
      "http://www.apache.org/licenses/LICENSE-2.0",
      "",
      "Unless required by applicable law or agreed to in writing, software",
      "distributed under the License is distributed on an 'AS IS' BASIS,",
      "WITHOUT WARRANTIES OR CONDITIONS OF ANY KIND, either express or implied.",
      "See the License for the specific language governing permissions and",
      "limitations under the License."
=======
        "Copyright (c) 2024-2025 Huawei Device Co., Ltd.",
        "Licensed under the Apache License, Version 2.0 (the 'License');",
        "you may not use this file except in compliance with the License.",
        "You may obtain a copy of the License at",
        "",
        "http://www.apache.org/licenses/LICENSE-2.0",
        "",
        "Unless required by applicable law or agreed to in writing, software",
        "distributed under the License is distributed on an 'AS IS' BASIS,",
        "WITHOUT WARRANTIES OR CONDITIONS OF ANY KIND, either express or implied.",
        "See the License for the specific language governing permissions and",
        "limitations under the License."
>>>>>>> 6d813986
    ],
    "result": [
        {
            "line": 16,
            "column": 16,
            "endLine": 16,
            "endColumn": 19,
            "problem": "AnyType",
            "suggest": "",
            "rule": "Use explicit types instead of \"any\", \"unknown\" (arkts-no-any-unknown)",
            "severity": "ERROR"
        },
        {
            "line": 20,
            "column": 5,
            "endLine": 20,
            "endColumn": 16,
            "problem": "EsValueTypeError",
            "suggest": "",
            "rule": "Usage of 'ESValue' type is restricted (arkts-limited-esobj)",
            "severity": "ERROR"
        },
        {
            "line": 21,
            "column": 9,
            "endLine": 21,
            "endColumn": 16,
            "problem": "EsValueTypeError",
            "suggest": "",
            "rule": "Usage of 'ESValue' type is restricted (arkts-limited-esobj)",
            "severity": "ERROR"
        },
        {
            "line": 22,
            "column": 11,
            "endLine": 22,
            "endColumn": 18,
            "problem": "EsValueTypeError",
            "suggest": "",
            "rule": "Usage of 'ESValue' type is restricted (arkts-limited-esobj)",
            "severity": "ERROR"
        },
        {
            "line": 25,
            "column": 9,
            "endLine": 25,
            "endColumn": 16,
            "problem": "EsValueTypeError",
            "suggest": "",
            "rule": "Usage of 'ESValue' type is restricted (arkts-limited-esobj)",
            "severity": "ERROR"
        },
        {
            "line": 26,
            "column": 9,
            "endLine": 26,
            "endColumn": 16,
            "problem": "EsValueTypeError",
            "suggest": "",
            "rule": "Usage of 'ESValue' type is restricted (arkts-limited-esobj)",
            "severity": "ERROR"
        },
        {
            "line": 27,
            "column": 11,
            "endLine": 27,
            "endColumn": 18,
            "problem": "EsValueTypeError",
            "suggest": "",
            "rule": "Usage of 'ESValue' type is restricted (arkts-limited-esobj)",
            "severity": "ERROR"
        },
        {
            "line": 29,
            "column": 21,
            "endLine": 29,
            "endColumn": 28,
            "problem": "EsValueTypeError",
            "suggest": "",
            "rule": "Usage of 'ESValue' type is restricted (arkts-limited-esobj)",
            "severity": "ERROR"
        },
        {
            "line": 29,
            "column": 34,
            "endLine": 29,
            "endColumn": 41,
            "problem": "EsValueTypeError",
            "suggest": "",
            "rule": "Usage of 'ESValue' type is restricted (arkts-limited-esobj)",
            "severity": "ERROR"
        },
        {
            "line": 29,
            "column": 51,
            "endLine": 29,
            "endColumn": 58,
            "problem": "EsValueTypeError",
            "suggest": "",
            "rule": "Usage of 'ESValue' type is restricted (arkts-limited-esobj)",
            "severity": "ERROR"
        },
        {
            "line": 35,
            "column": 14,
            "endLine": 35,
            "endColumn": 21,
            "problem": "EsValueTypeError",
            "suggest": "",
            "rule": "Usage of 'ESValue' type is restricted (arkts-limited-esobj)",
            "severity": "ERROR"
        },
        {
            "line": 35,
            "column": 27,
            "endLine": 35,
            "endColumn": 34,
            "problem": "EsValueTypeError",
            "suggest": "",
            "rule": "Usage of 'ESValue' type is restricted (arkts-limited-esobj)",
            "severity": "ERROR"
        },
        {
            "line": 35,
            "column": 44,
            "endLine": 35,
            "endColumn": 51,
            "problem": "EsValueTypeError",
            "suggest": "",
            "rule": "Usage of 'ESValue' type is restricted (arkts-limited-esobj)",
            "severity": "ERROR"
        },
        {
            "line": 35,
            "column": 55,
            "endLine": 35,
            "endColumn": 62,
            "problem": "EsValueTypeError",
            "suggest": "",
            "rule": "Usage of 'ESValue' type is restricted (arkts-limited-esobj)",
            "severity": "ERROR"
        },
        {
            "line": 39,
            "column": 14,
            "endLine": 39,
            "endColumn": 21,
            "problem": "EsValueTypeError",
            "suggest": "",
            "rule": "Usage of 'ESValue' type is restricted (arkts-limited-esobj)",
            "severity": "ERROR"
        },
        {
            "line": 39,
            "column": 27,
            "endLine": 39,
            "endColumn": 34,
            "problem": "EsValueTypeError",
            "suggest": "",
            "rule": "Usage of 'ESValue' type is restricted (arkts-limited-esobj)",
            "severity": "ERROR"
        },
        {
            "line": 39,
            "column": 44,
            "endLine": 39,
            "endColumn": 51,
            "problem": "EsValueTypeError",
            "suggest": "",
            "rule": "Usage of 'ESValue' type is restricted (arkts-limited-esobj)",
            "severity": "ERROR"
        },
        {
            "line": 39,
            "column": 55,
            "endLine": 39,
            "endColumn": 62,
            "problem": "EsValueTypeError",
            "suggest": "",
            "rule": "Usage of 'ESValue' type is restricted (arkts-limited-esobj)",
            "severity": "ERROR"
        },
        {
            "line": 43,
            "column": 14,
            "endLine": 43,
            "endColumn": 21,
            "problem": "EsValueTypeError",
            "suggest": "",
            "rule": "Usage of 'ESValue' type is restricted (arkts-limited-esobj)",
            "severity": "ERROR"
        },
        {
            "line": 43,
            "column": 27,
            "endLine": 43,
            "endColumn": 34,
            "problem": "EsValueTypeError",
            "suggest": "",
            "rule": "Usage of 'ESValue' type is restricted (arkts-limited-esobj)",
            "severity": "ERROR"
        },
        {
            "line": 43,
            "column": 44,
            "endLine": 43,
            "endColumn": 51,
            "problem": "EsValueTypeError",
            "suggest": "",
            "rule": "Usage of 'ESValue' type is restricted (arkts-limited-esobj)",
            "severity": "ERROR"
        },
        {
            "line": 43,
            "column": 57,
            "endLine": 43,
            "endColumn": 64,
            "problem": "EsValueTypeError",
            "suggest": "",
            "rule": "Usage of 'ESValue' type is restricted (arkts-limited-esobj)",
            "severity": "ERROR"
        },
        {
            "line": 48,
            "column": 19,
            "endLine": 48,
            "endColumn": 26,
            "problem": "EsValueTypeError",
            "suggest": "",
            "rule": "Usage of 'ESValue' type is restricted (arkts-limited-esobj)",
            "severity": "ERROR"
        },
        {
            "line": 48,
            "column": 32,
            "endLine": 48,
            "endColumn": 39,
            "problem": "EsValueTypeError",
            "suggest": "",
            "rule": "Usage of 'ESValue' type is restricted (arkts-limited-esobj)",
            "severity": "ERROR"
        },
        {
            "line": 48,
            "column": 49,
            "endLine": 48,
            "endColumn": 56,
            "problem": "EsValueTypeError",
            "suggest": "",
            "rule": "Usage of 'ESValue' type is restricted (arkts-limited-esobj)",
            "severity": "ERROR"
        },
        {
            "line": 48,
            "column": 60,
            "endLine": 48,
            "endColumn": 67,
            "problem": "EsValueTypeError",
            "suggest": "",
            "rule": "Usage of 'ESValue' type is restricted (arkts-limited-esobj)",
            "severity": "ERROR"
        },
        {
            "line": 52,
            "column": 19,
            "endLine": 52,
            "endColumn": 26,
            "problem": "EsValueTypeError",
            "suggest": "",
            "rule": "Usage of 'ESValue' type is restricted (arkts-limited-esobj)",
            "severity": "ERROR"
        },
        {
            "line": 52,
            "column": 32,
            "endLine": 52,
            "endColumn": 39,
            "problem": "EsValueTypeError",
            "suggest": "",
            "rule": "Usage of 'ESValue' type is restricted (arkts-limited-esobj)",
            "severity": "ERROR"
        },
        {
            "line": 52,
            "column": 49,
            "endLine": 52,
            "endColumn": 56,
            "problem": "EsValueTypeError",
            "suggest": "",
            "rule": "Usage of 'ESValue' type is restricted (arkts-limited-esobj)",
            "severity": "ERROR"
        },
        {
            "line": 52,
            "column": 60,
            "endLine": 52,
            "endColumn": 67,
            "problem": "EsValueTypeError",
            "suggest": "",
            "rule": "Usage of 'ESValue' type is restricted (arkts-limited-esobj)",
            "severity": "ERROR"
        },
        {
            "line": 56,
            "column": 19,
            "endLine": 56,
            "endColumn": 26,
            "problem": "EsValueTypeError",
            "suggest": "",
            "rule": "Usage of 'ESValue' type is restricted (arkts-limited-esobj)",
            "severity": "ERROR"
        },
        {
            "line": 56,
            "column": 32,
            "endLine": 56,
            "endColumn": 39,
            "problem": "EsValueTypeError",
            "suggest": "",
            "rule": "Usage of 'ESValue' type is restricted (arkts-limited-esobj)",
            "severity": "ERROR"
        },
        {
            "line": 56,
            "column": 49,
            "endLine": 56,
            "endColumn": 56,
            "problem": "EsValueTypeError",
            "suggest": "",
            "rule": "Usage of 'ESValue' type is restricted (arkts-limited-esobj)",
            "severity": "ERROR"
        },
        {
            "line": 56,
            "column": 62,
            "endLine": 56,
            "endColumn": 69,
            "problem": "EsValueTypeError",
            "suggest": "",
            "rule": "Usage of 'ESValue' type is restricted (arkts-limited-esobj)",
            "severity": "ERROR"
        },
        {
            "line": 60,
            "column": 16,
            "endLine": 60,
            "endColumn": 17,
            "problem": "ObjectTypeLiteral",
            "suggest": "",
            "rule": "Object literals cannot be used as type declarations (arkts-no-obj-literals-as-types)",
            "severity": "ERROR"
        },
        {
            "line": 61,
            "column": 12,
            "endLine": 61,
            "endColumn": 13,
            "problem": "ObjectLiteralNoContextType",
            "suggest": "",
            "rule": "Object literal must correspond to some explicitly declared class or interface (arkts-no-untyped-obj-literals)",
            "severity": "ERROR"
        },
        {
            "line": 61,
            "column": 16,
            "endLine": 61,
            "endColumn": 18,
            "problem": "NumericSemantics",
            "suggest": "",
            "rule": "Numeric semantics is different for integer values (arkts-numeric-semantic)",
            "severity": "ERROR"
        },
        {
            "line": 64,
            "column": 18,
            "endLine": 64,
            "endColumn": 25,
            "problem": "EsValueTypeError",
            "suggest": "",
            "rule": "Usage of 'ESValue' type is restricted (arkts-limited-esobj)",
            "severity": "ERROR"
        },
        {
            "line": 64,
            "column": 31,
            "endLine": 64,
            "endColumn": 38,
            "problem": "EsValueTypeError",
            "suggest": "",
            "rule": "Usage of 'ESValue' type is restricted (arkts-limited-esobj)",
            "severity": "ERROR"
        },
        {
            "line": 64,
            "column": 48,
            "endLine": 64,
            "endColumn": 55,
            "problem": "EsValueTypeError",
            "suggest": "",
            "rule": "Usage of 'ESValue' type is restricted (arkts-limited-esobj)",
            "severity": "ERROR"
        },
        {
            "line": 66,
            "column": 15,
            "endLine": 66,
            "endColumn": 22,
            "problem": "EsValueTypeError",
            "suggest": "",
            "rule": "Usage of 'ESValue' type is restricted (arkts-limited-esobj)",
            "severity": "ERROR"
        },
        {
            "line": 67,
            "column": 17,
            "endLine": 67,
            "endColumn": 24,
            "problem": "EsValueTypeError",
            "suggest": "",
            "rule": "Usage of 'ESValue' type is restricted (arkts-limited-esobj)",
            "severity": "ERROR"
        },
        {
            "line": 70,
            "column": 13,
            "endLine": 70,
            "endColumn": 20,
            "problem": "EsValueTypeError",
            "suggest": "",
            "rule": "Usage of 'ESValue' type is restricted (arkts-limited-esobj)",
            "severity": "ERROR"
        },
        {
            "line": 71,
            "column": 15,
            "endLine": 71,
            "endColumn": 22,
            "problem": "EsValueTypeError",
            "suggest": "",
            "rule": "Usage of 'ESValue' type is restricted (arkts-limited-esobj)",
            "severity": "ERROR"
        },
        {
            "line": 77,
            "column": 5,
            "endLine": 77,
            "endColumn": 9,
            "problem": "EsValueTypeError",
<<<<<<< HEAD
            "suggest": "",
            "rule": "Usage of 'ESValue' type is restricted (arkts-limited-esobj)",
            "severity": "ERROR"
        },
        {
            "line": 77,
            "column": 12,
            "endLine": 77,
            "endColumn": 14,
            "problem": "NumericSemantics",
            "suggest": "",
            "rule": "Numeric semantics is different for integer values (arkts-numeric-semantic)",
=======
            "suggest": "",
            "rule": "Usage of 'ESValue' type is restricted (arkts-limited-esobj)",
>>>>>>> 6d813986
            "severity": "ERROR"
        },
        {
            "line": 78,
            "column": 5,
            "endLine": 78,
            "endColumn": 13,
            "problem": "EsValueTypeError",
            "suggest": "",
            "rule": "Usage of 'ESValue' type is restricted (arkts-limited-esobj)",
            "severity": "ERROR"
        },
        {
            "line": 79,
            "column": 5,
            "endLine": 79,
            "endColumn": 11,
            "problem": "EsValueTypeError",
<<<<<<< HEAD
            "suggest": "",
            "rule": "Usage of 'ESValue' type is restricted (arkts-limited-esobj)",
            "severity": "ERROR"
        },
        {
            "line": 79,
            "column": 14,
            "endLine": 79,
            "endColumn": 16,
            "problem": "NumericSemantics",
            "suggest": "",
            "rule": "Numeric semantics is different for integer values (arkts-numeric-semantic)",
=======
            "suggest": "",
            "rule": "Usage of 'ESValue' type is restricted (arkts-limited-esobj)",
>>>>>>> 6d813986
            "severity": "ERROR"
        },
        {
            "line": 80,
            "column": 5,
            "endLine": 80,
            "endColumn": 11,
            "problem": "EsValueTypeError",
<<<<<<< HEAD
            "suggest": "",
            "rule": "Usage of 'ESValue' type is restricted (arkts-limited-esobj)",
            "severity": "ERROR"
        },
        {
            "line": 80,
            "column": 8,
            "endLine": 80,
            "endColumn": 10,
            "problem": "NumericSemantics",
            "suggest": "",
            "rule": "Numeric semantics is different for integer values (arkts-numeric-semantic)",
=======
            "suggest": "",
            "rule": "Usage of 'ESValue' type is restricted (arkts-limited-esobj)",
>>>>>>> 6d813986
            "severity": "ERROR"
        },
        {
            "line": 82,
            "column": 5,
            "endLine": 82,
            "endColumn": 12,
            "problem": "EsValueTypeError",
            "suggest": "",
            "rule": "Usage of 'ESValue' type is restricted (arkts-limited-esobj)",
            "severity": "ERROR"
        },
        {
            "line": 83,
            "column": 5,
            "endLine": 83,
            "endColumn": 15,
            "problem": "EsValueTypeError",
            "suggest": "",
            "rule": "Usage of 'ESValue' type is restricted (arkts-limited-esobj)",
            "severity": "ERROR"
        },
        {
            "line": 85,
            "column": 5,
            "endLine": 85,
            "endColumn": 16,
            "problem": "EsValueTypeError",
<<<<<<< HEAD
            "suggest": "",
            "rule": "Usage of 'ESValue' type is restricted (arkts-limited-esobj)",
            "severity": "ERROR"
        },
        {
            "line": 85,
            "column": 11,
            "endLine": 85,
            "endColumn": 12,
            "problem": "NumericSemantics",
            "suggest": "",
            "rule": "Numeric semantics is different for integer values (arkts-numeric-semantic)",
            "severity": "ERROR"
        },
        {
            "line": 85,
            "column": 14,
            "endLine": 85,
            "endColumn": 15,
            "problem": "NumericSemantics",
            "suggest": "",
            "rule": "Numeric semantics is different for integer values (arkts-numeric-semantic)",
=======
            "suggest": "",
            "rule": "Usage of 'ESValue' type is restricted (arkts-limited-esobj)",
>>>>>>> 6d813986
            "severity": "ERROR"
        },
        {
            "line": 86,
            "column": 5,
            "endLine": 86,
            "endColumn": 18,
            "problem": "EsValueTypeError",
            "suggest": "",
            "rule": "Usage of 'ESValue' type is restricted (arkts-limited-esobj)",
            "severity": "ERROR"
        },
        {
            "line": 87,
            "column": 5,
            "endLine": 87,
            "endColumn": 25,
            "problem": "EsValueTypeError",
            "suggest": "",
            "rule": "Usage of 'ESValue' type is restricted (arkts-limited-esobj)",
            "severity": "ERROR"
        },
        {
            "line": 88,
            "column": 5,
            "endLine": 88,
            "endColumn": 25,
            "problem": "EsValueTypeError",
            "suggest": "",
            "rule": "Usage of 'ESValue' type is restricted (arkts-limited-esobj)",
            "severity": "ERROR"
        },
        {
            "line": 90,
            "column": 9,
            "endLine": 90,
            "endColumn": 26,
            "problem": "EsValueTypeError",
            "suggest": "",
            "rule": "Usage of 'ESValue' type is restricted (arkts-limited-esobj)",
            "severity": "ERROR"
        },
        {
            "line": 91,
            "column": 9,
            "endLine": 91,
            "endColumn": 29,
            "problem": "EsValueTypeError",
            "suggest": "",
            "rule": "Usage of 'ESValue' type is restricted (arkts-limited-esobj)",
            "severity": "ERROR"
        },
        {
            "line": 93,
            "column": 9,
            "endLine": 93,
            "endColumn": 30,
            "problem": "EsValueTypeError",
<<<<<<< HEAD
            "suggest": "",
            "rule": "Usage of 'ESValue' type is restricted (arkts-limited-esobj)",
            "severity": "ERROR"
        },
        {
            "line": 93,
            "column": 25,
            "endLine": 93,
            "endColumn": 26,
            "problem": "NumericSemantics",
            "suggest": "",
            "rule": "Numeric semantics is different for integer values (arkts-numeric-semantic)",
            "severity": "ERROR"
        },
        {
            "line": 93,
            "column": 28,
            "endLine": 93,
            "endColumn": 29,
            "problem": "NumericSemantics",
            "suggest": "",
            "rule": "Numeric semantics is different for integer values (arkts-numeric-semantic)",
=======
            "suggest": "",
            "rule": "Usage of 'ESValue' type is restricted (arkts-limited-esobj)",
>>>>>>> 6d813986
            "severity": "ERROR"
        },
        {
            "line": 94,
            "column": 9,
            "endLine": 94,
            "endColumn": 32,
            "problem": "EsValueTypeError",
            "suggest": "",
            "rule": "Usage of 'ESValue' type is restricted (arkts-limited-esobj)",
            "severity": "ERROR"
        },
        {
            "line": 95,
            "column": 9,
            "endLine": 95,
            "endColumn": 39,
            "problem": "EsValueTypeError",
            "suggest": "",
            "rule": "Usage of 'ESValue' type is restricted (arkts-limited-esobj)",
            "severity": "ERROR"
        },
        {
            "line": 96,
            "column": 9,
            "endLine": 96,
            "endColumn": 39,
            "problem": "EsValueTypeError",
            "suggest": "",
            "rule": "Usage of 'ESValue' type is restricted (arkts-limited-esobj)",
            "severity": "ERROR"
        },
        {
            "line": 98,
            "column": 9,
            "endLine": 98,
            "endColumn": 24,
            "problem": "EsValueTypeError",
            "suggest": "",
            "rule": "Usage of 'ESValue' type is restricted (arkts-limited-esobj)",
            "severity": "ERROR"
        },
        {
            "line": 99,
            "column": 5,
            "endLine": 99,
            "endColumn": 12,
            "problem": "EsValueTypeError",
            "suggest": "",
            "rule": "Usage of 'ESValue' type is restricted (arkts-limited-esobj)",
            "severity": "ERROR"
        },
        {
            "line": 103,
            "column": 12,
            "endLine": 103,
            "endColumn": 31,
            "problem": "AnyType",
            "suggest": "",
            "rule": "Use explicit types instead of \"any\", \"unknown\" (arkts-no-any-unknown)",
            "severity": "ERROR"
        },
        {
            "line": 103,
            "column": 22,
            "endLine": 103,
            "endColumn": 29,
            "problem": "DynamicCtorCall",
            "suggest": "",
            "rule": "\"new\" expression with dynamic constructor type is not supported (arkts-no-dynamic-ctor-call)",
            "severity": "ERROR"
        },
        {
            "line": 105,
            "column": 11,
            "endLine": 105,
            "endColumn": 18,
            "problem": "EsValueTypeError",
            "suggest": "",
            "rule": "Usage of 'ESValue' type is restricted (arkts-limited-esobj)",
            "severity": "ERROR"
        },
        {
            "line": 106,
            "column": 11,
            "endLine": 106,
            "endColumn": 18,
            "problem": "EsValueTypeError",
            "suggest": "",
            "rule": "Usage of 'ESValue' type is restricted (arkts-limited-esobj)",
            "severity": "ERROR"
        },
        {
            "line": 108,
            "column": 18,
            "endLine": 108,
            "endColumn": 25,
            "problem": "EsValueTypeError",
            "suggest": "",
            "rule": "Usage of 'ESValue' type is restricted (arkts-limited-esobj)",
            "severity": "ERROR"
        },
        {
            "line": 109,
            "column": 18,
            "endLine": 109,
            "endColumn": 25,
            "problem": "EsValueTypeError",
            "suggest": "",
            "rule": "Usage of 'ESValue' type is restricted (arkts-limited-esobj)",
            "severity": "ERROR"
        },
        {
            "line": 114,
            "column": 25,
            "endLine": 114,
            "endColumn": 28,
            "problem": "AnyType",
            "suggest": "",
            "rule": "Use explicit types instead of \"any\", \"unknown\" (arkts-no-any-unknown)",
            "severity": "ERROR"
        },
        {
            "line": 115,
            "column": 9,
            "endLine": 115,
            "endColumn": 30,
            "problem": "EsValueTypeError",
            "suggest": "",
            "rule": "Usage of 'ESValue' type is restricted (arkts-limited-esobj)",
            "severity": "ERROR"
        },
        {
            "line": 119,
            "column": 25,
            "endLine": 119,
            "endColumn": 32,
            "problem": "EsValueTypeError",
            "suggest": "",
            "rule": "Usage of 'ESValue' type is restricted (arkts-limited-esobj)",
            "severity": "ERROR"
        },
        {
            "line": 119,
            "column": 35,
            "endLine": 119,
            "endColumn": 42,
            "problem": "EsValueTypeError",
<<<<<<< HEAD
            "suggest": "",
            "rule": "Usage of 'ESValue' type is restricted (arkts-limited-esobj)",
            "severity": "ERROR"
        },
        {
            "line": 127,
            "column": 6,
            "endLine": 127,
            "endColumn": 7,
            "problem": "NumericSemantics",
            "suggest": "",
            "rule": "Numeric semantics is different for integer values (arkts-numeric-semantic)",
            "severity": "ERROR"
        },
        {
            "line": 128,
            "column": 6,
            "endLine": 128,
            "endColumn": 7,
            "problem": "NumericSemantics",
            "suggest": "",
            "rule": "Numeric semantics is different for integer values (arkts-numeric-semantic)",
=======
            "suggest": "",
            "rule": "Usage of 'ESValue' type is restricted (arkts-limited-esobj)",
>>>>>>> 6d813986
            "severity": "ERROR"
        },
        {
            "line": 136,
            "column": 25,
            "endLine": 136,
            "endColumn": 32,
            "problem": "EsValueTypeError",
            "suggest": "",
            "rule": "Usage of 'ESValue' type is restricted (arkts-limited-esobj)",
            "severity": "ERROR"
        },
        {
            "line": 136,
            "column": 37,
            "endLine": 136,
            "endColumn": 44,
            "problem": "EsValueTypeError",
<<<<<<< HEAD
            "suggest": "",
            "rule": "Usage of 'ESValue' type is restricted (arkts-limited-esobj)",
            "severity": "ERROR"
        },
        {
            "line": 144,
            "column": 7,
            "endLine": 144,
            "endColumn": 8,
            "problem": "NumericSemantics",
            "suggest": "",
            "rule": "Numeric semantics is different for integer values (arkts-numeric-semantic)",
            "severity": "ERROR"
        },
        {
            "line": 144,
            "column": 10,
            "endLine": 144,
            "endColumn": 11,
            "problem": "NumericSemantics",
            "suggest": "",
            "rule": "Numeric semantics is different for integer values (arkts-numeric-semantic)",
            "severity": "ERROR"
        },
        {
            "line": 145,
            "column": 7,
            "endLine": 145,
            "endColumn": 8,
            "problem": "NumericSemantics",
            "suggest": "",
            "rule": "Numeric semantics is different for integer values (arkts-numeric-semantic)",
            "severity": "ERROR"
        },
        {
            "line": 145,
            "column": 10,
            "endLine": 145,
            "endColumn": 11,
            "problem": "NumericSemantics",
            "suggest": "",
            "rule": "Numeric semantics is different for integer values (arkts-numeric-semantic)",
=======
            "suggest": "",
            "rule": "Usage of 'ESValue' type is restricted (arkts-limited-esobj)",
>>>>>>> 6d813986
            "severity": "ERROR"
        },
        {
            "line": 148,
            "column": 5,
            "endLine": 148,
            "endColumn": 15,
            "problem": "EsValueTypeError",
            "suggest": "",
            "rule": "Usage of 'ESValue' type is restricted (arkts-limited-esobj)",
            "severity": "ERROR"
        },
        {
            "line": 149,
            "column": 1,
            "endLine": 149,
            "endColumn": 9,
            "problem": "EsValueTypeError",
            "suggest": "",
            "rule": "Usage of 'ESValue' type is restricted (arkts-limited-esobj)",
            "severity": "ERROR"
        },
        {
            "line": 154,
            "column": 32,
            "endLine": 154,
            "endColumn": 39,
            "problem": "EsValueTypeError",
            "suggest": "",
            "rule": "Usage of 'ESValue' type is restricted (arkts-limited-esobj)",
            "severity": "ERROR"
        },
        {
            "line": 154,
            "column": 44,
            "endLine": 154,
            "endColumn": 51,
            "problem": "EsValueTypeError",
            "suggest": "",
            "rule": "Usage of 'ESValue' type is restricted (arkts-limited-esobj)",
            "severity": "ERROR"
        },
        {
            "line": 154,
            "column": 56,
            "endLine": 154,
            "endColumn": 63,
            "problem": "EsValueTypeError",
            "suggest": "",
            "rule": "Usage of 'ESValue' type is restricted (arkts-limited-esobj)",
            "severity": "ERROR"
        },
        {
            "line": 162,
            "column": 32,
            "endLine": 162,
            "endColumn": 39,
            "problem": "EsValueTypeError",
            "suggest": "",
            "rule": "Usage of 'ESValue' type is restricted (arkts-limited-esobj)",
            "severity": "ERROR"
        },
        {
            "line": 162,
            "column": 46,
            "endLine": 162,
            "endColumn": 53,
            "problem": "EsValueTypeError",
            "suggest": "",
            "rule": "Usage of 'ESValue' type is restricted (arkts-limited-esobj)",
            "severity": "ERROR"
        },
        {
            "line": 162,
            "column": 58,
            "endLine": 162,
            "endColumn": 65,
            "problem": "EsValueTypeError",
            "suggest": "",
            "rule": "Usage of 'ESValue' type is restricted (arkts-limited-esobj)",
            "severity": "ERROR"
        },
        {
            "line": 170,
            "column": 28,
            "endLine": 170,
            "endColumn": 35,
            "problem": "EsValueTypeError",
            "suggest": "",
            "rule": "Usage of 'ESValue' type is restricted (arkts-limited-esobj)",
            "severity": "ERROR"
        },
        {
            "line": 172,
            "column": 22,
            "endLine": 172,
            "endColumn": 29,
            "problem": "EsValueTypeError",
            "suggest": "",
            "rule": "Usage of 'ESValue' type is restricted (arkts-limited-esobj)",
            "severity": "ERROR"
        },
        {
            "line": 174,
            "column": 30,
            "endLine": 174,
            "endColumn": 37,
            "problem": "EsValueTypeError",
            "suggest": "",
            "rule": "Usage of 'ESValue' type is restricted (arkts-limited-esobj)",
            "severity": "ERROR"
        },
        {
            "line": 176,
            "column": 19,
            "endLine": 176,
            "endColumn": 20,
            "problem": "ObjectLiteralNoContextType",
            "suggest": "",
            "rule": "Object literal must correspond to some explicitly declared class or interface (arkts-no-untyped-obj-literals)",
            "severity": "ERROR"
        },
        {
            "line": 176,
            "column": 23,
            "endLine": 176,
            "endColumn": 24,
            "problem": "NumericSemantics",
            "suggest": "",
            "rule": "Numeric semantics is different for integer values (arkts-numeric-semantic)",
            "severity": "ERROR"
        },
        {
            "line": 177,
            "column": 5,
            "endLine": 177,
            "endColumn": 20,
            "problem": "EsValueTypeError",
<<<<<<< HEAD
            "suggest": "",
            "rule": "Usage of 'ESValue' type is restricted (arkts-limited-esobj)",
            "severity": "ERROR"
        },
        {
            "line": 177,
            "column": 19,
            "endLine": 177,
            "endColumn": 20,
            "problem": "NumericSemantics",
            "suggest": "",
            "rule": "Numeric semantics is different for integer values (arkts-numeric-semantic)",
=======
            "suggest": "",
            "rule": "Usage of 'ESValue' type is restricted (arkts-limited-esobj)",
>>>>>>> 6d813986
            "severity": "ERROR"
        },
        {
            "line": 178,
            "column": 5,
            "endLine": 178,
            "endColumn": 26,
            "problem": "EsValueTypeError",
            "suggest": "",
            "rule": "Usage of 'ESValue' type is restricted (arkts-limited-esobj)",
            "severity": "ERROR"
        },
        {
            "line": 179,
            "column": 5,
            "endLine": 179,
            "endColumn": 21,
            "problem": "EsValueTypeError",
            "suggest": "",
            "rule": "Usage of 'ESValue' type is restricted (arkts-limited-esobj)",
            "severity": "ERROR"
        },
        {
            "line": 181,
            "column": 9,
            "endLine": 181,
            "endColumn": 21,
            "problem": "AnyType",
            "suggest": "",
            "rule": "Use explicit types instead of \"any\", \"unknown\" (arkts-no-any-unknown)",
            "severity": "ERROR"
        },
        {
            "line": 182,
            "column": 9,
            "endLine": 182,
            "endColumn": 24,
            "problem": "EsValueTypeError",
            "suggest": "",
            "rule": "Usage of 'ESValue' type is restricted (arkts-limited-esobj)",
<<<<<<< HEAD
            "severity": "ERROR"
        },
        {
            "line": 182,
            "column": 23,
            "endLine": 182,
            "endColumn": 24,
            "problem": "NumericSemantics",
            "suggest": "",
            "rule": "Numeric semantics is different for integer values (arkts-numeric-semantic)",
=======
>>>>>>> 6d813986
            "severity": "ERROR"
        },
        {
            "line": 183,
            "column": 9,
            "endLine": 183,
            "endColumn": 25,
            "problem": "EsValueTypeError",
            "suggest": "",
            "rule": "Usage of 'ESValue' type is restricted (arkts-limited-esobj)",
            "severity": "ERROR"
        },
        {
            "line": 184,
            "column": 9,
            "endLine": 184,
            "endColumn": 25,
            "problem": "EsValueTypeError",
            "suggest": "",
            "rule": "Usage of 'ESValue' type is restricted (arkts-limited-esobj)",
            "severity": "ERROR"
        },
        {
            "line": 185,
            "column": 9,
            "endLine": 185,
            "endColumn": 25,
            "problem": "EsValueTypeError",
            "suggest": "",
            "rule": "Usage of 'ESValue' type is restricted (arkts-limited-esobj)",
            "severity": "ERROR"
        },
        {
            "line": 188,
            "column": 5,
            "endLine": 188,
            "endColumn": 15,
            "problem": "EsValueTypeError",
            "suggest": "",
            "rule": "Usage of 'ESValue' type is restricted (arkts-limited-esobj)",
            "severity": "ERROR"
        },
        {
            "line": 189,
            "column": 5,
            "endLine": 189,
            "endColumn": 10,
            "problem": "EsValueTypeError",
            "suggest": "",
            "rule": "Usage of 'ESValue' type is restricted (arkts-limited-esobj)",
            "severity": "ERROR"
        },
        {
            "line": 190,
            "column": 5,
            "endLine": 190,
            "endColumn": 12,
            "problem": "EsValueTypeError",
            "suggest": "",
            "rule": "Usage of 'ESValue' type is restricted (arkts-limited-esobj)",
            "severity": "ERROR"
        }
    ]
}<|MERGE_RESOLUTION|>--- conflicted
+++ resolved
@@ -1,19 +1,5 @@
 {
     "copyright": [
-<<<<<<< HEAD
-      "Copyright (c) 2024-2025 Huawei Device Co., Ltd.",
-      "Licensed under the Apache License, Version 2.0 (the 'License');",
-      "you may not use this file except in compliance with the License.",
-      "You may obtain a copy of the License at",
-      "",
-      "http://www.apache.org/licenses/LICENSE-2.0",
-      "",
-      "Unless required by applicable law or agreed to in writing, software",
-      "distributed under the License is distributed on an 'AS IS' BASIS,",
-      "WITHOUT WARRANTIES OR CONDITIONS OF ANY KIND, either express or implied.",
-      "See the License for the specific language governing permissions and",
-      "limitations under the License."
-=======
         "Copyright (c) 2024-2025 Huawei Device Co., Ltd.",
         "Licensed under the Apache License, Version 2.0 (the 'License');",
         "you may not use this file except in compliance with the License.",
@@ -26,7 +12,6 @@
         "WITHOUT WARRANTIES OR CONDITIONS OF ANY KIND, either express or implied.",
         "See the License for the specific language governing permissions and",
         "limitations under the License."
->>>>>>> 6d813986
     ],
     "result": [
         {
@@ -390,16 +375,6 @@
             "severity": "ERROR"
         },
         {
-            "line": 61,
-            "column": 16,
-            "endLine": 61,
-            "endColumn": 18,
-            "problem": "NumericSemantics",
-            "suggest": "",
-            "rule": "Numeric semantics is different for integer values (arkts-numeric-semantic)",
-            "severity": "ERROR"
-        },
-        {
             "line": 64,
             "column": 18,
             "endLine": 64,
@@ -475,23 +450,8 @@
             "endLine": 77,
             "endColumn": 9,
             "problem": "EsValueTypeError",
-<<<<<<< HEAD
-            "suggest": "",
-            "rule": "Usage of 'ESValue' type is restricted (arkts-limited-esobj)",
-            "severity": "ERROR"
-        },
-        {
-            "line": 77,
-            "column": 12,
-            "endLine": 77,
-            "endColumn": 14,
-            "problem": "NumericSemantics",
-            "suggest": "",
-            "rule": "Numeric semantics is different for integer values (arkts-numeric-semantic)",
-=======
-            "suggest": "",
-            "rule": "Usage of 'ESValue' type is restricted (arkts-limited-esobj)",
->>>>>>> 6d813986
+            "suggest": "",
+            "rule": "Usage of 'ESValue' type is restricted (arkts-limited-esobj)",
             "severity": "ERROR"
         },
         {
@@ -510,23 +470,8 @@
             "endLine": 79,
             "endColumn": 11,
             "problem": "EsValueTypeError",
-<<<<<<< HEAD
-            "suggest": "",
-            "rule": "Usage of 'ESValue' type is restricted (arkts-limited-esobj)",
-            "severity": "ERROR"
-        },
-        {
-            "line": 79,
-            "column": 14,
-            "endLine": 79,
-            "endColumn": 16,
-            "problem": "NumericSemantics",
-            "suggest": "",
-            "rule": "Numeric semantics is different for integer values (arkts-numeric-semantic)",
-=======
-            "suggest": "",
-            "rule": "Usage of 'ESValue' type is restricted (arkts-limited-esobj)",
->>>>>>> 6d813986
+            "suggest": "",
+            "rule": "Usage of 'ESValue' type is restricted (arkts-limited-esobj)",
             "severity": "ERROR"
         },
         {
@@ -535,23 +480,8 @@
             "endLine": 80,
             "endColumn": 11,
             "problem": "EsValueTypeError",
-<<<<<<< HEAD
-            "suggest": "",
-            "rule": "Usage of 'ESValue' type is restricted (arkts-limited-esobj)",
-            "severity": "ERROR"
-        },
-        {
-            "line": 80,
-            "column": 8,
-            "endLine": 80,
-            "endColumn": 10,
-            "problem": "NumericSemantics",
-            "suggest": "",
-            "rule": "Numeric semantics is different for integer values (arkts-numeric-semantic)",
-=======
-            "suggest": "",
-            "rule": "Usage of 'ESValue' type is restricted (arkts-limited-esobj)",
->>>>>>> 6d813986
+            "suggest": "",
+            "rule": "Usage of 'ESValue' type is restricted (arkts-limited-esobj)",
             "severity": "ERROR"
         },
         {
@@ -580,33 +510,8 @@
             "endLine": 85,
             "endColumn": 16,
             "problem": "EsValueTypeError",
-<<<<<<< HEAD
-            "suggest": "",
-            "rule": "Usage of 'ESValue' type is restricted (arkts-limited-esobj)",
-            "severity": "ERROR"
-        },
-        {
-            "line": 85,
-            "column": 11,
-            "endLine": 85,
-            "endColumn": 12,
-            "problem": "NumericSemantics",
-            "suggest": "",
-            "rule": "Numeric semantics is different for integer values (arkts-numeric-semantic)",
-            "severity": "ERROR"
-        },
-        {
-            "line": 85,
-            "column": 14,
-            "endLine": 85,
-            "endColumn": 15,
-            "problem": "NumericSemantics",
-            "suggest": "",
-            "rule": "Numeric semantics is different for integer values (arkts-numeric-semantic)",
-=======
-            "suggest": "",
-            "rule": "Usage of 'ESValue' type is restricted (arkts-limited-esobj)",
->>>>>>> 6d813986
+            "suggest": "",
+            "rule": "Usage of 'ESValue' type is restricted (arkts-limited-esobj)",
             "severity": "ERROR"
         },
         {
@@ -665,33 +570,8 @@
             "endLine": 93,
             "endColumn": 30,
             "problem": "EsValueTypeError",
-<<<<<<< HEAD
-            "suggest": "",
-            "rule": "Usage of 'ESValue' type is restricted (arkts-limited-esobj)",
-            "severity": "ERROR"
-        },
-        {
-            "line": 93,
-            "column": 25,
-            "endLine": 93,
-            "endColumn": 26,
-            "problem": "NumericSemantics",
-            "suggest": "",
-            "rule": "Numeric semantics is different for integer values (arkts-numeric-semantic)",
-            "severity": "ERROR"
-        },
-        {
-            "line": 93,
-            "column": 28,
-            "endLine": 93,
-            "endColumn": 29,
-            "problem": "NumericSemantics",
-            "suggest": "",
-            "rule": "Numeric semantics is different for integer values (arkts-numeric-semantic)",
-=======
-            "suggest": "",
-            "rule": "Usage of 'ESValue' type is restricted (arkts-limited-esobj)",
->>>>>>> 6d813986
+            "suggest": "",
+            "rule": "Usage of 'ESValue' type is restricted (arkts-limited-esobj)",
             "severity": "ERROR"
         },
         {
@@ -840,33 +720,8 @@
             "endLine": 119,
             "endColumn": 42,
             "problem": "EsValueTypeError",
-<<<<<<< HEAD
-            "suggest": "",
-            "rule": "Usage of 'ESValue' type is restricted (arkts-limited-esobj)",
-            "severity": "ERROR"
-        },
-        {
-            "line": 127,
-            "column": 6,
-            "endLine": 127,
-            "endColumn": 7,
-            "problem": "NumericSemantics",
-            "suggest": "",
-            "rule": "Numeric semantics is different for integer values (arkts-numeric-semantic)",
-            "severity": "ERROR"
-        },
-        {
-            "line": 128,
-            "column": 6,
-            "endLine": 128,
-            "endColumn": 7,
-            "problem": "NumericSemantics",
-            "suggest": "",
-            "rule": "Numeric semantics is different for integer values (arkts-numeric-semantic)",
-=======
-            "suggest": "",
-            "rule": "Usage of 'ESValue' type is restricted (arkts-limited-esobj)",
->>>>>>> 6d813986
+            "suggest": "",
+            "rule": "Usage of 'ESValue' type is restricted (arkts-limited-esobj)",
             "severity": "ERROR"
         },
         {
@@ -885,53 +740,8 @@
             "endLine": 136,
             "endColumn": 44,
             "problem": "EsValueTypeError",
-<<<<<<< HEAD
-            "suggest": "",
-            "rule": "Usage of 'ESValue' type is restricted (arkts-limited-esobj)",
-            "severity": "ERROR"
-        },
-        {
-            "line": 144,
-            "column": 7,
-            "endLine": 144,
-            "endColumn": 8,
-            "problem": "NumericSemantics",
-            "suggest": "",
-            "rule": "Numeric semantics is different for integer values (arkts-numeric-semantic)",
-            "severity": "ERROR"
-        },
-        {
-            "line": 144,
-            "column": 10,
-            "endLine": 144,
-            "endColumn": 11,
-            "problem": "NumericSemantics",
-            "suggest": "",
-            "rule": "Numeric semantics is different for integer values (arkts-numeric-semantic)",
-            "severity": "ERROR"
-        },
-        {
-            "line": 145,
-            "column": 7,
-            "endLine": 145,
-            "endColumn": 8,
-            "problem": "NumericSemantics",
-            "suggest": "",
-            "rule": "Numeric semantics is different for integer values (arkts-numeric-semantic)",
-            "severity": "ERROR"
-        },
-        {
-            "line": 145,
-            "column": 10,
-            "endLine": 145,
-            "endColumn": 11,
-            "problem": "NumericSemantics",
-            "suggest": "",
-            "rule": "Numeric semantics is different for integer values (arkts-numeric-semantic)",
-=======
-            "suggest": "",
-            "rule": "Usage of 'ESValue' type is restricted (arkts-limited-esobj)",
->>>>>>> 6d813986
+            "suggest": "",
+            "rule": "Usage of 'ESValue' type is restricted (arkts-limited-esobj)",
             "severity": "ERROR"
         },
         {
@@ -1055,38 +865,13 @@
             "severity": "ERROR"
         },
         {
-            "line": 176,
-            "column": 23,
-            "endLine": 176,
-            "endColumn": 24,
-            "problem": "NumericSemantics",
-            "suggest": "",
-            "rule": "Numeric semantics is different for integer values (arkts-numeric-semantic)",
-            "severity": "ERROR"
-        },
-        {
             "line": 177,
             "column": 5,
             "endLine": 177,
             "endColumn": 20,
             "problem": "EsValueTypeError",
-<<<<<<< HEAD
-            "suggest": "",
-            "rule": "Usage of 'ESValue' type is restricted (arkts-limited-esobj)",
-            "severity": "ERROR"
-        },
-        {
-            "line": 177,
-            "column": 19,
-            "endLine": 177,
-            "endColumn": 20,
-            "problem": "NumericSemantics",
-            "suggest": "",
-            "rule": "Numeric semantics is different for integer values (arkts-numeric-semantic)",
-=======
-            "suggest": "",
-            "rule": "Usage of 'ESValue' type is restricted (arkts-limited-esobj)",
->>>>>>> 6d813986
+            "suggest": "",
+            "rule": "Usage of 'ESValue' type is restricted (arkts-limited-esobj)",
             "severity": "ERROR"
         },
         {
@@ -1127,19 +912,6 @@
             "problem": "EsValueTypeError",
             "suggest": "",
             "rule": "Usage of 'ESValue' type is restricted (arkts-limited-esobj)",
-<<<<<<< HEAD
-            "severity": "ERROR"
-        },
-        {
-            "line": 182,
-            "column": 23,
-            "endLine": 182,
-            "endColumn": 24,
-            "problem": "NumericSemantics",
-            "suggest": "",
-            "rule": "Numeric semantics is different for integer values (arkts-numeric-semantic)",
-=======
->>>>>>> 6d813986
             "severity": "ERROR"
         },
         {
