{
    "copyright": [
        "Copyright (c) 2025 Huawei Device Co., Ltd.",
        "Licensed under the Apache License, Version 2.0 (the 'License');",
        "you may not use this file except in compliance with the License.",
        "You may obtain a copy of the License at",
        "",
        "http://www.apache.org/licenses/LICENSE-2.0",
        "",
        "Unless required by applicable law or agreed to in writing, software",
        "distributed under the License is distributed on an 'AS IS' BASIS,",
        "WITHOUT WARRANTIES OR CONDITIONS OF ANY KIND, either express or implied.",
        "See the License for the specific language governing permissions and",
        "limitations under the License."
    ],
    "result": [
        {
<<<<<<< HEAD
=======
            "line": 18,
            "column": 26,
            "endLine": 18,
            "endColumn": 27,
            "problem": "NumericSemantics",
            "autofix": [
                {
                    "start": 662,
                    "end": 663,
                    "replacementText": "0.0",
                    "line": 18,
                    "column": 26,
                    "endLine": 18,
                    "endColumn": 27
                }
            ],
            "suggest": "",
            "rule": "Numeric semantics is different for integer values (arkts-numeric-semantic)",
            "severity": "ERROR"
        },
        {
            "line": 19,
            "column": 23,
            "endLine": 19,
            "endColumn": 24,
            "problem": "NumericSemantics",
            "autofix": [
                {
                    "start": 686,
                    "end": 687,
                    "replacementText": "0.0",
                    "line": 19,
                    "column": 23,
                    "endLine": 19,
                    "endColumn": 24
                }
            ],
            "suggest": "",
            "rule": "Numeric semantics is different for integer values (arkts-numeric-semantic)",
            "severity": "ERROR"
        },
        {
>>>>>>> 494f8da8
            "line": 24,
            "column": 9,
            "endLine": 24,
            "endColumn": 22,
            "problem": "DollarBindingNotSupported",
            "autofix": [
                {
                    "start": 749,
                    "end": 755,
<<<<<<< HEAD
                    "replacementText": "this.count"
=======
                    "replacementText": "this.count",
                    "line": 24,
                    "column": 9,
                    "endLine": 24,
                    "endColumn": 22
                }
            ],
            "suggest": "",
            "rule": "\"${variable}\" for decorator binding is not supported (arkui-link-decorator-passing)",
            "severity": "ERROR"
        },
        {
            "line": 27,
            "column": 9,
            "endLine": 27,
            "endColumn": 19,
            "problem": "DollarBindingNotSupported",
            "autofix": [
                {
                    "start": 798,
                    "end": 801,
                    "replacementText": "this.$$",
                    "line": 27,
                    "column": 9,
                    "endLine": 27,
                    "endColumn": 19
>>>>>>> 494f8da8
                }
            ],
            "suggest": "",
            "rule": "\"${variable}\" for decorator binding is not supported (arkui-link-decorator-passing)",
            "severity": "ERROR"
        },
        {
            "line": 27,
            "column": 9,
            "endLine": 27,
            "endColumn": 19,
            "problem": "DollarBindingNotSupported",
            "autofix": [
                {
                    "start": 798,
                    "end": 801,
                    "replacementText": "this.$$"
                }
            ],
            "suggest": "",
            "rule": "\"${variable}\" for decorator binding is not supported (arkui-link-decorator-passing)",
            "severity": "ERROR"
        },
        {
            "line": 16,
            "column": 2,
            "endLine": 16,
            "endColumn": 11,
            "problem": "UIInterfaceImport",
            "autofix": [
                {
                    "start": 603,
                    "end": 603,
<<<<<<< HEAD
                    "replacementText": "\n\nimport { Component, State, Column, Link, Row, Text } from '@kit.ArkUI';"
=======
                    "replacementText": "\n\nimport {\n  Component,\n  State,\n  Column,\n  Link,\n  Row,\n  Text,\n} from '@kit.ArkUI';",
                    "line": 39,
                    "column": 7,
                    "endLine": 39,
                    "endColumn": 11
>>>>>>> 494f8da8
                }
            ],
            "suggest": "",
            "rule": "The ArkUI interface \"Component\" should be imported before it is used (arkui-modular-interface)",
            "severity": "ERROR"
        },
        {
            "line": 18,
            "column": 4,
            "endLine": 18,
            "endColumn": 9,
            "problem": "UIInterfaceImport",
            "autofix": [
                {
                    "start": 603,
                    "end": 603,
<<<<<<< HEAD
                    "replacementText": "\n\nimport { Component, State, Column, Link, Row, Text } from '@kit.ArkUI';"
                }
            ],
            "suggest": "",
            "rule": "ArkUI interface should be imported before using (arkui-modular-interface)",
            "severity": "ERROR"
        },
        {
            "line": 19,
            "column": 4,
            "endLine": 19,
            "endColumn": 9,
            "problem": "UIInterfaceImport",
            "autofix": [
                {
                    "start": 603,
                    "end": 603,
                    "replacementText": "\n\nimport { Component, State, Column, Link, Row, Text } from '@kit.ArkUI';"
=======
                    "replacementText": "\n\nimport {\n  Component,\n  State,\n  Column,\n  Link,\n  Row,\n  Text,\n} from '@kit.ArkUI';",
                    "line": 39,
                    "column": 7,
                    "endLine": 39,
                    "endColumn": 11
>>>>>>> 494f8da8
                }
            ],
            "suggest": "",
            "rule": "The ArkUI interface \"State\" should be imported before it is used (arkui-modular-interface)",
            "severity": "ERROR"
        },
        {
<<<<<<< HEAD
            "line": 22,
            "column": 5,
            "endLine": 22,
=======
            "line": 19,
            "column": 4,
            "endLine": 19,
            "endColumn": 9,
            "problem": "UIInterfaceImport",
            "autofix": [
                {
                    "start": 603,
                    "end": 603,
                    "replacementText": "\n\nimport {\n  Component,\n  State,\n  Column,\n  Link,\n  Row,\n  Text,\n} from '@kit.ArkUI';",
                    "line": 39,
                    "column": 7,
                    "endLine": 39,
                    "endColumn": 11
                }
            ],
            "suggest": "",
            "rule": "The ArkUI interface \"State\" should be imported before it is used (arkui-modular-interface)",
            "severity": "ERROR"
        },
        {
            "line": 22,
            "column": 5,
            "endLine": 22,
            "endColumn": 11,
            "problem": "UIInterfaceImport",
            "autofix": [
                {
                    "start": 603,
                    "end": 603,
                    "replacementText": "\n\nimport {\n  Component,\n  State,\n  Column,\n  Link,\n  Row,\n  Text,\n} from '@kit.ArkUI';",
                    "line": 39,
                    "column": 7,
                    "endLine": 39,
                    "endColumn": 11
                }
            ],
            "suggest": "",
            "rule": "The ArkUI interface \"Column\" should be imported before it is used (arkui-modular-interface)",
            "severity": "ERROR"
        },
        {
            "line": 33,
            "column": 2,
            "endLine": 33,
>>>>>>> 494f8da8
            "endColumn": 11,
            "problem": "UIInterfaceImport",
            "autofix": [
                {
                    "start": 603,
                    "end": 603,
<<<<<<< HEAD
                    "replacementText": "\n\nimport { Component, State, Column, Link, Row, Text } from '@kit.ArkUI';"
                }
            ],
            "suggest": "",
            "rule": "ArkUI interface should be imported before using (arkui-modular-interface)",
            "severity": "ERROR"
        },
        {
            "line": 33,
            "column": 2,
            "endLine": 33,
            "endColumn": 11,
            "problem": "UIInterfaceImport",
            "autofix": [
                {
                    "start": 603,
                    "end": 603,
                    "replacementText": "\n\nimport { Component, State, Column, Link, Row, Text } from '@kit.ArkUI';"
=======
                    "replacementText": "\n\nimport {\n  Component,\n  State,\n  Column,\n  Link,\n  Row,\n  Text,\n} from '@kit.ArkUI';",
                    "line": 39,
                    "column": 7,
                    "endLine": 39,
                    "endColumn": 11
>>>>>>> 494f8da8
                }
            ],
            "suggest": "",
            "rule": "The ArkUI interface \"Component\" should be imported before it is used (arkui-modular-interface)",
            "severity": "ERROR"
        },
        {
            "line": 35,
            "column": 4,
            "endLine": 35,
            "endColumn": 8,
            "problem": "UIInterfaceImport",
            "autofix": [
                {
                    "start": 603,
                    "end": 603,
<<<<<<< HEAD
                    "replacementText": "\n\nimport { Component, State, Column, Link, Row, Text } from '@kit.ArkUI';"
=======
                    "replacementText": "\n\nimport {\n  Component,\n  State,\n  Column,\n  Link,\n  Row,\n  Text,\n} from '@kit.ArkUI';",
                    "line": 39,
                    "column": 7,
                    "endLine": 39,
                    "endColumn": 11
>>>>>>> 494f8da8
                }
            ],
            "suggest": "",
            "rule": "The ArkUI interface \"Link\" should be imported before it is used (arkui-modular-interface)",
            "severity": "ERROR"
        },
        {
            "line": 38,
            "column": 5,
            "endLine": 38,
            "endColumn": 8,
            "problem": "UIInterfaceImport",
            "autofix": [
                {
                    "start": 603,
                    "end": 603,
<<<<<<< HEAD
                    "replacementText": "\n\nimport { Component, State, Column, Link, Row, Text } from '@kit.ArkUI';"
=======
                    "replacementText": "\n\nimport {\n  Component,\n  State,\n  Column,\n  Link,\n  Row,\n  Text,\n} from '@kit.ArkUI';",
                    "line": 39,
                    "column": 7,
                    "endLine": 39,
                    "endColumn": 11
>>>>>>> 494f8da8
                }
            ],
            "suggest": "",
            "rule": "The ArkUI interface \"Row\" should be imported before it is used (arkui-modular-interface)",
            "severity": "ERROR"
        },
        {
            "line": 39,
            "column": 7,
            "endLine": 39,
            "endColumn": 11,
            "problem": "UIInterfaceImport",
            "autofix": [
                {
                    "start": 603,
                    "end": 603,
<<<<<<< HEAD
                    "replacementText": "\n\nimport { Component, State, Column, Link, Row, Text } from '@kit.ArkUI';"
=======
                    "replacementText": "\n\nimport {\n  Component,\n  State,\n  Column,\n  Link,\n  Row,\n  Text,\n} from '@kit.ArkUI';",
                    "line": 39,
                    "column": 7,
                    "endLine": 39,
                    "endColumn": 11
>>>>>>> 494f8da8
                }
            ],
            "suggest": "",
            "rule": "The ArkUI interface \"Text\" should be imported before it is used (arkui-modular-interface)",
            "severity": "ERROR"
        }
    ]
}<|MERGE_RESOLUTION|>--- conflicted
+++ resolved
@@ -15,8 +15,6 @@
     ],
     "result": [
         {
-<<<<<<< HEAD
-=======
             "line": 18,
             "column": 26,
             "endLine": 18,
@@ -59,7 +57,6 @@
             "severity": "ERROR"
         },
         {
->>>>>>> 494f8da8
             "line": 24,
             "column": 9,
             "endLine": 24,
@@ -69,9 +66,6 @@
                 {
                     "start": 749,
                     "end": 755,
-<<<<<<< HEAD
-                    "replacementText": "this.count"
-=======
                     "replacementText": "this.count",
                     "line": 24,
                     "column": 9,
@@ -98,24 +92,6 @@
                     "column": 9,
                     "endLine": 27,
                     "endColumn": 19
->>>>>>> 494f8da8
-                }
-            ],
-            "suggest": "",
-            "rule": "\"${variable}\" for decorator binding is not supported (arkui-link-decorator-passing)",
-            "severity": "ERROR"
-        },
-        {
-            "line": 27,
-            "column": 9,
-            "endLine": 27,
-            "endColumn": 19,
-            "problem": "DollarBindingNotSupported",
-            "autofix": [
-                {
-                    "start": 798,
-                    "end": 801,
-                    "replacementText": "this.$$"
                 }
             ],
             "suggest": "",
@@ -132,15 +108,11 @@
                 {
                     "start": 603,
                     "end": 603,
-<<<<<<< HEAD
-                    "replacementText": "\n\nimport { Component, State, Column, Link, Row, Text } from '@kit.ArkUI';"
-=======
-                    "replacementText": "\n\nimport {\n  Component,\n  State,\n  Column,\n  Link,\n  Row,\n  Text,\n} from '@kit.ArkUI';",
-                    "line": 39,
-                    "column": 7,
-                    "endLine": 39,
-                    "endColumn": 11
->>>>>>> 494f8da8
+                    "replacementText": "\n\nimport {\n  Component,\n  State,\n  Column,\n  Link,\n  Row,\n  Text,\n} from '@kit.ArkUI';",
+                    "line": 39,
+                    "column": 7,
+                    "endLine": 39,
+                    "endColumn": 11
                 }
             ],
             "suggest": "",
@@ -157,12 +129,15 @@
                 {
                     "start": 603,
                     "end": 603,
-<<<<<<< HEAD
-                    "replacementText": "\n\nimport { Component, State, Column, Link, Row, Text } from '@kit.ArkUI';"
-                }
-            ],
-            "suggest": "",
-            "rule": "ArkUI interface should be imported before using (arkui-modular-interface)",
+                    "replacementText": "\n\nimport {\n  Component,\n  State,\n  Column,\n  Link,\n  Row,\n  Text,\n} from '@kit.ArkUI';",
+                    "line": 39,
+                    "column": 7,
+                    "endLine": 39,
+                    "endColumn": 11
+                }
+            ],
+            "suggest": "",
+            "rule": "The ArkUI interface \"State\" should be imported before it is used (arkui-modular-interface)",
             "severity": "ERROR"
         },
         {
@@ -175,14 +150,11 @@
                 {
                     "start": 603,
                     "end": 603,
-                    "replacementText": "\n\nimport { Component, State, Column, Link, Row, Text } from '@kit.ArkUI';"
-=======
-                    "replacementText": "\n\nimport {\n  Component,\n  State,\n  Column,\n  Link,\n  Row,\n  Text,\n} from '@kit.ArkUI';",
-                    "line": 39,
-                    "column": 7,
-                    "endLine": 39,
-                    "endColumn": 11
->>>>>>> 494f8da8
+                    "replacementText": "\n\nimport {\n  Component,\n  State,\n  Column,\n  Link,\n  Row,\n  Text,\n} from '@kit.ArkUI';",
+                    "line": 39,
+                    "column": 7,
+                    "endLine": 39,
+                    "endColumn": 11
                 }
             ],
             "suggest": "",
@@ -190,35 +162,9 @@
             "severity": "ERROR"
         },
         {
-<<<<<<< HEAD
             "line": 22,
             "column": 5,
             "endLine": 22,
-=======
-            "line": 19,
-            "column": 4,
-            "endLine": 19,
-            "endColumn": 9,
-            "problem": "UIInterfaceImport",
-            "autofix": [
-                {
-                    "start": 603,
-                    "end": 603,
-                    "replacementText": "\n\nimport {\n  Component,\n  State,\n  Column,\n  Link,\n  Row,\n  Text,\n} from '@kit.ArkUI';",
-                    "line": 39,
-                    "column": 7,
-                    "endLine": 39,
-                    "endColumn": 11
-                }
-            ],
-            "suggest": "",
-            "rule": "The ArkUI interface \"State\" should be imported before it is used (arkui-modular-interface)",
-            "severity": "ERROR"
-        },
-        {
-            "line": 22,
-            "column": 5,
-            "endLine": 22,
             "endColumn": 11,
             "problem": "UIInterfaceImport",
             "autofix": [
@@ -240,39 +186,17 @@
             "line": 33,
             "column": 2,
             "endLine": 33,
->>>>>>> 494f8da8
-            "endColumn": 11,
-            "problem": "UIInterfaceImport",
-            "autofix": [
-                {
-                    "start": 603,
-                    "end": 603,
-<<<<<<< HEAD
-                    "replacementText": "\n\nimport { Component, State, Column, Link, Row, Text } from '@kit.ArkUI';"
-                }
-            ],
-            "suggest": "",
-            "rule": "ArkUI interface should be imported before using (arkui-modular-interface)",
-            "severity": "ERROR"
-        },
-        {
-            "line": 33,
-            "column": 2,
-            "endLine": 33,
-            "endColumn": 11,
-            "problem": "UIInterfaceImport",
-            "autofix": [
-                {
-                    "start": 603,
-                    "end": 603,
-                    "replacementText": "\n\nimport { Component, State, Column, Link, Row, Text } from '@kit.ArkUI';"
-=======
-                    "replacementText": "\n\nimport {\n  Component,\n  State,\n  Column,\n  Link,\n  Row,\n  Text,\n} from '@kit.ArkUI';",
-                    "line": 39,
-                    "column": 7,
-                    "endLine": 39,
-                    "endColumn": 11
->>>>>>> 494f8da8
+            "endColumn": 11,
+            "problem": "UIInterfaceImport",
+            "autofix": [
+                {
+                    "start": 603,
+                    "end": 603,
+                    "replacementText": "\n\nimport {\n  Component,\n  State,\n  Column,\n  Link,\n  Row,\n  Text,\n} from '@kit.ArkUI';",
+                    "line": 39,
+                    "column": 7,
+                    "endLine": 39,
+                    "endColumn": 11
                 }
             ],
             "suggest": "",
@@ -289,15 +213,11 @@
                 {
                     "start": 603,
                     "end": 603,
-<<<<<<< HEAD
-                    "replacementText": "\n\nimport { Component, State, Column, Link, Row, Text } from '@kit.ArkUI';"
-=======
-                    "replacementText": "\n\nimport {\n  Component,\n  State,\n  Column,\n  Link,\n  Row,\n  Text,\n} from '@kit.ArkUI';",
-                    "line": 39,
-                    "column": 7,
-                    "endLine": 39,
-                    "endColumn": 11
->>>>>>> 494f8da8
+                    "replacementText": "\n\nimport {\n  Component,\n  State,\n  Column,\n  Link,\n  Row,\n  Text,\n} from '@kit.ArkUI';",
+                    "line": 39,
+                    "column": 7,
+                    "endLine": 39,
+                    "endColumn": 11
                 }
             ],
             "suggest": "",
@@ -314,15 +234,11 @@
                 {
                     "start": 603,
                     "end": 603,
-<<<<<<< HEAD
-                    "replacementText": "\n\nimport { Component, State, Column, Link, Row, Text } from '@kit.ArkUI';"
-=======
-                    "replacementText": "\n\nimport {\n  Component,\n  State,\n  Column,\n  Link,\n  Row,\n  Text,\n} from '@kit.ArkUI';",
-                    "line": 39,
-                    "column": 7,
-                    "endLine": 39,
-                    "endColumn": 11
->>>>>>> 494f8da8
+                    "replacementText": "\n\nimport {\n  Component,\n  State,\n  Column,\n  Link,\n  Row,\n  Text,\n} from '@kit.ArkUI';",
+                    "line": 39,
+                    "column": 7,
+                    "endLine": 39,
+                    "endColumn": 11
                 }
             ],
             "suggest": "",
@@ -339,15 +255,11 @@
                 {
                     "start": 603,
                     "end": 603,
-<<<<<<< HEAD
-                    "replacementText": "\n\nimport { Component, State, Column, Link, Row, Text } from '@kit.ArkUI';"
-=======
-                    "replacementText": "\n\nimport {\n  Component,\n  State,\n  Column,\n  Link,\n  Row,\n  Text,\n} from '@kit.ArkUI';",
-                    "line": 39,
-                    "column": 7,
-                    "endLine": 39,
-                    "endColumn": 11
->>>>>>> 494f8da8
+                    "replacementText": "\n\nimport {\n  Component,\n  State,\n  Column,\n  Link,\n  Row,\n  Text,\n} from '@kit.ArkUI';",
+                    "line": 39,
+                    "column": 7,
+                    "endLine": 39,
+                    "endColumn": 11
                 }
             ],
             "suggest": "",
