--- conflicted
+++ resolved
@@ -15,19 +15,6 @@
     ],
     "result": [
         {
-<<<<<<< HEAD
-            "line": 103,
-            "column": 24,
-            "endLine": 103,
-            "endColumn": 37,
-            "problem": "LimitedVoidTypeFromSdk",
-            "suggest": "",
-            "rule": "Type \"void\" has no instances.(sdk-limited-void-type)",
-            "severity": "ERROR"
-        },
-        {
-=======
->>>>>>> 6d813986
             "line": 107,
             "column": 26,
             "endLine": 115,
