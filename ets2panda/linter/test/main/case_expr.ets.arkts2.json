{
    "copyright": [
        "Copyright (c) 2024-2025 Huawei Device Co., Ltd.",
        "Licensed under the Apache License, Version 2.0 (the 'License');",
        "you may not use this file except in compliance with the License.",
        "You may obtain a copy of the License at",
        "",
        "http://www.apache.org/licenses/LICENSE-2.0",
        "",
        "Unless required by applicable law or agreed to in writing, software",
        "distributed under the License is distributed on an 'AS IS' BASIS,",
        "WITHOUT WARRANTIES OR CONDITIONS OF ANY KIND, either express or implied.",
        "See the License for the specific language governing permissions and",
        "limitations under the License."
    ],
    "result": [
        {
<<<<<<< HEAD
            "line": 17,
            "column": 7,
            "endLine": 17,
            "endColumn": 16,
            "problem": "NumericSemantics",
            "suggest": "",
            "rule": "Numeric semantics is different for integer values (arkts-numeric-semantic)",
            "severity": "ERROR"
        },
        {
            "line": 17,
            "column": 13,
            "endLine": 17,
            "endColumn": 16,
            "problem": "NumericSemantics",
            "suggest": "",
            "rule": "Numeric semantics is different for integer values (arkts-numeric-semantic)",
            "severity": "ERROR"
        },
        {
            "line": 19,
            "column": 7,
            "endLine": 19,
            "endColumn": 21,
            "problem": "NumericSemantics",
            "suggest": "",
            "rule": "Numeric semantics is different for integer values (arkts-numeric-semantic)",
            "severity": "ERROR"
        },
        {
            "line": 19,
            "column": 14,
            "endLine": 19,
            "endColumn": 16,
            "problem": "NumericSemantics",
            "suggest": "",
            "rule": "Numeric semantics is different for integer values (arkts-numeric-semantic)",
            "severity": "ERROR"
        },
        {
            "line": 19,
            "column": 19,
            "endLine": 19,
            "endColumn": 21,
            "problem": "NumericSemantics",
            "suggest": "",
            "rule": "Numeric semantics is different for integer values (arkts-numeric-semantic)",
            "severity": "ERROR"
        },
        {
            "line": 21,
            "column": 1,
            "endLine": 23,
            "endColumn": 2,
            "problem": "NumericSemantics",
            "suggest": "",
            "rule": "Numeric semantics is different for integer values (arkts-numeric-semantic)",
            "severity": "ERROR"
        },
        {
=======
>>>>>>> 6d813986
            "line": 29,
            "column": 8,
            "endLine": 29,
            "endColumn": 9,
            "problem": "CaseExpression",
            "suggest": "",
            "rule": "No two case constant expressions have identical values.(arkts-case-expr)",
            "severity": "ERROR"
        },
        {
            "line": 26,
            "column": 8,
            "endLine": 26,
            "endColumn": 9,
            "problem": "NumericSemantics",
            "suggest": "",
            "rule": "Numeric semantics is different for integer values (arkts-numeric-semantic)",
            "severity": "ERROR"
        },
        {
            "line": 29,
            "column": 8,
            "endLine": 29,
            "endColumn": 9,
            "problem": "NumericSemantics",
            "suggest": "",
            "rule": "Numeric semantics is different for integer values (arkts-numeric-semantic)",
            "severity": "ERROR"
        },
        {
            "line": 35,
            "column": 15,
            "endLine": 35,
            "endColumn": 17,
            "problem": "NumericSemantics",
            "suggest": "",
            "rule": "Numeric semantics is different for integer values (arkts-numeric-semantic)",
            "severity": "ERROR"
        },
        {
            "line": 44,
            "column": 9,
            "endLine": 44,
            "endColumn": 12,
            "problem": "SwitchExpression",
            "suggest": "",
            "rule": "The switch expression type must be of type number, string or enum (arkts-switch-expr)",
            "severity": "ERROR"
        },
        {
            "line": 51,
            "column": 8,
            "endLine": 51,
            "endColumn": 13,
            "problem": "CaseExpression",
            "suggest": "",
            "rule": "No two case constant expressions have identical values.(arkts-case-expr)",
            "severity": "ERROR"
        },
        {
            "line": 54,
            "column": 8,
            "endLine": 54,
            "endColumn": 13,
            "problem": "CaseExpression",
            "suggest": "",
            "rule": "No two case constant expressions have identical values.(arkts-case-expr)",
            "severity": "ERROR"
        },
        {
            "line": 77,
            "column": 8,
            "endLine": 77,
            "endColumn": 18,
            "problem": "CaseExpression",
            "suggest": "",
            "rule": "No two case constant expressions have identical values.(arkts-case-expr)",
            "severity": "ERROR"
        }
    ]
}<|MERGE_RESOLUTION|>--- conflicted
+++ resolved
@@ -15,69 +15,6 @@
     ],
     "result": [
         {
-<<<<<<< HEAD
-            "line": 17,
-            "column": 7,
-            "endLine": 17,
-            "endColumn": 16,
-            "problem": "NumericSemantics",
-            "suggest": "",
-            "rule": "Numeric semantics is different for integer values (arkts-numeric-semantic)",
-            "severity": "ERROR"
-        },
-        {
-            "line": 17,
-            "column": 13,
-            "endLine": 17,
-            "endColumn": 16,
-            "problem": "NumericSemantics",
-            "suggest": "",
-            "rule": "Numeric semantics is different for integer values (arkts-numeric-semantic)",
-            "severity": "ERROR"
-        },
-        {
-            "line": 19,
-            "column": 7,
-            "endLine": 19,
-            "endColumn": 21,
-            "problem": "NumericSemantics",
-            "suggest": "",
-            "rule": "Numeric semantics is different for integer values (arkts-numeric-semantic)",
-            "severity": "ERROR"
-        },
-        {
-            "line": 19,
-            "column": 14,
-            "endLine": 19,
-            "endColumn": 16,
-            "problem": "NumericSemantics",
-            "suggest": "",
-            "rule": "Numeric semantics is different for integer values (arkts-numeric-semantic)",
-            "severity": "ERROR"
-        },
-        {
-            "line": 19,
-            "column": 19,
-            "endLine": 19,
-            "endColumn": 21,
-            "problem": "NumericSemantics",
-            "suggest": "",
-            "rule": "Numeric semantics is different for integer values (arkts-numeric-semantic)",
-            "severity": "ERROR"
-        },
-        {
-            "line": 21,
-            "column": 1,
-            "endLine": 23,
-            "endColumn": 2,
-            "problem": "NumericSemantics",
-            "suggest": "",
-            "rule": "Numeric semantics is different for integer values (arkts-numeric-semantic)",
-            "severity": "ERROR"
-        },
-        {
-=======
->>>>>>> 6d813986
             "line": 29,
             "column": 8,
             "endLine": 29,
@@ -85,36 +22,6 @@
             "problem": "CaseExpression",
             "suggest": "",
             "rule": "No two case constant expressions have identical values.(arkts-case-expr)",
-            "severity": "ERROR"
-        },
-        {
-            "line": 26,
-            "column": 8,
-            "endLine": 26,
-            "endColumn": 9,
-            "problem": "NumericSemantics",
-            "suggest": "",
-            "rule": "Numeric semantics is different for integer values (arkts-numeric-semantic)",
-            "severity": "ERROR"
-        },
-        {
-            "line": 29,
-            "column": 8,
-            "endLine": 29,
-            "endColumn": 9,
-            "problem": "NumericSemantics",
-            "suggest": "",
-            "rule": "Numeric semantics is different for integer values (arkts-numeric-semantic)",
-            "severity": "ERROR"
-        },
-        {
-            "line": 35,
-            "column": 15,
-            "endLine": 35,
-            "endColumn": 17,
-            "problem": "NumericSemantics",
-            "suggest": "",
-            "rule": "Numeric semantics is different for integer values (arkts-numeric-semantic)",
             "severity": "ERROR"
         },
         {
