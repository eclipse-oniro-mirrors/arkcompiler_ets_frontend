--- conflicted
+++ resolved
@@ -165,16 +165,6 @@
             "severity": "ERROR"
         },
         {
-            "line": 41,
-            "column": 29,
-            "endLine": 41,
-            "endColumn": 33,
-            "problem": "NumericSemantics",
-            "suggest": "",
-            "rule": "Numeric semantics is different for integer values (arkts-numeric-semantic)",
-            "severity": "ERROR"
-        },
-        {
             "line": 42,
             "column": 8,
             "endLine": 42,
@@ -182,16 +172,6 @@
             "problem": "LimitedVoidType",
             "suggest": "",
             "rule": "Type \"void\" has no instances.(arkts-limited-void-type)",
-            "severity": "ERROR"
-        },
-        {
-            "line": 42,
-            "column": 37,
-            "endLine": 42,
-            "endColumn": 41,
-            "problem": "NumericSemantics",
-            "suggest": "",
-            "rule": "Numeric semantics is different for integer values (arkts-numeric-semantic)",
             "severity": "ERROR"
         },
         {
@@ -455,36 +435,6 @@
             "severity": "ERROR"
         },
         {
-            "line": 83,
-            "column": 19,
-            "endLine": 83,
-            "endColumn": 20,
-            "problem": "NumericSemantics",
-            "suggest": "",
-            "rule": "Numeric semantics is different for integer values (arkts-numeric-semantic)",
-            "severity": "ERROR"
-        },
-        {
-            "line": 83,
-            "column": 22,
-            "endLine": 83,
-            "endColumn": 23,
-            "problem": "NumericSemantics",
-            "suggest": "",
-            "rule": "Numeric semantics is different for integer values (arkts-numeric-semantic)",
-            "severity": "ERROR"
-        },
-        {
-            "line": 83,
-            "column": 25,
-            "endLine": 83,
-            "endColumn": 26,
-            "problem": "NumericSemantics",
-            "suggest": "",
-            "rule": "Numeric semantics is different for integer values (arkts-numeric-semantic)",
-            "severity": "ERROR"
-        },
-        {
             "line": 85,
             "column": 19,
             "endLine": 85,
@@ -1155,19 +1105,6 @@
             "severity": "ERROR"
         },
         {
-<<<<<<< HEAD
-            "line": 212,
-            "column": 12,
-            "endLine": 212,
-            "endColumn": 13,
-            "problem": "NumericSemantics",
-            "suggest": "",
-            "rule": "Numeric semantics is different for integer values (arkts-numeric-semantic)",
-            "severity": "ERROR"
-        },
-        {
-=======
->>>>>>> 6d813986
             "line": 217,
             "column": 30,
             "endLine": 217,
@@ -1188,19 +1125,6 @@
             "severity": "ERROR"
         },
         {
-<<<<<<< HEAD
-            "line": 218,
-            "column": 11,
-            "endLine": 218,
-            "endColumn": 12,
-            "problem": "NumericSemantics",
-            "suggest": "",
-            "rule": "Numeric semantics is different for integer values (arkts-numeric-semantic)",
-            "severity": "ERROR"
-        },
-        {
-=======
->>>>>>> 6d813986
             "line": 224,
             "column": 5,
             "endLine": 224,
@@ -1281,19 +1205,6 @@
             "severity": "ERROR"
         },
         {
-<<<<<<< HEAD
-            "line": 226,
-            "column": 25,
-            "endLine": 226,
-            "endColumn": 26,
-            "problem": "NumericSemantics",
-            "suggest": "",
-            "rule": "Numeric semantics is different for integer values (arkts-numeric-semantic)",
-            "severity": "ERROR"
-        },
-        {
-=======
->>>>>>> 6d813986
             "line": 228,
             "column": 31,
             "endLine": 228,
@@ -1314,29 +1225,6 @@
             "severity": "ERROR"
         },
         {
-<<<<<<< HEAD
-            "line": 229,
-            "column": 14,
-            "endLine": 229,
-            "endColumn": 16,
-            "problem": "NumericSemantics",
-            "suggest": "",
-            "rule": "Numeric semantics is different for integer values (arkts-numeric-semantic)",
-            "severity": "ERROR"
-        },
-        {
-            "line": 231,
-            "column": 21,
-            "endLine": 231,
-            "endColumn": 23,
-            "problem": "NumericSemantics",
-            "suggest": "",
-            "rule": "Numeric semantics is different for integer values (arkts-numeric-semantic)",
-            "severity": "ERROR"
-        },
-        {
-=======
->>>>>>> 6d813986
             "line": 238,
             "column": 38,
             "endLine": 238,
@@ -1397,41 +1285,6 @@
             "severity": "ERROR"
         },
         {
-<<<<<<< HEAD
-            "line": 251,
-            "column": 11,
-            "endLine": 251,
-            "endColumn": 15,
-            "problem": "SwitchExpression",
-            "suggest": "",
-            "rule": "The switch expression type must be of type char, byte, short, int, long, string or enum (arkts-switch-expr)",
-            "severity": "ERROR"
-        },
-        {
-            "line": 252,
-            "column": 10,
-            "endLine": 252,
-            "endColumn": 11,
-            "problem": "NumericSemantics",
-            "suggest": "",
-            "rule": "Numeric semantics is different for integer values (arkts-numeric-semantic)",
-            "severity": "ERROR"
-        },
-        {
-            "line": 253,
-            "column": 10,
-            "endLine": 253,
-            "endColumn": 11,
-            "problem": "NumericSemantics",
-            "suggest": "",
-            "rule": "Numeric semantics is different for integer values (arkts-numeric-semantic)",
-            "severity": "ERROR"
-        },
-        {
-            "line": 257,
-            "column": 22,
-            "endLine": 257,
-=======
             "line": 257,
             "column": 22,
             "endLine": 257,
@@ -1495,7 +1348,6 @@
             "line": 278,
             "column": 21,
             "endLine": 278,
->>>>>>> 6d813986
             "endColumn": 35,
             "problem": "LimitedVoidType",
             "suggest": "",
@@ -1503,12 +1355,6 @@
             "severity": "ERROR"
         },
         {
-<<<<<<< HEAD
-            "line": 257,
-            "column": 31,
-            "endLine": 257,
-            "endColumn": 35,
-=======
             "line": 278,
             "column": 21,
             "endLine": 278,
@@ -1783,7 +1629,6 @@
             "column": 28,
             "endLine": 365,
             "endColumn": 32,
->>>>>>> 6d813986
             "problem": "LimitedVoidType",
             "suggest": "",
             "rule": "Type \"void\" has no instances.(arkts-limited-void-type)",
