{
    "copyright": [
        "Copyright (c) 2025 Huawei Device Co., Ltd.",
        "Licensed under the Apache License, Version 2.0 (the 'License');",
        "you may not use this file except in compliance with the License.",
        "You may obtain a copy of the License at",
        "",
        "http://www.apache.org/licenses/LICENSE-2.0",
        "",
        "Unless required by applicable law or agreed to in writing, software",
        "distributed under the License is distributed on an 'AS IS' BASIS,",
        "WITHOUT WARRANTIES OR CONDITIONS OF ANY KIND, either express or implied.",
        "See the License for the specific language governing permissions and",
        "limitations under the License."
    ],
    "result": [
        {
            "line": 19,
            "column": 8,
            "endLine": 19,
            "endColumn": 12,
            "problem": "LimitedVoidType",
            "suggest": "",
            "rule": "Type \"void\" has no instances.(arkts-limited-void-type)",
            "severity": "ERROR"
        },
        {
            "line": 19,
            "column": 15,
            "endLine": 19,
            "endColumn": 22,
            "problem": "LimitedVoidType",
            "suggest": "",
            "rule": "Type \"void\" has no instances.(arkts-limited-void-type)",
            "severity": "ERROR"
        },
        {
            "line": 22,
            "column": 8,
            "endLine": 22,
            "endColumn": 12,
            "problem": "LimitedVoidType",
            "suggest": "",
            "rule": "Type \"void\" has no instances.(arkts-limited-void-type)",
            "severity": "ERROR"
        },
        {
            "line": 22,
            "column": 15,
            "endLine": 22,
            "endColumn": 22,
            "problem": "LimitedVoidType",
            "suggest": "",
            "rule": "Type \"void\" has no instances.(arkts-limited-void-type)",
            "severity": "ERROR"
        },
        {
            "line": 27,
            "column": 8,
            "endLine": 27,
            "endColumn": 12,
            "problem": "LimitedVoidType",
            "suggest": "",
            "rule": "Type \"void\" has no instances.(arkts-limited-void-type)",
            "severity": "ERROR"
        },
        {
            "line": 27,
            "column": 15,
            "endLine": 27,
            "endColumn": 34,
            "problem": "LimitedVoidType",
            "suggest": "",
            "rule": "Type \"void\" has no instances.(arkts-limited-void-type)",
            "severity": "ERROR"
        },
        {
            "line": 29,
            "column": 8,
            "endLine": 29,
            "endColumn": 12,
            "problem": "LimitedVoidType",
            "suggest": "",
            "rule": "Type \"void\" has no instances.(arkts-limited-void-type)",
            "severity": "ERROR"
        },
        {
            "line": 29,
            "column": 15,
            "endLine": 29,
            "endColumn": 40,
            "problem": "LimitedVoidType",
            "suggest": "",
            "rule": "Type \"void\" has no instances.(arkts-limited-void-type)",
            "severity": "ERROR"
        },
        {
            "line": 29,
            "column": 16,
            "endLine": 29,
            "endColumn": 37,
            "problem": "FunctionExpression",
            "suggest": "",
            "rule": "Use arrow functions instead of function expressions (arkts-no-func-expressions)",
            "severity": "ERROR"
        },
        {
            "line": 32,
            "column": 8,
            "endLine": 32,
            "endColumn": 12,
            "problem": "LimitedVoidType",
            "suggest": "",
            "rule": "Type \"void\" has no instances.(arkts-limited-void-type)",
            "severity": "ERROR"
        },
        {
            "line": 35,
            "column": 10,
            "endLine": 35,
            "endColumn": 14,
            "problem": "LimitedVoidType",
            "suggest": "",
            "rule": "Type \"void\" has no instances.(arkts-limited-void-type)",
            "severity": "ERROR"
        },
        {
            "line": 35,
            "column": 17,
            "endLine": 35,
            "endColumn": 21,
            "problem": "LimitedVoidType",
            "suggest": "",
            "rule": "Type \"void\" has no instances.(arkts-limited-void-type)",
            "severity": "ERROR"
        },
        {
            "line": 39,
            "column": 8,
            "endLine": 39,
            "endColumn": 12,
            "problem": "LimitedVoidType",
            "suggest": "",
            "rule": "Type \"void\" has no instances.(arkts-limited-void-type)",
            "severity": "ERROR"
        },
        {
            "line": 39,
            "column": 15,
            "endLine": 39,
            "endColumn": 22,
            "problem": "LimitedVoidType",
            "suggest": "",
            "rule": "Type \"void\" has no instances.(arkts-limited-void-type)",
            "severity": "ERROR"
        },
        {
            "line": 41,
            "column": 29,
            "endLine": 41,
            "endColumn": 33,
            "problem": "NumericSemantics",
            "suggest": "",
            "rule": "Numeric semantics is different for integer values (arkts-numeric-semantic)",
            "severity": "ERROR"
        },
        {
            "line": 42,
            "column": 8,
            "endLine": 42,
            "endColumn": 12,
            "problem": "LimitedVoidType",
            "suggest": "",
            "rule": "Type \"void\" has no instances.(arkts-limited-void-type)",
            "severity": "ERROR"
        },
        {
            "line": 42,
            "column": 37,
            "endLine": 42,
            "endColumn": 41,
            "problem": "NumericSemantics",
            "suggest": "",
            "rule": "Numeric semantics is different for integer values (arkts-numeric-semantic)",
            "severity": "ERROR"
        },
        {
            "line": 45,
            "column": 8,
            "endLine": 45,
            "endColumn": 12,
            "problem": "LimitedVoidType",
            "suggest": "",
            "rule": "Type \"void\" has no instances.(arkts-limited-void-type)",
            "severity": "ERROR"
        },
        {
            "line": 45,
            "column": 15,
            "endLine": 45,
            "endColumn": 27,
            "problem": "LimitedVoidType",
            "suggest": "",
            "rule": "Type \"void\" has no instances.(arkts-limited-void-type)",
            "severity": "ERROR"
        },
        {
            "line": 45,
            "column": 15,
            "endLine": 45,
            "endColumn": 25,
            "problem": "RuntimeArrayCheck",
            "suggest": "",
            "rule": "Array bound not checked. (arkts-runtime-array-check)",
            "severity": "ERROR"
        },
        {
            "line": 47,
            "column": 13,
            "endLine": 47,
            "endColumn": 14,
            "problem": "ObjectLiteralNoContextType",
            "suggest": "",
            "rule": "Object literal must correspond to some explicitly declared class or interface (arkts-no-untyped-obj-literals)",
            "severity": "ERROR"
        },
        {
            "line": 50,
            "column": 8,
            "endLine": 50,
            "endColumn": 12,
            "problem": "LimitedVoidType",
            "suggest": "",
            "rule": "Type \"void\" has no instances.(arkts-limited-void-type)",
            "severity": "ERROR"
        },
        {
            "line": 50,
            "column": 15,
            "endLine": 50,
            "endColumn": 27,
            "problem": "LimitedVoidType",
            "suggest": "",
            "rule": "Type \"void\" has no instances.(arkts-limited-void-type)",
            "severity": "ERROR"
        },
        {
            "line": 54,
            "column": 8,
            "endLine": 54,
            "endColumn": 12,
            "problem": "LimitedVoidType",
            "suggest": "",
            "rule": "Type \"void\" has no instances.(arkts-limited-void-type)",
            "severity": "ERROR"
        },
        {
            "line": 54,
            "column": 15,
            "endLine": 54,
            "endColumn": 22,
            "problem": "LimitedVoidType",
            "suggest": "",
            "rule": "Type \"void\" has no instances.(arkts-limited-void-type)",
            "severity": "ERROR"
        },
        {
            "line": 57,
            "column": 8,
            "endLine": 57,
            "endColumn": 12,
            "problem": "LimitedVoidType",
            "suggest": "",
            "rule": "Type \"void\" has no instances.(arkts-limited-void-type)",
            "severity": "ERROR"
        },
        {
            "line": 57,
            "column": 15,
            "endLine": 57,
            "endColumn": 29,
            "problem": "LimitedVoidType",
            "suggest": "",
            "rule": "Type \"void\" has no instances.(arkts-limited-void-type)",
            "severity": "ERROR"
        },
        {
            "line": 60,
            "column": 8,
            "endLine": 60,
            "endColumn": 12,
            "problem": "LimitedVoidType",
            "suggest": "",
            "rule": "Type \"void\" has no instances.(arkts-limited-void-type)",
            "severity": "ERROR"
        },
        {
            "line": 60,
            "column": 15,
            "endLine": 60,
            "endColumn": 28,
            "problem": "GenericCallNoTypeArgs",
            "suggest": "",
            "rule": "Type inference in case of generic function calls is limited (arkts-no-inferred-generic-params)",
            "severity": "ERROR"
        },
        {
            "line": 60,
            "column": 15,
            "endLine": 60,
            "endColumn": 28,
            "problem": "LimitedVoidType",
            "suggest": "",
            "rule": "Type \"void\" has no instances.(arkts-limited-void-type)",
            "severity": "ERROR"
        },
        {
            "line": 62,
            "column": 1,
            "endLine": 62,
            "endColumn": 31,
            "problem": "TsOverload",
            "suggest": "",
            "rule": "Class TS overloading is not supported(arkts-no-ts-overload)",
            "severity": "ERROR"
        },
        {
            "line": 63,
            "column": 1,
            "endLine": 63,
            "endColumn": 42,
            "problem": "TsOverload",
            "suggest": "",
            "rule": "Class TS overloading is not supported(arkts-no-ts-overload)",
            "severity": "ERROR"
        },
        {
            "line": 64,
            "column": 1,
            "endLine": 64,
            "endColumn": 48,
            "problem": "TsOverload",
            "suggest": "",
            "rule": "Class TS overloading is not supported(arkts-no-ts-overload)",
            "severity": "ERROR"
        },
        {
            "line": 65,
            "column": 8,
            "endLine": 65,
            "endColumn": 12,
            "problem": "LimitedVoidType",
            "suggest": "",
            "rule": "Type \"void\" has no instances.(arkts-limited-void-type)",
            "severity": "ERROR"
        },
        {
            "line": 65,
            "column": 15,
            "endLine": 65,
            "endColumn": 29,
            "problem": "LimitedVoidType",
            "suggest": "",
            "rule": "Type \"void\" has no instances.(arkts-limited-void-type)",
            "severity": "ERROR"
        },
        {
            "line": 69,
            "column": 8,
            "endLine": 69,
            "endColumn": 12,
            "problem": "LimitedVoidType",
            "suggest": "",
            "rule": "Type \"void\" has no instances.(arkts-limited-void-type)",
            "severity": "ERROR"
        },
        {
            "line": 69,
            "column": 15,
            "endLine": 69,
            "endColumn": 26,
            "problem": "LimitedVoidType",
            "suggest": "",
            "rule": "Type \"void\" has no instances.(arkts-limited-void-type)",
            "severity": "ERROR"
        },
        {
            "line": 77,
            "column": 8,
            "endLine": 77,
            "endColumn": 12,
            "problem": "LimitedVoidType",
            "suggest": "",
            "rule": "Type \"void\" has no instances.(arkts-limited-void-type)",
            "severity": "ERROR"
        },
        {
            "line": 77,
            "column": 15,
            "endLine": 77,
            "endColumn": 34,
            "problem": "LimitedVoidType",
            "suggest": "",
            "rule": "Type \"void\" has no instances.(arkts-limited-void-type)",
            "severity": "ERROR"
        },
        {
            "line": 80,
            "column": 8,
            "endLine": 80,
            "endColumn": 12,
            "problem": "LimitedVoidType",
            "suggest": "",
            "rule": "Type \"void\" has no instances.(arkts-limited-void-type)",
            "severity": "ERROR"
        },
        {
            "line": 80,
            "column": 15,
            "endLine": 80,
            "endColumn": 26,
            "problem": "LimitedVoidType",
            "suggest": "",
            "rule": "Type \"void\" has no instances.(arkts-limited-void-type)",
            "severity": "ERROR"
        },
        {
            "line": 83,
            "column": 8,
            "endLine": 83,
            "endColumn": 12,
            "problem": "LimitedVoidType",
            "suggest": "",
            "rule": "Type \"void\" has no instances.(arkts-limited-void-type)",
            "severity": "ERROR"
        },
        {
            "line": 83,
            "column": 15,
            "endLine": 83,
            "endColumn": 27,
            "problem": "LimitedVoidType",
            "suggest": "",
            "rule": "Type \"void\" has no instances.(arkts-limited-void-type)",
            "severity": "ERROR"
        },
        {
            "line": 83,
            "column": 19,
            "endLine": 83,
            "endColumn": 20,
            "problem": "NumericSemantics",
            "suggest": "",
            "rule": "Numeric semantics is different for integer values (arkts-numeric-semantic)",
            "severity": "ERROR"
        },
        {
            "line": 83,
            "column": 22,
            "endLine": 83,
            "endColumn": 23,
            "problem": "NumericSemantics",
            "suggest": "",
            "rule": "Numeric semantics is different for integer values (arkts-numeric-semantic)",
            "severity": "ERROR"
        },
        {
            "line": 83,
            "column": 25,
            "endLine": 83,
            "endColumn": 26,
            "problem": "NumericSemantics",
            "suggest": "",
            "rule": "Numeric semantics is different for integer values (arkts-numeric-semantic)",
            "severity": "ERROR"
        },
        {
            "line": 85,
            "column": 19,
            "endLine": 85,
            "endColumn": 23,
            "problem": "InvalidIdentifier",
            "suggest": "",
            "rule": "This keyword cannot be used as identifiers (arkts-invalid-identifier)",
            "severity": "ERROR"
        },
        {
            "line": 86,
            "column": 8,
            "endLine": 86,
            "endColumn": 12,
            "problem": "LimitedVoidType",
            "suggest": "",
            "rule": "Type \"void\" has no instances.(arkts-limited-void-type)",
            "severity": "ERROR"
        },
        {
            "line": 86,
            "column": 24,
            "endLine": 86,
            "endColumn": 28,
            "problem": "FunctionApplyCall",
            "suggest": "",
            "rule": "'Function.apply', 'Function.call' are not supported (arkts-no-func-apply-call)",
            "severity": "ERROR"
        },
        {
            "line": 88,
            "column": 1,
            "endLine": 90,
            "endColumn": 2,
            "problem": "GeneratorFunction",
            "suggest": "",
            "rule": "Generator functions are not supported (arkts-no-generators)",
            "severity": "ERROR"
        },
        {
            "line": 89,
            "column": 3,
            "endLine": 89,
            "endColumn": 8,
            "problem": "YieldExpression",
            "suggest": "",
            "rule": "Generator functions are not supported (arkts-no-generators)",
            "severity": "ERROR"
        },
        {
            "line": 91,
            "column": 8,
            "endLine": 91,
            "endColumn": 12,
            "problem": "LimitedVoidType",
            "suggest": "",
            "rule": "Type \"void\" has no instances.(arkts-limited-void-type)",
            "severity": "ERROR"
        },
        {
            "line": 91,
            "column": 15,
            "endLine": 91,
            "endColumn": 37,
            "problem": "AvoidUnionTypes",
            "suggest": "",
            "rule": "Avoid using union types (arkts-common-union-member-access)",
            "severity": "ERROR"
        },
        {
            "line": 94,
            "column": 8,
            "endLine": 94,
            "endColumn": 12,
            "problem": "LimitedVoidType",
            "suggest": "",
            "rule": "Type \"void\" has no instances.(arkts-limited-void-type)",
            "severity": "ERROR"
        },
        {
            "line": 94,
            "column": 15,
            "endLine": 94,
            "endColumn": 24,
            "problem": "LimitedVoidType",
            "suggest": "",
            "rule": "Type \"void\" has no instances.(arkts-limited-void-type)",
            "severity": "ERROR"
        },
        {
            "line": 97,
            "column": 12,
            "endLine": 97,
            "endColumn": 16,
            "problem": "ThisType",
            "suggest": "",
            "rule": "Type notation using \"this\" is not supported (arkts-no-typing-with-this)",
            "severity": "ERROR"
        },
        {
            "line": 100,
            "column": 8,
            "endLine": 100,
            "endColumn": 12,
            "problem": "LimitedVoidType",
            "suggest": "",
            "rule": "Type \"void\" has no instances.(arkts-limited-void-type)",
            "severity": "ERROR"
        },
        {
            "line": 100,
            "column": 15,
            "endLine": 100,
            "endColumn": 41,
            "problem": "LimitedVoidType",
            "suggest": "",
            "rule": "Type \"void\" has no instances.(arkts-limited-void-type)",
            "severity": "ERROR"
        },
        {
            "line": 102,
            "column": 7,
            "endLine": 102,
            "endColumn": 33,
            "problem": "DestructuringDeclaration",
            "suggest": "",
            "rule": "Destructuring variable declarations are not supported (arkts-no-destruct-decls)",
            "severity": "ERROR"
        },
        {
            "line": 103,
            "column": 8,
            "endLine": 103,
            "endColumn": 12,
            "problem": "LimitedVoidType",
            "suggest": "",
            "rule": "Type \"void\" has no instances.(arkts-limited-void-type)",
            "severity": "ERROR"
        },
        {
            "line": 103,
            "column": 15,
            "endLine": 103,
            "endColumn": 21,
            "problem": "LimitedVoidType",
            "suggest": "",
            "rule": "Type \"void\" has no instances.(arkts-limited-void-type)",
            "severity": "ERROR"
        },
        {
            "line": 105,
            "column": 19,
            "endLine": 105,
            "endColumn": 20,
            "problem": "ObjectTypeLiteral",
            "suggest": "",
            "rule": "Object literals cannot be used as type declarations (arkts-no-obj-literals-as-types)",
            "severity": "ERROR"
        },
        {
            "line": 106,
            "column": 38,
            "endLine": 106,
            "endColumn": 39,
            "problem": "ObjectLiteralNoContextType",
            "suggest": "",
            "rule": "Object literal must correspond to some explicitly declared class or interface (arkts-no-untyped-obj-literals)",
            "severity": "ERROR"
        },
        {
            "line": 107,
            "column": 8,
            "endLine": 107,
            "endColumn": 12,
            "problem": "LimitedVoidType",
            "suggest": "",
            "rule": "Type \"void\" has no instances.(arkts-limited-void-type)",
            "severity": "ERROR"
        },
        {
            "line": 107,
            "column": 15,
            "endLine": 107,
            "endColumn": 30,
            "problem": "LimitedVoidType",
            "suggest": "",
            "rule": "Type \"void\" has no instances.(arkts-limited-void-type)",
            "severity": "ERROR"
        },
        {
            "line": 109,
            "column": 23,
            "endLine": 109,
            "endColumn": 61,
            "problem": "ConditionalType",
            "suggest": "",
            "rule": "Conditional types are not supported (arkts-no-conditional-types)",
            "severity": "ERROR"
        },
        {
            "line": 111,
            "column": 9,
            "endLine": 111,
            "endColumn": 13,
            "problem": "LimitedVoidType",
            "suggest": "",
            "rule": "Type \"void\" has no instances.(arkts-limited-void-type)",
            "severity": "ERROR"
        },
        {
            "line": 111,
            "column": 16,
            "endLine": 111,
            "endColumn": 26,
            "problem": "LimitedVoidType",
            "suggest": "",
            "rule": "Type \"void\" has no instances.(arkts-limited-void-type)",
            "severity": "ERROR"
        },
        {
            "line": 114,
            "column": 3,
            "endLine": 114,
            "endColumn": 12,
            "problem": "CallSignature",
            "suggest": "",
            "rule": "Use \"class\" instead of a type with call signature (arkts-no-call-signatures)",
            "severity": "ERROR"
        },
        {
            "line": 117,
            "column": 29,
            "endLine": 117,
            "endColumn": 35,
            "problem": "LimitedStdLibApi",
            "suggest": "",
            "rule": "Usage of standard library is restricted (arkts-limited-stdlib)",
            "severity": "ERROR"
        },
        {
            "line": 117,
            "column": 47,
            "endLine": 117,
            "endColumn": 48,
            "problem": "ObjectLiteralNoContextType",
            "suggest": "",
            "rule": "Object literal must correspond to some explicitly declared class or interface (arkts-no-untyped-obj-literals)",
            "severity": "ERROR"
        },
        {
            "line": 118,
            "column": 9,
            "endLine": 118,
            "endColumn": 13,
            "problem": "LimitedVoidType",
            "suggest": "",
            "rule": "Type \"void\" has no instances.(arkts-limited-void-type)",
            "severity": "ERROR"
        },
        {
            "line": 118,
            "column": 16,
            "endLine": 118,
            "endColumn": 23,
            "problem": "LimitedVoidType",
            "suggest": "",
            "rule": "Type \"void\" has no instances.(arkts-limited-void-type)",
            "severity": "ERROR"
        },
        {
            "line": 121,
            "column": 10,
            "endLine": 121,
            "endColumn": 21,
            "problem": "LimitedVoidType",
            "suggest": "",
            "rule": "Type \"void\" has no instances.(arkts-limited-void-type)",
            "severity": "ERROR"
        },
        {
            "line": 123,
            "column": 9,
            "endLine": 123,
            "endColumn": 13,
            "problem": "LimitedVoidType",
            "suggest": "",
            "rule": "Type \"void\" has no instances.(arkts-limited-void-type)",
            "severity": "ERROR"
        },
        {
            "line": 123,
            "column": 16,
            "endLine": 123,
            "endColumn": 27,
            "problem": "LimitedVoidType",
            "suggest": "",
            "rule": "Type \"void\" has no instances.(arkts-limited-void-type)",
            "severity": "ERROR"
        },
        {
            "line": 126,
            "column": 10,
            "endLine": 126,
            "endColumn": 36,
            "problem": "FunctionExpression",
            "suggest": "",
            "rule": "Use arrow functions instead of function expressions (arkts-no-func-expressions)",
            "severity": "ERROR"
        },
        {
            "line": 126,
            "column": 28,
            "endLine": 126,
            "endColumn": 31,
            "problem": "AnyType",
            "suggest": "",
            "rule": "Use explicit types instead of \"any\", \"unknown\" (arkts-no-any-unknown)",
            "severity": "ERROR"
        },
        {
            "line": 128,
            "column": 1,
            "endLine": 128,
            "endColumn": 13,
            "problem": "DecoratorsNotSupported",
            "suggest": "",
            "rule": "Decorators are not supported(arkts-no-ts-decorators)",
            "severity": "ERROR"
        },
        {
            "line": 130,
            "column": 9,
            "endLine": 130,
            "endColumn": 13,
            "problem": "LimitedVoidType",
            "suggest": "",
            "rule": "Type \"void\" has no instances.(arkts-limited-void-type)",
            "severity": "ERROR"
        },
        {
            "line": 130,
            "column": 16,
            "endLine": 130,
            "endColumn": 38,
            "problem": "LimitedVoidType",
            "suggest": "",
            "rule": "Type \"void\" has no instances.(arkts-limited-void-type)",
            "severity": "ERROR"
        },
        {
            "line": 130,
            "column": 28,
            "endLine": 130,
            "endColumn": 37,
            "problem": "ClassAsObjectError",
            "suggest": "",
            "rule": "Classes cannot be used as objects (arkts-no-classes-as-obj)",
            "severity": "ERROR"
        },
        {
            "line": 134,
            "column": 10,
            "endLine": 134,
            "endColumn": 14,
            "problem": "LimitedVoidType",
            "suggest": "",
            "rule": "Type \"void\" has no instances.(arkts-limited-void-type)",
            "severity": "ERROR"
        },
        {
            "line": 136,
            "column": 6,
            "endLine": 136,
            "endColumn": 10,
            "problem": "LimitedVoidType",
            "suggest": "",
            "rule": "Type \"void\" has no instances.(arkts-limited-void-type)",
            "severity": "ERROR"
        },
        {
            "line": 138,
            "column": 9,
            "endLine": 138,
            "endColumn": 13,
            "problem": "LimitedVoidType",
            "suggest": "",
            "rule": "Type \"void\" has no instances.(arkts-limited-void-type)",
            "severity": "ERROR"
        },
        {
            "line": 140,
            "column": 9,
            "endLine": 140,
            "endColumn": 13,
            "problem": "LimitedVoidType",
            "suggest": "",
            "rule": "Type \"void\" has no instances.(arkts-limited-void-type)",
            "severity": "ERROR"
        },
        {
            "line": 140,
            "column": 19,
            "endLine": 140,
            "endColumn": 23,
            "problem": "LimitedVoidType",
            "suggest": "",
            "rule": "Type \"void\" has no instances.(arkts-limited-void-type)",
            "severity": "ERROR"
        },
        {
            "line": 142,
            "column": 7,
            "endLine": 142,
            "endColumn": 11,
            "problem": "LimitedVoidType",
            "suggest": "",
            "rule": "Type \"void\" has no instances.(arkts-limited-void-type)",
            "severity": "ERROR"
        },
        {
            "line": 144,
            "column": 1,
            "endLine": 144,
            "endColumn": 6,
            "problem": "RuntimeArrayCheck",
            "suggest": "",
            "rule": "Array bound not checked. (arkts-runtime-array-check)",
            "severity": "ERROR"
        },
        {
            "line": 144,
            "column": 9,
            "endLine": 144,
            "endColumn": 13,
            "problem": "LimitedVoidType",
            "suggest": "",
            "rule": "Type \"void\" has no instances.(arkts-limited-void-type)",
            "severity": "ERROR"
        },
        {
            "line": 146,
            "column": 9,
            "endLine": 146,
            "endColumn": 13,
            "problem": "LimitedVoidType",
            "suggest": "",
            "rule": "Type \"void\" has no instances.(arkts-limited-void-type)",
            "severity": "ERROR"
        },
        {
            "line": 146,
            "column": 16,
            "endLine": 146,
            "endColumn": 20,
            "problem": "LimitedVoidType",
            "suggest": "",
            "rule": "Type \"void\" has no instances.(arkts-limited-void-type)",
            "severity": "ERROR"
        },
        {
            "line": 148,
            "column": 16,
            "endLine": 148,
            "endColumn": 20,
            "problem": "LimitedVoidType",
            "suggest": "",
            "rule": "Type \"void\" has no instances.(arkts-limited-void-type)",
            "severity": "ERROR"
        },
        {
            "line": 150,
            "column": 4,
            "endLine": 150,
            "endColumn": 8,
            "problem": "LimitedVoidType",
            "suggest": "",
            "rule": "Type \"void\" has no instances.(arkts-limited-void-type)",
            "severity": "ERROR"
        },
        {
            "line": 153,
            "column": 6,
            "endLine": 153,
            "endColumn": 10,
            "problem": "LimitedVoidType",
            "suggest": "",
            "rule": "Type \"void\" has no instances.(arkts-limited-void-type)",
            "severity": "ERROR"
        },
        {
            "line": 155,
            "column": 8,
            "endLine": 155,
            "endColumn": 12,
            "problem": "LimitedVoidType",
            "suggest": "",
            "rule": "Type \"void\" has no instances.(arkts-limited-void-type)",
            "severity": "ERROR"
        },
        {
            "line": 157,
            "column": 18,
            "endLine": 157,
            "endColumn": 22,
            "problem": "LimitedVoidType",
            "suggest": "",
            "rule": "Type \"void\" has no instances.(arkts-limited-void-type)",
            "severity": "ERROR"
        },
        {
            "line": 162,
            "column": 16,
            "endLine": 162,
            "endColumn": 36,
            "problem": "LimitedVoidType",
            "suggest": "",
            "rule": "Type \"void\" has no instances.(arkts-limited-void-type)",
            "severity": "ERROR"
        },
        {
            "line": 162,
            "column": 16,
            "endLine": 162,
            "endColumn": 20,
            "problem": "LimitedVoidType",
            "suggest": "",
            "rule": "Type \"void\" has no instances.(arkts-limited-void-type)",
            "severity": "ERROR"
        },
        {
            "line": 165,
            "column": 8,
            "endLine": 165,
            "endColumn": 21,
            "problem": "LimitedVoidType",
            "suggest": "",
            "rule": "Type \"void\" has no instances.(arkts-limited-void-type)",
            "severity": "ERROR"
        },
        {
            "line": 165,
            "column": 8,
            "endLine": 165,
            "endColumn": 12,
            "problem": "LimitedVoidType",
            "suggest": "",
            "rule": "Type \"void\" has no instances.(arkts-limited-void-type)",
            "severity": "ERROR"
        },
        {
            "line": 168,
            "column": 6,
            "endLine": 168,
            "endColumn": 8,
            "problem": "DeclWithDuplicateName",
            "suggest": "",
            "rule": "Use unique names for types and namespaces. (arkts-unique-names)",
            "severity": "ERROR"
        },
        {
            "line": 168,
            "column": 11,
            "endLine": 168,
            "endColumn": 15,
            "problem": "LimitedVoidType",
            "suggest": "",
            "rule": "Type \"void\" has no instances.(arkts-limited-void-type)",
            "severity": "ERROR"
        },
        {
            "line": 169,
            "column": 12,
            "endLine": 169,
            "endColumn": 14,
            "problem": "LimitedVoidType",
            "suggest": "",
            "rule": "Type \"void\" has no instances.(arkts-limited-void-type)",
            "severity": "ERROR"
        },
        {
            "line": 174,
            "column": 22,
            "endLine": 174,
            "endColumn": 26,
            "problem": "LimitedVoidType",
            "suggest": "",
            "rule": "Type \"void\" has no instances.(arkts-limited-void-type)",
            "severity": "ERROR"
        },
        {
            "line": 197,
            "column": 23,
            "endLine": 197,
            "endColumn": 28,
            "problem": "LimitedVoidType",
            "suggest": "",
            "rule": "Type \"void\" has no instances.(arkts-limited-void-type)",
            "severity": "ERROR"
        },
        {
            "line": 197,
            "column": 31,
            "endLine": 197,
            "endColumn": 36,
            "problem": "LimitedVoidType",
            "suggest": "",
            "rule": "Type \"void\" has no instances.(arkts-limited-void-type)",
            "severity": "ERROR"
        },
        {
            "line": 200,
            "column": 5,
            "endLine": 200,
            "endColumn": 7,
            "problem": "AnyType",
            "suggest": "",
            "rule": "Use explicit types instead of \"any\", \"unknown\" (arkts-no-any-unknown)",
            "severity": "ERROR"
        },
        {
            "line": 201,
            "column": 19,
            "endLine": 201,
            "endColumn": 24,
            "problem": "LimitedVoidType",
            "suggest": "",
            "rule": "Type \"void\" has no instances.(arkts-limited-void-type)",
            "severity": "ERROR"
        },
        {
            "line": 201,
            "column": 27,
            "endLine": 201,
            "endColumn": 32,
            "problem": "LimitedVoidType",
            "suggest": "",
            "rule": "Type \"void\" has no instances.(arkts-limited-void-type)",
            "severity": "ERROR"
        },
        {
            "line": 203,
<<<<<<< HEAD
            "column": 5,
            "endLine": 203,
            "endColumn": 9,
            "problem": "LimitedVoidType",
            "suggest": "",
=======
            "column": 6,
            "endLine": 203,
            "endColumn": 10,
            "problem": "LimitedVoidType",
            "suggest": "",
            "rule": "Type \"void\" has no instances.(arkts-limited-void-type)",
            "severity": "ERROR"
        },
        {
            "line": 211,
            "column": 29,
            "endLine": 211,
            "endColumn": 42,
            "problem": "LimitedVoidType",
            "suggest": "",
            "rule": "Type \"void\" has no instances.(arkts-limited-void-type)",
            "severity": "ERROR"
        },
        {
            "line": 211,
            "column": 38,
            "endLine": 211,
            "endColumn": 42,
            "problem": "LimitedVoidType",
            "suggest": "",
            "rule": "Type \"void\" has no instances.(arkts-limited-void-type)",
            "severity": "ERROR"
        },
        {
            "line": 212,
            "column": 12,
            "endLine": 212,
            "endColumn": 13,
            "problem": "NumericSemantics",
            "suggest": "",
            "rule": "Numeric semantics is different for integer values (arkts-numeric-semantic)",
            "severity": "ERROR"
        },
        {
            "line": 217,
            "column": 30,
            "endLine": 217,
            "endColumn": 43,
            "problem": "LimitedVoidType",
            "suggest": "",
            "rule": "Type \"void\" has no instances.(arkts-limited-void-type)",
            "severity": "ERROR"
        },
        {
            "line": 217,
            "column": 39,
            "endLine": 217,
            "endColumn": 43,
            "problem": "LimitedVoidType",
            "suggest": "",
            "rule": "Type \"void\" has no instances.(arkts-limited-void-type)",
            "severity": "ERROR"
        },
        {
            "line": 218,
            "column": 11,
            "endLine": 218,
            "endColumn": 12,
            "problem": "NumericSemantics",
            "suggest": "",
            "rule": "Numeric semantics is different for integer values (arkts-numeric-semantic)",
            "severity": "ERROR"
        },
        {
            "line": 224,
            "column": 5,
            "endLine": 224,
            "endColumn": 7,
            "problem": "DeclWithDuplicateName",
            "suggest": "",
            "rule": "Use unique names for types and namespaces. (arkts-unique-names)",
            "severity": "ERROR"
        },
        {
            "line": 224,
            "column": 9,
            "endLine": 224,
            "endColumn": 13,
            "problem": "LimitedVoidType",
            "suggest": "",
            "rule": "Type \"void\" has no instances.(arkts-limited-void-type)",
            "severity": "ERROR"
        },
        {
            "line": 224,
            "column": 16,
            "endLine": 224,
            "endColumn": 21,
            "problem": "LimitedVoidType",
            "suggest": "",
            "rule": "Type \"void\" has no instances.(arkts-limited-void-type)",
            "severity": "ERROR"
        },
        {
            "line": 225,
            "column": 8,
            "endLine": 225,
            "endColumn": 21,
            "problem": "LimitedVoidType",
            "suggest": "",
            "rule": "Type \"void\" has no instances.(arkts-limited-void-type)",
            "severity": "ERROR"
        },
        {
            "line": 225,
            "column": 8,
            "endLine": 225,
            "endColumn": 12,
            "problem": "LimitedVoidType",
            "suggest": "",
            "rule": "Type \"void\" has no instances.(arkts-limited-void-type)",
            "severity": "ERROR"
        },
        {
            "line": 225,
            "column": 24,
            "endLine": 225,
            "endColumn": 29,
            "problem": "LimitedVoidType",
            "suggest": "",
            "rule": "Type \"void\" has no instances.(arkts-limited-void-type)",
            "severity": "ERROR"
        },
        {
            "line": 226,
            "column": 9,
            "endLine": 226,
            "endColumn": 22,
            "problem": "LimitedVoidType",
            "suggest": "",
            "rule": "Type \"void\" has no instances.(arkts-limited-void-type)",
            "severity": "ERROR"
        },
        {
            "line": 226,
            "column": 9,
            "endLine": 226,
            "endColumn": 13,
            "problem": "LimitedVoidType",
            "suggest": "",
            "rule": "Type \"void\" has no instances.(arkts-limited-void-type)",
            "severity": "ERROR"
        },
        {
            "line": 226,
            "column": 25,
            "endLine": 226,
            "endColumn": 26,
            "problem": "NumericSemantics",
            "suggest": "",
            "rule": "Numeric semantics is different for integer values (arkts-numeric-semantic)",
            "severity": "ERROR"
        },
        {
            "line": 228,
            "column": 31,
            "endLine": 228,
            "endColumn": 44,
            "problem": "LimitedVoidType",
            "suggest": "",
            "rule": "Type \"void\" has no instances.(arkts-limited-void-type)",
            "severity": "ERROR"
        },
        {
            "line": 228,
            "column": 40,
            "endLine": 228,
            "endColumn": 44,
            "problem": "LimitedVoidType",
            "suggest": "",
            "rule": "Type \"void\" has no instances.(arkts-limited-void-type)",
            "severity": "ERROR"
        },
        {
            "line": 229,
            "column": 14,
            "endLine": 229,
            "endColumn": 16,
            "problem": "NumericSemantics",
            "suggest": "",
            "rule": "Numeric semantics is different for integer values (arkts-numeric-semantic)",
            "severity": "ERROR"
        },
        {
            "line": 231,
            "column": 21,
            "endLine": 231,
            "endColumn": 23,
            "problem": "NumericSemantics",
            "suggest": "",
            "rule": "Numeric semantics is different for integer values (arkts-numeric-semantic)",
            "severity": "ERROR"
        },
        {
            "line": 238,
            "column": 38,
            "endLine": 238,
            "endColumn": 51,
            "problem": "LimitedVoidType",
            "suggest": "",
            "rule": "Type \"void\" has no instances.(arkts-limited-void-type)",
            "severity": "ERROR"
        },
        {
            "line": 238,
            "column": 47,
            "endLine": 238,
            "endColumn": 51,
            "problem": "LimitedVoidType",
            "suggest": "",
            "rule": "Type \"void\" has no instances.(arkts-limited-void-type)",
            "severity": "ERROR"
        },
        {
            "line": 246,
            "column": 22,
            "endLine": 246,
            "endColumn": 35,
            "problem": "LimitedVoidType",
            "suggest": "",
            "rule": "Type \"void\" has no instances.(arkts-limited-void-type)",
            "severity": "ERROR"
        },
        {
            "line": 246,
            "column": 31,
            "endLine": 246,
            "endColumn": 35,
            "problem": "LimitedVoidType",
            "suggest": "",
            "rule": "Type \"void\" has no instances.(arkts-limited-void-type)",
            "severity": "ERROR"
        },
        {
            "line": 250,
            "column": 35,
            "endLine": 250,
            "endColumn": 48,
            "problem": "LimitedVoidType",
            "suggest": "",
            "rule": "Type \"void\" has no instances.(arkts-limited-void-type)",
            "severity": "ERROR"
        },
        {
            "line": 250,
            "column": 44,
            "endLine": 250,
            "endColumn": 48,
            "problem": "LimitedVoidType",
            "suggest": "",
            "rule": "Type \"void\" has no instances.(arkts-limited-void-type)",
            "severity": "ERROR"
        },
        {
            "line": 251,
            "column": 11,
            "endLine": 251,
            "endColumn": 15,
            "problem": "SwitchExpression",
            "suggest": "",
            "rule": "The switch expression type must be of type char, byte, short, int, long, string or enum (arkts-switch-expr)",
            "severity": "ERROR"
        },
        {
            "line": 252,
            "column": 10,
            "endLine": 252,
            "endColumn": 11,
            "problem": "NumericSemantics",
            "suggest": "",
            "rule": "Numeric semantics is different for integer values (arkts-numeric-semantic)",
            "severity": "ERROR"
        },
        {
            "line": 253,
            "column": 10,
            "endLine": 253,
            "endColumn": 11,
            "problem": "NumericSemantics",
            "suggest": "",
            "rule": "Numeric semantics is different for integer values (arkts-numeric-semantic)",
            "severity": "ERROR"
        },
        {
            "line": 257,
            "column": 22,
            "endLine": 257,
            "endColumn": 35,
            "problem": "LimitedVoidType",
            "suggest": "",
            "rule": "Type \"void\" has no instances.(arkts-limited-void-type)",
            "severity": "ERROR"
        },
        {
            "line": 257,
            "column": 31,
            "endLine": 257,
            "endColumn": 35,
            "problem": "LimitedVoidType",
            "suggest": "",
            "rule": "Type \"void\" has no instances.(arkts-limited-void-type)",
            "severity": "ERROR"
        },
        {
            "line": 267,
            "column": 8,
            "endLine": 267,
            "endColumn": 22,
            "problem": "LimitedVoidType",
            "suggest": "",
            "rule": "Type \"void\" has no instances.(arkts-limited-void-type)",
            "severity": "ERROR"
        },
        {
            "line": 267,
            "column": 18,
            "endLine": 267,
            "endColumn": 22,
            "problem": "LimitedVoidType",
            "suggest": "",
            "rule": "Type \"void\" has no instances.(arkts-limited-void-type)",
            "severity": "ERROR"
        },
        {
            "line": 269,
            "column": 20,
            "endLine": 269,
            "endColumn": 34,
            "problem": "LimitedVoidType",
            "suggest": "",
            "rule": "Type \"void\" has no instances.(arkts-limited-void-type)",
            "severity": "ERROR"
        },
        {
            "line": 269,
            "column": 30,
            "endLine": 269,
            "endColumn": 34,
            "problem": "LimitedVoidType",
            "suggest": "",
            "rule": "Type \"void\" has no instances.(arkts-limited-void-type)",
            "severity": "ERROR"
        },
        {
            "line": 270,
            "column": 13,
            "endLine": 270,
            "endColumn": 14,
            "problem": "NumericSemantics",
            "suggest": "",
            "rule": "Numeric semantics is different for integer values (arkts-numeric-semantic)",
            "severity": "ERROR"
        },
        {
            "line": 278,
            "column": 21,
            "endLine": 278,
            "endColumn": 35,
            "problem": "LimitedVoidType",
            "suggest": "",
            "rule": "Type \"void\" has no instances.(arkts-limited-void-type)",
            "severity": "ERROR"
        },
        {
            "line": 278,
            "column": 21,
            "endLine": 278,
            "endColumn": 25,
            "problem": "LimitedVoidType",
            "suggest": "",
            "rule": "Type \"void\" has no instances.(arkts-limited-void-type)",
            "severity": "ERROR"
        },
        {
            "line": 279,
            "column": 13,
            "endLine": 279,
            "endColumn": 14,
            "problem": "NumericSemantics",
            "suggest": "",
            "rule": "Numeric semantics is different for integer values (arkts-numeric-semantic)",
            "severity": "ERROR"
        },
        {
            "line": 287,
            "column": 21,
            "endLine": 287,
            "endColumn": 35,
            "problem": "LimitedVoidType",
            "suggest": "",
            "rule": "Type \"void\" has no instances.(arkts-limited-void-type)",
            "severity": "ERROR"
        },
        {
            "line": 287,
            "column": 21,
            "endLine": 287,
            "endColumn": 25,
            "problem": "LimitedVoidType",
            "suggest": "",
            "rule": "Type \"void\" has no instances.(arkts-limited-void-type)",
            "severity": "ERROR"
        },
        {
            "line": 288,
            "column": 13,
            "endLine": 288,
            "endColumn": 14,
            "problem": "NumericSemantics",
            "suggest": "",
            "rule": "Numeric semantics is different for integer values (arkts-numeric-semantic)",
            "severity": "ERROR"
        },
        {
            "line": 294,
            "column": 21,
            "endLine": 294,
            "endColumn": 35,
            "problem": "LimitedVoidType",
            "suggest": "",
            "rule": "Type \"void\" has no instances.(arkts-limited-void-type)",
            "severity": "ERROR"
        },
        {
            "line": 294,
            "column": 21,
            "endLine": 294,
            "endColumn": 25,
            "problem": "LimitedVoidType",
            "suggest": "",
            "rule": "Type \"void\" has no instances.(arkts-limited-void-type)",
            "severity": "ERROR"
        },
        {
            "line": 295,
            "column": 13,
            "endLine": 295,
            "endColumn": 14,
            "problem": "NumericSemantics",
            "suggest": "",
            "rule": "Numeric semantics is different for integer values (arkts-numeric-semantic)",
            "severity": "ERROR"
        },
        {
            "line": 302,
            "column": 12,
            "endLine": 302,
            "endColumn": 26,
            "problem": "LimitedVoidType",
            "suggest": "",
            "rule": "Type \"void\" has no instances.(arkts-limited-void-type)",
            "severity": "ERROR"
        },
        {
            "line": 302,
            "column": 12,
            "endLine": 302,
            "endColumn": 16,
            "problem": "LimitedVoidType",
            "suggest": "",
            "rule": "Type \"void\" has no instances.(arkts-limited-void-type)",
            "severity": "ERROR"
        },
        {
            "line": 307,
            "column": 27,
            "endLine": 307,
            "endColumn": 41,
            "problem": "LimitedVoidType",
            "suggest": "",
            "rule": "Type \"void\" has no instances.(arkts-limited-void-type)",
            "severity": "ERROR"
        },
        {
            "line": 307,
            "column": 37,
            "endLine": 307,
            "endColumn": 41,
            "problem": "LimitedVoidType",
            "suggest": "",
            "rule": "Type \"void\" has no instances.(arkts-limited-void-type)",
            "severity": "ERROR"
        },
        {
            "line": 308,
            "column": 11,
            "endLine": 308,
            "endColumn": 12,
            "problem": "NumericSemantics",
            "suggest": "",
            "rule": "Numeric semantics is different for integer values (arkts-numeric-semantic)",
            "severity": "ERROR"
        },
        {
            "line": 316,
            "column": 28,
            "endLine": 316,
            "endColumn": 42,
            "problem": "LimitedVoidType",
            "suggest": "",
            "rule": "Type \"void\" has no instances.(arkts-limited-void-type)",
            "severity": "ERROR"
        },
        {
            "line": 316,
            "column": 28,
            "endLine": 316,
            "endColumn": 32,
            "problem": "LimitedVoidType",
            "suggest": "",
            "rule": "Type \"void\" has no instances.(arkts-limited-void-type)",
            "severity": "ERROR"
        },
        {
            "line": 317,
            "column": 11,
            "endLine": 317,
            "endColumn": 12,
            "problem": "NumericSemantics",
            "suggest": "",
            "rule": "Numeric semantics is different for integer values (arkts-numeric-semantic)",
            "severity": "ERROR"
        },
        {
            "line": 325,
            "column": 28,
            "endLine": 325,
            "endColumn": 42,
            "problem": "LimitedVoidType",
            "suggest": "",
            "rule": "Type \"void\" has no instances.(arkts-limited-void-type)",
            "severity": "ERROR"
        },
        {
            "line": 325,
            "column": 28,
            "endLine": 325,
            "endColumn": 32,
            "problem": "LimitedVoidType",
            "suggest": "",
            "rule": "Type \"void\" has no instances.(arkts-limited-void-type)",
            "severity": "ERROR"
        },
        {
            "line": 326,
            "column": 11,
            "endLine": 326,
            "endColumn": 12,
            "problem": "NumericSemantics",
            "suggest": "",
            "rule": "Numeric semantics is different for integer values (arkts-numeric-semantic)",
            "severity": "ERROR"
        },
        {
            "line": 332,
            "column": 28,
            "endLine": 332,
            "endColumn": 42,
            "problem": "LimitedVoidType",
            "suggest": "",
            "rule": "Type \"void\" has no instances.(arkts-limited-void-type)",
            "severity": "ERROR"
        },
        {
            "line": 332,
            "column": 28,
            "endLine": 332,
            "endColumn": 32,
            "problem": "LimitedVoidType",
            "suggest": "",
            "rule": "Type \"void\" has no instances.(arkts-limited-void-type)",
            "severity": "ERROR"
        },
        {
            "line": 333,
            "column": 11,
            "endLine": 333,
            "endColumn": 12,
            "problem": "NumericSemantics",
            "suggest": "",
            "rule": "Numeric semantics is different for integer values (arkts-numeric-semantic)",
            "severity": "ERROR"
        },
        {
            "line": 340,
            "column": 28,
            "endLine": 340,
            "endColumn": 42,
            "problem": "LimitedVoidType",
            "suggest": "",
            "rule": "Type \"void\" has no instances.(arkts-limited-void-type)",
            "severity": "ERROR"
        },
        {
            "line": 340,
            "column": 28,
            "endLine": 340,
            "endColumn": 32,
            "problem": "LimitedVoidType",
            "suggest": "",
>>>>>>> 494f8da8
            "rule": "Type \"void\" has no instances.(arkts-limited-void-type)",
            "severity": "ERROR"
        }
    ]
}<|MERGE_RESOLUTION|>--- conflicted
+++ resolved
@@ -1116,13 +1116,6 @@
         },
         {
             "line": 203,
-<<<<<<< HEAD
-            "column": 5,
-            "endLine": 203,
-            "endColumn": 9,
-            "problem": "LimitedVoidType",
-            "suggest": "",
-=======
             "column": 6,
             "endLine": 203,
             "endColumn": 10,
@@ -1728,7 +1721,6 @@
             "endColumn": 32,
             "problem": "LimitedVoidType",
             "suggest": "",
->>>>>>> 494f8da8
             "rule": "Type \"void\" has no instances.(arkts-limited-void-type)",
             "severity": "ERROR"
         }
