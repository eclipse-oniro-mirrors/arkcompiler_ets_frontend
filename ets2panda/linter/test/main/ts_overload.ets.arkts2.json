--- conflicted
+++ resolved
@@ -45,65 +45,6 @@
             "severity": "ERROR"
         },
         {
-<<<<<<< HEAD
-            "line": 25,
-            "column": 21,
-            "endLine": 25,
-            "endColumn": 29,
-            "problem": "NumericSemantics",
-            "suggest": "",
-            "rule": "Numeric semantics is different for integer values (arkts-numeric-semantic)",
-            "severity": "ERROR"
-        },
-        {
-            "line": 26,
-            "column": 21,
-            "endLine": 26,
-            "endColumn": 22,
-            "problem": "NumericSemantics",
-            "suggest": "",
-            "rule": "Numeric semantics is different for integer values (arkts-numeric-semantic)",
-            "severity": "ERROR"
-        },
-        {
-            "line": 26,
-            "column": 24,
-            "endLine": 26,
-            "endColumn": 25,
-            "problem": "NumericSemantics",
-            "suggest": "",
-            "rule": "Numeric semantics is different for integer values (arkts-numeric-semantic)",
-            "severity": "ERROR"
-        },
-        {
-            "line": 26,
-            "column": 27,
-            "endLine": 26,
-            "endColumn": 28,
-            "problem": "NumericSemantics",
-            "suggest": "",
-            "rule": "Numeric semantics is different for integer values (arkts-numeric-semantic)",
-            "severity": "ERROR"
-        },
-        {
-            "line": 27,
-            "column": 21,
-            "endLine": 27,
-            "endColumn": 22,
-            "problem": "NumericSemantics",
-            "suggest": "",
-            "rule": "Numeric semantics is different for integer values (arkts-numeric-semantic)",
-            "severity": "ERROR"
-        },
-        {
-            "line": 27,
-            "column": 24,
-            "endLine": 27,
-            "endColumn": 25,
-            "problem": "NumericSemantics",
-            "suggest": "",
-            "rule": "Numeric semantics is different for integer values (arkts-numeric-semantic)",
-=======
             "line": 20,
             "column": 16,
             "endLine": 20,
@@ -111,7 +52,6 @@
             "problem": "BuiltinNewCtor",
             "suggest": "",
             "rule": "API is not support initial ctor signature (arkts-builtin-new-cotr)",
->>>>>>> 6d813986
             "severity": "ERROR"
         },
         {
