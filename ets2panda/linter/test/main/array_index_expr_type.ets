/*
 * Copyright (c) 2025 Huawei Device Co., Ltd.
 * Licensed under the Apache License, Version 2.0 (the "License");
 * you may not use this file except in compliance with the License.
 * You may obtain a copy of the License at
 *
 * http://www.apache.org/licenses/LICENSE-2.0
 *
 * Unless required by applicable law or agreed to in writing, software
 * distributed under the License is distributed on an "AS IS" BASIS,
 * WITHOUT WARRANTIES OR CONDITIONS OF ANY KIND, either express or implied.
 * See the License for the specific language governing permissions and
 * limitations under the License.
 */

function foo(index:number){
  let an_array = [1,2,3]
  let a = an_array[index]
  let a1 = an_array[index + 1]
  let a2 = an_array[index + 1.1]
  let b = an_array[1.23]
  let c = an_array[true]
  let d = an_array['index']
  let e = an_array[undefined]
  let f = an_array[null]
  let g = an_array[]
  let h = an_array[12.]
  let i = an_array[12.0]
  let j = an_array[0]
  let k = an_array[Number.MAX_VALUE]
  let l = an_array[Number.MIN_VALUE]
  let m = an_array[Number.MAX_SAFE_INTEGER]
}

let array = [1,2,3]
const index_1: number = 1.3;
let index_2: number = 1.3;
let index_3: number = 1;
array[index_1];
array[index_2];
array[index_3];
let index_4: int = 2
array[index_4];
const index_5: number = 1.0;
array[index_5];

function getIndex(): number {
  return Math.random() * 10;
}
let array1 = [1, 2, 3];
array1[getIndex()];

let array2 = [1, 2, 3];
for (let i: number = 0; i < array2.length; i++) {
  console.log(array2[i]);
}

for (let i: int = 0; i < array2.length; i++) {
  console.log(array2[i]);
}

let arr1:number[] = [1, 2, 3]
enum TE{
  AA = 1.12
  BB = 0
}
arr1[TE.AA];
arr1[TE.BB];
arr1[+0];
arr1[-0];
arr1[+1];
arr1[-1];
arr1[1.1 as number];

let a:short = 1;
let b:byte = 1;
let c:int = 1;
let d:long = 1;

let arr:number[] = [1,2,3]
arr[true?1.3:1.2]
arr[a] = 1;
arr[b] = 1;
arr[c] = 1;
arr[d] = 1;

let test = 1;
arr[1 as number];
<<<<<<< HEAD
arr[test as number];
=======
arr[test as number];

@Component
struct Test {
  @Link testIndex: number;

  async cateMode(testIndex: number) {
    emitter.on(innerEvent, (eventData) => {
      if (this.testIndex == 0) {
        let array = [1,2,3];
        array[this.testIndex];
      }
    })
  }
}
>>>>>>> 6d813986
<|MERGE_RESOLUTION|>--- conflicted
+++ resolved
@@ -86,9 +86,6 @@
 
 let test = 1;
 arr[1 as number];
-<<<<<<< HEAD
-arr[test as number];
-=======
 arr[test as number];
 
 @Component
@@ -103,5 +100,4 @@
       }
     })
   }
-}
->>>>>>> 6d813986
+}