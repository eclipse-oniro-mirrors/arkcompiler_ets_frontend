/*
 * Copyright (c) 2025 Huawei Device Co., Ltd.
 * Licensed under the Apache License, Version 2.0 (the "License");
 * you may not use this file except in compliance with the License.
 * You may obtain a copy of the License at
 *
 * http://www.apache.org/licenses/LICENSE-2.0
 *
 * Unless required by applicable law or agreed to in writing, software
 * distributed under the License is distributed on an "AS IS" BASIS,
 * WITHOUT WARRANTIES OR CONDITIONS OF ANY KIND, either express or implied.
 * See the License for the specific language governing permissions and
 * limitations under the License.
 */

import { Entry, Component, Text, LocalStorage } from '@ohos.arkui.components';
import { getLocalStorage } from './storage-manager';

<<<<<<< HEAD
const __get_local_storage__ = (): LocalStorage => getLocalStorage(1.0);
=======
const __get_local_storage__ = (): LocalStorage => getLocalStorage(1);
>>>>>>> 6d813986
@Entry({ storage: "__get_local_storage__" })
@Component
struct MyPage {
  build() {
    Text("Hello World")
  }
}<|MERGE_RESOLUTION|>--- conflicted
+++ resolved
@@ -16,11 +16,7 @@
 import { Entry, Component, Text, LocalStorage } from '@ohos.arkui.components';
 import { getLocalStorage } from './storage-manager';
 
-<<<<<<< HEAD
-const __get_local_storage__ = (): LocalStorage => getLocalStorage(1.0);
-=======
 const __get_local_storage__ = (): LocalStorage => getLocalStorage(1);
->>>>>>> 6d813986
 @Entry({ storage: "__get_local_storage__" })
 @Component
 struct MyPage {
