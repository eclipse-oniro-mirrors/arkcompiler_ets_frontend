{
    "copyright": [
        "Copyright (c) 2025 Huawei Device Co., Ltd.",
        "Licensed under the Apache License, Version 2.0 (the 'License');",
        "you may not use this file except in compliance with the License.",
        "You may obtain a copy of the License at",
        "",
        "http://www.apache.org/licenses/LICENSE-2.0",
        "",
        "Unless required by applicable law or agreed to in writing, software",
        "distributed under the License is distributed on an 'AS IS' BASIS,",
        "WITHOUT WARRANTIES OR CONDITIONS OF ANY KIND, either express or implied.",
        "See the License for the specific language governing permissions and",
        "limitations under the License."
    ],
    "result": [
        {
            "line": 46,
            "column": 12,
            "endLine": 46,
            "endColumn": 29,
            "problem": "CreatingPrimitiveTypes",
            "suggest": "",
<<<<<<< HEAD
            "rule": "Sparse array is not supported in ArkTS1.2 (arkts-no-sparse-array)",
=======
            "rule": "Primitive types are normalized with their boxed type (arkts-primitive-type-normalization)",
>>>>>>> 6d813986
            "severity": "ERROR"
        },
        {
            "line": 46,
            "column": 16,
            "endLine": 46,
            "endColumn": 22,
            "problem": "BuiltinNewCtor",
            "suggest": "",
<<<<<<< HEAD
            "rule": "Sparse array is not supported in ArkTS1.2 (arkts-no-sparse-array)",
            "severity": "ERROR"
        },
        {
            "line": 16,
            "column": 10,
            "endLine": 16,
            "endColumn": 11,
            "problem": "NumericSemantics",
            "suggest": "",
            "rule": "Numeric semantics is different for integer values (arkts-numeric-semantic)",
            "severity": "ERROR"
        },
        {
            "line": 16,
            "column": 17,
            "endLine": 16,
            "endColumn": 18,
            "problem": "NumericSemantics",
            "suggest": "",
            "rule": "Numeric semantics is different for integer values (arkts-numeric-semantic)",
            "severity": "ERROR"
        },
        {
            "line": 17,
            "column": 9,
            "endLine": 17,
            "endColumn": 11,
            "problem": "NosparseArray",
            "suggest": "",
            "rule": "Sparse array is not supported in ArkTS1.2 (arkts-no-sparse-array)",
            "severity": "ERROR"
        },
        {
            "line": 20,
            "column": 30,
            "endLine": 20,
            "endColumn": 32,
            "problem": "NosparseArray",
            "suggest": "",
            "rule": "Sparse array is not supported in ArkTS1.2 (arkts-no-sparse-array)",
            "severity": "ERROR"
        },
        {
            "line": 21,
            "column": 29,
            "endLine": 21,
            "endColumn": 31,
            "problem": "NosparseArray",
            "suggest": "",
            "rule": "Sparse array is not supported in ArkTS1.2 (arkts-no-sparse-array)",
            "severity": "ERROR"
        },
        {
            "line": 22,
            "column": 36,
            "endLine": 22,
            "endColumn": 38,
            "problem": "NosparseArray",
            "suggest": "",
            "rule": "Sparse array is not supported in ArkTS1.2 (arkts-no-sparse-array)",
            "severity": "ERROR"
        },
        {
            "line": 23,
            "column": 29,
            "endLine": 23,
            "endColumn": 31,
            "problem": "NosparseArray",
            "suggest": "",
            "rule": "Sparse array is not supported in ArkTS1.2 (arkts-no-sparse-array)",
            "severity": "ERROR"
        },
        {
            "line": 24,
            "column": 35,
            "endLine": 24,
            "endColumn": 37,
            "problem": "NosparseArray",
            "suggest": "",
            "rule": "Sparse array is not supported in ArkTS1.2 (arkts-no-sparse-array)",
            "severity": "ERROR"
        },
        {
            "line": 26,
            "column": 23,
            "endLine": 26,
            "endColumn": 25,
            "problem": "NosparseArray",
            "suggest": "",
            "rule": "Sparse array is not supported in ArkTS1.2 (arkts-no-sparse-array)",
            "severity": "ERROR"
        },
        {
            "line": 27,
            "column": 22,
            "endLine": 27,
            "endColumn": 24,
            "problem": "NosparseArray",
            "suggest": "",
            "rule": "Sparse array is not supported in ArkTS1.2 (arkts-no-sparse-array)",
            "severity": "ERROR"
        },
        {
            "line": 28,
            "column": 29,
            "endLine": 28,
            "endColumn": 31,
            "problem": "NosparseArray",
            "suggest": "",
            "rule": "Sparse array is not supported in ArkTS1.2 (arkts-no-sparse-array)",
            "severity": "ERROR"
        },
        {
            "line": 29,
            "column": 22,
            "endLine": 29,
            "endColumn": 24,
            "problem": "NosparseArray",
            "suggest": "",
            "rule": "Sparse array is not supported in ArkTS1.2 (arkts-no-sparse-array)",
            "severity": "ERROR"
        },
        {
            "line": 30,
            "column": 26,
            "endLine": 30,
            "endColumn": 28,
            "problem": "NosparseArray",
            "suggest": "",
            "rule": "Sparse array is not supported in ArkTS1.2 (arkts-no-sparse-array)",
            "severity": "ERROR"
        },
        {
            "line": 38,
            "column": 24,
            "endLine": 38,
            "endColumn": 25,
            "problem": "NumericSemantics",
            "suggest": "",
            "rule": "Numeric semantics is different for integer values (arkts-numeric-semantic)",
            "severity": "ERROR"
        },
        {
            "line": 39,
            "column": 23,
            "endLine": 39,
            "endColumn": 24,
            "problem": "NumericSemantics",
            "suggest": "",
            "rule": "Numeric semantics is different for integer values (arkts-numeric-semantic)",
            "severity": "ERROR"
        },
        {
            "line": 40,
            "column": 30,
            "endLine": 40,
            "endColumn": 31,
            "problem": "NumericSemantics",
            "suggest": "",
            "rule": "Numeric semantics is different for integer values (arkts-numeric-semantic)",
            "severity": "ERROR"
        },
        {
            "line": 41,
            "column": 23,
            "endLine": 41,
            "endColumn": 24,
            "problem": "NumericSemantics",
            "suggest": "",
            "rule": "Numeric semantics is different for integer values (arkts-numeric-semantic)",
            "severity": "ERROR"
        },
        {
            "line": 42,
            "column": 27,
            "endLine": 42,
            "endColumn": 28,
            "problem": "NumericSemantics",
            "suggest": "",
            "rule": "Numeric semantics is different for integer values (arkts-numeric-semantic)",
=======
            "rule": "API is not support initial ctor signature (arkts-builtin-new-cotr)",
            "severity": "ERROR"
        },
        {
            "line": 47,
            "column": 13,
            "endLine": 47,
            "endColumn": 31,
            "problem": "CreatingPrimitiveTypes",
            "suggest": "",
            "rule": "Primitive types are normalized with their boxed type (arkts-primitive-type-normalization)",
            "severity": "ERROR"
        },
        {
            "line": 47,
            "column": 17,
            "endLine": 47,
            "endColumn": 24,
            "problem": "BuiltinNewCtor",
            "suggest": "",
            "rule": "API is not support initial ctor signature (arkts-builtin-new-cotr)",
            "severity": "ERROR"
        },
        {
            "line": 48,
            "column": 12,
            "endLine": 48,
            "endColumn": 29,
            "problem": "CreatingPrimitiveTypes",
            "suggest": "",
            "rule": "Primitive types are normalized with their boxed type (arkts-primitive-type-normalization)",
            "severity": "ERROR"
        },
        {
            "line": 48,
            "column": 16,
            "endLine": 48,
            "endColumn": 22,
            "problem": "BuiltinNewCtor",
            "suggest": "",
            "rule": "API is not support initial ctor signature (arkts-builtin-new-cotr)",
            "severity": "ERROR"
        },
        {
            "line": 49,
            "column": 16,
            "endLine": 49,
            "endColumn": 22,
            "problem": "BuiltinNewCtor",
            "suggest": "",
            "rule": "API is not support initial ctor signature (arkts-builtin-new-cotr)",
            "severity": "ERROR"
        },
        {
            "line": 86,
            "column": 16,
            "endLine": 86,
            "endColumn": 23,
            "problem": "BuiltinNewCtor",
            "suggest": "",
            "rule": "API is not support initial ctor signature (arkts-builtin-new-cotr)",
>>>>>>> 6d813986
            "severity": "ERROR"
        }
    ]
}<|MERGE_RESOLUTION|>--- conflicted
+++ resolved
@@ -21,11 +21,7 @@
             "endColumn": 29,
             "problem": "CreatingPrimitiveTypes",
             "suggest": "",
-<<<<<<< HEAD
-            "rule": "Sparse array is not supported in ArkTS1.2 (arkts-no-sparse-array)",
-=======
             "rule": "Primitive types are normalized with their boxed type (arkts-primitive-type-normalization)",
->>>>>>> 6d813986
             "severity": "ERROR"
         },
         {
@@ -35,189 +31,6 @@
             "endColumn": 22,
             "problem": "BuiltinNewCtor",
             "suggest": "",
-<<<<<<< HEAD
-            "rule": "Sparse array is not supported in ArkTS1.2 (arkts-no-sparse-array)",
-            "severity": "ERROR"
-        },
-        {
-            "line": 16,
-            "column": 10,
-            "endLine": 16,
-            "endColumn": 11,
-            "problem": "NumericSemantics",
-            "suggest": "",
-            "rule": "Numeric semantics is different for integer values (arkts-numeric-semantic)",
-            "severity": "ERROR"
-        },
-        {
-            "line": 16,
-            "column": 17,
-            "endLine": 16,
-            "endColumn": 18,
-            "problem": "NumericSemantics",
-            "suggest": "",
-            "rule": "Numeric semantics is different for integer values (arkts-numeric-semantic)",
-            "severity": "ERROR"
-        },
-        {
-            "line": 17,
-            "column": 9,
-            "endLine": 17,
-            "endColumn": 11,
-            "problem": "NosparseArray",
-            "suggest": "",
-            "rule": "Sparse array is not supported in ArkTS1.2 (arkts-no-sparse-array)",
-            "severity": "ERROR"
-        },
-        {
-            "line": 20,
-            "column": 30,
-            "endLine": 20,
-            "endColumn": 32,
-            "problem": "NosparseArray",
-            "suggest": "",
-            "rule": "Sparse array is not supported in ArkTS1.2 (arkts-no-sparse-array)",
-            "severity": "ERROR"
-        },
-        {
-            "line": 21,
-            "column": 29,
-            "endLine": 21,
-            "endColumn": 31,
-            "problem": "NosparseArray",
-            "suggest": "",
-            "rule": "Sparse array is not supported in ArkTS1.2 (arkts-no-sparse-array)",
-            "severity": "ERROR"
-        },
-        {
-            "line": 22,
-            "column": 36,
-            "endLine": 22,
-            "endColumn": 38,
-            "problem": "NosparseArray",
-            "suggest": "",
-            "rule": "Sparse array is not supported in ArkTS1.2 (arkts-no-sparse-array)",
-            "severity": "ERROR"
-        },
-        {
-            "line": 23,
-            "column": 29,
-            "endLine": 23,
-            "endColumn": 31,
-            "problem": "NosparseArray",
-            "suggest": "",
-            "rule": "Sparse array is not supported in ArkTS1.2 (arkts-no-sparse-array)",
-            "severity": "ERROR"
-        },
-        {
-            "line": 24,
-            "column": 35,
-            "endLine": 24,
-            "endColumn": 37,
-            "problem": "NosparseArray",
-            "suggest": "",
-            "rule": "Sparse array is not supported in ArkTS1.2 (arkts-no-sparse-array)",
-            "severity": "ERROR"
-        },
-        {
-            "line": 26,
-            "column": 23,
-            "endLine": 26,
-            "endColumn": 25,
-            "problem": "NosparseArray",
-            "suggest": "",
-            "rule": "Sparse array is not supported in ArkTS1.2 (arkts-no-sparse-array)",
-            "severity": "ERROR"
-        },
-        {
-            "line": 27,
-            "column": 22,
-            "endLine": 27,
-            "endColumn": 24,
-            "problem": "NosparseArray",
-            "suggest": "",
-            "rule": "Sparse array is not supported in ArkTS1.2 (arkts-no-sparse-array)",
-            "severity": "ERROR"
-        },
-        {
-            "line": 28,
-            "column": 29,
-            "endLine": 28,
-            "endColumn": 31,
-            "problem": "NosparseArray",
-            "suggest": "",
-            "rule": "Sparse array is not supported in ArkTS1.2 (arkts-no-sparse-array)",
-            "severity": "ERROR"
-        },
-        {
-            "line": 29,
-            "column": 22,
-            "endLine": 29,
-            "endColumn": 24,
-            "problem": "NosparseArray",
-            "suggest": "",
-            "rule": "Sparse array is not supported in ArkTS1.2 (arkts-no-sparse-array)",
-            "severity": "ERROR"
-        },
-        {
-            "line": 30,
-            "column": 26,
-            "endLine": 30,
-            "endColumn": 28,
-            "problem": "NosparseArray",
-            "suggest": "",
-            "rule": "Sparse array is not supported in ArkTS1.2 (arkts-no-sparse-array)",
-            "severity": "ERROR"
-        },
-        {
-            "line": 38,
-            "column": 24,
-            "endLine": 38,
-            "endColumn": 25,
-            "problem": "NumericSemantics",
-            "suggest": "",
-            "rule": "Numeric semantics is different for integer values (arkts-numeric-semantic)",
-            "severity": "ERROR"
-        },
-        {
-            "line": 39,
-            "column": 23,
-            "endLine": 39,
-            "endColumn": 24,
-            "problem": "NumericSemantics",
-            "suggest": "",
-            "rule": "Numeric semantics is different for integer values (arkts-numeric-semantic)",
-            "severity": "ERROR"
-        },
-        {
-            "line": 40,
-            "column": 30,
-            "endLine": 40,
-            "endColumn": 31,
-            "problem": "NumericSemantics",
-            "suggest": "",
-            "rule": "Numeric semantics is different for integer values (arkts-numeric-semantic)",
-            "severity": "ERROR"
-        },
-        {
-            "line": 41,
-            "column": 23,
-            "endLine": 41,
-            "endColumn": 24,
-            "problem": "NumericSemantics",
-            "suggest": "",
-            "rule": "Numeric semantics is different for integer values (arkts-numeric-semantic)",
-            "severity": "ERROR"
-        },
-        {
-            "line": 42,
-            "column": 27,
-            "endLine": 42,
-            "endColumn": 28,
-            "problem": "NumericSemantics",
-            "suggest": "",
-            "rule": "Numeric semantics is different for integer values (arkts-numeric-semantic)",
-=======
             "rule": "API is not support initial ctor signature (arkts-builtin-new-cotr)",
             "severity": "ERROR"
         },
@@ -279,7 +92,6 @@
             "problem": "BuiltinNewCtor",
             "suggest": "",
             "rule": "API is not support initial ctor signature (arkts-builtin-new-cotr)",
->>>>>>> 6d813986
             "severity": "ERROR"
         }
     ]
