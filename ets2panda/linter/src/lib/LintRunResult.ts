--- conflicted
+++ resolved
@@ -15,17 +15,11 @@
 
 import type { ProblemInfo } from './ProblemInfo';
 import type { ProjectStatistics } from './statistics/ProjectStatistics';
-<<<<<<< HEAD
-=======
 import type { TimeRecorder } from './statistics/scan/TimeRecorder';
->>>>>>> 494f8da8
 
 export interface LintRunResult {
   hasErrors: boolean;
   problemsInfos: Map<string, ProblemInfo[]>;
   projectStats: ProjectStatistics;
-<<<<<<< HEAD
-=======
   timeRecorder?: TimeRecorder;
->>>>>>> 494f8da8
 }