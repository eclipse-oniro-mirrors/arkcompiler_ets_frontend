--- conflicted
+++ resolved
@@ -46,18 +46,12 @@
 import { STRINGLITERAL_NUMBER, STRINGLITERAL_NUMBER_ARRAY } from './consts/StringLiteral';
 import { ETS_MODULE, PATH_SEPARATOR, VALID_OHM_COMPONENTS_MODULE_PATH } from './consts/OhmUrl';
 import { EXTNAME_ETS, EXTNAME_JS, EXTNAME_D_ETS } from './consts/ExtensionName';
-<<<<<<< HEAD
-import { STRING_ERROR_LITERAL } from './consts/Literals';
-
-export const PROMISE_METHODS = new Set(['all', 'race', 'any', 'resolve', 'allSettled']);
-=======
 import { CONCAT_ARRAY, STRING_ERROR_LITERAL } from './consts/Literals';
 import { INT_MIN, INT_MAX, LARGE_NUMBER_MIN, LARGE_NUMBER_MAX } from './consts/NumericalConstants';
 import { IGNORE_TYPE_LIST } from './consts/TypesToBeIgnored';
 
 export const PROMISE_METHODS = new Set(['all', 'race', 'any', 'resolve', 'allSettled']);
 export const PROMISE_METHODS_WITH_NO_TUPLE_SUPPORT = new Set(['all', 'race', 'any', 'allSettled']);
->>>>>>> 6d813986
 export const SYMBOL = 'Symbol';
 export const SYMBOL_CONSTRUCTOR = 'SymbolConstructor';
 const ITERATOR = 'iterator';
@@ -2172,14 +2166,6 @@
     return signatures[0].getReturnType();
   }
 
-  static getFunctionReturnType(type: ts.Type): ts.Type | null {
-    const signatures = type.getCallSignatures();
-    if (signatures.length === 0) {
-      return null;
-    }
-    return signatures[0].getReturnType();
-  }
-
   isStdFunctionType(type: ts.Type): boolean {
     const sym = type.getSymbol();
     return !!sym && sym.getName() === 'Function' && this.isGlobalSymbol(sym);
@@ -3848,8 +3834,6 @@
     }
     return typeNode.kind === ts.SyntaxKind.VoidKeyword;
   }
-<<<<<<< HEAD
-=======
 
   static isStdPromiseType(type: ts.Type): boolean {
     const sym = type.getSymbol();
@@ -3967,5 +3951,4 @@
       }) !== -1
     );
   }
->>>>>>> 6d813986
 }