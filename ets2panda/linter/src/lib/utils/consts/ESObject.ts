/*
 * Copyright (c) 2023-2024 Huawei Device Co., Ltd.
 * Licensed under the Apache License, Version 2.0 (the "License");
 * you may not use this file except in compliance with the License.
 * You may obtain a copy of the License at
 *
 * http://www.apache.org/licenses/LICENSE-2.0
 *
 * Unless required by applicable law or agreed to in writing, software
 * distributed under the License is distributed on an "AS IS" BASIS,
 * WITHOUT WARRANTIES OR CONDITIONS OF ANY KIND, either express or implied.
 * See the License for the specific language governing permissions and
 * limitations under the License.
 */

<<<<<<< HEAD
export const ES_VALUE = 'ESValue';
=======
export const ES_VALUE = 'ESValue';
export const ES_OBJECT = 'ESObject';
>>>>>>> 6d813986
<|MERGE_RESOLUTION|>--- conflicted
+++ resolved
@@ -13,9 +13,5 @@
  * limitations under the License.
  */
 
-<<<<<<< HEAD
 export const ES_VALUE = 'ESValue';
-=======
-export const ES_VALUE = 'ESValue';
-export const ES_OBJECT = 'ESObject';
->>>>>>> 6d813986
+export const ES_OBJECT = 'ESObject';