/*
 * Copyright (c) 2024 Huawei Device Co., Ltd.
 * Licensed under the Apache License, Version 2.0 (the "License");
 * you may not use this file except in compliance with the License.
 * You may obtain a copy of the License at
 *
 * http://www.apache.org/licenses/LICENSE-2.0
 *
 * Unless required by applicable law or agreed to in writing, software
 * distributed under the License is distributed on an "AS IS" BASIS,
 * WITHOUT WARRANTIES OR CONDITIONS OF ANY KIND, either express or implied.
 * See the License for the specific language governing permissions and
 * limitations under the License.
 */

import { FaultID } from '../../Problems';

const LIMITED_STD_SYMBOL_API = [
  // properties
  'asyncIterator',
  'description',
  'hasInstance',
  'isConcatSpreadable',
  'match',
  'matchAll',
  'replace',
  'search',
  'species',
  'split',
  'toPrimitive',
  'toStringTag',
  'unscopables',

  // methods
  'for',
  'keyFor',
  'toString',
  'valueOf'
];

export const ALLOWED_STD_SYMBOL_API = ['iterator'];

export const LIMITED_STD_OBJECT_API = [
  // properties
  '__proto__',

  // methods
  '__defineGetter__',
  '__defineSetter__',
  '__lookupGetter__',
  '__lookupSetter__',
  'assign',
  'create',
  'defineProperties',
  'defineProperty',
  'freeze',
  // was relaxed but revert
  'fromEntries',
  'getOwnPropertyDescriptor',
  'getOwnPropertyDescriptors',
  'getOwnPropertySymbols',
  'getPrototypeOf',
  'hasOwnProperty',
  'is',
  'isExtensible',
  'isFrozen',
  'isPrototypeOf',
  'isSealed',
  'preventExtensions',
  'propertyIsEnumerable',
  'seal',
  'setPrototypeOf'
];

export const LIMITED_STD_PROXYHANDLER_API = [
  // properties

  // methods
  'apply',
  'construct',
  'defineProperty',
  'deleteProperty',
  'get',
  'getOwnPropertyDescriptor',
  'getPrototypeOf',
  'has',
  'isExtensible',
  'ownKeys',
  'preventExtensions',
  'set',
  'setPrototypeOf'
];

export const LIMITED_STD_REFLECT_API = [
  // properties

  // methods
  'apply',
  'construct',
  'defineProperty',
  'deleteProperty',
  'getOwnPropertyDescriptor',
  'getPrototypeOf',
  'isExtensible',
  'preventExtensions',
  'setPrototypeOf'
];

const LIMITED_STD_FUNCTION_API_APPLY_CALL = [
  // properties

  // methods
  'apply',
  'call'
];

const LIMITED_STD_FUNCTION_API_BIND = [
  // properties

  // methods
  'bind'
];

export const LIMITED_STD_GLOBAL_API = [
  // properties

  // methods
  'eval'
];

const STD_SYMBOL_ENTRY = [{ api: LIMITED_STD_SYMBOL_API, faultId: FaultID.SymbolType }];
const STD_OBJECT_ENTRY = [{ api: LIMITED_STD_OBJECT_API, faultId: FaultID.LimitedStdLibApi }];
const STD_PROXYHANDLER_ENTRY = [{ api: LIMITED_STD_PROXYHANDLER_API, faultId: FaultID.LimitedStdLibApi }];
const STD_REFLECT_ENTRY = [{ api: LIMITED_STD_REFLECT_API, faultId: FaultID.LimitedStdLibApi }];
const STD_FUNCTION_ENTRY = [
  { api: LIMITED_STD_FUNCTION_API_APPLY_CALL, faultId: FaultID.FunctionApplyCall },
  { api: LIMITED_STD_FUNCTION_API_BIND, faultId: FaultID.FunctionBindError }
];
const STD_GLOBAL_ENTRY = [{ api: LIMITED_STD_GLOBAL_API, faultId: FaultID.LimitedStdLibApi }];

export type LimitedStdLibApiEntry = { api: string[]; faultId: FaultID };

export const LIMITED_STD_API = new Map<string | undefined, LimitedStdLibApiEntry[]>([
  [undefined, STD_GLOBAL_ENTRY],
  ['Object', STD_OBJECT_ENTRY],
  ['ObjectConstructor', STD_OBJECT_ENTRY],
  ['Reflect', STD_REFLECT_ENTRY],
  ['ProxyHandler', STD_PROXYHANDLER_ENTRY],
  ['Symbol', STD_SYMBOL_ENTRY],
  ['SymbolConstructor', STD_SYMBOL_ENTRY],
  ['Function', STD_FUNCTION_ENTRY],
  ['CallableFunction', STD_FUNCTION_ENTRY]
]);

export const MODULE_IMPORTS: Record<string, string[]> = {
  '@kit.ArkTS': ['taskpool', 'ArkTSUtils', 'process', 'collections'],
  '@ohos.process': ['process'],
<<<<<<< HEAD
  '@ohos.taskpool': ['taskpool']
};

export const ARKTSUTILS_MODULES = ['@arkts.utils', '@kit.ArkTS'];
export const ARKTSUTILS_LOCKS_MEMBER = 'locks';
=======
  '@ohos.taskpool': ['taskpool'],
  '@arkts.utils': ['ArkTSUtils'],
  '@arkts.collections': ['collections']
};

export const ARKTSUTILS_MODULES = ['@arkts.utils', '@ohos.process', '@kit.ArkTS'];
export const ARKTSUTILS_LOCKS_MEMBER = 'locks';

export const OBJECT_PUBLIC_API_METHOD_SIGNATURES = new Map<string, string>([
  ['toString', '(): string'],
  ['toLocaleString', '(): string'],
  ['valueOf', '(): Object'],
  ['hasOwnProperty', '(v: PropertyKey): boolean'],
  ['isPrototypeOf', '(v: Object): boolean'],
  ['propertyIsEnumerable', '(v: PropertyKey): boolean']
]);
export const ARKTSUTILS_PROCESS_MEMBER = 'process';

export const PROCESS_DEPRECATED_INTERFACES = [
  'isAppUid',
  'getUidForName',
  'getThreadPriority',
  'getSystemConfig',
  'getEnvironmentVar',
  'exit',
  'kill'
];
>>>>>>> 6d813986
<|MERGE_RESOLUTION|>--- conflicted
+++ resolved
@@ -155,13 +155,6 @@
 export const MODULE_IMPORTS: Record<string, string[]> = {
   '@kit.ArkTS': ['taskpool', 'ArkTSUtils', 'process', 'collections'],
   '@ohos.process': ['process'],
-<<<<<<< HEAD
-  '@ohos.taskpool': ['taskpool']
-};
-
-export const ARKTSUTILS_MODULES = ['@arkts.utils', '@kit.ArkTS'];
-export const ARKTSUTILS_LOCKS_MEMBER = 'locks';
-=======
   '@ohos.taskpool': ['taskpool'],
   '@arkts.utils': ['ArkTSUtils'],
   '@arkts.collections': ['collections']
@@ -188,5 +181,4 @@
   'getEnvironmentVar',
   'exit',
   'kill'
-];
->>>>>>> 6d813986
+];