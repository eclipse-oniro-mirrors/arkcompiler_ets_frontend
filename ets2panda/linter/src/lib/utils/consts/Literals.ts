/*
 * Copyright (c) 2025 Huawei Device Co., Ltd.
 * Licensed under the Apache License, Version 2.0 (the "License");
 * you may not use this file except in compliance with the License.
 * You may obtain a copy of the License at
 *
 * http://www.apache.org/licenses/LICENSE-2.0
 *
 * Unless required by applicable law or agreed to in writing, software
 * distributed under the License is distributed on an "AS IS" BASIS,
 * WITHOUT WARRANTIES OR CONDITIONS OF ANY KIND, either express or implied.
 * See the License for the specific language governing permissions and
 * limitations under the License.
 */

<<<<<<< HEAD
export const STRING_ERROR_LITERAL = 'Error';
=======
export const STRING_ERROR_LITERAL = 'Error';
export const CONCAT_ARRAY = 'ConcatArray';
export const SELECT_IDENTIFIER = 'Select';
export const SELECT_OPTIONS = ['Array<SelectOption>', 'SelectOption[]'];
export const COMPONENT_DECORATOR = '@Component';
>>>>>>> 6d813986
<|MERGE_RESOLUTION|>--- conflicted
+++ resolved
@@ -13,12 +13,8 @@
  * limitations under the License.
  */
 
-<<<<<<< HEAD
-export const STRING_ERROR_LITERAL = 'Error';
-=======
 export const STRING_ERROR_LITERAL = 'Error';
 export const CONCAT_ARRAY = 'ConcatArray';
 export const SELECT_IDENTIFIER = 'Select';
 export const SELECT_OPTIONS = ['Array<SelectOption>', 'SelectOption[]'];
-export const COMPONENT_DECORATOR = '@Component';
->>>>>>> 6d813986
+export const COMPONENT_DECORATOR = '@Component';