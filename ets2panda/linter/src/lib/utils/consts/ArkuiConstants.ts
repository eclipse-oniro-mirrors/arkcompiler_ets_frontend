/*
 * Copyright (c) 2025 Huawei Device Co., Ltd.
 * Licensed under the Apache License, Version 2.0 (the "License");
 * you may not use this file except in compliance with the License.
 * You may obtain a copy of the License at
 *
 * http://www.apache.org/licenses/LICENSE-2.0
 *
 * Unless required by applicable law or agreed to in writing, software
 * distributed under the License is distributed on an "AS IS" BASIS,
 * WITHOUT WARRANTIES OR CONDITIONS OF ANY KIND, either express or implied.
 * See the License for the specific language governing permissions and
 * limitations under the License.
 */

export const DOUBLE_DOLLAR_IDENTIFIER = '$$';
export const THIS_IDENTIFIER = 'this';
export const ATTRIBUTE_SUFFIX = 'Attribute';
export const INSTANCE_IDENTIFIER = 'instance';
export const COMMON_METHOD_IDENTIFIER = 'CommonMethod';
export const APPLY_STYLES_IDENTIFIER = 'applyStyles';
export const STATE_STYLES = 'stateStyles';
export const ARKUI_PACKAGE_NAME = '@kit.ArkUI';
export const VALUE_IDENTIFIER = 'value';
export const INDENT_STEP = 2;
export const MAKE_OBSERVED = 'makeObserved';
export const ARKUI_STATE_MANAGEMENT = '@ohos.arkui.StateManagement';
<<<<<<< HEAD
=======
export const NEW_PROP_DECORATOR_SUFFIX = 'Ref';
>>>>>>> 494f8da8

export enum CustomDecoratorName {
  Extend = 'Extend',
  LocalBuilder = 'LocalBuilder',
  Styles = 'Styles',
  AnimatableExtend = 'AnimatableExtend',
  Memo = 'Memo',
  Observed = 'Observed',
<<<<<<< HEAD
  Layoutable = 'Layoutable'
=======
  CustomLayout = 'CustomLayout',
  CustomStyles = 'CustomStyles'
>>>>>>> 494f8da8
}

export enum StorageTypeName {
  LocalStorage = 'LocalStorage',
  AppStorage = 'AppStorage'
<<<<<<< HEAD
=======
}

export enum PropDecoratorName {
  Prop = 'Prop',
  StorageProp = 'StorageProp',
  LocalStorageProp = 'LocalStorageProp'
}

export enum PropFunctionName {
  Prop = 'prop',
  SetAndProp = 'setAndProp'
>>>>>>> 494f8da8
}

export const observedDecoratorName: Set<string> = new Set([
  'State',
  'Prop',
  'Link',
  'Provide',
  'Consume',
  'LocalStorageProp',
  'LocalStorageLink',
  'StorageProp',
  'StorageLink',
  'Track'
]);

export const skipImportDecoratorName: Set<string> = new Set([
  'Extend',
  'Styles',
  'Sendable',
  'Concurrent',
<<<<<<< HEAD
  'LocalBuilder'
]);

export const deepCopyDecoratorName: Set<string> = new Set(['Prop', 'StorageProp', 'LocalStorageProp']);

export const deepCopyFunctionName: Set<string> = new Set(['prop', 'setAndProp']);

=======
  'LocalBuilder',
  'Prop',
  'StorageProp',
  'LocalStorageProp'
]);

>>>>>>> 494f8da8
export const customLayoutFunctionName: Set<string> = new Set(['onMeasureSize', 'onPlaceChildren']);

export const ENTRY_DECORATOR_NAME = 'Entry';
export const ENTRY_STORAGE_PROPERITY = 'storage';
export const LOCAL_STORAGE_TYPE_NAME = 'LocalStorage';
export const GET_LOCAL_STORAGE_FUNC_NAME = '__get_local_storage__';

export const PROVIDE_DECORATOR_NAME = 'Provide';
export const PROVIDE_ALIAS_PROPERTY_NAME = 'alias';
export const PROVIDE_ALLOW_OVERRIDE_PROPERTY_NAME = 'allowOverride';<|MERGE_RESOLUTION|>--- conflicted
+++ resolved
@@ -25,10 +25,7 @@
 export const INDENT_STEP = 2;
 export const MAKE_OBSERVED = 'makeObserved';
 export const ARKUI_STATE_MANAGEMENT = '@ohos.arkui.StateManagement';
-<<<<<<< HEAD
-=======
 export const NEW_PROP_DECORATOR_SUFFIX = 'Ref';
->>>>>>> 494f8da8
 
 export enum CustomDecoratorName {
   Extend = 'Extend',
@@ -37,19 +34,13 @@
   AnimatableExtend = 'AnimatableExtend',
   Memo = 'Memo',
   Observed = 'Observed',
-<<<<<<< HEAD
-  Layoutable = 'Layoutable'
-=======
   CustomLayout = 'CustomLayout',
   CustomStyles = 'CustomStyles'
->>>>>>> 494f8da8
 }
 
 export enum StorageTypeName {
   LocalStorage = 'LocalStorage',
   AppStorage = 'AppStorage'
-<<<<<<< HEAD
-=======
 }
 
 export enum PropDecoratorName {
@@ -61,7 +52,6 @@
 export enum PropFunctionName {
   Prop = 'prop',
   SetAndProp = 'setAndProp'
->>>>>>> 494f8da8
 }
 
 export const observedDecoratorName: Set<string> = new Set([
@@ -82,22 +72,12 @@
   'Styles',
   'Sendable',
   'Concurrent',
-<<<<<<< HEAD
-  'LocalBuilder'
-]);
-
-export const deepCopyDecoratorName: Set<string> = new Set(['Prop', 'StorageProp', 'LocalStorageProp']);
-
-export const deepCopyFunctionName: Set<string> = new Set(['prop', 'setAndProp']);
-
-=======
   'LocalBuilder',
   'Prop',
   'StorageProp',
   'LocalStorageProp'
 ]);
 
->>>>>>> 494f8da8
 export const customLayoutFunctionName: Set<string> = new Set(['onMeasureSize', 'onPlaceChildren']);
 
 export const ENTRY_DECORATOR_NAME = 'Entry';
