--- conflicted
+++ resolved
@@ -16,12 +16,9 @@
 import * as fs from 'node:fs';
 import * as path from 'node:path';
 import * as ts from 'typescript';
-<<<<<<< HEAD
-=======
 import { processSyncErr } from '../lib/utils/functions/ProcessWrite';
 import * as qEd from './autofixes/QuasiEditor';
 import type { BaseTypeScriptLinter } from './BaseTypeScriptLinter';
->>>>>>> 58c46612
 import type { CommandLineOptions } from './CommandLineOptions';
 import { InteropTypescriptLinter } from './InteropTypescriptLinter';
 import type { LinterConfig } from './LinterConfig';
@@ -29,15 +26,11 @@
 import type { LintRunResult } from './LintRunResult';
 import { Logger } from './Logger';
 import type { ProblemInfo } from './ProblemInfo';
-<<<<<<< HEAD
-import { TypeScriptLinter } from './TypeScriptLinter';
-=======
 import { ProjectStatistics } from './statistics/ProjectStatistics';
 import { generateMigrationStatisicsReport } from './statistics/scan/ProblemStatisticsCommonFunction';
 import type { TimeRecorder } from './statistics/scan/TimeRecorder';
 import type { createProgramCallback } from './ts-compiler/Compiler';
 import { compileLintOptions } from './ts-compiler/Compiler';
->>>>>>> 58c46612
 import { getTscDiagnostics } from './ts-diagnostics/GetTscDiagnostics';
 import { transformTscDiagnostics } from './ts-diagnostics/TransformTscDiagnostics';
 import { TypeScriptLinter } from './TypeScriptLinter';
@@ -46,23 +39,11 @@
   ARKTS_IGNORE_DIRS_OH_MODULES,
   ARKTS_IGNORE_FILES
 } from './utils/consts/ArktsIgnorePaths';
-<<<<<<< HEAD
-import { EXTNAME_TS, EXTNAME_JS } from './utils/consts/ExtensionName';
-import { mergeArrayMaps } from './utils/functions/MergeArrayMaps';
-import { clearPathHelperCache, pathContainsDirectory } from './utils/functions/PathHelper';
-import { LibraryTypeCallDiagnosticChecker } from './utils/functions/LibraryTypeCallDiagnosticChecker';
-import type { createProgramCallback } from './ts-compiler/Compiler';
-import { compileLintOptions } from './ts-compiler/Compiler';
-import * as qEd from './autofixes/QuasiEditor';
-import { ProjectStatistics } from './statistics/ProjectStatistics';
-import type { BaseTypeScriptLinter } from './BaseTypeScriptLinter';
-=======
 import { EXTNAME_JS, EXTNAME_TS } from './utils/consts/ExtensionName';
 import { USE_STATIC } from './utils/consts/InteropAPI';
 import { LibraryTypeCallDiagnosticChecker } from './utils/functions/LibraryTypeCallDiagnosticChecker';
 import { mergeArrayMaps } from './utils/functions/MergeArrayMaps';
 import { clearPathHelperCache, pathContainsDirectory } from './utils/functions/PathHelper';
->>>>>>> 58c46612
 
 function prepareInputFilesList(cmdOptions: CommandLineOptions): string[] {
   let inputFiles = cmdOptions.inputFiles.map((x) => {
@@ -98,10 +79,7 @@
 
 export function lint(
   config: LinterConfig,
-<<<<<<< HEAD
-=======
   timeRecorder: TimeRecorder,
->>>>>>> 58c46612
   etsLoaderPath?: string,
   hcResults?: Map<string, ProblemInfo[]>
 ): LintRunResult {
@@ -109,14 +87,10 @@
     config.cmdOptions.linterOptions.etsLoaderPath = etsLoaderPath;
   }
   const lintResult = lintImpl(config);
-<<<<<<< HEAD
-  return config.cmdOptions.linterOptions.migratorMode ? migrate(config, lintResult, hcResults) : lintResult;
-=======
   timeRecorder.endScan();
   return config.cmdOptions.linterOptions.migratorMode ?
     migrate(config, lintResult, timeRecorder, hcResults) :
     lintResult;
->>>>>>> 58c46612
 }
 
 function lintImpl(config: LinterConfig): LintRunResult {
@@ -162,10 +136,7 @@
 
   TypeScriptLinter.initGlobals();
   InteropTypescriptLinter.initGlobals();
-<<<<<<< HEAD
-=======
   let fileCount: number = 0;
->>>>>>> 58c46612
 
   for (const srcFile of srcFiles) {
     const linter: BaseTypeScriptLinter = !options.interopCheckMode ?
@@ -175,13 +146,10 @@
     const problems = linter.problemsInfos;
     problemsInfos.set(path.normalize(srcFile.fileName), [...problems]);
     projectStats.fileStats.push(linter.fileStats);
-<<<<<<< HEAD
-=======
     fileCount = fileCount + 1;
     if (options.ideInteractive) {
       processSyncErr(`{"content":"${srcFile.fileName}","messageType":1,"indicator":${fileCount / srcFiles.length}}\n`);
     }
->>>>>>> 58c46612
   }
 
   return {
@@ -194,15 +162,10 @@
 function migrate(
   initialConfig: LinterConfig,
   initialLintResult: LintRunResult,
-<<<<<<< HEAD
-  hcResults?: Map<string, ProblemInfo[]>
-): LintRunResult {
-=======
   timeRecorder: TimeRecorder,
   hcResults?: Map<string, ProblemInfo[]>
 ): LintRunResult {
   timeRecorder.startMigration();
->>>>>>> 58c46612
   let linterConfig = initialConfig;
   const { cmdOptions } = initialConfig;
   const updatedSourceTexts: Map<string, string> = new Map();
@@ -212,34 +175,6 @@
   for (let pass = 0; pass < (cmdOptions.linterOptions.migrationMaxPass ?? qEd.DEFAULT_MAX_AUTOFIX_PASSES); pass++) {
     const appliedFix = fix(linterConfig, lintResult, updatedSourceTexts, hcResults);
     hcResults = undefined;
-<<<<<<< HEAD
-
-    if (!appliedFix) {
-      // No fixes were applied, migration is finished.
-      break;
-    }
-
-    // Re-compile and re-lint project after applying the fixes.
-    linterConfig = compileLintOptions(cmdOptions, getMigrationCreateProgramCallback(updatedSourceTexts));
-    lintResult = lintImpl(linterConfig);
-  }
-
-  // Write new text for updated source files.
-  updatedSourceTexts.forEach((newText, fileName) => {
-    if (!cmdOptions.linterOptions.noMigrationBackupFile) {
-      qEd.QuasiEditor.backupSrcFile(fileName);
-    }
-    const filePathMap = cmdOptions.linterOptions.migrationFilePathMap;
-    const writeFileName = filePathMap?.get(fileName) ?? fileName;
-    fs.writeFileSync(writeFileName, newText);
-  });
-
-  if (cmdOptions.linterOptions.ideInteractive) {
-    lintResult.problemsInfos = problemsInfosBeforeMigrate;
-  }
-
-  return lintResult;
-=======
 
     if (!appliedFix) {
       // No fixes were applied, migration is finished.
@@ -281,7 +216,6 @@
     ts.isStringLiteral(statements[0].expression) &&
     statements[0].expression.getText() === USE_STATIC
   );
->>>>>>> 58c46612
 }
 
 function fix(
@@ -292,32 +226,38 @@
 ): boolean {
   const program = linterConfig.tscCompiledProgram.getProgram();
   let appliedFix = false;
-<<<<<<< HEAD
-  const mergedProblems = lintResult.problemsInfos;
-  if (hcResults !== undefined) {
-    for (const [filePath, problems] of hcResults) {
-      if (mergedProblems.has(filePath)) {
-        mergedProblems.get(filePath)!.push(...problems);
-      } else {
-        mergedProblems.set(filePath, problems);
-      }
-    }
-  }
+  // Apply homecheck fixes first to avoid them being skipped due to conflict with linter autofixes
+  let mergedProblems: Map<string, ProblemInfo[]> = hcResults ?? new Map();
+  mergedProblems = mergeArrayMaps(mergedProblems, lintResult.problemsInfos);
   mergedProblems.forEach((problemInfos, fileName) => {
-    // If nothing to fix, skip file
-    if (!qEd.QuasiEditor.hasAnyAutofixes(problemInfos)) {
-      return;
-    }
-
     const srcFile = program.getSourceFile(fileName);
     if (!srcFile) {
-      Logger.error(`Failed to retrieve source file: ${fileName}`);
+      if (!linterConfig.cmdOptions.homecheck) {
+        Logger.error(`Failed to retrieve source file: ${fileName}`);
+      }
       return;
     }
-
-    const qe: qEd.QuasiEditor = new qEd.QuasiEditor(fileName, srcFile.text, linterConfig.cmdOptions.linterOptions);
-    updatedSourceTexts.set(fileName, qe.fix(problemInfos));
-    appliedFix = true;
+    const needToAddUseStatic =
+      linterConfig.cmdOptions.linterOptions.arkts2 &&
+      linterConfig.cmdOptions.inputFiles.includes(fileName) &&
+      !hasUseStaticDirective(srcFile) &&
+      linterConfig.cmdOptions.linterOptions.ideInteractive &&
+      !qEd.QuasiEditor.hasAnyAutofixes(problemInfos);
+    // If nothing to fix or don't need to add 'use static', then skip file
+    if (!qEd.QuasiEditor.hasAnyAutofixes(problemInfos) && !needToAddUseStatic) {
+      return;
+    }
+    const qe: qEd.QuasiEditor = new qEd.QuasiEditor(
+      fileName,
+      srcFile.text,
+      linterConfig.cmdOptions.linterOptions,
+      undefined,
+      linterConfig.cmdOptions.outputFilePath
+    );
+    updatedSourceTexts.set(fileName, qe.fix(problemInfos, needToAddUseStatic));
+    if (!needToAddUseStatic) {
+      appliedFix = true;
+    }
   });
 
   return appliedFix;
@@ -336,68 +276,11 @@
   };
 }
 
-function shouldProcessFile(options: LinterOptions, fileFsPath: string): boolean {
-  if (!options.checkTsAndJs && (path.extname(fileFsPath) === EXTNAME_TS || path.extname(fileFsPath) === EXTNAME_JS)) {
-    return false;
-  }
-
-=======
-  // Apply homecheck fixes first to avoid them being skipped due to conflict with linter autofixes
-  let mergedProblems: Map<string, ProblemInfo[]> = hcResults ?? new Map();
-  mergedProblems = mergeArrayMaps(mergedProblems, lintResult.problemsInfos);
-  mergedProblems.forEach((problemInfos, fileName) => {
-    const srcFile = program.getSourceFile(fileName);
-    if (!srcFile) {
-      if (!linterConfig.cmdOptions.homecheck) {
-        Logger.error(`Failed to retrieve source file: ${fileName}`);
-      }
-      return;
-    }
-    const needToAddUseStatic =
-      linterConfig.cmdOptions.linterOptions.arkts2 &&
-      linterConfig.cmdOptions.inputFiles.includes(fileName) &&
-      !hasUseStaticDirective(srcFile) &&
-      linterConfig.cmdOptions.linterOptions.ideInteractive &&
-      !qEd.QuasiEditor.hasAnyAutofixes(problemInfos);
-    // If nothing to fix or don't need to add 'use static', then skip file
-    if (!qEd.QuasiEditor.hasAnyAutofixes(problemInfos) && !needToAddUseStatic) {
-      return;
-    }
-    const qe: qEd.QuasiEditor = new qEd.QuasiEditor(
-      fileName,
-      srcFile.text,
-      linterConfig.cmdOptions.linterOptions,
-      undefined,
-      linterConfig.cmdOptions.outputFilePath
-    );
-    updatedSourceTexts.set(fileName, qe.fix(problemInfos, needToAddUseStatic));
-    if (!needToAddUseStatic) {
-      appliedFix = true;
-    }
-  });
-
-  return appliedFix;
-}
-
-function getMigrationCreateProgramCallback(updatedSourceTexts: Map<string, string>): createProgramCallback {
-  return (createProgramOptions: ts.CreateProgramOptions): ts.Program => {
-    const compilerHost = createProgramOptions.host || ts.createCompilerHost(createProgramOptions.options, true);
-    const originalReadFile = compilerHost.readFile;
-    compilerHost.readFile = (fileName: string): string | undefined => {
-      const newText = updatedSourceTexts.get(path.normalize(fileName));
-      return newText || originalReadFile(fileName);
-    };
-    createProgramOptions.host = compilerHost;
-    return ts.createProgram(createProgramOptions);
-  };
-}
-
 export function shouldProcessFile(options: LinterOptions, fileFsPath: string): boolean {
   if (!options.checkTsAndJs && (path.extname(fileFsPath) === EXTNAME_TS || path.extname(fileFsPath) === EXTNAME_JS)) {
     return false;
   }
 
->>>>>>> 58c46612
   if (
     ARKTS_IGNORE_FILES.some((ignore) => {
       return path.basename(fileFsPath) === ignore;
