--- conflicted
+++ resolved
@@ -16,10 +16,6 @@
 import * as fs from 'node:fs';
 import * as path from 'node:path';
 import * as ts from 'typescript';
-<<<<<<< HEAD
-import { processSyncErr } from '../lib/utils/functions/ProcessWrite';
-=======
->>>>>>> 6d813986
 import * as qEd from './autofixes/QuasiEditor';
 import type { BaseTypeScriptLinter } from './BaseTypeScriptLinter';
 import type { CommandLineOptions } from './CommandLineOptions';
@@ -29,8 +25,6 @@
 import type { LintRunResult } from './LintRunResult';
 import { Logger } from './Logger';
 import type { ProblemInfo } from './ProblemInfo';
-<<<<<<< HEAD
-=======
 import type { CmdProgressInfo } from './progress/CmdProgressInfo';
 import {
   FixedLineProgressBar,
@@ -40,7 +34,6 @@
 } from './progress/FixedLineProgressBar';
 import type { MigrationInfo } from './progress/MigrationInfo';
 import type { ProgressBarInfo } from './progress/ProgressBarInfo';
->>>>>>> 6d813986
 import { ProjectStatistics } from './statistics/ProjectStatistics';
 import { generateMigrationStatisicsReport } from './statistics/scan/ProblemStatisticsCommonFunction';
 import type { TimeRecorder } from './statistics/scan/TimeRecorder';
@@ -59,12 +52,9 @@
 import { LibraryTypeCallDiagnosticChecker } from './utils/functions/LibraryTypeCallDiagnosticChecker';
 import { mergeArrayMaps } from './utils/functions/MergeArrayMaps';
 import { clearPathHelperCache, pathContainsDirectory } from './utils/functions/PathHelper';
-<<<<<<< HEAD
-=======
 import { processSyncErr } from './utils/functions/ProcessWrite';
 import type { LinterInputInfo } from './LinterInputInfo';
 import { collectCommonApiInfo } from './utils/functions/CommonApiInfo';
->>>>>>> 6d813986
 
 function prepareInputFilesList(cmdOptions: CommandLineOptions): string[] {
   let inputFiles = cmdOptions.inputFiles.map((x) => {
@@ -156,9 +146,6 @@
 ): LintRunResult {
   TypeScriptLinter.initGlobals();
   InteropTypescriptLinter.initGlobals();
-<<<<<<< HEAD
-  let fileCount: number = 0;
-=======
   const cmdProgressBar = new FixedLineProgressBar();
   const cmdProgressInfo: CmdProgressInfo = {
     cmdProgressBar: cmdProgressBar,
@@ -186,7 +173,6 @@
   }
   return lintResult;
 }
->>>>>>> 6d813986
 
 function executeLinter(linterInputInfo: LinterInputInfo): LintRunResult {
   const { tsProgram, srcFiles, options, tscStrictDiagnostics, migrationInfo, cmdProgressInfo } = linterInputInfo;
@@ -202,11 +188,6 @@
     const problems = linter.problemsInfos;
     problemsInfos.set(path.normalize(srcFile.fileName), [...problems]);
     projectStats.fileStats.push(linter.fileStats);
-<<<<<<< HEAD
-    fileCount = fileCount + 1;
-    if (options.ideInteractive) {
-      processSyncErr(`{"content":"${srcFile.fileName}","messageType":1,"indicator":${fileCount / srcFiles.length}}\n`);
-=======
     fileCount += 1;
     if (options.ideInteractive) {
       processCmdProgressBar(cmdProgressInfo, fileCount);
@@ -214,7 +195,6 @@
         { migrationInfo: migrationInfo, currentSrcFile: srcFile, srcFiles: srcFiles, options: options },
         fileCount
       );
->>>>>>> 6d813986
     }
   }
   return {
@@ -321,26 +301,6 @@
   });
 }
 
-<<<<<<< HEAD
-  timeRecorder.endMigration();
-  generateMigrationStatisicsReport(lintResult, timeRecorder, cmdOptions.outputFilePath);
-
-  if (cmdOptions.linterOptions.ideInteractive) {
-    lintResult.problemsInfos = problemsInfosBeforeMigrate;
-=======
-function hasUseStaticDirective(srcFile: ts.SourceFile): boolean {
-  if (!srcFile?.statements.length) {
-    return false;
->>>>>>> 6d813986
-  }
-  const statements = srcFile.statements;
-  return (
-    ts.isExpressionStatement(statements[0]) &&
-    ts.isStringLiteral(statements[0].expression) &&
-    statements[0].expression.getText() === USE_STATIC
-  );
-}
-
 function hasUseStaticDirective(srcFile: ts.SourceFile): boolean {
   if (!srcFile?.statements.length) {
     return false;
@@ -363,14 +323,10 @@
   let appliedFix = false;
   // Apply homecheck fixes first to avoid them being skipped due to conflict with linter autofixes
   let mergedProblems: Map<string, ProblemInfo[]> = hcResults ?? new Map();
-<<<<<<< HEAD
-  mergedProblems = mergeArrayMaps(mergedProblems, lintResult.problemsInfos);
-=======
   mergedProblems = mergeArrayMaps(
     mergedProblems,
     filterLinterProblemsWithAutofixConfig(linterConfig.cmdOptions, lintResult.problemsInfos)
   );
->>>>>>> 6d813986
   mergedProblems.forEach((problemInfos, fileName) => {
     const srcFile = program.getSourceFile(fileName);
     if (!srcFile) {
