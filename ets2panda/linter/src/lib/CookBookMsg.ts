--- conflicted
+++ resolved
@@ -245,11 +245,7 @@
 cookBookTag[211] = 'No two case constant expressions have identical values.(arkts-case-expr)';
 cookBookTag[212] = 'The index expression must be zero or positive value.(arkts-array-index-negative)';
 cookBookTag[213] = 'Class cannot have static codeblocks. (arkts-class-lazy-import)';
-<<<<<<< HEAD
-cookBookTag[214] = 'The Class object does not have a constructor. (arkts-no-arkts-constructor)';
-=======
 cookBookTag[214] = 'Objects have no constructor property in ArkTS1.2 (arkts-obj-no-constructor)';
->>>>>>> 58c46612
 cookBookTag[215] = 'Array bound not checked. (arkts-runtime-array-check)';
 cookBookTag[222] = 'Import for side-effect only is prohibited.(arkts-no-side-effect-import)';
 cookBookTag[232] = 'Lazy import is not supported(arkts-no-lazy-import)';
@@ -269,38 +265,17 @@
 cookBookTag[257] =
   '"@AnimatableExtend" decorator should be transformed to use receiver (arkui-animatableextend-use-receiver)';
 cookBookTag[258] = 'Data observation needs to add "@Observed" (arkui-data-observation)';
-<<<<<<< HEAD
-cookBookTag[259] = 'ArkUI interface should be imported before using (arkui-modular-interface)';
-cookBookTag[260] = 'The "@Entry" annotation does not support dynamic parameters (arkui-entry-annotation-parameters)';
-cookBookTag[261] =
-  'The "Prop", "StorageProp", and "LocalStorageProp" decorators, as well as the "prop" and "setAndProp" interfaces, are not supported (arkui-no-specific-prop-decorators-and-interfaces)';
-cookBookTag[262] = 'The makeObserved function is not supported (arkui-no-makeobserved-function)';
-cookBookTag[263] =
-  'The "@Provide" annotation does not support dynamic parameters (arkui-provide-annotation-parameters)';
-cookBookTag[264] = 'Direct usage of interop JS objects is not supported (arkts-interop-js-object-usage)';
-=======
 cookBookTag[259] = 'The ArkUI interface should be imported before it is used (arkui-modular-interface)';
 cookBookTag[260] = 'The "@Entry" annotation does not support dynamic parameters (arkui-entry-annotation-parameters)';
 cookBookTag[262] = 'The makeObserved function is not supported (arkui-no-makeobserved-function)';
 cookBookTag[263] =
   'The "@Provide" annotation does not support dynamic parameters (arkui-provide-annotation-parameters)';
->>>>>>> 58c46612
 cookBookTag[265] = 'Direct inheritance of interop JS classes is not supported (arkts-interop-js2s-inherit-js-class)';
 cookBookTag[266] = 'Direct usage of interop JS objects is not supported (arkts-interop-js2s-traverse-js-instance)';
 cookBookTag[267] = 'Direct usage of interop JS functions is not supported (arkts-interop-js2s-js-call-static-function)';
 cookBookTag[268] = 'Direct usage of interop JS objects is not supported (arkts-interop-js2s-condition-judgment)';
 cookBookTag[269] =
   'Direct usage of interop JS functions is not supported (arkts-interop-js2s-js-expand-static-instance)';
-<<<<<<< HEAD
-cookBookTag[270] = 'Trying to catch JS errors is not permitted (arkts-interop-js2s-js-exception)';
-cookBookTag[271] = 'No support for static dynamic import (arkts-interop-d2s-dynamic-import)';
-cookBookTag[272] = 'No support for static dynamic import (arkts-interop-ts2s-dynamic-import-ts)';
-cookBookTag[273] = 'No support for static dynamic import (arkts-interop-js2s-dynamic-import-js)';
-cookBookTag[274] =
-  'The subclass constructor must call the parent class\'s parametered constructor (arkts-subclass-must-call-super-constructor-with-args)';
-cookBookTag[275] =
-  'Custom components with custom layout capability need to add the "@Layoutable" decorator (arkui-custom-layout-need-add-decorator)';
-=======
 cookBookTag[270] = 'ArkTS1.2 cannot catch a non Error instance thrown from JS code (arkts-interop-js2s-js-exception)';
 cookBookTag[274] =
   'The subclass constructor must call the parent class\'s parametered constructor (arkts-subclass-must-call-super-constructor-with-args)';
@@ -313,7 +288,6 @@
 cookBookTag[285] = '"setAndProp" function is not supported (arkui-no-setandprop-function)';
 cookBookTag[286] =
   'Parameters decorated with "@Prop" need to call the specific method when receiving data to ensure deep copy of the data (arkui-prop-need-call-method-for-deep-copy)';
->>>>>>> 58c46612
 cookBookTag[300] = 'The function type should be explicit (arkts-no-ts-like-function-call)';
 cookBookTag[301] = 'Importing from "oh module" requires specifying full path (arkts-ohmurl-full-path)';
 cookBookTag[302] =
@@ -341,10 +315,6 @@
 cookBookTag[321] = 'Import Concurrency is not required (arkts-limited-stdlib-no-import-concurrency)';
 cookBookTag[322] = 'isConcurrent is not supported (arkts-limited-stdlib-no-support-isConcurrent)';
 cookBookTag[323] = 'Direct export of interop JS objects is not supported (arkts-interop-js2s-export-js)';
-<<<<<<< HEAD
-cookBookTag[324] = 'Direct export of interop ArkTS1.0 objects is not supported (arkts-interop-d2s-export-entity)';
-=======
->>>>>>> 58c46612
 cookBookTag[325] =
   'Default parameters must be placed after mandatory parameters (arkts-default-args-behind-required-args)';
 cookBookTag[326] = 'It is not allowed to create object literal in interop calls (arkts-interop-s2d-object-literal)';
@@ -352,11 +322,7 @@
   'Object literal not compatible with target union type. (arkts-interop-d2s-object-literal-no-ambiguity)';
 cookBookTag[328] =
   'Object literal cannot be directly assigned to class with a constructor. (arkts-interop-d2s-object-literal-no-args-constructor)';
-<<<<<<< HEAD
-cookBookTag[329] = 'Enum cannot get member name by member value (arkts-unsupport-prop-name-from-value)';
-=======
 cookBookTag[329] = 'Enum cannot get member name by member value (arkts-enum-no-props-by-index)';
->>>>>>> 58c46612
 cookBookTag[330] = 'Importing directly from "JS" module is not supported (arkts-interop-js2s-import-js)';
 cookBookTag[331] = 'ArkTS directly call JS functions or parameters is not supported (arkts-interop-js2s-call-js-func)';
 cookBookTag[332] = 'Properties of interop objects can\'t be accessed directly (arkts-interop-js2s-access-js-prop)';
@@ -385,42 +351,28 @@
   'The taskpool setCloneList interface is deleted from ArkTS1.2 (arkts-limited-stdlib-no-setCloneList)';
 cookBookTag[351] =
   'The taskpool setTransferList interface is deleted from ArkTS1.2 (arkts-limited-stdlib-no-setTransferList)';
-<<<<<<< HEAD
-=======
 cookBookTag[352] =
   '1.2 Void cannot be combined. OnDestroy/onDisconnect (The return type of the method is now void | Promise) needs to be split into two interfaces. (sdk-ability-asynchronous-lifecycle)';
->>>>>>> 58c46612
 cookBookTag[355] = 'Usage of standard library is restricted(arkts-limited-stdlib-no-sendable-decorator)';
 cookBookTag[356] = 'Usage of standard library is restricted(arkts-limited-stdlib-no-concurrent-decorator)';
 cookBookTag[357] = 'Worker are not supported(arkts-no-need-stdlib-worker)';
 cookBookTag[358] =
   'Using "Object.getOwnPropertyNames" is not allowed in this API (arkts-builtin-object-getOwnPropertyNames))';
 cookBookTag[359] = '"@LocalBuilder" Decorator is not supported (arkui-no-localbuilder-decorator)';
-<<<<<<< HEAD
-cookBookTag[370] = 'Sparse array are not supported (arkts-no-sparse-array)';
-cookBookTag[371] = 'Enum prop as type are not supported (arkts-no-enum-prop-as-type)';
-cookBookTag[372] = 'Smart type differences (arkts-no-ts-like-smart-type)';
-cookBookTag[373] = 'Array types follow the principle of invariance (arkts-array-type-immutable)';
-cookBookTag[374] = 'ArkTS creating primitive types is not supported (arkts-primitive-type-normalization)';
-=======
 cookBookTag[370] = 'Sparse array is not supported in ArkTS1.2 (arkts-no-sparse-array)';
 cookBookTag[371] = 'Enum elements cannot be types in ArkTS1.2 (arkts-no-enum-prop-as-type)';
 cookBookTag[372] = 'Smart type differences (arkts-no-ts-like-smart-type)';
 cookBookTag[373] = 'Array type is immutable in ArkTS1.2 (arkts-array-type-immutable)';
 cookBookTag[374] = 'Primitive types are normalized with their boxed type (arkts-primitive-type-normalization)';
->>>>>>> 58c46612
 cookBookTag[375] = 'TS catch type are not supported (arkts-no-ts-like-catch-type)';
 cookBookTag[376] = 'Not supporting comparison between number type and bigint type (arkts-numeric-bigint-compare)';
 cookBookTag[377] =
   'Non-decimal BigInt literals (0x/0o/0b) are not supported. Use decimal format instead (arkts-only-support-decimal-bigint-literal)';
 cookBookTag[378] = 'Operator is not support (arkts-unsupport-operator)';
-<<<<<<< HEAD
-=======
 cookBookTag[381] =
   'The code block passed to stateStyles needs to be an arrow function (arkui-statestyles-block-need-arrow-func)';
 cookBookTag[382] =
   'Promise<void>constructor only supports using resolve (undefined) (arkts-promise-with-void-type-need-undefined-as-resolve-arg)';
->>>>>>> 58c46612
 
 for (let i = 0; i <= cookBookTag.length; i++) {
   cookBookMsg[i] = '';
