--- conflicted
+++ resolved
@@ -44,14 +44,10 @@
   noMigrationBackupFile?: boolean;
   migrationReport?: boolean;
   wholeProjectPath?: string;
-<<<<<<< HEAD
-  checkTsAndJs?: boolean;
-=======
   projectFolderList?: string[];
   checkTsAndJs?: boolean;
   inputFiles?: string[];
   onlySyntax?: boolean;
   ruleConfigTags?: Set<number>;
   autofixCheck?: boolean;
->>>>>>> 58c46612
 }