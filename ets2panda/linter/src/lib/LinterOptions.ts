/*
 * Copyright (c) 2024-2025 Huawei Device Co., Ltd.
 * Licensed under the Apache License, Version 2.0 (the "License");
 * you may not use this file except in compliance with the License.
 * You may obtain a copy of the License at
 *
 * http://www.apache.org/licenses/LICENSE-2.0
 *
 * Unless required by applicable law or agreed to in writing, software
 * distributed under the License is distributed on an "AS IS" BASIS,
 * WITHOUT WARRANTIES OR CONDITIONS OF ANY KIND, either express or implied.
 * See the License for the specific language governing permissions and
 * limitations under the License.
 */

import type * as ts from 'typescript';
import type { IncrementalLintInfo } from './IncrementalLintInfo';
import type { IsEtsFileCallback } from './IsEtsFileCallback';
import type { IsFileFromModuleCallback } from './IsFileFromModuleCallback';
import type { ReportAutofixCallback } from './autofixes/ReportAutofixCallback';

// Common options interface, additional fields may be used by plugins
export interface LinterOptions {
  checkTsAsSource?: boolean;
  ideInteractive?: boolean;
  migratorMode?: boolean;
  warningsAsErrors?: boolean;
  enableAutofix?: boolean;
  arkts2?: boolean;
  useRtLogic?: boolean;
  advancedClassChecks?: boolean;
  useRelaxedRules?: boolean;
  cancellationToken?: ts.CancellationToken;
  incrementalLintInfo?: IncrementalLintInfo;
  reportAutofixCb?: ReportAutofixCallback;
  isFileFromModuleCb?: IsFileFromModuleCallback;
  isEtsFileCb?: IsEtsFileCallback;
  interopCheckMode?: boolean;
  compatibleSdkVersion?: number;
  compatibleSdkVersionStage?: string;
  etsLoaderPath?: string;
  migrationMaxPass?: number;
  migrationFilePathMap?: Map<string, string>;
  noMigrationBackupFile?: boolean;
  migrationReport?: boolean;
  wholeProjectPath?: string;
  projectFolderList?: string[];
  checkTsAndJs?: boolean;
  inputFiles?: string[];
<<<<<<< HEAD
  onlySyntax?: boolean;
  ruleConfigTags?: Set<number>;
  autofixCheck?: boolean;
=======
  ruleConfigTags?: Set<number>;
  autofixCheck?: boolean;
  autofixRuleConfigTags?: Set<number>;
>>>>>>> 6d813986
}<|MERGE_RESOLUTION|>--- conflicted
+++ resolved
@@ -47,13 +47,7 @@
   projectFolderList?: string[];
   checkTsAndJs?: boolean;
   inputFiles?: string[];
-<<<<<<< HEAD
-  onlySyntax?: boolean;
-  ruleConfigTags?: Set<number>;
-  autofixCheck?: boolean;
-=======
   ruleConfigTags?: Set<number>;
   autofixCheck?: boolean;
   autofixRuleConfigTags?: Set<number>;
->>>>>>> 6d813986
 }