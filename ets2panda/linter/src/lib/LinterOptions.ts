--- conflicted
+++ resolved
@@ -44,14 +44,10 @@
   noMigrationBackupFile?: boolean;
   migrationReport?: boolean;
   wholeProjectPath?: string;
-<<<<<<< HEAD
-  checkTsAndJs?: boolean;
-=======
   projectFolderList?: string[];
   checkTsAndJs?: boolean;
   inputFiles?: string[];
   ruleConfigTags?: Set<number>;
   autofixCheck?: boolean;
   autofixRuleConfigTags?: Set<number>;
->>>>>>> 494f8da8
 }