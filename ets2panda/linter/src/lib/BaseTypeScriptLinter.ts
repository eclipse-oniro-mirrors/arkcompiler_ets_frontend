/*
 * Copyright (c) 2025 Huawei Device Co., Ltd.
 * Licensed under the Apache License, Version 2.0 (the "License");
 * you may not use this file except in compliance with the License.
 * You may obtain a copy of the License at
 *
 * http://www.apache.org/licenses/LICENSE-2.0
 *
 * Unless required by applicable law or agreed to in writing, software
 * distributed under the License is distributed on an "AS IS" BASIS,
 * WITHOUT WARRANTIES OR CONDITIONS OF ANY KIND, either express or implied.
 * See the License for the specific language governing permissions and
 * limitations under the License.
 */

import type * as ts from 'typescript';
import type { Autofix } from './autofixes/Autofixer';
import { cookBookRefToFixTitle } from './autofixes/AutofixTitles';
import { cookBookTag } from './CookBookMsg';
import { faultsAttrs } from './FaultAttrs';
import { faultDesc } from './FaultDesc';
import type { LinterOptions } from './LinterOptions';
import type { ProblemInfo } from './ProblemInfo';
import { FaultID } from './Problems';
import { ProblemSeverity } from './ProblemSeverity';
<<<<<<< HEAD
import { arkts2Rules, onlyArkts2SyntaxRules } from './utils/consts/ArkTS2Rules';
=======
import { FileStatistics } from './statistics/FileStatistics';
import { TypeScriptLinterConfig } from './TypeScriptLinterConfig';
import { TsUtils } from './utils/TsUtils';
>>>>>>> 6d813986

export abstract class BaseTypeScriptLinter {
  problemsInfos: ProblemInfo[] = [];
  fileStats: FileStatistics;
  tsUtils: TsUtils;

  constructor(
    protected readonly tsTypeChecker: ts.TypeChecker,
    readonly options: LinterOptions,
    protected sourceFile: ts.SourceFile
  ) {
    this.tsUtils = new TsUtils(this.tsTypeChecker, options);
    this.fileStats = new FileStatistics(sourceFile, this.problemsInfos);
  }

  protected getLineAndCharacterOfNode(node: ts.Node | ts.CommentRange): ts.LineAndCharacter {
    const startPos = TsUtils.getStartPos(node);
    const { line, character } = this.sourceFile.getLineAndCharacterOfPosition(startPos);
    // TSC counts lines and columns from zero
    return { line: line + 1, character: character + 1 };
  }

  abstract lint(): void;

  protected updateFileStats(faultId: number, line: number): void {
    this.fileStats.nodeCounters[faultId]++;
    this.fileStats.lineCounters[faultId].add(line);
  }

  protected static addLineColumnInfoInAutofix(
    autofix: Autofix[],
    startPos: ts.LineAndCharacter,
    endPos: ts.LineAndCharacter
  ): Autofix[] {
    return autofix?.map((autofixElem) => {
      autofixElem.line = startPos.line + 1;
      autofixElem.column = startPos.character + 1;
      autofixElem.endLine = endPos.line + 1;
      autofixElem.endColumn = endPos.character + 1;
      return autofixElem;
    });
  }

  protected incrementCounters(
    node: ts.Node | ts.CommentRange,
    faultId: number,
    autofix?: Autofix[],
    errorMsg?: string
  ): void {
    const badNodeInfo = this.getbadNodeInfo(node, faultId, autofix, errorMsg);

    if (this.shouldSkipRule(badNodeInfo)) {
      return;
    }

    this.problemsInfos.push(badNodeInfo);
    this.updateFileStats(faultId, badNodeInfo.line);
    // problems with autofixes might be collected separately
    if (this.options.reportAutofixCb && badNodeInfo.autofix) {
      this.options.reportAutofixCb(badNodeInfo);
    }
  }

  private getbadNodeInfo(
    node: ts.Node | ts.CommentRange,
    faultId: number,
    autofix?: Autofix[],
    errorMsg?: string
  ): ProblemInfo {
    const [startOffset, endOffset] = TsUtils.getHighlightRange(node, faultId);
    const startPos = this.sourceFile.getLineAndCharacterOfPosition(startOffset);
    const endPos = this.sourceFile.getLineAndCharacterOfPosition(endOffset);
    const faultDescr = faultDesc[faultId];
    const faultType = TypeScriptLinterConfig.tsSyntaxKindNames[node.kind];
    const cookBookMsgNum = faultsAttrs[faultId] ? faultsAttrs[faultId].cookBookRef : 0;
    const cookBookTg = errorMsg ? errorMsg : cookBookTag[cookBookMsgNum];
    const severity = faultsAttrs[faultId]?.severity ?? ProblemSeverity.ERROR;
    const isMsgNumValid = cookBookMsgNum > 0;
    autofix = BaseTypeScriptLinter.processAutofix(autofix, startPos, endPos);
    const badNodeInfo: ProblemInfo = {
      line: startPos.line + 1,
      column: startPos.character + 1,
      endLine: endPos.line + 1,
      endColumn: endPos.character + 1,
      start: startOffset,
      end: endOffset,
      type: faultType,
      severity: severity,
      faultId: faultId,
      problem: FaultID[faultId],
      suggest: '',
      // eslint-disable-next-line no-nested-ternary
      rule: isMsgNumValid && cookBookTg !== '' ? cookBookTg : faultDescr ? faultDescr : faultType,
      ruleTag: cookBookMsgNum,
      autofixable: !!autofix,
      autofix: autofix,
      autofixTitle: isMsgNumValid && autofix !== undefined ? cookBookRefToFixTitle.get(cookBookMsgNum) : undefined
    };
    return badNodeInfo;
  }

  private static processAutofix(
    autofix: Autofix[] | undefined,
    startPos: ts.LineAndCharacter,
    endPos: ts.LineAndCharacter
  ): Autofix[] | undefined {
    return autofix ? BaseTypeScriptLinter.addLineColumnInfoInAutofix(autofix, startPos, endPos) : autofix;
  }

  private shouldSkipRule(badNodeInfo: ProblemInfo): boolean {
<<<<<<< HEAD
    const ruleConfigTags = this.options.ruleConfigTags;
    if (ruleConfigTags && !ruleConfigTags.has(badNodeInfo.ruleTag)) {
      return true;
    }
    if (this.options?.ideInteractive) {
      if (this.options.onlySyntax) {
        if (onlyArkts2SyntaxRules.has(badNodeInfo.ruleTag)) {
          return false;
        }
      } else if (this.options.arkts2 && arkts2Rules.includes(badNodeInfo.ruleTag)) {
        return false;
      }
      return true;
=======
    if (this.options?.ideInteractive) {
      const ruleConfigTags = this.options.ruleConfigTags;
      if (ruleConfigTags && !ruleConfigTags.has(badNodeInfo.ruleTag)) {
        return true;
      }
>>>>>>> 6d813986
    }
    return false;
  }
}<|MERGE_RESOLUTION|>--- conflicted
+++ resolved
@@ -23,13 +23,9 @@
 import type { ProblemInfo } from './ProblemInfo';
 import { FaultID } from './Problems';
 import { ProblemSeverity } from './ProblemSeverity';
-<<<<<<< HEAD
-import { arkts2Rules, onlyArkts2SyntaxRules } from './utils/consts/ArkTS2Rules';
-=======
 import { FileStatistics } from './statistics/FileStatistics';
 import { TypeScriptLinterConfig } from './TypeScriptLinterConfig';
 import { TsUtils } from './utils/TsUtils';
->>>>>>> 6d813986
 
 export abstract class BaseTypeScriptLinter {
   problemsInfos: ProblemInfo[] = [];
@@ -140,27 +136,11 @@
   }
 
   private shouldSkipRule(badNodeInfo: ProblemInfo): boolean {
-<<<<<<< HEAD
-    const ruleConfigTags = this.options.ruleConfigTags;
-    if (ruleConfigTags && !ruleConfigTags.has(badNodeInfo.ruleTag)) {
-      return true;
-    }
-    if (this.options?.ideInteractive) {
-      if (this.options.onlySyntax) {
-        if (onlyArkts2SyntaxRules.has(badNodeInfo.ruleTag)) {
-          return false;
-        }
-      } else if (this.options.arkts2 && arkts2Rules.includes(badNodeInfo.ruleTag)) {
-        return false;
-      }
-      return true;
-=======
     if (this.options?.ideInteractive) {
       const ruleConfigTags = this.options.ruleConfigTags;
       if (ruleConfigTags && !ruleConfigTags.has(badNodeInfo.ruleTag)) {
         return true;
       }
->>>>>>> 6d813986
     }
     return false;
   }
