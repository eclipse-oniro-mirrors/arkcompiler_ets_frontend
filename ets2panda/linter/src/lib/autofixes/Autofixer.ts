/*
 * Copyright (c) 2023-2025 Huawei Device Co., Ltd.
 * Licensed under the Apache License, Version 2.0 (the "License");
 * you may not use this file except in compliance with the License.
 * You may obtain a copy of the License at
 *
 * http://www.apache.org/licenses/LICENSE-2.0
 *
 * Unless required by applicable law or agreed to in writing, software
 * distributed under the License is distributed on an "AS IS" BASIS,
 * WITHOUT WARRANTIES OR CONDITIONS OF ANY KIND, either express or implied.
 * See the License for the specific language governing permissions and
 * limitations under the License.
 */

import * as ts from 'typescript';
import { TsUtils } from '../utils/TsUtils';
import { scopeContainsThis } from '../utils/functions/ContainsThis';
import { NameGenerator } from '../utils/functions/NameGenerator';
import { isAssignmentOperator } from '../utils/functions/isAssignmentOperator';
import { SymbolCache } from './SymbolCache';
import { SENDABLE_DECORATOR } from '../utils/consts/SendableAPI';
import { ARKTSUTILS_LOCKS_MEMBER } from '../utils/consts/LimitedStdAPI';
import { DEFAULT_MODULE_NAME, PATH_SEPARATOR, SRC_AND_MAIN } from '../utils/consts/OhmUrl';
import {
  DOUBLE_DOLLAR_IDENTIFIER,
  THIS_IDENTIFIER,
  ATTRIBUTE_SUFFIX,
  INSTANCE_IDENTIFIER,
  COMMON_METHOD_IDENTIFIER,
  APPLY_STYLES_IDENTIFIER,
  CustomInterfaceName,
  ARKUI_MODULE,
  VALUE_IDENTIFIER,
  INDENT_STEP,
  ENTRY_DECORATOR_NAME,
  ENTRY_STORAGE_PROPERITY,
  LOCAL_STORAGE_TYPE_NAME,
  GET_LOCAL_STORAGE_FUNC_NAME,
  PROVIDE_DECORATOR_NAME,
  PROVIDE_ALIAS_PROPERTY_NAME,
  PROVIDE_ALLOW_OVERRIDE_PROPERTY_NAME,
<<<<<<< HEAD
  NEW_PROP_DECORATOR_SUFFIX
=======
  NEW_PROP_DECORATOR_SUFFIX,
  VIRTUAL_SCROLL_IDENTIFIER,
  DISABLE_VIRTUAL_SCROLL_IDENTIFIER,
  USE_STATIC_STATEMENT
>>>>>>> 6d813986
} from '../utils/consts/ArkuiConstants';
import { ES_VALUE } from '../utils/consts/ESObject';
import type { IncrementDecrementNodeInfo } from '../utils/consts/InteropAPI';
import {
<<<<<<< HEAD
  LOAD,
=======
>>>>>>> 6d813986
  GET_PROPERTY,
  SET_PROPERTY,
  ARE_EQUAL,
  ARE_STRICTLY_EQUAL,
  WRAP,
  INSTANTIATE,
  TO_NUMBER,
  TO_PROMISE,
  INVOKE,
  INVOKE_METHOD,
  LENGTH,
  IS_INSTANCE_OF
} from '../utils/consts/InteropAPI';
import path from 'node:path';
import { isStdLibrarySymbol } from '../utils/functions/IsStdLibrary';
import { propertyAccessReplacements, identifierReplacements } from '../utils/consts/DeprecatedApi';
import { ARKTS_COLLECTIONS_MODULE, BIT_VECTOR } from '../utils/consts/CollectionsAPI';

const UNDEFINED_NAME = 'undefined';

const LINE_FEED = '\n';
const CARRIAGE_RETURN_LINE_FEED = '\r\n';

const NEW_LINE_SEARCH_REGEX = /\r\n|\n|\r/;

const GENERATED_OBJECT_LITERAL_INTERFACE_NAME = 'GeneratedObjectLiteralInterface_';
const GENERATED_OBJECT_LITERAL_INTERFACE_TRESHOLD = 1000;

const GENERATED_OBJECT_LITERAL_CLASS_NAME = 'GeneratedObjectLiteralClass_';
const GENERATED_OBJECT_LITERAL_CLASS_TRESHOLD = 1000;

const GENERATED_OBJECT_LITERAL_INIT_INTERFACE_NAME = 'GeneratedObjectLiteralInitInterface_';
const GENERATED_OBJECT_LITERAL_INIT_INTERFACE_TRESHOLD = 1000;

const GENERATED_TYPE_LITERAL_INTERFACE_NAME = 'GeneratedTypeLiteralInterface_';
const GENERATED_TYPE_LITERAL_INTERFACE_TRESHOLD = 1000;

const GENERATED_DESTRUCT_OBJECT_NAME = 'GeneratedDestructObj_';
const GENERATED_DESTRUCT_OBJECT_TRESHOLD = 1000;

const GENERATED_DESTRUCT_ARRAY_NAME = 'GeneratedDestructArray_';
const GENERATED_DESTRUCT_ARRAY_TRESHOLD = 1000;

const GENERATED_TMP_VARIABLE_NAME = 'tmp_';
const GENERATED_TMP_VARIABLE_TRESHOLD = 1000;

const GENERATED_TMP_VARIABLE_NAME = 'tmp_';
const GENERATED_TMP_VARIABLE_TRESHOLD = 1000;

const SPECIAL_LIB_NAME = 'specialAutofixLib';

const OBJECT_LITERAL_CLASS_CONSTRUCTOR_PARAM_NAME = 'init';

const METHOD_KEYS = 'keys';

interface CreateClassPropertyForObjectLiteralParams {
  prop: ts.PropertyAssignment | ts.ShorthandPropertyAssignment;
  enclosingStmt: ts.Node;
  classFields: ts.PropertyDeclaration[];
  ctorBodyStmts: ts.Statement[];
  ctorInitProps: ts.PropertyAssignment[];
}

export interface Autofix {
  replacementText: string;
  start: number;
  end: number;
  line?: number;
  column?: number;
  endLine?: number;
  endColumn?: number;
}

export class Autofixer {
  private readonly printer: ts.Printer;

  private readonly nonCommentPrinter: ts.Printer;

  private readonly typeLiteralInterfaceNameGenerator = new NameGenerator(
    GENERATED_TYPE_LITERAL_INTERFACE_NAME,
    GENERATED_TYPE_LITERAL_INTERFACE_TRESHOLD
  );

  private readonly destructObjNameGenerator = new NameGenerator(
    GENERATED_DESTRUCT_OBJECT_NAME,
    GENERATED_DESTRUCT_OBJECT_TRESHOLD
  );

  private readonly destructArrayNameGenerator = new NameGenerator(
    GENERATED_DESTRUCT_ARRAY_NAME,
    GENERATED_DESTRUCT_ARRAY_TRESHOLD
  );

  private readonly objectLiteralInterfaceNameGenerator = new NameGenerator(
    GENERATED_OBJECT_LITERAL_INTERFACE_NAME,
    GENERATED_OBJECT_LITERAL_INTERFACE_TRESHOLD
  );

  private readonly objectLiteralClassNameGenerator = new NameGenerator(
    GENERATED_OBJECT_LITERAL_CLASS_NAME,
    GENERATED_OBJECT_LITERAL_CLASS_TRESHOLD
  );

  private readonly objectLiteralInitInterfaceNameGenerator = new NameGenerator(
    GENERATED_OBJECT_LITERAL_INIT_INTERFACE_NAME,
    GENERATED_OBJECT_LITERAL_INIT_INTERFACE_TRESHOLD
  );

  private readonly tmpVariableNameGenerator = new NameGenerator(
    GENERATED_TMP_VARIABLE_NAME,
    GENERATED_TMP_VARIABLE_TRESHOLD
  );

<<<<<<< HEAD
  private readonly tmpVariableNameGenerator = new NameGenerator(
    GENERATED_TMP_VARIABLE_NAME,
    GENERATED_TMP_VARIABLE_TRESHOLD
  );

  private modVarName: string = '';
=======
>>>>>>> 6d813986
  private readonly lastImportEndMap = new Map<string, number>();

  private readonly symbolCache: SymbolCache;

  private readonly renameSymbolAsIdentifierCache = new Map<ts.Symbol, Autofix[] | undefined>();

  private readonly enumMergingCache = new Map<ts.Symbol, Autofix[] | undefined>();

  private readonly privateIdentifierCache = new Map<ts.Symbol, Autofix[] | undefined>();

  private readonly sendableDecoratorCache = new Map<ts.Declaration, Autofix[] | undefined>();

  private readonly newLine: string;

  constructor(
    private readonly typeChecker: ts.TypeChecker,
    private readonly utils: TsUtils,
    readonly sourceFile: ts.SourceFile,
    readonly cancellationToken?: ts.CancellationToken
  ) {
    this.symbolCache = new SymbolCache(this.typeChecker, this.utils, sourceFile, cancellationToken);
    this.newLine = Autofixer.getNewLineCharacterFromSrcFile(sourceFile);

    const tsNewLineKind =
      this.newLine === CARRIAGE_RETURN_LINE_FEED ? ts.NewLineKind.CarriageReturnLineFeed : ts.NewLineKind.LineFeed;
    this.printer = ts.createPrinter({
      omitTrailingSemicolon: false,
      removeComments: false,
      newLine: tsNewLineKind
    });
    this.nonCommentPrinter = ts.createPrinter({
      omitTrailingSemicolon: false,
      removeComments: true,
      newLine: tsNewLineKind
    });
  }

  private static getNewLineCharacterFromSrcFile(srcFile: ts.SourceFile): string {
    const match = srcFile.text.match(NEW_LINE_SEARCH_REGEX);
    return match ? match[0] : LINE_FEED;
  }

  private getNewLine(srcFile?: ts.SourceFile): string {
    return srcFile ? Autofixer.getNewLineCharacterFromSrcFile(srcFile) : this.newLine;
  }

  /**
   * Generates the text representation for destructuring elements in an object.
   * @param variableDeclarationMap - Map of property names to variable names.
   * @param newObjectName - Name of the new object to destructure.
   * @param declarationFlags - Flags for the variable declaration.
   * @param sourceFile - Source file from which the nodes are taken.
   * @returns The generated destructuring text.
   */
  private genDestructElementTextForObjDecls(
    variableDeclarationMap: Map<string, string>,
    newObjectName: string,
    declarationFlags: ts.NodeFlags,
    sourceFile: ts.SourceFile
  ): string {
    let destructElementText: string = '';

    variableDeclarationMap.forEach((propertyName, variableName) => {
      // Create a property access expression for the new object
      const propertyAccessExpr = ts.factory.createPropertyAccessExpression(
        ts.factory.createIdentifier(newObjectName),
        ts.factory.createIdentifier(variableName)
      );

      // Create a variable declaration with the property access expression
      const variableDecl = ts.factory.createVariableDeclaration(
        ts.factory.createIdentifier(propertyName),
        undefined,
        undefined,
        propertyAccessExpr
      );

      // Create a variable statement for the variable declaration
      const variableStatement = ts.factory.createVariableStatement(
        undefined,
        ts.factory.createVariableDeclarationList([variableDecl], declarationFlags)
      );

      // Print the variable statement to text and append it
      const text = this.printer.printNode(ts.EmitHint.Unspecified, variableStatement, sourceFile);
      destructElementText += text + this.getNewLine();
    });

    return destructElementText;
  }

  /**
   * Creates autofix suggestions for destructuring assignment.
   * @param variableDeclaration - The variable declaration to fix.
   * @param newObjectName - Name of the new object to use for destructuring.
   * @param destructElementText - Generated text for destructuring elements.
   * @returns Array of autofix suggestions or undefined.
   */
  private genAutofixForObjDecls(
    variableDeclaration: ts.VariableDeclaration,
    newObjectName: string,
    destructElementText: string,
    isIdentifier: boolean
  ): Autofix[] | undefined {
    let variableNameReplaceText: Autofix;
    let destructElementReplaceText: Autofix;
    let autofix: Autofix[] | undefined = [];

    // Check if the initializer is a identifier
    if (isIdentifier) {
      destructElementReplaceText = {
        replacementText: destructElementText,
        start: variableDeclaration.parent.getStart(),
        end: variableDeclaration.parent.parent.getEnd()
      };
      autofix = [destructElementReplaceText];
    } else {
      // Create autofix suggestions for both variable name and destructuring
      variableNameReplaceText = {
        replacementText: newObjectName,
        start: variableDeclaration.name.getStart(),
        end: variableDeclaration.name.getEnd()
      };
      destructElementReplaceText = {
        replacementText: this.getNewLine() + destructElementText,
        start: variableDeclaration.parent.parent.getEnd(),
        end: variableDeclaration.parent.parent.getEnd()
      };
      autofix = [variableNameReplaceText, destructElementReplaceText];
    }

    return autofix;
  }

  /**
   * Checks if the given variable declaration passes boundary checks for object declarations.
   *
   * @param faultId - The fault ID indicating the type of check to perform (e.g., destructuring parameter).
   * @param variableDeclaration - The variable or parameter declaration to check for boundary conditions.
   * @returns A boolean indicating if the declaration passes the boundary checks.
   */
  private static passBoundaryCheckForObjDecls(bindingPattern: ts.BindingPattern, intializer: ts.Expression): boolean {
    // Check if the fault ID is for a destructuring parameter or if the declaration has a spread operator
    if (
      TsUtils.destructuringDeclarationHasSpreadOperator(bindingPattern) ||
      TsUtils.destructuringDeclarationHasDefaultValue(bindingPattern)
    ) {
      return false;
    }

    // If the initializer is an object literal expression, check its properties
    if (ts.isObjectLiteralExpression(intializer)) {
      const len = intializer.properties.length;
      if (len === 0) {
        // Return false if there are no properties
        return false;
      }
    }

    // Return true if all checks are passed
    return true;
  }

  /**
   ** Fixes object binding pattern declarations by generating appropriate autofix suggestions.
   * @param variableDeclaration - The variable declaration to fix.
   * @param faultId - The fault ID indicating the type of check to perform.
   * @returns Array of autofix suggestions or undefined.
   */
  fixObjectBindingPatternDeclarations(variableDeclaration: ts.VariableDeclaration): Autofix[] | undefined {
    if (!ts.isObjectBindingPattern(variableDeclaration.name) || !variableDeclaration.initializer) {
      return undefined;
    }

    if (!Autofixer.passBoundaryCheckForObjDecls(variableDeclaration.name, variableDeclaration.initializer)) {
      return undefined;
    }

    // Map to hold variable names and their corresponding property names
    const variableDeclarationMap: Map<string, string> = new Map();

    // Extract property names
    for (const element of variableDeclaration.name.elements) {
      if (!element.propertyName) {
        variableDeclarationMap.set(element.name.getText(), element.name.getText());
      } else {
        if (!ts.isIdentifier(element.propertyName)) {
          return undefined;
        }
        variableDeclarationMap.set(element.propertyName.text, element.name.getText());
      }
    }
    const sourceFile = variableDeclaration.getSourceFile();
    let newObjectName: string | undefined;
    const isIdentifier = ts.isIdentifier(variableDeclaration.initializer);

    // If it is identifer, use its text as the new object name; otherwise, generate a unique name
    if (isIdentifier) {
      newObjectName = variableDeclaration.initializer?.getText();
    } else {
      newObjectName = TsUtils.generateUniqueName(this.destructObjNameGenerator, sourceFile);
    }
    if (!newObjectName) {
      return undefined;
    }
    const declarationFlags = ts.getCombinedNodeFlags(variableDeclaration);
    const destructElementText = this.genDestructElementTextForObjDecls(
      variableDeclarationMap,
      newObjectName,
      declarationFlags,
      sourceFile
    );

    // Generate and return autofix suggestions for the object declarations
    return this.genAutofixForObjDecls(variableDeclaration, newObjectName, destructElementText, isIdentifier);
  }

  /**
   * Generates the text representation for destructuring elements in an array.
   * @param variableNames - Array of variable names corresponding to array elements.
   * @param newArrayName - Name of the new array to destructure.
   * @param declarationFlags - Flags for the variable declaration.
   * @param sourceFile - Source file from which the nodes are taken.
   * @returns The generated destructuring text.
   */
  private genDestructElementTextForArrayDecls(
    variableNames: string[],
    newArrayName: string,
    declarationFlags: ts.NodeFlags,
    sourceFile: ts.SourceFile
  ): string {
    let destructElementText: string = '';
    const length = variableNames.length;

    // Iterate over the array of variable names
    for (let i = 0; i < length; i++) {
      const variableName = variableNames[i];

      // Create an element access expression for the new array
      const elementAccessExpr = ts.factory.createElementAccessExpression(
        ts.factory.createIdentifier(newArrayName),
        ts.factory.createNumericLiteral(i)
      );

      // Create a variable declaration with the element access expression
      const variableDecl = ts.factory.createVariableDeclaration(
        ts.factory.createIdentifier(variableName),
        undefined,
        undefined,
        elementAccessExpr
      );

      // Create a variable statement for the variable declaration
      const variableStatement = ts.factory.createVariableStatement(
        undefined,
        ts.factory.createVariableDeclarationList([variableDecl], declarationFlags)
      );

      // Print the variable statement to text and append it
      const text = this.printer.printNode(ts.EmitHint.Unspecified, variableStatement, sourceFile);
      destructElementText += text + this.getNewLine();
    }

    return destructElementText;
  }

  /**
   * Creates autofix suggestions for array destructuring assignment.
   * @param variableDeclaration - The variable declaration to fix.
   * @param newArrayName - Name of the new array to use for destructuring.
   * @param destructElementText - Generated text for destructuring elements.
   * @returns Array of autofix suggestions.
   */
  private genAutofixForArrayDecls(
    variableDeclaration: ts.VariableDeclaration,
    newArrayName: string,
    destructElementText: string,
    isIdentifierOrElementAccess: boolean
  ): Autofix[] {
    let variableNameReplaceText: Autofix;
    let destructElementReplaceText: Autofix;
    let autofix: Autofix[] = [];

    // Check if the initializer is an identifier or element access expression
    if (isIdentifierOrElementAccess) {
      destructElementReplaceText = {
        replacementText: destructElementText,
        start: variableDeclaration.parent.getStart(),
        end: variableDeclaration.parent.parent.getEnd()
      };
      autofix = [destructElementReplaceText];
    } else {
      // Create autofix suggestions for both variable name and destructuring
      variableNameReplaceText = {
        replacementText: newArrayName,
        start: variableDeclaration.name.getStart(),
        end: variableDeclaration.name.getEnd()
      };
      destructElementReplaceText = {
        replacementText: this.getNewLine() + destructElementText,
        start: variableDeclaration.parent.parent.getEnd(),
        end: variableDeclaration.parent.parent.getEnd()
      };
      autofix = [variableNameReplaceText, destructElementReplaceText];
    }

    return autofix;
  }

  /**
   * Checks if the given variable declaration passes boundary checks for array or tuple declarations.
   *
   * @param variableDeclaration - A variable declaration or parameter declaration to be checked.
   * @param isArrayOrTuple - A boolean indicating whether the declaration is an array or tuple.
   * @returns A boolean indicating if the declaration passes the boundary checks.
   */
  private static passBoundaryCheckForArrayDecls(
    bindingPattern: ts.ArrayBindingPattern,
    initializer: ts.Expression,
    isArrayOrTuple: boolean
  ): boolean {
    // If it's not an array/tuple or the declaration has a spread operator in destructuring
    if (
      !isArrayOrTuple ||
      TsUtils.destructuringDeclarationHasSpreadOperator(bindingPattern) ||
      TsUtils.destructuringDeclarationHasDefaultValue(bindingPattern)
    ) {
      // Return false if it fails the boundary check
      return false;
    }

    // Check if the array binding pattern has any empty elements
    if (TsUtils.checkArrayBindingHasEmptyElement(bindingPattern)) {
      // Return false if it contains empty elements
      return false;
    }

    // Check if the initializer has the same dimension as expected
    if (!TsUtils.isSameDimension(initializer)) {
      return false;
    }

    // Return true if all checks are passed
    return true;
  }

  /**
   * Fixes array binding pattern declarations by generating appropriate autofix suggestions.
   *
   * @param variableDeclaration - The variable declaration to fix.
   * @param isArrayOrTuple - Flag indicating if the declaration is for an array or tuple.
   * @returns Array of autofix suggestions or undefined.
   */
  fixArrayBindingPatternDeclarations(
    variableDeclaration: ts.VariableDeclaration,
    isArrayOrTuple: boolean
  ): Autofix[] | undefined {
    if (!ts.isArrayBindingPattern(variableDeclaration.name) || !variableDeclaration.initializer) {
      return undefined;
    }
    if (
      !Autofixer.passBoundaryCheckForArrayDecls(
        variableDeclaration.name,
        variableDeclaration.initializer,
        isArrayOrTuple
      )
    ) {
      return undefined;
    }
    const variableNames: string[] = Autofixer.getVarNamesFromArrayBindingPattern(variableDeclaration.name);

    let newArrayName: string | undefined = '';
    // Check if the initializer is either an identifier or an element access expression
    const isIdentifierOrElementAccess =
      ts.isIdentifier(variableDeclaration.initializer) || ts.isElementAccessExpression(variableDeclaration.initializer);
    // If it is, use its text as the new array name; otherwise, generate a unique name
    if (isIdentifierOrElementAccess) {
      newArrayName = variableDeclaration.initializer.getText();
    } else {
      newArrayName = TsUtils.generateUniqueName(this.destructArrayNameGenerator, variableDeclaration.getSourceFile());
    }
    if (!newArrayName) {
      return undefined;
    }

    // Get the combined node flags for the variable declaration
    const declarationFlags = ts.getCombinedNodeFlags(variableDeclaration);
    // Generate the destructuring element text for the array declaration
    const destructElementText = this.genDestructElementTextForArrayDecls(
      variableNames,
      newArrayName,
      declarationFlags,
      variableDeclaration.getSourceFile()
    );

    // Generate and return autofix suggestions for the array declarations
    return this.genAutofixForArrayDecls(
      variableDeclaration,
      newArrayName,
      destructElementText,
      isIdentifierOrElementAccess
    );
  }

  private static getVarNamesFromArrayBindingPattern(bindingPattern: ts.ArrayBindingPattern): string[] {
    const variableNames: string[] = [];
    if (ts.isArrayBindingPattern(bindingPattern)) {
      bindingPattern.elements.forEach((element) => {
        variableNames.push(element.getText());
      });
    }
    return variableNames;
  }

  /**
   * Generates the text representation for destructuring assignments in an array.
   * @param variableNames - Array of variable names corresponding to array elements.
   * @param newArrayName - Name of the new array to use for destructuring.
   * @param sourceFile - Source file from which the nodes are taken.
   * @returns The generated destructuring assignment text.
   */
  private genDestructElementTextForArrayAssignment(
    variableNames: string[],
    newArrayName: string,
    sourceFile: ts.SourceFile
  ): string {
    let destructElementText: string = '';
    const length = variableNames.length;

    // Iterate over the array of variable names
    for (let i = 0; i < length; i++) {
      const variableName = variableNames[i];

      // Create an element access expression for the new array
      const elementAccessExpr = ts.factory.createElementAccessExpression(
        ts.factory.createIdentifier(newArrayName),
        ts.factory.createNumericLiteral(i)
      );

      // Create a binary expression to assign the array element to the variable
      const assignmentExpr = ts.factory.createBinaryExpression(
        ts.factory.createIdentifier(variableName),
        ts.factory.createToken(ts.SyntaxKind.EqualsToken),
        elementAccessExpr
      );

      // Create an expression statement for the assignment expression
      const expressionStatement = ts.factory.createExpressionStatement(assignmentExpr);

      // Print the expression statement to text and append it
      const text = this.printer.printNode(ts.EmitHint.Unspecified, expressionStatement, sourceFile);
      destructElementText += text + this.getNewLine();
    }

    return destructElementText;
  }

  /**
   * Creates autofix suggestions for array destructuring assignment.
   * @param assignmentExpr - The binary expression for the assignment.
   * @param newArrayName - Name of the new array to use for destructuring.
   * @param destructElementText - Generated text for destructuring assignments.
   * @returns Array of autofix suggestions.
   */
  private genAutofixForArrayAssignment(
    assignmentExpr: ts.BinaryExpression,
    newArrayName: string,
    destructElementText: string,
    isIdentifierOrElementAccess: boolean
  ): Autofix[] {
    let arrayNameReplaceText: Autofix;
    let destructElementReplaceText: Autofix;
    let autofix: Autofix[] = [];

    // Check if the right side of the assignment is an identifier or element access expression
    if (isIdentifierOrElementAccess) {
      destructElementReplaceText = {
        replacementText: destructElementText,
        start: assignmentExpr.parent.getStart(),
        end: assignmentExpr.parent.getEnd()
      };
      autofix = [destructElementReplaceText];
    } else {
      // Create autofix suggestions for both array name and destructuring assignments
      const keywordsLet = 'let ';
      arrayNameReplaceText = {
        replacementText: keywordsLet + newArrayName,
        start: assignmentExpr.left.getStart(),
        end: assignmentExpr.left.getEnd()
      };
      destructElementReplaceText = {
        replacementText: this.getNewLine() + destructElementText,
        start: assignmentExpr.parent.getEnd(),
        end: assignmentExpr.parent.getEnd()
      };
      autofix = [arrayNameReplaceText, destructElementReplaceText];
    }

    return autofix;
  }

  /**
   * Checks if the given assignment expression passes boundary checks for array assignments.
   *
   * @param assignmentExpr - The assignment expression to check (a binary expression).
   * @param isArrayOrTuple - A boolean indicating if the assignment is for an array or tuple.
   * @returns A boolean indicating if the assignment passes the boundary checks.
   */
  private static passBoundaryCheckForArrayAssignment(
    assignmentExpr: ts.BinaryExpression,
    isArrayOrTuple: boolean
  ): boolean {
    // Return false if the assignment is not for an array or tuple
    if (!isArrayOrTuple || !ts.isArrayLiteralExpression(assignmentExpr.left)) {
      return false;
    }

    // Check if the left side of the assignment is an array literal expression with a spread operator
    if (TsUtils.destructuringAssignmentHasSpreadOperator(assignmentExpr.left)) {
      return false;
    }

    if (TsUtils.destructuringAssignmentHasDefaultValue(assignmentExpr.left)) {
      return false;
    }

    // Check if the left side of the assignment has an empty element
    if (TsUtils.checkArrayLiteralHasEmptyElement(assignmentExpr.left)) {
      return false;
    }

    // Check if the right side of the assignment has the same dimension as the left side
    if (!TsUtils.isSameDimension(assignmentExpr.right)) {
      return false;
    }

    // Return true if all boundary checks are passed
    return true;
  }

  /**
   * Fixes array binding pattern assignments by generating appropriate autofix suggestions.
   * @param assignmentExpr - The binary expression for the assignment.
   * @param isArrayOrTuple - Flag indicating if the assignment is for an array or tuple.
   * @returns Array of autofix suggestions or undefined.
   */
  fixArrayBindingPatternAssignment(
    assignmentExpr: ts.BinaryExpression,
    isArrayOrTuple: boolean
  ): Autofix[] | undefined {
    if (!Autofixer.passBoundaryCheckForArrayAssignment(assignmentExpr, isArrayOrTuple)) {
      return undefined;
    }
    // Collect variable names from array literal expression
    const variableNames: string[] = [];
    if (ts.isArrayLiteralExpression(assignmentExpr.left)) {
      assignmentExpr.left.elements.forEach((element) => {
        variableNames.push(element.getText());
      });
    }

    const sourceFile = assignmentExpr.getSourceFile();
    let newArrayName: string | undefined = '';
    const isIdentifierOrElementAccess =
      ts.isIdentifier(assignmentExpr.right) || ts.isElementAccessExpression(assignmentExpr.right);
    if (isIdentifierOrElementAccess) {
      newArrayName = assignmentExpr.right.getText();
    } else {
      newArrayName = TsUtils.generateUniqueName(this.destructArrayNameGenerator, sourceFile);
    }
    if (!newArrayName) {
      return undefined;
    }

    // Generate the text for destructuring assignments
    const destructElementText = this.genDestructElementTextForArrayAssignment(variableNames, newArrayName, sourceFile);

    return this.genAutofixForArrayAssignment(
      assignmentExpr,
      newArrayName,
      destructElementText,
      isIdentifierOrElementAccess
    );
  }

  /**
   * Creates a mapping of variable declarations and needParentheses for object properties based on the provided binary expression.
   * @param binaryExpr - The binary expression containing the object literal.
   * @returns An object containing the variable declaration map and needParentheses indicating if property initializers are object literals.
   */
  private static genTsVarDeclMapAndFlags(objLiteralExpr: ts.ObjectLiteralExpression):
    | {
      tsVarDeclMap: Map<string, string>;
      needParentheses: boolean[];
    }
    | undefined {
    const tsVarDeclMap: Map<string, string> = new Map();
    const needParentheses: boolean[] = [];

    for (const property of objLiteralExpr.properties) {
      // Handle property assignments with initializer
      if (!property.name || !ts.isIdentifier(property.name)) {
        return undefined;
      }
      if (ts.isPropertyAssignment(property)) {
        tsVarDeclMap.set(property.name.getText(), property.initializer.getText());
        needParentheses.push(ts.isObjectLiteralExpression(property.initializer));
      } else if (ts.isShorthandPropertyAssignment(property)) {
        tsVarDeclMap.set(property.name.getText(), property.name.getText());
        needParentheses.push(false);
      } else {
        return undefined;
      }
    }

    return { tsVarDeclMap, needParentheses };
  }

  /**
   * Generates the text for destructuring assignments based on the variable declaration map and needParentheses.
   * @param tsVarDeclMap - Map of variable names to property names.
   * @param needParentheses - Array of needParentheses indicating if property initializers are object literals.
   * @param newObjName - The name of the new object to use for destructuring.
   * @param binaryExpr - The binary expression representing the destructuring.
   * @returns The generated text for destructuring assignments.
   */
  private genDestructElementTextForObjAssignment(
    tsVarDeclMap: Map<string, string>,
    needParentheses: boolean[],
    newObjName: string,
    binaryExpr: ts.BinaryExpression
  ): string {
    let destructElementText: string = '';
    let index: number = 0;

    // Iterate through the variable declaration map to generate destructuring assignments
    tsVarDeclMap.forEach((propertyName, variableName) => {
      // Create property access expression for the new object
      const propAccessExpr = ts.factory.createPropertyAccessExpression(
        ts.factory.createIdentifier(newObjName),
        ts.factory.createIdentifier(variableName)
      );
      // Create binary expression for assignment
      const assignmentExpr = ts.factory.createBinaryExpression(
        ts.factory.createIdentifier(propertyName),
        ts.factory.createToken(ts.SyntaxKind.EqualsToken),
        propAccessExpr
      );
      // Create statement for the assignment expression, with or without parentheses based on the flag
      const statement = needParentheses[index] ?
        ts.factory.createExpressionStatement(ts.factory.createParenthesizedExpression(assignmentExpr)) :
        ts.factory.createExpressionStatement(assignmentExpr);

      // Append the generated text for the destructuring assignment
      destructElementText +=
        this.printer.printNode(ts.EmitHint.Unspecified, statement, binaryExpr.getSourceFile()) + this.getNewLine();

      index++;
    });

    return destructElementText;
  }

  /**
   * Creates the replacement text for the variable declaration name.
   * @param binaryExpr - The binary expression containing the object literal or call expression.
   * @param newObjName - The new object name to be used in the replacement.
   * @returns The replacement text for the variable declaration name.
   */
  private genDeclNameReplaceTextForObjAssignment(binaryExpr: ts.BinaryExpression, newObjName: string): string {
    let declNameReplaceText = '';

    // create variableDeclList and get declNameReplaceText text
    const variableDecl = ts.factory.createVariableDeclaration(
      ts.factory.createIdentifier(newObjName),
      undefined,
      undefined,
      binaryExpr.right
    );
    const variableDeclList = ts.factory.createVariableDeclarationList([variableDecl], ts.NodeFlags.Let);
    declNameReplaceText = this.printer.printNode(ts.EmitHint.Unspecified, variableDeclList, binaryExpr.getSourceFile());

    return declNameReplaceText;
  }

  /**
   * Creates autofix suggestions for object literal destructuring assignments.
   * @param binaryExpr - The binary expression containing the destructuring assignment.
   * @param declNameReplaceText - Replacement text for the variable declaration name.
   * @param destructElementText - Generated text for destructuring assignments.
   * @returns Array of autofix suggestions or undefined if no fixes are needed.
   */
  private createAutofixForObjAssignment(
    binaryExpr: ts.BinaryExpression,
    declNameReplaceText: string,
    destructElementText: string,
    isIdentifier: boolean
  ): Autofix[] | undefined {
    let declNameReplaceTextAutofix: Autofix;
    let destructElementReplaceTextAutofix: Autofix;
    let autofix: Autofix[] | undefined;

    // Check if the right side of the binary expression is identifer
    if (isIdentifier) {
      destructElementReplaceTextAutofix = {
        replacementText: destructElementText,
        start: binaryExpr.parent.parent.getStart(),
        end: binaryExpr.parent.parent.getEnd()
      };
      autofix = [destructElementReplaceTextAutofix];
    } else {
      declNameReplaceTextAutofix = {
        replacementText: declNameReplaceText,
        start: binaryExpr.parent.getStart(),
        end: binaryExpr.parent.getEnd()
      };
      destructElementReplaceTextAutofix = {
        replacementText: this.getNewLine() + destructElementText,
        start: binaryExpr.parent.parent.getEnd(),
        end: binaryExpr.parent.parent.getEnd()
      };
      autofix = [declNameReplaceTextAutofix, destructElementReplaceTextAutofix];
    }

    return autofix;
  }

  /**
   * Checks if the given assignment expression passes boundary checks for object assignments.
   *
   * @param binaryExpr - The binary expression representing the assignment to check.
   * @returns A boolean indicating if the assignment passes the boundary checks.
   */
  private static passBoundaryCheckForObjAssignment(binaryExpr: ts.BinaryExpression): boolean {
    if (!ts.isObjectLiteralExpression(binaryExpr.left)) {
      return false;
    }

    // Check for spread operator in destructuring assignment on the left side
    if (TsUtils.destructuringAssignmentHasSpreadOperator(binaryExpr.left)) {
      return false;
    }

    if (TsUtils.destructuringAssignmentHasDefaultValue(binaryExpr.left)) {
      return false;
    }

    // Check if the right side is an object literal expression with no properties
    if (ts.isObjectLiteralExpression(binaryExpr.right) && binaryExpr.right.properties.length === 0) {
      return false;
    }

    // Return true if all boundary checks are passed
    return true;
  }

  /**
   * Fixes object literal expression destructuring assignments by generating autofix suggestions.
   * @param binaryExpr - The binary expression representing the destructuring assignment.
   * @returns Array of autofix suggestions or undefined if no fixes are needed.
   */
  fixObjectLiteralExpressionDestructAssignment(binaryExpr: ts.BinaryExpression): Autofix[] | undefined {
    if (!Autofixer.passBoundaryCheckForObjAssignment(binaryExpr)) {
      return undefined;
    }

    // Check if the left side of the binary expression is an object literal
    if (!ts.isObjectLiteralExpression(binaryExpr.left)) {
      return undefined;
    }

    // Create a mapping of variable declarations and needParentheses
    const varDeclMapFlags = Autofixer.genTsVarDeclMapAndFlags(binaryExpr.left);
    if (!varDeclMapFlags) {
      return undefined;
    }
    const { tsVarDeclMap, needParentheses } = varDeclMapFlags;

    const sourceFile = binaryExpr.getSourceFile();
    let newObjName: string | undefined = '';
    // Generate a unique name if right expression is not identifer
    const isIdentifier = ts.isIdentifier(binaryExpr.right);
    if (isIdentifier) {
      newObjName = binaryExpr.right?.getText();
    } else {
      newObjName = TsUtils.generateUniqueName(this.destructObjNameGenerator, sourceFile);
    }
    if (!newObjName) {
      return undefined;
    }
    // Create the text for destructuring elements
    const destructElementText = this.genDestructElementTextForObjAssignment(
      tsVarDeclMap,
      needParentheses,
      newObjName,
      binaryExpr
    );

    // Create the replacement text for the variable declaration name
    const declNameReplaceText = this.genDeclNameReplaceTextForObjAssignment(binaryExpr, newObjName);

    // Generate autofix suggestions
    return this.createAutofixForObjAssignment(binaryExpr, declNameReplaceText, destructElementText, isIdentifier);
  }

  fixLiteralAsPropertyNamePropertyAssignment(node: ts.PropertyAssignment): Autofix[] | undefined {
    const contextualType = this.typeChecker.getContextualType(node.parent);
    if (contextualType === undefined) {
      return undefined;
    }

    const symbol = this.utils.getPropertySymbol(contextualType, node);
    if (symbol === undefined) {
      return undefined;
    }

    return this.renameSymbolAsIdentifier(symbol);
  }

  fixLiteralAsPropertyNamePropertyName(node: ts.PropertyName, enumMember?: ts.EnumMember): Autofix[] | undefined {
    const symbol = this.typeChecker.getSymbolAtLocation(node);
    if (symbol === undefined) {
      return undefined;
    }

    return this.renameSymbolAsIdentifier(symbol, enumMember);
  }

  renameAsObjectElementAccessExpression(node: ts.ElementAccessExpression): Autofix[] | undefined {
    const parenExpr = ts.isParenthesizedExpression(node.expression) ? node.expression : undefined;
    const asExpr = parenExpr && ts.isAsExpression(parenExpr.expression) ? parenExpr.expression : undefined;
    if (!asExpr) {
      return undefined;
    }

    const argument = node.argumentExpression;
    const propertyName = ts.isStringLiteral(argument) ? argument.text : undefined;
    if (!propertyName) {
      return undefined;
    }

<<<<<<< HEAD
    const realObj = asExpr.expression;
    const type = this.typeChecker.getTypeAtLocation(realObj);
    const property = this.typeChecker.getPropertyOfType(type, propertyName);
    if (!property) {
      return undefined;
    }

    return [
      {
        replacementText: realObj.getText() + '.' + propertyName,
        start: node.getStart(),
        end: node.getEnd()
=======
    const propertyChain: string[] = [propertyName];
    let current: ts.Node = node;

    while (current.parent && ts.isElementAccessExpression(current.parent)) {
      const parentArg = current.parent.argumentExpression;
      if (ts.isStringLiteral(parentArg)) {
        propertyChain.push(parentArg.text);
      }
      current = current.parent;
    }
    const realObj = asExpr.expression;
    const type = this.typeChecker.getTypeAtLocation(realObj);

    let currentType = type;
    for (const prop of propertyChain) {
      const property = this.typeChecker.getPropertyOfType(currentType, prop);
      if (!property) {
        return undefined;
      }
      currentType = this.typeChecker.getTypeOfSymbolAtLocation(property, node);
    }
    const replacementText = realObj.getText() + '.' + propertyChain.join('.');

    return [
      {
        replacementText,
        start: node.getStart(),
        end: current.getEnd()
>>>>>>> 6d813986
      }
    ];
  }

  fixPropertyAccessByIndex(node: ts.ElementAccessExpression): Autofix[] | undefined {
    if (ts.isParenthesizedExpression(node.expression) && ts.isAsExpression(node.expression.expression)) {
      const assertedType = this.typeChecker.getTypeAtLocation(node.expression.expression.type);
      if (this.typeChecker.typeToString(assertedType) === 'object') {
        return this.renameAsObjectElementAccessExpression(node);
      }
    }

    const symbol = this.typeChecker.getSymbolAtLocation(node.argumentExpression);
    if (symbol === undefined) {
      return undefined;
    }

    return this.renameSymbolAsIdentifier(symbol);
  }

  private renameSymbolAsIdentifier(symbol: ts.Symbol, enumMember?: ts.EnumMember): Autofix[] | undefined {
    if (this.renameSymbolAsIdentifierCache.has(symbol)) {
      return this.renameSymbolAsIdentifierCache.get(symbol);
    }
    if (
      !TsUtils.isPropertyOfInternalClassOrInterface(symbol) &&
      !(enumMember?.parent && ts.isEnumDeclaration(enumMember.parent))
    ) {
      this.renameSymbolAsIdentifierCache.set(symbol, undefined);
      return undefined;
    }

    const newName = this.utils.findIdentifierNameForSymbol(symbol, enumMember);
    if (newName === undefined) {
      this.renameSymbolAsIdentifierCache.set(symbol, undefined);
      return undefined;
    }

    let result: Autofix[] | undefined = [];
    this.symbolCache.getReferences(symbol).forEach((node) => {
      if (result === undefined) {
        return;
      }

      let autofix: Autofix[] | undefined;
      if (
        ts.isPropertyDeclaration(node) ||
        ts.isPropertyAssignment(node) ||
        ts.isPropertySignature(node) ||
        ts.isEnumMember(node)
      ) {
        autofix = Autofixer.renamePropertyName(node.name, newName);
      } else if (ts.isElementAccessExpression(node)) {
        autofix = Autofixer.renameElementAccessExpression(node, newName);
      }

      if (autofix === undefined) {
        result = undefined;
        return;
      }

      result.push(...autofix);
    });
    if (!result?.length) {
      result = undefined;
    }

    this.renameSymbolAsIdentifierCache.set(symbol, result);
    return result;
  }

  addDefaultModuleToPath(parts: string[], importDeclNode: ts.ImportDeclaration): Autofix[] | undefined {
    void this;
    const moduleSpecifier = importDeclNode.moduleSpecifier;

    /*
     * check the current file's path
     * get the parent directory name of the "src" directory
     */

    const moduleName = TsUtils.getModuleName(importDeclNode);
    const newPathParts = [moduleName ?? DEFAULT_MODULE_NAME, SRC_AND_MAIN, ...parts];
    const newPath = newPathParts.join(PATH_SEPARATOR);
    const newPathString = '\'' + newPath + '\'';

    return [{ start: moduleSpecifier.getStart(), end: moduleSpecifier.getEnd(), replacementText: newPathString }];
  }

  fixImportPath(parts: string[], index: number, importDeclNode: ts.ImportDeclaration): Autofix[] | undefined {
    void this;
    const moduleSpecifier = importDeclNode.moduleSpecifier;

    const beforeEts = parts.slice(0, index);
    const afterEts = parts.slice(index, parts.length);
    const newPathParts = [...beforeEts, SRC_AND_MAIN, ...afterEts];

    const newPath = newPathParts.join(PATH_SEPARATOR);
    const newPathString = '\'' + newPath + '\'';

    return [{ start: moduleSpecifier.getStart(), end: moduleSpecifier.getEnd(), replacementText: newPathString }];
  }

  private static renamePropertyName(node: ts.PropertyName, newName: string): Autofix[] | undefined {
    if (ts.isComputedPropertyName(node)) {
      return undefined;
    }

    if (ts.isMemberName(node)) {
      if (ts.idText(node) !== newName) {
        return undefined;
      }

      return [];
    }

    return [{ replacementText: newName, start: node.getStart(), end: node.getEnd() }];
  }

  private static renameElementAccessExpression(
    node: ts.ElementAccessExpression,
    newName: string
  ): Autofix[] | undefined {
    const argExprKind = node.argumentExpression.kind;
    if (argExprKind !== ts.SyntaxKind.NumericLiteral && argExprKind !== ts.SyntaxKind.StringLiteral) {
      return undefined;
    }

    return [
      {
        replacementText: node.expression.getText() + '.' + newName,
        start: node.getStart(),
        end: node.getEnd()
      }
    ];
  }

  fixFunctionExpression(
    funcExpr: ts.FunctionExpression,
    // eslint-disable-next-line default-param-last
    retType: ts.TypeNode | undefined = funcExpr.type,
    modifiers: readonly ts.Modifier[] | undefined,
    isGenerator: boolean,
    hasUnfixableReturnType: boolean
  ): Autofix[] | undefined {
    const hasThisKeyword = scopeContainsThis(funcExpr.body);
    const isCalledRecursively = this.utils.isFunctionCalledRecursively(funcExpr);
    if (isGenerator || hasThisKeyword || isCalledRecursively || hasUnfixableReturnType) {
      return undefined;
    }

    let arrowFunc: ts.Expression = ts.factory.createArrowFunction(
      modifiers,
      funcExpr.typeParameters,
      funcExpr.parameters,
      retType,
      ts.factory.createToken(ts.SyntaxKind.EqualsGreaterThanToken),
      funcExpr.body
    );
    if (Autofixer.needsParentheses(funcExpr)) {
      arrowFunc = ts.factory.createParenthesizedExpression(arrowFunc);
    }
    const text = this.printer.printNode(ts.EmitHint.Unspecified, arrowFunc, funcExpr.getSourceFile());
    return [{ start: funcExpr.getStart(), end: funcExpr.getEnd(), replacementText: text }];
  }

  private static isNodeInWhileOrIf(node: ts.Node): boolean {
    return (
      node.kind === ts.SyntaxKind.WhileStatement ||
      node.kind === ts.SyntaxKind.DoStatement ||
      node.kind === ts.SyntaxKind.IfStatement
    );
  }

  private static isNodeInForLoop(node: ts.Node): boolean {
    return (
      node.kind === ts.SyntaxKind.ForInStatement ||
      node.kind === ts.SyntaxKind.ForOfStatement ||
      node.kind === ts.SyntaxKind.ForStatement
    );
  }

  private static parentInFor(node: ts.Node): ts.Node | undefined {
    let parentNode = node.parent;
    while (parentNode) {
      if (Autofixer.isNodeInForLoop(parentNode)) {
        return parentNode;
      }
      parentNode = parentNode.parent;
    }
    return undefined;
  }

  private static parentInCaseOrWhile(varDeclList: ts.VariableDeclarationList): boolean {
    let parentNode: ts.Node = varDeclList.parent;
    while (parentNode) {
      if (parentNode.kind === ts.SyntaxKind.CaseClause || Autofixer.isNodeInWhileOrIf(parentNode)) {
        return false;
      }
      parentNode = parentNode.parent;
    }
    return true;
  }

  private static isFunctionLikeDeclarationKind(node: ts.Node): boolean {
    switch (node.kind) {
      case ts.SyntaxKind.FunctionDeclaration:
      case ts.SyntaxKind.MethodDeclaration:
      case ts.SyntaxKind.Constructor:
      case ts.SyntaxKind.GetAccessor:
      case ts.SyntaxKind.SetAccessor:
      case ts.SyntaxKind.FunctionExpression:
      case ts.SyntaxKind.ArrowFunction:
        return true;
      default:
        return false;
    }
  }

  private static findVarScope(node: ts.Node): ts.Node {
    while (node !== undefined) {
      if (node.kind === ts.SyntaxKind.Block || node.kind === ts.SyntaxKind.SourceFile) {
        break;
      }
      // eslint-disable-next-line no-param-reassign
      node = node.parent;
    }
    return node;
  }

  private static varHasScope(node: ts.Node, scope: ts.Node): boolean {
    while (node !== undefined) {
      if (node === scope) {
        return true;
      }
      // eslint-disable-next-line no-param-reassign
      node = node.parent;
    }
    return false;
  }

  private static varInFunctionForScope(node: ts.Node, scope: ts.Node): boolean {
    while (node !== undefined) {
      if (Autofixer.isFunctionLikeDeclarationKind(node)) {
        break;
      }
      // eslint-disable-next-line no-param-reassign
      node = node.parent;
    }
    // node now Function like declaration

    // node need to check that function like declaration is in scope
    if (Autofixer.varHasScope(node, scope)) {
      // var use is in function scope, which is in for scope
      return true;
    }
    return false;
  }

  private static selfDeclared(decl: ts.Node, ident: ts.Node): boolean {
    // Do not check the same node
    if (ident === decl) {
      return false;
    }

    while (ident !== undefined) {
      if (ident.kind === ts.SyntaxKind.VariableDeclaration) {
        const declName = (ident as ts.VariableDeclaration).name;
        if (declName === decl) {
          return true;
        }
      }
      // eslint-disable-next-line no-param-reassign
      ident = ident.parent;
    }
    return false;
  }

  private static analizeTDZ(decl: ts.VariableDeclaration, identifiers: ts.Node[]): boolean {
    for (const ident of identifiers) {
      if (Autofixer.selfDeclared(decl.name, ident)) {
        return false;
      }
      if (ident.pos < decl.pos) {
        return false;
      }
    }
    return true;
  }

  private static analizeScope(decl: ts.VariableDeclaration, identifiers: ts.Node[]): boolean {
    const scope = Autofixer.findVarScope(decl);
    if (scope === undefined) {
      return false;
    } else if (scope.kind === ts.SyntaxKind.Block) {
      for (const ident of identifiers) {
        if (!Autofixer.varHasScope(ident, scope)) {
          return false;
        }
      }
    } else if (scope.kind === ts.SyntaxKind.SourceFile) {
      // Do nothing
    } else {
      // Unreachable, but check it
      return false;
    }
    return true;
  }

  private static analizeFor(decl: ts.VariableDeclaration, identifiers: ts.Node[]): boolean {
    const forNode = Autofixer.parentInFor(decl);
    if (forNode) {
      // analize that var is initialized
      if (forNode.kind === ts.SyntaxKind.ForInStatement || forNode.kind === ts.SyntaxKind.ForOfStatement) {
        const typedForNode = forNode as ts.ForInOrOfStatement;
        const forVarDeclarations = (typedForNode.initializer as ts.VariableDeclarationList).declarations;
        if (forVarDeclarations.length !== 1) {
          return false;
        }
        const forVarDecl = forVarDeclarations[0];

        // our goal to skip declarations in for of/in initializer
        if (forVarDecl !== decl && decl.initializer === undefined) {
          return false;
        }
      } else if (decl.initializer === undefined) {
        return false;
      }

      // analize that var uses are only in function block
      for (const ident of identifiers) {
        if (ident !== decl && !Autofixer.varHasScope(ident, forNode)) {
          return false;
        }
      }

      // analize that var is not in function
      for (const ident of identifiers) {
        if (ident !== decl && Autofixer.varInFunctionForScope(ident, forNode)) {
          return false;
        }
      }
    }
    return true;
  }

  private checkVarDeclarations(varDeclList: ts.VariableDeclarationList): boolean {
    for (const decl of varDeclList.declarations) {
      const symbol = this.typeChecker.getSymbolAtLocation(decl.name);
      if (!symbol) {
        return false;
      }

      const identifiers = this.symbolCache.getReferences(symbol);

      const declLength = symbol.declarations?.length;
      if (!declLength || declLength >= 2) {
        return false;
      }

      // Check for var use in tdz oe self declaration
      if (!Autofixer.analizeTDZ(decl, identifiers)) {
        return false;
      }

      // Has use outside scope of declaration?
      if (!Autofixer.analizeScope(decl, identifiers)) {
        return false;
      }

      // For analisys
      if (!Autofixer.analizeFor(decl, identifiers)) {
        return false;
      }

      if (symbol.getName() === 'let') {
        return false;
      }
    }
    return true;
  }

  private canAutofixNoVar(varDeclList: ts.VariableDeclarationList): boolean {
    if (!Autofixer.parentInCaseOrWhile(varDeclList)) {
      return false;
    }

    if (!this.checkVarDeclarations(varDeclList)) {
      return false;
    }

    return true;
  }

  fixVarDeclaration(node: ts.VariableDeclarationList): Autofix[] | undefined {
    const newNode = ts.factory.createVariableDeclarationList(node.declarations, ts.NodeFlags.Let);
    const text = this.printer.printNode(ts.EmitHint.Unspecified, newNode, node.getSourceFile());
    return this.canAutofixNoVar(node) ?
      [{ start: node.getStart(), end: node.getEnd(), replacementText: text }] :
      undefined;
  }

  private getFixReturnTypeArrowFunction(funcLikeDecl: ts.FunctionLikeDeclaration, typeNode: ts.TypeNode): string {
    if (!funcLikeDecl.body) {
      return '';
    }
    const node = ts.factory.createArrowFunction(
      undefined,
      funcLikeDecl.typeParameters,
      funcLikeDecl.parameters,
      typeNode,
      ts.factory.createToken(ts.SyntaxKind.EqualsGreaterThanToken),
      funcLikeDecl.body
    );
    return this.printer.printNode(ts.EmitHint.Unspecified, node, funcLikeDecl.getSourceFile());
  }

  fixMissingReturnType(funcLikeDecl: ts.FunctionLikeDeclaration, typeNode: ts.TypeNode): Autofix[] {
    if (ts.isArrowFunction(funcLikeDecl)) {
      const text = this.getFixReturnTypeArrowFunction(funcLikeDecl, typeNode);
      const startPos = funcLikeDecl.getStart();
      const endPos = funcLikeDecl.getEnd();

      return [{ start: startPos, end: endPos, replacementText: text }];
    }
    const text = ': ' + this.printer.printNode(ts.EmitHint.Unspecified, typeNode, funcLikeDecl.getSourceFile());
    const pos = Autofixer.getReturnTypePosition(funcLikeDecl);
    return [{ start: pos, end: pos, replacementText: text }];
  }

  dropTypeOnVarDecl(varDecl: ts.VariableDeclaration): Autofix[] {
    const newVarDecl = ts.factory.createVariableDeclaration(varDecl.name, undefined, undefined, undefined);
    const text = this.printer.printNode(ts.EmitHint.Unspecified, newVarDecl, varDecl.getSourceFile());
    return [{ start: varDecl.getStart(), end: varDecl.getEnd(), replacementText: text }];
  }

  fixTypeAssertion(typeAssertion: ts.TypeAssertion): Autofix[] {
    const asExpr = ts.factory.createAsExpression(typeAssertion.expression, typeAssertion.type);
    const text = this.nonCommentPrinter.printNode(ts.EmitHint.Unspecified, asExpr, typeAssertion.getSourceFile());
    return [{ start: typeAssertion.getStart(), end: typeAssertion.getEnd(), replacementText: text }];
  }

  fixCommaOperator(tsNode: ts.Node): Autofix[] {
    const tsExprNode = tsNode as ts.BinaryExpression;
    const text = this.recursiveCommaOperator(tsExprNode);
    return [{ start: tsExprNode.parent.getFullStart(), end: tsExprNode.parent.getEnd(), replacementText: text }];
  }

  private recursiveCommaOperator(tsExprNode: ts.BinaryExpression): string {
    let text = '';
    if (tsExprNode.operatorToken.kind !== ts.SyntaxKind.CommaToken) {
      return tsExprNode.getFullText() + ';';
    }

    if (tsExprNode.left.kind === ts.SyntaxKind.BinaryExpression) {
      text += this.recursiveCommaOperator(tsExprNode.left as ts.BinaryExpression);
      text += this.getNewLine() + tsExprNode.right.getFullText() + ';';
    } else {
      const leftText = tsExprNode.left.getFullText();
      const rightText = tsExprNode.right.getFullText();
      text = leftText + ';' + this.getNewLine() + rightText + ';';
    }

    return text;
  }

  private getEnumMembers(node: ts.Node, enumDeclsInFile: ts.Declaration[], result: Autofix[] | undefined): void {
    if (result === undefined || !ts.isEnumDeclaration(node)) {
      return;
    }

    if (result.length) {
      result.push({ start: node.getStart(), end: node.getEnd(), replacementText: '' });
      return;
    }

    const members: ts.EnumMember[] = [];
    for (const decl of enumDeclsInFile) {
      for (const member of (decl as ts.EnumDeclaration).members) {
        if (
          member.initializer &&
          member.initializer.kind !== ts.SyntaxKind.NumericLiteral &&
          member.initializer.kind !== ts.SyntaxKind.StringLiteral
        ) {
          result = undefined;
          return;
        }
      }
      members.push(...(decl as ts.EnumDeclaration).members);
    }

    const fullEnum = ts.factory.createEnumDeclaration(node.modifiers, node.name, members);
    const fullText = this.printer.printNode(ts.EmitHint.Unspecified, fullEnum, node.getSourceFile());
    result.push({ start: node.getStart(), end: node.getEnd(), replacementText: fullText });
  }

  fixEnumMerging(enumSymbol: ts.Symbol, enumDeclsInFile: ts.Declaration[]): Autofix[] | undefined {
    if (this.enumMergingCache.has(enumSymbol)) {
      return this.enumMergingCache.get(enumSymbol);
    }

    if (enumDeclsInFile.length <= 1) {
      this.enumMergingCache.set(enumSymbol, undefined);
      return undefined;
    }

    let result: Autofix[] | undefined = [];
    this.symbolCache.getReferences(enumSymbol).forEach((node) => {
      this.getEnumMembers(node, enumDeclsInFile, result);
    });
    if (!result?.length) {
      result = undefined;
    }

    this.enumMergingCache.set(enumSymbol, result);
    return result;
  }

  private static getReturnTypePosition(funcLikeDecl: ts.FunctionLikeDeclaration): number {
    if (funcLikeDecl.body) {

      /*
       * Find position of the first node or token that follows parameters.
       * After that, iterate over child nodes in reverse order, until found
       * first closing parenthesis.
       */
      const postParametersPosition = ts.isArrowFunction(funcLikeDecl) ?
        funcLikeDecl.equalsGreaterThanToken.getStart() :
        funcLikeDecl.body.getStart();

      const children = funcLikeDecl.getChildren();
      for (let i = children.length - 1; i >= 0; i--) {
        const child = children[i];
        if (child.kind === ts.SyntaxKind.CloseParenToken && child.getEnd() <= postParametersPosition) {
          return child.getEnd();
        }
      }
    }

    // Shouldn't get here.
    return -1;
  }

  private static needsParentheses(node: ts.FunctionExpression): boolean {
    const parent = node.parent;
    return (
      ts.isPrefixUnaryExpression(parent) ||
      ts.isPostfixUnaryExpression(parent) ||
      ts.isPropertyAccessExpression(parent) ||
      ts.isElementAccessExpression(parent) ||
      ts.isTypeOfExpression(parent) ||
      ts.isVoidExpression(parent) ||
      ts.isAwaitExpression(parent) ||
      ts.isCallExpression(parent) && node === parent.expression ||
      ts.isBinaryExpression(parent) && !isAssignmentOperator(parent.operatorToken)
    );
  }

  fixCtorParameterProperties(
    ctorDecl: ts.ConstructorDeclaration,
    paramTypes: ts.TypeNode[] | undefined
  ): Autofix[] | undefined {
    if (paramTypes === undefined) {
      return undefined;
    }

    const fieldInitStmts: ts.Statement[] = [];
    const newFieldPos = ctorDecl.getStart();
    const autofixes: Autofix[] = [{ start: newFieldPos, end: newFieldPos, replacementText: '' }];

    for (let i = 0; i < ctorDecl.parameters.length; i++) {
      this.fixCtorParameterPropertiesProcessParam(ctorDecl.parameters[i], paramTypes[i], fieldInitStmts, autofixes);
    }

    // Note: Bodyless ctors can't have parameter properties.
    if (ctorDecl.body) {
      const beforeFieldStmts: ts.Statement[] = [];
      const afterFieldStmts: ts.Statement[] = [];
      const hasSuperExpressionStatement: boolean = this.hasSuperExpression(
        ctorDecl.body,
        beforeFieldStmts,
        afterFieldStmts
      );
      let finalStmts: ts.Statement[] = [];
      if (hasSuperExpressionStatement) {
        finalStmts = beforeFieldStmts.concat(fieldInitStmts).concat(afterFieldStmts);
      } else {
        finalStmts = fieldInitStmts.concat(ctorDecl.body.statements);
      }
      const newBody = ts.factory.createBlock(finalStmts, true);
      const newBodyText = this.printer.printNode(ts.EmitHint.Unspecified, newBody, ctorDecl.getSourceFile());
      autofixes.push({ start: ctorDecl.body.getStart(), end: ctorDecl.body.getEnd(), replacementText: newBodyText });
    }

    return autofixes;
  }

  private hasSuperExpression(
    body: ts.Block,
    beforeFieldStmts: ts.Statement[],
    afterFieldStmts: ts.Statement[]
  ): boolean {
    void this;
    let hasSuperExpressionStatement = false;
    ts.forEachChild(body, (node) => {
      if (this.isSuperCallStmt(node as ts.Statement)) {
        hasSuperExpressionStatement = true;
        beforeFieldStmts.push(node as ts.Statement);
      } else if (hasSuperExpressionStatement) {
        afterFieldStmts.push(node as ts.Statement);
      } else {
        beforeFieldStmts.push(node as ts.Statement);
      }
    });
    return hasSuperExpressionStatement;
  }

  private isSuperCallStmt(node: ts.Statement): boolean {
    void this;
    if (ts.isExpressionStatement(node) && ts.isCallExpression(node.expression)) {
      const expr = node.expression.expression;
      return expr.kind === ts.SyntaxKind.SuperKeyword;
    }
    return false;
  }

  private fixCtorParameterPropertiesProcessParam(
    param: ts.ParameterDeclaration,
    paramType: ts.TypeNode,
    fieldInitStmts: ts.Statement[],
    autofixes: Autofix[]
  ): void {
    // Parameter property can not be a destructuring parameter.
    if (!ts.isIdentifier(param.name)) {
      return;
    }

    if (this.utils.hasAccessModifier(param)) {
      const propIdent = ts.factory.createIdentifier(param.name.text);
      const modifiers = ts.getModifiers(param);
      const paramModifiers = modifiers?.filter((x) => {
        return x.kind !== ts.SyntaxKind.OverrideKeyword;
      });

      const newFieldNode = ts.factory.createPropertyDeclaration(
        paramModifiers,
        propIdent,
        param.questionToken,
        paramType,
        undefined
      );
      const newFieldText =
        this.printer.printNode(ts.EmitHint.Unspecified, newFieldNode, param.getSourceFile()) + this.getNewLine();
      autofixes[0].replacementText += newFieldText;

      const newParamDecl = ts.factory.createParameterDeclaration(
        undefined,
        undefined,
        param.name,
        param.questionToken,
        param.type,
        param.initializer
      );
      const newParamText = this.printer.printNode(ts.EmitHint.Unspecified, newParamDecl, param.getSourceFile());
      autofixes.push({ start: param.getStart(), end: param.getEnd(), replacementText: newParamText });

      fieldInitStmts.push(
        ts.factory.createExpressionStatement(
          ts.factory.createAssignment(
            ts.factory.createPropertyAccessExpression(ts.factory.createThis(), propIdent),
            propIdent
          )
        )
      );
    }
  }

  fixPrivateIdentifier(node: ts.PrivateIdentifier): Autofix[] | undefined {
    const classMember = this.typeChecker.getSymbolAtLocation(node);
    if (!classMember || (classMember.getFlags() & ts.SymbolFlags.ClassMember) === 0 || !classMember.valueDeclaration) {
      return undefined;
    }

    if (this.privateIdentifierCache.has(classMember)) {
      return this.privateIdentifierCache.get(classMember);
    }

    const memberDecl = classMember.valueDeclaration as ts.ClassElement;
    const parentDecl = memberDecl.parent;
    if (!ts.isClassLike(parentDecl) || this.utils.classMemberHasDuplicateName(memberDecl, parentDecl, true)) {
      this.privateIdentifierCache.set(classMember, undefined);
      return undefined;
    }

    let result: Autofix[] | undefined = [];
    this.symbolCache.getReferences(classMember).forEach((ident) => {
      if (ts.isPrivateIdentifier(ident)) {
        result!.push(this.fixSinglePrivateIdentifier(ident));
      }
    });
    if (!result.length) {
      result = undefined;
    }

    this.privateIdentifierCache.set(classMember, result);
    return result;
  }

  private isFunctionDeclarationFirst(tsFunctionDeclaration: ts.FunctionDeclaration): boolean {
    if (tsFunctionDeclaration.name === undefined) {
      return false;
    }

    const symbol = this.typeChecker.getSymbolAtLocation(tsFunctionDeclaration.name);
    if (symbol === undefined) {
      return false;
    }

    let minPos = tsFunctionDeclaration.pos;
    this.symbolCache.getReferences(symbol).forEach((ident) => {
      if (ident.pos < minPos) {
        minPos = ident.pos;
      }
    });

    return minPos >= tsFunctionDeclaration.pos;
  }

  fixNestedFunction(tsFunctionDeclaration: ts.FunctionDeclaration): Autofix[] | undefined {
    const isGenerator = tsFunctionDeclaration.asteriskToken !== undefined;
    const hasThisKeyword =
      tsFunctionDeclaration.body === undefined ? false : scopeContainsThis(tsFunctionDeclaration.body);
    const canBeFixed = !isGenerator && !hasThisKeyword;
    if (!canBeFixed) {
      return undefined;
    }

    const name = tsFunctionDeclaration.name?.escapedText;
    const type = tsFunctionDeclaration.type;
    const body = tsFunctionDeclaration.body;
    if (!name || !type || !body) {
      return undefined;
    }

    // Check only illegal decorators, cause all decorators for function declaration are illegal
    if (ts.getIllegalDecorators(tsFunctionDeclaration)) {
      return undefined;
    }

    if (!this.isFunctionDeclarationFirst(tsFunctionDeclaration)) {
      return undefined;
    }

    const typeParameters = tsFunctionDeclaration.typeParameters;
    const parameters = tsFunctionDeclaration.parameters;
    const modifiers = ts.getModifiers(tsFunctionDeclaration);

    const token = ts.factory.createToken(ts.SyntaxKind.EqualsGreaterThanToken);
    const typeDecl = ts.factory.createFunctionTypeNode(typeParameters, parameters, type);
    const arrowFunc = ts.factory.createArrowFunction(modifiers, typeParameters, parameters, type, token, body);

    const declaration: ts.VariableDeclaration = ts.factory.createVariableDeclaration(
      name,
      undefined,
      typeDecl,
      arrowFunc
    );
    const list: ts.VariableDeclarationList = ts.factory.createVariableDeclarationList([declaration], ts.NodeFlags.Let);

    const statement = ts.factory.createVariableStatement(modifiers, list);
    const text = this.printer.printNode(ts.EmitHint.Unspecified, statement, tsFunctionDeclaration.getSourceFile());
    return [{ start: tsFunctionDeclaration.getStart(), end: tsFunctionDeclaration.getEnd(), replacementText: text }];
  }

  fixMultipleStaticBlocks(nodes: ts.Node[]): Autofix[] | undefined {
    const autofix: Autofix[] | undefined = [];
    let body = (nodes[0] as ts.ClassStaticBlockDeclaration).body;
    let bodyStatements: ts.Statement[] = [];
    bodyStatements = bodyStatements.concat(body.statements);
    for (let i = 1; i < nodes.length; i++) {
      bodyStatements = bodyStatements.concat((nodes[i] as ts.ClassStaticBlockDeclaration).body.statements);
      autofix[i] = { start: nodes[i].getStart(), end: nodes[i].getEnd(), replacementText: '' };
    }
    body = ts.factory.createBlock(bodyStatements, true);
    // static blocks shouldn't have modifiers
    const statickBlock = ts.factory.createClassStaticBlockDeclaration(body);
    const text = this.printer.printNode(ts.EmitHint.Unspecified, statickBlock, nodes[0].getSourceFile());
    autofix[0] = { start: nodes[0].getStart(), end: nodes[0].getEnd(), replacementText: text };
    return autofix;
  }

  private fixSinglePrivateIdentifier(ident: ts.PrivateIdentifier): Autofix {
    if (
      ts.isPropertyDeclaration(ident.parent) ||
      ts.isMethodDeclaration(ident.parent) ||
      ts.isGetAccessorDeclaration(ident.parent) ||
      ts.isSetAccessorDeclaration(ident.parent)
    ) {
      // Note: 'private' modifier should always be first.
      const mods = ts.getModifiers(ident.parent);
      const newMods: ts.Modifier[] = [ts.factory.createModifier(ts.SyntaxKind.PrivateKeyword)];
      if (mods) {
        for (const mod of mods) {
          newMods.push(ts.factory.createModifier(mod.kind));
        }
      }

      const newName = ident.text.slice(1, ident.text.length);
      const newDecl = Autofixer.replacePrivateIdentInDeclarationName(newMods, newName, ident.parent);
      const text = this.printer.printNode(ts.EmitHint.Unspecified, newDecl, ident.getSourceFile());
      return { start: ident.parent.getStart(), end: ident.parent.getEnd(), replacementText: text };
    }

    return {
      start: ident.getStart(),
      end: ident.getEnd(),
      replacementText: ident.text.slice(1, ident.text.length)
    };
  }

  private static replacePrivateIdentInDeclarationName(
    mods: ts.Modifier[],
    name: string,
    oldDecl: ts.PropertyDeclaration | ts.MethodDeclaration | ts.GetAccessorDeclaration | ts.SetAccessorDeclaration
  ): ts.Declaration {
    if (ts.isPropertyDeclaration(oldDecl)) {
      return ts.factory.createPropertyDeclaration(
        mods,
        ts.factory.createIdentifier(name),
        oldDecl.questionToken ?? oldDecl.exclamationToken,
        oldDecl.type,
        oldDecl.initializer
      );
    } else if (ts.isMethodDeclaration(oldDecl)) {
      return ts.factory.createMethodDeclaration(
        mods,
        oldDecl.asteriskToken,
        ts.factory.createIdentifier(name),
        oldDecl.questionToken,
        oldDecl.typeParameters,
        oldDecl.parameters,
        oldDecl.type,
        oldDecl.body
      );
    } else if (ts.isGetAccessorDeclaration(oldDecl)) {
      return ts.factory.createGetAccessorDeclaration(
        mods,
        ts.factory.createIdentifier(name),
        oldDecl.parameters,
        oldDecl.type,
        oldDecl.body
      );
    }
    return ts.factory.createSetAccessorDeclaration(
      mods,
      ts.factory.createIdentifier(name),
      oldDecl.parameters,
      oldDecl.body
    );
  }

  fixRecordObjectLiteral(objectLiteralExpr: ts.ObjectLiteralExpression): Autofix[] | undefined {
    const autofix: Autofix[] = [];

    for (const prop of objectLiteralExpr.properties) {
      if (!prop.name) {
        return undefined;
      }
      if (this.utils.isValidRecordObjectLiteralKey(prop.name)) {
        // Skip property with a valid property key.
        continue;
      }
      if (!ts.isIdentifier(prop.name)) {
        // Can only fix identifier name.
        return undefined;
      }

      const stringLiteralName = ts.factory.createStringLiteralFromNode(prop.name, true);
      const text = this.printer.printNode(ts.EmitHint.Unspecified, stringLiteralName, prop.name.getSourceFile());
      autofix.push({ start: prop.name.getStart(), end: prop.name.getEnd(), replacementText: text });
    }

    return autofix;
  }

  fixUntypedObjectLiteral(
    objectLiteralExpr: ts.ObjectLiteralExpression,
    objectLiteralType: ts.Type | undefined
  ): Autofix[] | undefined {
    if (objectLiteralType) {

      /*
       * Special case for object literal of Record type: fix object's property names
       * by replacing identifiers with string literals.
       */
      if (this.utils.isStdRecordType(this.utils.getNonNullableType(objectLiteralType))) {
        return this.fixRecordObjectLiteral(objectLiteralExpr);
      }

      // Here, we only fix object literal that doesn't have a contextual type.
      return undefined;
    }

    if (Autofixer.hasUnfixableProperty(objectLiteralExpr)) {
      return undefined;
    }

    const enclosingStmt = TsUtils.getEnclosingTopLevelStatement(objectLiteralExpr);
    if (!enclosingStmt) {
      return undefined;
    }

    if (Autofixer.hasMethodsOrAccessors(objectLiteralExpr)) {
      return this.fixObjectLiteralAsClass(objectLiteralExpr, undefined, enclosingStmt);
    }
    return this.fixUntypedObjectLiteralAsInterface(objectLiteralExpr, enclosingStmt);
  }

  private static hasUnfixableProperty(objectLiteralExpr: ts.ObjectLiteralExpression): boolean {
    return objectLiteralExpr.properties.some((prop) => {
      return ts.isSpreadAssignment(prop) || !ts.isIdentifier(prop.name);
    });
  }

  private static hasMethodsOrAccessors(objectLiteralExpr: ts.ObjectLiteralExpression): boolean {
    return objectLiteralExpr.properties.some((prop) => {
      return ts.isMethodDeclaration(prop) || ts.isAccessor(prop);
    });
  }

  private fixUntypedObjectLiteralAsInterface(
    objectLiteralExpr: ts.ObjectLiteralExpression,
    enclosingStmt: ts.Node
  ): Autofix[] | undefined {
    const newInterfaceProps = this.getInterfacePropertiesFromObjectLiteral(objectLiteralExpr, enclosingStmt);
    if (!newInterfaceProps) {
      return undefined;
    }

    const srcFile = objectLiteralExpr.getSourceFile();
    const newInterfaceName = TsUtils.generateUniqueName(this.objectLiteralInterfaceNameGenerator, srcFile);
    if (!newInterfaceName) {
      return undefined;
    }

    return [
      this.createNewInterfaceForObjectLiteral(srcFile, newInterfaceName, newInterfaceProps, enclosingStmt.getStart()),
      this.fixObjectLiteralExpression(srcFile, newInterfaceName, objectLiteralExpr)
    ];
  }

  private getInterfacePropertiesFromObjectLiteral(
    objectLiteralExpr: ts.ObjectLiteralExpression,
    enclosingStmt: ts.Node
  ): ts.PropertySignature[] | undefined {
    const interfaceProps: ts.PropertySignature[] = [];
    for (const prop of objectLiteralExpr.properties) {
      const interfaceProp = this.getInterfacePropertyFromObjectLiteralElement(prop, enclosingStmt);
      if (!interfaceProp) {
        return undefined;
      }
      interfaceProps.push(interfaceProp);
    }
    return interfaceProps;
  }

  private getInterfacePropertyFromObjectLiteralElement(
    prop: ts.ObjectLiteralElementLike,
    enclosingStmt: ts.Node
  ): ts.PropertySignature | undefined {
    // Can't fix if property is not a key-value pair, or the property name is a computed value.
    if (!ts.isPropertyAssignment(prop) || ts.isComputedPropertyName(prop.name)) {
      return undefined;
    }

    const propType = this.typeChecker.getTypeAtLocation(prop);

    // Can't capture generic type parameters of enclosing declarations.
    if (this.utils.hasGenericTypeParameter(propType)) {
      return undefined;
    }

    if (TsUtils.typeIsCapturedFromEnclosingLocalScope(propType, enclosingStmt)) {
      return undefined;
    }

    const propTypeNode = this.typeChecker.typeToTypeNode(propType, undefined, ts.NodeBuilderFlags.None);
    if (!propTypeNode || !this.utils.isSupportedType(propTypeNode)) {
      return undefined;
    }

    const newProp: ts.PropertySignature = ts.factory.createPropertySignature(
      undefined,
      prop.name,
      undefined,
      propTypeNode
    );
    return newProp;
  }

  private createNewInterfaceForObjectLiteral(
    srcFile: ts.SourceFile,
    interfaceName: string,
    members: ts.TypeElement[],
    pos: number
  ): Autofix {
    const newInterfaceDecl = ts.factory.createInterfaceDeclaration(
      undefined,
      interfaceName,
      undefined,
      undefined,
      members
    );
    const text = this.printer.printNode(ts.EmitHint.Unspecified, newInterfaceDecl, srcFile) + this.getNewLine();
    return { start: pos, end: pos, replacementText: text };
  }

  private fixObjectLiteralExpression(
    srcFile: ts.SourceFile,
    newInterfaceName: string,
    objectLiteralExpr: ts.ObjectLiteralExpression
  ): Autofix {

    /*
     * If object literal is initializing a variable or property,
     * then simply add new 'contextual' type to the declaration.
     * Otherwise, cast object literal to newly created interface type.
     */
    if (
      (ts.isVariableDeclaration(objectLiteralExpr.parent) ||
        ts.isPropertyDeclaration(objectLiteralExpr.parent) ||
        ts.isParameter(objectLiteralExpr.parent)) &&
      !objectLiteralExpr.parent.type
    ) {
      const text = ': ' + newInterfaceName;
      const pos = Autofixer.getDeclarationTypePosition(objectLiteralExpr.parent);
      return { start: pos, end: pos, replacementText: text };
    }

    const newTypeRef = ts.factory.createTypeReferenceNode(newInterfaceName);
    let newExpr: ts.Expression = ts.factory.createAsExpression(
      ts.factory.createObjectLiteralExpression(objectLiteralExpr.properties),
      newTypeRef
    );
    if (!ts.isParenthesizedExpression(objectLiteralExpr.parent)) {
      newExpr = ts.factory.createParenthesizedExpression(newExpr);
    }
    const text = this.printer.printNode(ts.EmitHint.Unspecified, newExpr, srcFile);
    return { start: objectLiteralExpr.getStart(), end: objectLiteralExpr.getEnd(), replacementText: text };
  }

  private static getDeclarationTypePosition(
    decl: ts.VariableDeclaration | ts.PropertyDeclaration | ts.ParameterDeclaration
  ): number {
    if (ts.isPropertyDeclaration(decl)) {
      return (decl.questionToken || decl.exclamationToken || decl.name).getEnd();
    } else if (ts.isParameter(decl)) {
      return (decl.questionToken || decl.name).getEnd();
    }
    return (decl.exclamationToken || decl.name).getEnd();
  }

  private fixObjectLiteralAsClass(
    objectLiteralExpr: ts.ObjectLiteralExpression,
    typeDecl: ts.ClassDeclaration | ts.InterfaceDeclaration | undefined,
    enclosingStmt: ts.Node,
    typeNode?: ts.TypeReferenceNode
  ): Autofix[] | undefined {
    if (this.utils.nodeCapturesValueFromEnclosingLocalScope(objectLiteralExpr, enclosingStmt)) {
      return undefined;
    }

    const srcFile = objectLiteralExpr.getSourceFile();
    const newClassName = TsUtils.generateUniqueName(this.objectLiteralClassNameGenerator, srcFile);
    if (!newClassName) {
      return undefined;
    }
    const newInitInterfaceName = TsUtils.generateUniqueName(this.objectLiteralInitInterfaceNameGenerator, srcFile);
    if (!newInitInterfaceName) {
      return undefined;
    }

    const classDeclAndCtorInitProps = this.createClassDeclForObjectLiteral(
      objectLiteralExpr,
      enclosingStmt,
      { className: newClassName, initInterfaceName: newInitInterfaceName },
      typeDecl,
      typeNode
    );
    if (!classDeclAndCtorInitProps) {
      return undefined;
    }
    const { classDecl, ctorInitProps } = classDeclAndCtorInitProps;
    let classDeclText =
      this.printer.printNode(ts.EmitHint.Unspecified, classDecl, srcFile) + this.getNewLine() + this.getNewLine();

    const ctorArgs: ts.Expression[] = [];
    if (ctorInitProps.length) {
      classDeclText += this.createInitInterfaceForObjectLiteral(srcFile, newInitInterfaceName, classDecl);
      classDeclText += this.getNewLine() + this.getNewLine();
      ctorArgs.push(ts.factory.createObjectLiteralExpression(ctorInitProps, ctorInitProps.length > 1));
    }
    const newExpr = ts.factory.createNewExpression(ts.factory.createIdentifier(newClassName), undefined, ctorArgs);
    const newExprText = this.printer.printNode(ts.EmitHint.Unspecified, newExpr, srcFile);
    const ctorCallAutofix = {
      start: objectLiteralExpr.getStart(),
      end: objectLiteralExpr.getEnd(),
      replacementText: newExprText
    };
    const classDeclPos = enclosingStmt.getStart();
    return [{ start: classDeclPos, end: classDeclPos, replacementText: classDeclText }, ctorCallAutofix];
  }

  private createClassDeclForObjectLiteral(
    objectLiteralExpr: ts.ObjectLiteralExpression,
    enclosingStmt: ts.Node,
    names: { className: string; initInterfaceName: string },
    typeDecl: ts.ClassDeclaration | ts.InterfaceDeclaration | undefined,
    typeNode?: ts.TypeReferenceNode
  ): { classDecl: ts.ClassDeclaration; ctorInitProps: ts.PropertyAssignment[] } | undefined {
    const { className, initInterfaceName } = names;
    const classFields: ts.PropertyDeclaration[] = [];
    const classMethods: (ts.MethodDeclaration | ts.AccessorDeclaration)[] = [];
    const ctorBodyStmts: ts.Statement[] = [];
    const ctorInitProps: ts.PropertyAssignment[] = [];

    Autofixer.addSuperCallToObjectLiteralConstructor(typeDecl, ctorBodyStmts);

    for (const prop of objectLiteralExpr.properties) {
      if (ts.isSpreadAssignment(prop) || !ts.isIdentifier(prop.name)) {
        return undefined;
      }
      if (ts.isMethodDeclaration(prop) || ts.isAccessor(prop)) {
        classMethods.push(prop);
        continue;
      }
      const created = this.createClassPropertyForObjectLiteral({
        prop,
        enclosingStmt,
        classFields,
        ctorBodyStmts,
        ctorInitProps
      });
      if (!created) {
        return undefined;
      }
    }

    const classElements: ts.ClassElement[] = [...classFields];
    if (ctorInitProps.length) {
      classElements.push(Autofixer.createClassConstructorForObjectLiteral(initInterfaceName, ctorBodyStmts));
    }
    classElements.push(...classMethods);

    const heritageClauses = Autofixer.createHeritageClausesForObjectLiteralClass(typeDecl, typeNode);

    return {
      classDecl: ts.factory.createClassDeclaration(undefined, className, undefined, heritageClauses, classElements),
      ctorInitProps
    };
  }

  private static addSuperCallToObjectLiteralConstructor(
    typeDecl: ts.ClassDeclaration | ts.InterfaceDeclaration | undefined,
    ctorBodyStmts: ts.Statement[]
  ): void {
    if (typeDecl && ts.isClassDeclaration(typeDecl)) {
      const superCall = ts.factory.createExpressionStatement(
        ts.factory.createCallExpression(ts.factory.createSuper(), undefined, [])
      );
      ctorBodyStmts.push(superCall);
    }
  }

  private createClassPropertyForObjectLiteral(
    createClassPropParams: CreateClassPropertyForObjectLiteralParams
  ): boolean {
    const { prop, enclosingStmt, classFields, ctorBodyStmts, ctorInitProps } = createClassPropParams;
    if (!ts.isIdentifier(prop.name)) {
      return false;
    }
    const propType = this.typeChecker.getTypeAtLocation(prop);

    // Can't capture generic type parameters of enclosing declarations.
    if (this.utils.hasGenericTypeParameter(propType)) {
      return false;
    }

    if (TsUtils.typeIsCapturedFromEnclosingLocalScope(propType, enclosingStmt)) {
      return false;
    }

    const propTypeNode = this.typeChecker.typeToTypeNode(propType, undefined, ts.NodeBuilderFlags.None);
    if (!propTypeNode || !this.utils.isSupportedType(propTypeNode)) {
      return false;
    }

    const propName = ts.factory.createIdentifier(prop.name.text);
    classFields.push(ts.factory.createPropertyDeclaration(undefined, propName, undefined, propTypeNode, undefined));
    ctorBodyStmts.push(
      ts.factory.createExpressionStatement(
        ts.factory.createBinaryExpression(
          ts.factory.createPropertyAccessExpression(ts.factory.createThis(), propName),
          ts.factory.createToken(ts.SyntaxKind.EqualsToken),
          ts.factory.createPropertyAccessExpression(
            ts.factory.createIdentifier(OBJECT_LITERAL_CLASS_CONSTRUCTOR_PARAM_NAME),
            propName
          )
        )
      )
    );
    ctorInitProps.push(ts.isPropertyAssignment(prop) ? prop : ts.factory.createPropertyAssignment(prop.name, propName));
    return true;
  }

  private static createHeritageClausesForObjectLiteralClass(
    typeDecl: ts.ClassDeclaration | ts.InterfaceDeclaration | undefined,
    typeNode?: ts.TypeReferenceNode
  ): ts.HeritageClause[] | undefined {
    if (!typeDecl?.name) {
      return undefined;
    }

    const heritageTypeExpression = typeNode ?
      Autofixer.entityNameToExpression(typeNode.typeName) :
      ts.factory.createIdentifier(typeDecl.name.text);

    return [
      ts.factory.createHeritageClause(
        ts.isClassDeclaration(typeDecl) ? ts.SyntaxKind.ExtendsKeyword : ts.SyntaxKind.ImplementsKeyword,
        [ts.factory.createExpressionWithTypeArguments(heritageTypeExpression, undefined)]
      )
    ];
  }

  private static entityNameToExpression(name: ts.EntityName): ts.Expression {
    if (ts.isQualifiedName(name)) {
      return ts.factory.createPropertyAccessExpression(Autofixer.entityNameToExpression(name.left), name.right);
    }
    return ts.factory.createIdentifier(name.text);
  }

  private static createClassConstructorForObjectLiteral(
    newInitInterfaceName: string,
    ctorBodyStmts: ts.Statement[]
  ): ts.ConstructorDeclaration {
    const ctorParams: ts.ParameterDeclaration[] = [];
    ctorParams.push(
      ts.factory.createParameterDeclaration(
        undefined,
        undefined,
        OBJECT_LITERAL_CLASS_CONSTRUCTOR_PARAM_NAME,
        undefined,
        ts.factory.createTypeReferenceNode(newInitInterfaceName)
      )
    );
    return ts.factory.createConstructorDeclaration(undefined, ctorParams, ts.factory.createBlock(ctorBodyStmts, true));
  }

  private createInitInterfaceForObjectLiteral(
    srcFile: ts.SourceFile,
    interfaceName: string,
    newClassDecl: ts.ClassDeclaration
  ): string {
    const props: ts.PropertySignature[] = [];
    newClassDecl.members.forEach((prop) => {
      if (ts.isPropertyDeclaration(prop)) {
        props.push(ts.factory.createPropertySignature(undefined, prop.name, undefined, prop.type));
      }
    });
    const newInterfaceDecl = ts.factory.createInterfaceDeclaration(
      undefined,
      interfaceName,
      undefined,
      undefined,
      props
    );
    return this.printer.printNode(ts.EmitHint.Unspecified, newInterfaceDecl, srcFile);
  }

  fixTypedObjectLiteral(
    objectLiteralExpr: ts.ObjectLiteralExpression,
    objectLiteralType: ts.Type | undefined
  ): Autofix[] | undefined {
    // Here we only try to fix typed object literal. Other case is handled by 'fixUntypedObjectLiteral' method.

    if (!objectLiteralType || !this.utils.validateObjectLiteralType(objectLiteralType)) {
      return undefined;
    }

    const typeDecl = TsUtils.getDeclaration(objectLiteralType.getSymbol());
    if (!typeDecl || !ts.isClassDeclaration(typeDecl) && !ts.isInterfaceDeclaration(typeDecl) || !typeDecl.name) {
      return undefined;
    }

    if (Autofixer.hasUnfixableProperty(objectLiteralExpr)) {
      return undefined;
    }

    if (this.hasMethodOverridingProperty(objectLiteralExpr, objectLiteralType)) {
      return undefined;
    }

    const enclosingStmt = TsUtils.getEnclosingTopLevelStatement(objectLiteralExpr);
    if (!enclosingStmt) {
      return undefined;
    }

    const typeNode = (objectLiteralExpr.parent as ts.VariableDeclaration).type as ts.TypeReferenceNode | undefined;
    return this.fixObjectLiteralAsClass(objectLiteralExpr, typeDecl, enclosingStmt, typeNode);
  }

  private hasMethodOverridingProperty(
    objectLiteralExpr: ts.ObjectLiteralExpression,
    objectLiteralType: ts.Type
  ): boolean {
    const typeProps = this.typeChecker.getPropertiesOfType(objectLiteralType);
    for (const objProp of objectLiteralExpr.properties) {
      if (
        ts.isPropertyAssignment(objProp) &&
        typeProps.some((typeProp) => {
          const typePropDecl = TsUtils.getDeclaration(typeProp);
          return (
            !!typePropDecl &&
            (ts.isMethodSignature(typePropDecl) || ts.isMethodDeclaration(typePropDecl)) &&
            typePropDecl.name === objProp.name
          );
        })
      ) {
        return true;
      }

      if (
        ts.isMethodDeclaration(objProp) &&
        typeProps.some((typeProp) => {
          const typePropDecl = TsUtils.getDeclaration(typeProp);
          return (
            !!typePropDecl &&
            (ts.isPropertyDeclaration(typePropDecl) || ts.isPropertySignature(typePropDecl)) &&
            typePropDecl.name.getText() === objProp.name.getText()
          );
        })
      ) {
        return true;
      }
    }

    return false;
  }

  fixShorthandPropertyAssignment(prop: ts.ShorthandPropertyAssignment): Autofix[] {
    const newName = ts.factory.createIdentifier(prop.name.text);
    const newProp = ts.factory.createPropertyAssignment(newName, newName);
    const replacementText = this.printer.printNode(ts.EmitHint.Unspecified, newProp, prop.getSourceFile());
    return [{ start: prop.getStart(), end: prop.getEnd(), replacementText }];
  }

  /*
   * In case of type alias initialized with type literal, replace
   * entire type alias with identical interface declaration.
   */
  private proceedTypeAliasDeclaration(typeLiteral: ts.TypeLiteralNode): Autofix[] | undefined {
    if (ts.isTypeAliasDeclaration(typeLiteral.parent)) {
      const typeAlias = typeLiteral.parent;
      const newInterfaceDecl = ts.factory.createInterfaceDeclaration(
        typeAlias.modifiers,
        typeAlias.name,
        typeAlias.typeParameters,
        undefined,
        typeLiteral.members
      );
      const text = this.printer.printNode(ts.EmitHint.Unspecified, newInterfaceDecl, typeLiteral.getSourceFile());
      return [{ start: typeAlias.getStart(), end: typeAlias.getEnd(), replacementText: text }];
    }
    return undefined;
  }

  fixTypeliteral(typeLiteral: ts.TypeLiteralNode): Autofix[] | undefined {
    const typeAliasAutofix = this.proceedTypeAliasDeclaration(typeLiteral);
    if (typeAliasAutofix) {
      return typeAliasAutofix;
    }

    /*
     * Create new interface declaration with members of type literal
     * and put the interface name in place of the type literal.
     */
    const srcFile = typeLiteral.getSourceFile();
    const enclosingStmt = TsUtils.getEnclosingTopLevelStatement(typeLiteral);
    if (!enclosingStmt) {
      return undefined;
    }

    if (this.utils.nodeCapturesValueFromEnclosingLocalScope(typeLiteral, enclosingStmt)) {
      return undefined;
    }

    const newInterfaceName = TsUtils.generateUniqueName(this.typeLiteralInterfaceNameGenerator, srcFile);
    if (!newInterfaceName) {
      return undefined;
    }
    const newInterfacePos = enclosingStmt.getStart();
    const newInterfaceDecl = ts.factory.createInterfaceDeclaration(
      undefined,
      newInterfaceName,
      undefined,
      undefined,
      typeLiteral.members
    );
    const interfaceText =
      this.printer.printNode(ts.EmitHint.Unspecified, newInterfaceDecl, srcFile) + this.getNewLine();

    return [
      { start: newInterfacePos, end: newInterfacePos, replacementText: interfaceText },
      { start: typeLiteral.getStart(), end: typeLiteral.getEnd(), replacementText: newInterfaceName }
    ];
  }

  removeNode(node: ts.Node): Autofix[] {
    void this;
    return [{ start: node.getStart(), end: node.getEnd(), replacementText: '' }];
  }

  replaceNode(node: ts.Node, replacementText: string): Autofix[] {
    void this;
    return [{ start: node.getStart(), end: node.getEnd(), replacementText }];
  }

  removeImportSpecifier(specToRemove: ts.ImportSpecifier, importDecl: ts.ImportDeclaration): Autofix[] | undefined {
    const importClause = importDecl.importClause;
    const namedBindings = importClause?.namedBindings;
    if (!importClause || !namedBindings || !ts.isNamedImports(namedBindings)) {
      return undefined;
    }

    const fixes: Autofix[] = [];
    const allSpecifiers = namedBindings.elements;
    const remainingSpecifiers = allSpecifiers.filter((spec) => {
      return spec !== specToRemove;
    });

    // If none are valid, remove all named imports.
    if (remainingSpecifiers.length === 0) {
      fixes.push({
        start: importClause.name ? importClause.name.end : importDecl.getStart(),
        end: importClause.name ? namedBindings.end : importDecl.getEnd(),
        replacementText: ''
      });
    } else {
      const specIndex = allSpecifiers.findIndex((spec) => {
        return spec === specToRemove;
      });
      const isLast = specIndex === allSpecifiers.length - 1;
      const isFirst = specIndex === 0;

      let start = specToRemove.getStart();
      let end = specToRemove.getEnd();

      if (!isLast) {
        end = allSpecifiers[specIndex + 1].getStart();
      } else if (!isFirst) {
        const prev = allSpecifiers[specIndex - 1];
        start = prev.getEnd();
      }
      fixes.push({ start: start, end: end, replacementText: '' });
    }

    const alias = specToRemove.name;
    const original = specToRemove.propertyName;
    if (original) {
      const replacements = this.replaceIdentifierUsages(alias, original.getText());
      fixes.push(...replacements);
    }
    return fixes;
  }

  removeDefaultImport(
    importDecl: ts.ImportDeclaration,
    defaultImport: ts.Identifier,
    replacementName: string
  ): Autofix[] | undefined {
    const importClause = importDecl.importClause;
    if (!importClause || !defaultImport) {
      return undefined;
    }
    const fixes: Autofix[] = [];
    const namedBindings = importClause.namedBindings;
    fixes.push({
      start: namedBindings ? defaultImport.getStart() : importDecl.getStart(),
      end: namedBindings ? namedBindings.getStart() : importDecl.getEnd(),
      replacementText: ''
    });

    const replacements = this.replaceIdentifierUsages(defaultImport, replacementName);
    fixes.push(...replacements);

    return fixes;
  }

  replaceIdentifierUsages(importedIdentifier: ts.Identifier, replacementName: string): Autofix[] {
    const fixes: Autofix[] = [];
    const file = importedIdentifier.getSourceFile();
    const originalSymbol = this.typeChecker.getSymbolAtLocation(importedIdentifier);
    if (!originalSymbol) {
      return fixes;
    }

    const visit = (node: ts.Node): void => {
      if (ts.isIdentifier(node) && !ts.isImportClause(node.parent) && !ts.isImportSpecifier(node.parent)) {
        const nodeSymbol = this.typeChecker.getSymbolAtLocation(node);
        if (nodeSymbol === originalSymbol) {
          // Skip any identifier that is part of a 'locks' qualification
          const parent = node.parent;
          if (
            ts.isQualifiedName(parent) && parent.right.text === ARKTSUTILS_LOCKS_MEMBER ||
            ts.isPropertyAccessExpression(parent) && parent.name.text === ARKTSUTILS_LOCKS_MEMBER
          ) {
            return;
          }
          fixes.push({
            start: node.getStart(),
            end: node.getEnd(),
            replacementText: replacementName
          });
        }
      }
      ts.forEachChild(node, visit);
    };

    visit(file);
    return fixes;
  }

  fixSendableExplicitFieldType(node: ts.PropertyDeclaration): Autofix[] | undefined {
    const initializer = node.initializer;
    if (initializer === undefined) {
      return undefined;
    }

    const propType = this.typeChecker.getTypeAtLocation(node);
    const propTypeNode = this.typeChecker.typeToTypeNode(propType, undefined, ts.NodeBuilderFlags.None);
    if (!propTypeNode || !this.utils.isSupportedType(propTypeNode)) {
      return undefined;
    }

    const pos = (node.questionToken || node.exclamationToken || node.name).getEnd();
    const text = ': ' + this.printer.printNode(ts.EmitHint.Unspecified, propTypeNode, node.getSourceFile());
    return [{ start: pos, end: pos, replacementText: text }];
  }

  addClassSendableDecorator(
    hClause: ts.HeritageClause,
    typeExpr: ts.ExpressionWithTypeArguments
  ): Autofix[] | undefined {
    const decl = hClause.parent;
    if (this.sendableDecoratorCache.has(decl)) {
      return this.sendableDecoratorCache.get(decl);
    }
    if (hClause.token === ts.SyntaxKind.ExtendsKeyword && !this.utils.isValidSendableClassExtends(typeExpr)) {
      return undefined;
    }
    const result = this.addSendableDecorator(decl);
    this.sendableDecoratorCache.set(decl, result);
    return result;
  }

  addSendableDecorator(node: ts.Node): Autofix[] {
    void this;
    const text = '@' + SENDABLE_DECORATOR + this.getNewLine();
    const pos = node.getStart();
    return [{ start: pos, end: pos, replacementText: text }];
  }

  fixGlobalThisSet(decl: ts.BinaryExpression): Autofix[] | undefined {
    void this;
    const left = decl.left;
    const right = decl.right;
    if (
      ts.isPropertyAccessExpression(left) &&
      ts.isIdentifier(left.expression) &&
      left.expression.text === 'globalThis'
    ) {
      const propertyName = left.name.text;
      const value = right.getText();
      const replacementText = `${SPECIAL_LIB_NAME}.globalThis.set("${propertyName}", ${value})`;
      return [{ start: decl.getStart(), end: decl.getEnd(), replacementText: replacementText }];
    }
    return undefined;
  }

  fixVoidOperator(voidExpr: ts.VoidExpression): Autofix[] {
    let newExpr = voidExpr.expression;

    if (Autofixer.needParenthesesForVoidOperator(newExpr)) {
      newExpr = ts.factory.createParenthesizedExpression(newExpr);
    }

    const funcBody = ts.factory.createBlock(
      [
        ts.factory.createExpressionStatement(newExpr),
        ts.factory.createReturnStatement(ts.factory.createIdentifier(UNDEFINED_NAME))
      ],
      true
    );

    const arrowFunc = ts.factory.createArrowFunction(
      undefined,
      undefined,
      [],
      undefined,
      ts.factory.createToken(ts.SyntaxKind.EqualsGreaterThanToken),
      funcBody
    );

    const callExpr = ts.factory.createCallExpression(
      ts.factory.createParenthesizedExpression(arrowFunc),
      undefined,
      undefined
    );

    const text = this.printer.printNode(ts.EmitHint.Unspecified, callExpr, voidExpr.getSourceFile());
    return [{ start: voidExpr.getStart(), end: voidExpr.getEnd(), replacementText: text }];
  }

  private static needParenthesesForVoidOperator(expr: ts.Expression): boolean {
    return ts.isObjectLiteralExpression(expr) || ts.isFunctionExpression(expr) || ts.isClassExpression(expr);
  }

  fixRegularExpressionLiteral(node: ts.RegularExpressionLiteral | ts.CallExpression): Autofix[] | undefined {
    const srcFile = node.getSourceFile();
    let patternNode: ts.Expression | undefined;
    let flag: string | undefined;

    if (ts.isRegularExpressionLiteral(node)) {
      const literalText = node.getText();
      const parts = Autofixer.extractRegexParts(literalText);
      patternNode = ts.factory.createStringLiteral(parts.pattern);
      flag = parts.flag;
    } else if (ts.isCallExpression(node)) {
      const args = node.arguments;
      if (args.length === 0 || args.length > 2) {
        return undefined;
      }
      const patternArg = args[0];
      if (!this.isStaticStringExpression(patternArg)) {
        return undefined;
      }
      patternNode = patternArg;

      if (args.length > 1) {
        const flagArg = args[1];
        if (ts.isStringLiteral(flagArg)) {
          flag = flagArg.text;
        } else {
          return undefined;
        }
      }
    } else {
      return undefined;
    }

    const newArgs: ts.Expression[] = [patternNode];
    if (flag !== undefined) {
      newArgs.push(ts.factory.createStringLiteral(flag));
    }
    const newExpression = ts.factory.createNewExpression(ts.factory.createIdentifier('RegExp'), undefined, newArgs);

    const text = this.printer.printNode(ts.EmitHint.Unspecified, newExpression, srcFile);
    return [
      {
        start: node.getStart(),
        end: node.getEnd(),
        replacementText: text
      }
    ];
  }

  private isStaticStringExpression(node: ts.Node): boolean {
    if (ts.isStringLiteral(node)) {
      return true;
    }
    if (ts.isBinaryExpression(node)) {
      return (
        node.operatorToken.kind === ts.SyntaxKind.PlusToken &&
        this.isStaticStringExpression(node.left) &&
        this.isStaticStringExpression(node.right)
      );
    }
    if (ts.isCallExpression(node)) {
      const expression = node.expression;
      if (
        ts.isPropertyAccessExpression(expression) &&
        expression.name.text === 'concat' &&
        this.isStaticStringExpression(expression.expression)
      ) {
        return node.arguments.every((arg) => {
          return this.isStaticStringExpression(arg);
        });
      }
    }
    return false;
  }

  private static extractRegexParts(literalText: string): {
    pattern: string;
    flag: string | undefined;
  } {
    let pattern: string = '';
    let flag: string | undefined;
    const lastSlashIndex = literalText.lastIndexOf('/');
    const afterLastSlash = literalText.slice(lastSlashIndex + 1);
    if (afterLastSlash !== '') {
      pattern = literalText.slice(1, lastSlashIndex);
      flag = afterLastSlash;
    } else {
      pattern = literalText.slice(1, lastSlashIndex);
    }
    return { pattern, flag };
  }

  /*
   * "unsafe" (result is not common subset) autofixes
   */

  // to use special lib functions it's need to import it
  static SPECIAL_LIB_NAME = 'specialAutofixLib';

  // autofix for '**', '**=' operations and 'math.pow()' call
  fixExponent(exponentNode: ts.Node): Autofix[] | undefined {
    let autofix: Autofix[] = [];
    let replaceText: Autofix = { replacementText: '', start: 0, end: 0 };

    // ts.BinaryExpression
    let callArgs: ts.Expression[] | undefined;
    if (exponentNode.kind === ts.SyntaxKind.CallExpression) {
      callArgs = [...(exponentNode as ts.CallExpression).arguments];
    } else if (exponentNode.kind === ts.SyntaxKind.BinaryExpression) {
      callArgs = [(exponentNode as ts.BinaryExpression).left, (exponentNode as ts.BinaryExpression).right];
    } else {
      // if we get here - it was an error!
      return undefined;
    }

    const newCall = ts.factory.createCallExpression(
      ts.factory.createPropertyAccessExpression(
        ts.factory.createIdentifier('Math'),
        ts.factory.createIdentifier('pow')
      ),
      undefined,
      callArgs
    );

    if (
      exponentNode.kind === ts.SyntaxKind.BinaryExpression &&
      (exponentNode as ts.BinaryExpression).operatorToken.kind === ts.SyntaxKind.AsteriskAsteriskEqualsToken
    ) {
      const newAssignment = ts.factory.createAssignment((exponentNode as ts.BinaryExpression).left, newCall);
      replaceText = {
        replacementText: this.printer.printNode(ts.EmitHint.Unspecified, newAssignment, exponentNode.getSourceFile()),
        start: exponentNode.getStart(),
        end: exponentNode.getEnd()
      };
    } else {
      replaceText = {
        replacementText: this.printer.printNode(ts.EmitHint.Unspecified, newCall, exponentNode.getSourceFile()),
        start: exponentNode.getStart(),
        end: exponentNode.getEnd()
      };
    }

    autofix = [replaceText];
    return autofix;
  }

  fixNativeBidirectionalBinding(
    expr: ts.NonNullExpression,
    interfacesNeedToImport: Set<string>
  ): Autofix[] | undefined {
    if (!ts.isNonNullExpression(expr.expression)) {
      return undefined;
    }
    const originalExpr = expr.expression.expression;
    const doubleDollarIdentifier = ts.factory.createIdentifier(DOUBLE_DOLLAR_IDENTIFIER);
    interfacesNeedToImport.add(DOUBLE_DOLLAR_IDENTIFIER);
    const callExpr = ts.factory.createCallExpression(doubleDollarIdentifier, undefined, [originalExpr]);
    const text = this.printer.printNode(ts.EmitHint.Unspecified, callExpr, expr.getSourceFile());
    return [{ start: expr.getStart(), end: expr.getEnd(), replacementText: text }];
  }

  fixCustomBidirectionalBinding(
    originalExpr: ts.ObjectLiteralExpression,
    type: ts.TypeNode | undefined,
    currentParam: ts.Identifier,
    customParam: ts.Identifier
  ): Autofix[] | undefined {
    const assignment1 = ts.factory.createPropertyAssignment(
      customParam,
      ts.factory.createPropertyAccessExpression(ts.factory.createThis(), currentParam)
    );
    const value = ts.factory.createIdentifier(VALUE_IDENTIFIER);
    const block = ts.factory.createBlock(
      [
        ts.factory.createExpressionStatement(
          ts.factory.createBinaryExpression(
            ts.factory.createPropertyAccessExpression(ts.factory.createThis(), currentParam),
            ts.factory.createToken(ts.SyntaxKind.EqualsToken),
            value
          )
        )
      ],
      true
    );
    const parameter = ts.factory.createParameterDeclaration(undefined, undefined, value, undefined, type, undefined);
    const arrowFunc = ts.factory.createArrowFunction(
      undefined,
      undefined,
      [parameter],
      undefined,
      ts.factory.createToken(ts.SyntaxKind.EqualsGreaterThanToken),
      block
    );
    const assignment2 = ts.factory.createPropertyAssignment(
      ts.factory.createIdentifier('$' + customParam.getText()),
      arrowFunc
    );
    const newExpr = ts.factory.createObjectLiteralExpression([assignment1, assignment2], true);
    let text = this.printer.printNode(ts.EmitHint.Unspecified, newExpr, originalExpr.getSourceFile());
    const startPos = this.sourceFile.getLineAndCharacterOfPosition(originalExpr.parent.getStart()).character;
    text = this.adjustIndentation(text, startPos);
    return [{ start: originalExpr.getStart(), end: originalExpr.getEnd(), replacementText: text }];
  }

  fixDoubleDollar(dollarExpr: ts.PropertyAccessExpression, interfacesNeedToImport: Set<string>): Autofix[] {
    const dollarValue = dollarExpr.name.escapedText as string;
    const dollarValueExpr = ts.factory.createPropertyAccessExpression(
      ts.factory.createThis(),
      ts.factory.createIdentifier(dollarValue)
    );
    const doubleDollarIdentifier = ts.factory.createIdentifier(DOUBLE_DOLLAR_IDENTIFIER);
    interfacesNeedToImport.add(DOUBLE_DOLLAR_IDENTIFIER);
    const callExpr = ts.factory.createCallExpression(doubleDollarIdentifier, undefined, [dollarValueExpr]);
    const text = this.printer.printNode(ts.EmitHint.Unspecified, callExpr, dollarExpr.getSourceFile());
    return [{ start: dollarExpr.getStart(), end: dollarExpr.getEnd(), replacementText: text }];
  }

  fixDollarBind(property: ts.PropertyAssignment): Autofix[] {
    const identifier = property.initializer;
    const paramName = identifier.getText().substring(1);
    const newPropInit = ts.factory.createPropertyAccessExpression(
      ts.factory.createThis(),
      ts.factory.createIdentifier(paramName)
    );
    const text = this.printer.printNode(ts.EmitHint.Unspecified, newPropInit, property.getSourceFile());
    return [{ start: identifier.getStart(), end: identifier.getEnd(), replacementText: text }];
  }

  fixExtendDecorator(
    extendDecorator: ts.Decorator,
    preserveDecorator: boolean,
    interfacesNeedToImport: Set<string>
  ): Autofix[] | undefined {
    if (!ts.isCallExpression(extendDecorator.expression)) {
      return undefined;
    }
    const funcDecl = extendDecorator.parent;
    if (!ts.isFunctionDeclaration(funcDecl)) {
      return undefined;
    }
    const block = funcDecl.body;
    const parameters: ts.MemberName[] = [];
    const values: ts.Expression[][] = [];
    const statements = block?.statements;
    Autofixer.getParamsAndValues(statements, parameters, values);
    const returnStatement = ts.factory.createReturnStatement(ts.factory.createThis());
    const newBlock = Autofixer.createBlock(parameters, values, ts.factory.createThis(), returnStatement);
    const componentName = extendDecorator.expression.arguments[0]?.getText();
    if (!componentName) {
      return undefined;
    }
    const typeName = componentName + ATTRIBUTE_SUFFIX;
    interfacesNeedToImport.add(typeName);
    const parameDecl = ts.factory.createParameterDeclaration(
      undefined,
      undefined,
      ts.factory.createIdentifier(THIS_IDENTIFIER),
      undefined,
      ts.factory.createTypeReferenceNode(ts.factory.createIdentifier(typeName), undefined),
      undefined
    );
    const returnType = ts.factory.createTypeReferenceNode(ts.factory.createIdentifier(THIS_IDENTIFIER), undefined);
    const newFuncDecl = Autofixer.createFunctionDeclaration(funcDecl, undefined, parameDecl, returnType, newBlock);
    let text = this.printer.printNode(ts.EmitHint.Unspecified, newFuncDecl, funcDecl.getSourceFile());
    if (preserveDecorator) {
      text = '@' + CustomInterfaceName.AnimatableExtend + this.getNewLine() + text;
    }
    return [{ start: funcDecl.getStart(), end: funcDecl.getEnd(), replacementText: text }];
  }

  fixEntryDecorator(entryDecorator: ts.Decorator): Autofix[] | undefined {
    if (!ts.isCallExpression(entryDecorator.expression)) {
      return undefined;
    }

    const args = entryDecorator.expression.arguments;
    if (args.length !== 1) {
      return undefined;
    }

    const parentNode = entryDecorator.parent;
    const arg = args[0];
    let getLocalStorageStatement: ts.VariableStatement | undefined;

    if (ts.isIdentifier(arg) || ts.isNewExpression(arg) || ts.isCallExpression(arg)) {
      getLocalStorageStatement = Autofixer.createGetLocalStorageLambdaStatement(arg);
    } else if (ts.isObjectLiteralExpression(arg)) {
      getLocalStorageStatement = Autofixer.processEntryAnnotationObjectLiteralExpression(arg);
    }

    if (getLocalStorageStatement !== undefined) {
      let text = this.printer.printNode(ts.EmitHint.Unspecified, getLocalStorageStatement, parentNode.getSourceFile());
      const fixedEntryDecorator = Autofixer.createFixedEntryDecorator();
      const fixedEntryDecoratorText = this.printer.printNode(
        ts.EmitHint.Unspecified,
        fixedEntryDecorator,
        parentNode.getSourceFile()
      );
      text = text + this.getNewLine() + fixedEntryDecoratorText;
      return [{ start: entryDecorator.getStart(), end: entryDecorator.getEnd(), replacementText: text }];
    }
    return undefined;
  }

  private static createFixedEntryDecorator(): ts.Decorator {
    const storageProperty = ts.factory.createPropertyAssignment(
      ts.factory.createIdentifier(ENTRY_STORAGE_PROPERITY),
      ts.factory.createStringLiteral(GET_LOCAL_STORAGE_FUNC_NAME)
    );
    const objectLiteralExpr = ts.factory.createObjectLiteralExpression([storageProperty], false);
    const callExpr = ts.factory.createCallExpression(ts.factory.createIdentifier(ENTRY_DECORATOR_NAME), undefined, [
      objectLiteralExpr
    ]);
    return ts.factory.createDecorator(callExpr);
  }

  private static processEntryAnnotationObjectLiteralExpression(
    expression: ts.ObjectLiteralExpression
  ): ts.VariableStatement | undefined {
    const objectProperties = expression.properties;
    if (objectProperties.length !== 1) {
      return undefined;
    }
    const objectProperty = objectProperties[0];
    if (!ts.isPropertyAssignment(objectProperty)) {
      return undefined;
    }
    if (ts.isIdentifier(objectProperty.name)) {
      if (objectProperty.name.escapedText !== ENTRY_STORAGE_PROPERITY) {
        return undefined;
      }
      const properityInitializer = objectProperty.initializer;
      if (
        ts.isIdentifier(properityInitializer) ||
        ts.isNewExpression(properityInitializer) ||
        ts.isCallExpression(properityInitializer) ||
        ts.isPropertyAccessExpression(properityInitializer)
      ) {
        return Autofixer.createGetLocalStorageLambdaStatement(properityInitializer);
      }
    }
    return undefined;
  }

  private static createGetLocalStorageLambdaStatement(expression: ts.Expression): ts.VariableStatement {
    const variable = ts.factory.createVariableDeclaration(
      ts.factory.createIdentifier(GET_LOCAL_STORAGE_FUNC_NAME),
      undefined,
      undefined,
      ts.factory.createArrowFunction(
        undefined,
        undefined,
        [],
        ts.factory.createTypeReferenceNode(ts.factory.createIdentifier(LOCAL_STORAGE_TYPE_NAME), undefined),
        ts.factory.createToken(ts.SyntaxKind.EqualsGreaterThanToken),
        expression
      )
    );
    const declarationList = ts.factory.createVariableDeclarationList([variable], ts.NodeFlags.Const);
    return ts.factory.createVariableStatement(undefined, declarationList);
  }

  fixProvideDecorator(provideDecorator: ts.Decorator): Autofix[] | undefined {
    const callExpr = provideDecorator.expression as ts.CallExpression;
    const args = callExpr.arguments;
    const parentNode = provideDecorator.parent;
    const arg = args[0];
    let provideAnnotationFixed: ts.Decorator | undefined;
    if (ts.isStringLiteral(arg)) {
      provideAnnotationFixed = Autofixer.createProvideDecorator(arg);
    }
    if (ts.isObjectLiteralExpression(arg)) {
      const properties = arg.properties;
      const property = properties[0] as ts.PropertyAssignment;
      const propertyInitializer = property.initializer as ts.StringLiteral;
      provideAnnotationFixed = Autofixer.createProvideDecorator(propertyInitializer, true);
    }
    if (provideAnnotationFixed !== undefined) {
      const text = this.printer.printNode(ts.EmitHint.Unspecified, provideAnnotationFixed, parentNode.getSourceFile());
      return [{ start: provideDecorator.getStart(), end: provideDecorator.getEnd(), replacementText: text }];
    }
    return undefined;
  }

  private static createProvideDecorator(
    alias: ts.StringLiteral,
    allowOverride: boolean | undefined = undefined
  ): ts.Decorator {
    const properties: ts.PropertyAssignment[] = [];
    properties.push(
      ts.factory.createPropertyAssignment(ts.factory.createIdentifier(PROVIDE_ALIAS_PROPERTY_NAME), alias)
    );
    if (allowOverride !== undefined && allowOverride) {
      properties.push(
        ts.factory.createPropertyAssignment(
          ts.factory.createIdentifier(PROVIDE_ALLOW_OVERRIDE_PROPERTY_NAME),
          ts.factory.createTrue()
        )
      );
    }
    const objectLiteralExpr = ts.factory.createObjectLiteralExpression(properties, false);
    const callExpr = ts.factory.createCallExpression(ts.factory.createIdentifier(PROVIDE_DECORATOR_NAME), undefined, [
      objectLiteralExpr
    ]);
    return ts.factory.createDecorator(callExpr);
  }

  private static createFunctionDeclaration(
    funcDecl: ts.FunctionDeclaration,
    typeParameters: ts.TypeParameterDeclaration[] | undefined,
    paramDecl: ts.ParameterDeclaration,
    returnType: ts.TypeNode,
    block: ts.Block
  ): ts.FunctionDeclaration {
    return ts.factory.createFunctionDeclaration(
      undefined,
      undefined,
      funcDecl.name,
      typeParameters,
      [paramDecl, ...funcDecl.parameters],
      returnType,
      block
    );
  }

  private static createBlock(
    parameters: ts.MemberName[],
    values: ts.Expression[][],
    arg: ts.Expression,
    returnStatement?: ts.Statement
  ): ts.Block {
    const statements: ts.Statement[] = [];
    for (let i = 0; i < parameters.length; i++) {
      const parameter = parameters[i];
      const value = values[i];
      const statement = ts.factory.createExpressionStatement(
        ts.factory.createCallExpression(ts.factory.createPropertyAccessExpression(arg, parameter), undefined, value)
      );
      statements.push(statement);
    }
    if (returnStatement) {
      statements.push(returnStatement);
    }
    const block = ts.factory.createBlock(statements, true);
    return block;
  }

  private static traverseNodes(node: ts.Node, parameters: ts.MemberName[], values: ts.Expression[][]): void {
    const callExpressions: ts.CallExpression[] = Autofixer.extractCallExpressions(node);
    callExpressions.forEach((callExpression) => {
      if (ts.isPropertyAccessExpression(callExpression.expression)) {
        const propertyAccess = callExpression.expression;
        parameters.push(propertyAccess.name);
      } else if (ts.isIdentifier(callExpression.expression)) {
        parameters.push(callExpression.expression);
      }
      values.push(Array.from(callExpression.arguments));
    });
  }

  private static extractCallExpressions(node: ts.Node): ts.CallExpression[] {
    const callExpressions: ts.CallExpression[] = [];
    let current: ts.Node | undefined;
    if (ts.isExpressionStatement(node)) {
      if (ts.isCallExpression(node.expression)) {
        current = node.expression;
      }
    }

    if (ts.isPropertyAssignment(node)) {
      if (ts.isCallExpression(node.initializer)) {
        current = node.initializer;
      }
    }

    while (current) {
      if (ts.isCallExpression(current)) {
        if (
          (ts.isPropertyAccessExpression(current.parent) ||
            ts.isExpressionStatement(current.parent) ||
            ts.isPropertyAssignment(current.parent)) &&
          (ts.isPropertyAccessExpression(current.expression) || ts.isIdentifier(current.expression))
        ) {
          callExpressions.push(current);
        }
      }

      if (ts.isCallExpression(current) || ts.isPropertyAccessExpression(current)) {
        current = current.expression;
      } else {
        break;
      }
    }
    return callExpressions;
  }

  private static getParamsAndValues(
    statements: ts.NodeArray<ts.Statement> | undefined,
    parameters: ts.MemberName[],
    values: ts.Expression[][]
  ): void {
    if (!statements) {
      return;
    }
    for (let i = 0; i < statements.length; i++) {
      const statement = statements[i];
      const tempParas: ts.MemberName[] = [];
      const tempVals: ts.Expression[][] = [];
      Autofixer.traverseNodes(statement, tempParas, tempVals);
      if (
        ts.isExpressionStatement(statement) &&
        ts.isCallExpression(statement.expression) &&
        ts.isPropertyAccessExpression(statement.expression.expression)
      ) {
        tempParas.reverse();
        tempVals.reverse();
      }
      for (let j = 0; j < tempParas.length; j++) {
        parameters.push(tempParas[j]);
        values.push(tempVals[j]);
      }
    }
  }

  private getVariableName(node: ts.Node): string | undefined {
    let variableName: string | undefined;

    switch (node.kind) {
      case ts.SyntaxKind.BinaryExpression: {
        const binaryExpr = node as ts.BinaryExpression;
        if (binaryExpr.operatorToken.kind !== ts.SyntaxKind.EqualsToken) {
          return undefined;
        }

        variableName = binaryExpr.left.getText();
        break;
      }
      case ts.SyntaxKind.VariableDeclaration: {
        const variableDecl = node as ts.VariableDeclaration;
        variableName = variableDecl.name.getText();
        break;
      }
      case ts.SyntaxKind.ExpressionStatement: {
        variableName = TsUtils.generateUniqueName(this.tmpVariableNameGenerator, this.sourceFile);
        break;
      }
      default: {
        return undefined;
      }
<<<<<<< HEAD
    }

    return variableName;
  }

  private getNewNodesForIncrDecr(variableName: string, operator: number): IncrementDecrementNodeInfo | undefined {
    let update: string | undefined;
    let updateNode: ts.BinaryExpression | undefined;

    switch (operator) {
      case ts.SyntaxKind.MinusMinusToken: {
        const { varAssignText, addOrDecrOperation } = this.createNewIncrDecrNodes(
          variableName,
          ts.SyntaxKind.MinusToken
        );
        update = varAssignText;
        updateNode = addOrDecrOperation;
        break;
      }
      case ts.SyntaxKind.PlusPlusToken: {
        const { varAssignText, addOrDecrOperation } = this.createNewIncrDecrNodes(
          variableName,
          ts.SyntaxKind.PlusToken
        );
        update = varAssignText;
        updateNode = addOrDecrOperation;
        break;
      }
      default:
        return undefined;
    }

    return { varAssignText: update, addOrDecrOperation: updateNode };
  }

  fixUnaryIncrDecr(
    node: ts.PrefixUnaryExpression | ts.PostfixUnaryExpression,
    pan: ts.PropertyAccessExpression
  ): Autofix[] | undefined {
    const parent = node.parent;
    const grandParent = parent.parent;

    const { expression, name } = pan;
    const { operator } = node;
    const isVariableDeclaration = ts.isVariableDeclaration(node.parent);

    const variableName = this.getVariableName(node.parent);

    if (!variableName) {
      return undefined;
    }

    const updateNodes = this.getNewNodesForIncrDecr(variableName, operator);

    if (!updateNodes?.varAssignText || !updateNodes.addOrDecrOperation) {
      return undefined;
    }

    const replacementText = this.getReplacementTextForPrefixAndPostfixUnary(
      node,
      updateNodes,
      expression,
      name,
      variableName
    );

    if (!replacementText) {
      return undefined;
    }

    if (isVariableDeclaration) {
      const start = grandParent.getStart();
      const end = grandParent.getEnd();
      return [{ replacementText, start, end }];
    }

    const start = parent.getStart();
    const end = parent.getEnd();
    return [{ replacementText, start, end }];
  }

  private getReplacementTextForPrefixAndPostfixUnary(
    node: ts.Node,
    updateNodes: IncrementDecrementNodeInfo,
    expression: ts.LeftHandSideExpression,
    name: ts.MemberName,
    variableName: string
  ): string | undefined {
    const { varAssignText, addOrDecrOperation } = updateNodes;
    const converted: ts.Node = this.createGetPropertyForIncrDecr(expression.getText(), name.text);
    let convertedAssigned = '';
    if (ts.isBinaryExpression(node.parent) && node.parent.operatorToken.kind === ts.SyntaxKind.EqualsToken) {
      convertedAssigned = this.wrapPropertyAccessInBinaryExpr(variableName, converted);
    } else {
      convertedAssigned = this.wrapPropertyAccessInVariableDeclaration(variableName, converted);
    }
    let replacementText = '';

    switch (node.kind) {
      case ts.SyntaxKind.PrefixUnaryExpression: {
        const assign = this.createSetProperty(
          expression.getText(),
          name.text,
          ts.factory.createIdentifier(variableName)
        );
        replacementText = `${convertedAssigned}\n${varAssignText}\n${assign}\n`;
        break;
      }
      case ts.SyntaxKind.PostfixUnaryExpression: {
        const assign = this.createSetProperty(expression.getText(), name.text, addOrDecrOperation as ts.Expression);
        replacementText = `${convertedAssigned}\n${assign}\n${varAssignText}\n`;
        break;
      }
      default: {
        return undefined;
      }
    }

    return replacementText;
  }

  private wrapPropertyAccessInVariableDeclaration(variableName: string, wrappedNode: ts.Node): string {
    const node = ts.factory.createVariableDeclarationList(
      [
        ts.factory.createVariableDeclaration(
          ts.factory.createIdentifier(variableName),
          undefined,
          undefined,
          wrappedNode as ts.Expression
        )
      ],
      ts.NodeFlags.Let
    );

    return this.printer.printNode(ts.EmitHint.Unspecified, node, this.sourceFile);
  }

  private wrapPropertyAccessInBinaryExpr(variableName: string, wrappedNode: ts.Node): string {
    const node = ts.factory.createBinaryExpression(
      ts.factory.createIdentifier(variableName),
      ts.SyntaxKind.EqualsToken,
      wrappedNode as ts.Expression
    );

    return this.printer.printNode(ts.EmitHint.Unspecified, node, this.sourceFile);
  }

  private createGetPropertyForIncrDecr(expression: string, name: string): ts.Node {
    void this;
    return ts.factory.createCallExpression(
      ts.factory.createPropertyAccessExpression(
        ts.factory.createCallExpression(
          ts.factory.createPropertyAccessExpression(
            ts.factory.createIdentifier(expression),
            ts.factory.createIdentifier(GET_PROPERTY)
          ),
          undefined,
          [ts.factory.createStringLiteral(name)]
        ),
        ts.factory.createIdentifier(TO_NUMBER)
      ),
      undefined,
      []
    );
  }

  private createNewIncrDecrNodes(variableName: string, token: number): IncrementDecrementNodeInfo {
    const update = ts.factory.createBinaryExpression(
      ts.factory.createIdentifier(variableName),
      ts.factory.createToken(token),
      ts.factory.createNumericLiteral('1')
    );

    const node = ts.factory.createBinaryExpression(
      ts.factory.createIdentifier(variableName),
      ts.factory.createToken(ts.SyntaxKind.EqualsToken),
      update
    );

    return {
      addOrDecrOperation: update,
      varAssignText: this.printer.printNode(ts.EmitHint.Unspecified, node, this.sourceFile)
    };
  }

  private createSetProperty(expression: string, field: string, value: ts.Expression): string {
    const node = ts.factory.createCallExpression(
      ts.factory.createPropertyAccessExpression(
        ts.factory.createIdentifier(expression),
        ts.factory.createIdentifier(SET_PROPERTY)
      ),
      undefined,
      [ts.factory.createIdentifier(field), value]
    );

    return this.printer.printNode(ts.EmitHint.Unspecified, node, this.sourceFile);
  }

  fixVariableDeclaration(node: ts.VariableDeclaration, isEnum: boolean): Autofix[] | undefined {
    const initializer = node.initializer;
    const name = node.name;
    const sym = this.typeChecker.getSymbolAtLocation(name);
    if (!sym) {
      return undefined;
=======
>>>>>>> 6d813986
    }

    return variableName;
  }

  private getNewNodesForIncrDecr(variableName: string, operator: number): IncrementDecrementNodeInfo | undefined {
    let update: string | undefined;
    let updateNode: ts.BinaryExpression | undefined;

    switch (operator) {
      case ts.SyntaxKind.MinusMinusToken: {
        const { varAssignText, addOrDecrOperation } = this.createNewIncrDecrNodes(
          variableName,
          ts.SyntaxKind.MinusToken
        );
        update = varAssignText;
        updateNode = addOrDecrOperation;
        break;
      }
      case ts.SyntaxKind.PlusPlusToken: {
        const { varAssignText, addOrDecrOperation } = this.createNewIncrDecrNodes(
          variableName,
          ts.SyntaxKind.PlusToken
        );
        update = varAssignText;
        updateNode = addOrDecrOperation;
        break;
      }
      default:
        return undefined;
    }

    return { varAssignText: update, addOrDecrOperation: updateNode };
  }

  fixUnaryIncrDecr(
    node: ts.PrefixUnaryExpression | ts.PostfixUnaryExpression,
    pan: ts.PropertyAccessExpression
  ): Autofix[] | undefined {
    const parent = node.parent;
    const grandParent = parent.parent;

    const { expression, name } = pan;
    const { operator } = node;
    const isVariableDeclaration = ts.isVariableDeclaration(node.parent);

    const variableName = this.getVariableName(node.parent);

    if (!variableName) {
      return undefined;
    }

    const updateNodes = this.getNewNodesForIncrDecr(variableName, operator);

    if (!updateNodes?.varAssignText || !updateNodes.addOrDecrOperation) {
      return undefined;
    }

    const replacementText = this.getReplacementTextForPrefixAndPostfixUnary(
      node,
      updateNodes,
      expression,
      name,
      variableName
    );

<<<<<<< HEAD
    const replacementText = this.nonCommentPrinter.printNode(
      ts.EmitHint.Unspecified,
      newProperty,
      node.getSourceFile()
    );
=======
    if (!replacementText) {
      return undefined;
    }
>>>>>>> 6d813986

    if (isVariableDeclaration) {
      const start = grandParent.getStart();
      const end = grandParent.getEnd();
      return [{ replacementText, start, end }];
    }

    const start = parent.getStart();
    const end = parent.getEnd();
    return [{ replacementText, start, end }];
  }

  private getReplacementTextForPrefixAndPostfixUnary(
    node: ts.Node,
    updateNodes: IncrementDecrementNodeInfo,
    expression: ts.LeftHandSideExpression,
    name: ts.MemberName,
    variableName: string
  ): string | undefined {
    const { varAssignText, addOrDecrOperation } = updateNodes;
    const converted: ts.Node = this.createGetPropertyForIncrDecr(expression.getText(), name.text);
    let convertedAssigned = '';
    if (ts.isBinaryExpression(node.parent) && node.parent.operatorToken.kind === ts.SyntaxKind.EqualsToken) {
      convertedAssigned = this.wrapPropertyAccessInBinaryExpr(variableName, converted);
    } else {
      convertedAssigned = this.wrapPropertyAccessInVariableDeclaration(variableName, converted);
    }
    let replacementText = '';

    switch (node.kind) {
      case ts.SyntaxKind.PrefixUnaryExpression: {
        const assign = this.createSetProperty(
          expression.getText(),
          name.text,
          ts.factory.createIdentifier(variableName)
        );
        replacementText = `${convertedAssigned}\n${varAssignText}\n${assign}\n`;
        break;
      }
      case ts.SyntaxKind.PostfixUnaryExpression: {
        const assign = this.createSetProperty(expression.getText(), name.text, addOrDecrOperation as ts.Expression);
        replacementText = `${convertedAssigned}\n${assign}\n${varAssignText}\n`;
        break;
      }
      default: {
        return undefined;
      }
    }

    return replacementText;
  }

<<<<<<< HEAD
  /**
   * Transforms a call expression invoking an imported function or method into its interop equivalent.
   * - For direct calls like foo() or bar(123), transforms to foo.invoke() or bar.invoke(ESValue.wrap(123))
   * - For property access calls like foo.bar(123), transforms to foo.invokeMethod('bar', ESValue.wrap(123))
   * @param expression The call expression node to transform.
   * @returns Autofix array or undefined.
   */
  fixInteropInvokeExpression(expression: ts.CallExpression): Autofix[] | undefined {
    const callee = expression.expression;
    const args = this.createArgs(expression.arguments);

    let replacement: ts.CallExpression;

    if (ts.isPropertyAccessExpression(callee)) {
      // For expressions like foo.bar(123) => foo.invokeMethod('bar', ...)
      replacement = ts.factory.createCallExpression(
        ts.factory.createPropertyAccessExpression(callee.expression, ts.factory.createIdentifier(INVOKE_METHOD)),
        undefined,
        [ts.factory.createStringLiteral(callee.name.getText()), ...args || []]
      );
    } else if (ts.isIdentifier(callee)) {
      // For expressions like foo() or bar(123) => foo.invoke(...) or bar.invoke(...)
      replacement = ts.factory.createCallExpression(
        ts.factory.createPropertyAccessExpression(callee, ts.factory.createIdentifier(INVOKE)),
        undefined,
        args
      );
    } else {
      return undefined;
    }

    const replacementText = this.printer.printNode(ts.EmitHint.Unspecified, replacement, expression.getSourceFile());
    return [{ start: expression.getStart(), end: expression.getEnd(), replacementText }];
  }

  fixInteropInstantiateExpression(
    express: ts.NewExpression,
    args: ts.NodeArray<ts.Expression> | undefined
  ): Autofix[] | undefined {
    const statements = ts.factory.createCallExpression(
      ts.factory.createPropertyAccessExpression(
        ts.factory.createIdentifier(express.expression.getText()),
        ts.factory.createIdentifier(INSTANTIATE)
      ),
      undefined,
      this.createArgs(args)
=======
  private wrapPropertyAccessInVariableDeclaration(variableName: string, wrappedNode: ts.Node): string {
    const node = ts.factory.createVariableDeclarationList(
      [
        ts.factory.createVariableDeclaration(
          ts.factory.createIdentifier(variableName),
          undefined,
          undefined,
          wrappedNode as ts.Expression
        )
      ],
      ts.NodeFlags.Let
>>>>>>> 6d813986
    );

    return this.printer.printNode(ts.EmitHint.Unspecified, node, this.sourceFile);
  }

  private wrapPropertyAccessInBinaryExpr(variableName: string, wrappedNode: ts.Node): string {
    const node = ts.factory.createBinaryExpression(
      ts.factory.createIdentifier(variableName),
      ts.SyntaxKind.EqualsToken,
      wrappedNode as ts.Expression
    );

    return this.printer.printNode(ts.EmitHint.Unspecified, node, this.sourceFile);
  }

  private createGetPropertyForIncrDecr(expression: string, name: string): ts.Node {
    void this;
    return ts.factory.createCallExpression(
      ts.factory.createPropertyAccessExpression(
        ts.factory.createCallExpression(
          ts.factory.createPropertyAccessExpression(
<<<<<<< HEAD
            ts.factory.createIdentifier(ES_VALUE),
            ts.factory.createIdentifier(WRAP)
=======
            ts.factory.createIdentifier(expression),
            ts.factory.createIdentifier(GET_PROPERTY)
>>>>>>> 6d813986
          ),
          undefined,
          [ts.factory.createStringLiteral(name)]
        ),
        ts.factory.createIdentifier(TO_NUMBER)
      ),
      undefined,
      []
    );
  }

  private createNewIncrDecrNodes(variableName: string, token: number): IncrementDecrementNodeInfo {
    const update = ts.factory.createBinaryExpression(
      ts.factory.createIdentifier(variableName),
      ts.factory.createToken(token),
      ts.factory.createNumericLiteral('1')
    );

    const node = ts.factory.createBinaryExpression(
      ts.factory.createIdentifier(variableName),
      ts.factory.createToken(ts.SyntaxKind.EqualsToken),
      update
    );

    return {
      addOrDecrOperation: update,
      varAssignText: this.printer.printNode(ts.EmitHint.Unspecified, node, this.sourceFile)
    };
  }

  private createSetProperty(expression: string, field: string, value: ts.Expression): string {
    const node = ts.factory.createCallExpression(
      ts.factory.createPropertyAccessExpression(
        ts.factory.createIdentifier(expression),
        ts.factory.createIdentifier(SET_PROPERTY)
      ),
      undefined,
      [ts.factory.createIdentifier(field), value]
    );

    return this.printer.printNode(ts.EmitHint.Unspecified, node, this.sourceFile);
  }

  fixNumericSemanticsForDeclaration(
    node: ts.VariableDeclaration | ts.PropertyDeclaration | ts.ParameterDeclaration,
    type: ts.Type
  ): Autofix[] | undefined {
    const typeNode = this.getTypeForNumericSemantics(type);
    const text = ': ' + this.printer.printNode(ts.EmitHint.Unspecified, typeNode, node.getSourceFile());
    const pos = Autofixer.getDeclarationTypePosition(node);
    return [{ start: pos, end: pos, replacementText: text }];
  }

  private getTypeForNumericSemantics(type: ts.Type): ts.TypeNode {
    if (this.utils.isGenericArrayType(type)) {
      return ts.factory.createArrayTypeNode(ts.factory.createKeywordTypeNode(ts.SyntaxKind.NumberKeyword));
    }
    return ts.factory.createKeywordTypeNode(ts.SyntaxKind.NumberKeyword);
  }

  /**
   * Transforms a call expression invoking an imported function or method into its interop equivalent.
   * - For direct calls like foo() or bar(123), transforms to foo.invoke() or bar.invoke(ESValue.wrap(123))
   * - For property access calls like foo.bar(123), transforms to foo.invokeMethod('bar', ESValue.wrap(123))
   * @param expression The call expression node to transform.
   * @returns Autofix array or undefined.
   */
  fixInteropInvokeExpression(expression: ts.CallExpression): Autofix[] | undefined {
    const callee = expression.expression;
    const args = this.createArgs(expression.arguments);

    let replacement: ts.CallExpression;

    if (ts.isPropertyAccessExpression(callee)) {
      // For expressions like foo.bar(123) => foo.invokeMethod('bar', ...)
      replacement = ts.factory.createCallExpression(
        ts.factory.createPropertyAccessExpression(callee.expression, ts.factory.createIdentifier(INVOKE_METHOD)),
        undefined,
        [ts.factory.createStringLiteral(callee.name.getText()), ...args || []]
      );
    } else if (ts.isIdentifier(callee)) {
      // For expressions like foo() or bar(123) => foo.invoke(...) or bar.invoke(...)
      replacement = ts.factory.createCallExpression(
        ts.factory.createPropertyAccessExpression(callee, ts.factory.createIdentifier(INVOKE)),
        undefined,
        args
      );
    } else {
      return undefined;
    }

    const replacementText = this.nonCommentPrinter.printNode(
      ts.EmitHint.Unspecified,
      replacement,
      expression.getSourceFile()
    );
    return [{ start: expression.getStart(), end: expression.getEnd(), replacementText }];
  }

  /**
   * Convert a JS-imported `for...of` over an array into an indexed `for` loop.
   *
   * @param forOf - The `ForOfStatement` node to transform.
   */
  applyForOfJsArrayFix(forOf: ts.ForOfStatement): Autofix[] | undefined {
    const loopDecl = (forOf.initializer as ts.VariableDeclarationList).declarations[0];
    const elementName = (loopDecl.name as ts.Identifier).text;

    const indexName = TsUtils.generateUniqueName(this.tmpVariableNameGenerator, forOf.getSourceFile()) ?? '_i';

    const fixes: Autofix[] = [];
    fixes.push(this.buildForOfHeaderFix(forOf, indexName));
    fixes.push(...this.buildForOfBodyFixes(forOf, elementName, indexName));
    return fixes.length > 0 ? fixes : undefined;
  }

  /**
   * Build an Autofix for replacing the for-of loop header.
   */
  private buildForOfHeaderFix(forOf: ts.ForOfStatement, indexName: string): Autofix {
    const arrText = forOf.expression.getText();

    const initializer = ts.factory.createVariableDeclarationList(
      [
        ts.factory.createVariableDeclaration(
          ts.factory.createIdentifier(indexName),
          undefined,
          undefined,
          ts.factory.createNumericLiteral('0')
        )
      ],
      ts.NodeFlags.Let
    );

    // condition: i < arr.getProperty('length').toNumber()
    const condition = ts.factory.createBinaryExpression(
      ts.factory.createIdentifier(indexName),
      ts.SyntaxKind.LessThanToken,
      ts.factory.createCallExpression(
        ts.factory.createPropertyAccessExpression(
          ts.factory.createCallExpression(
            ts.factory.createPropertyAccessExpression(
              ts.factory.createIdentifier(arrText),
              ts.factory.createIdentifier(GET_PROPERTY)
            ),
            undefined,
            [ts.factory.createStringLiteral(LENGTH, true)]
          ),
          ts.factory.createIdentifier('toNumber')
        ),
        undefined,
        []
      )
    );

    const incrementor = ts.factory.createPrefixUnaryExpression(
      ts.SyntaxKind.PlusPlusToken,
      ts.factory.createIdentifier(indexName)
    );

    return this.createReplacementTextForOfHeader(forOf, initializer, condition, incrementor);
  }

  private createReplacementTextForOfHeader(
    forOf: ts.ForOfStatement,
    initializer: ts.VariableDeclarationList,
    condition: ts.BinaryExpression,
    incrementor: ts.PrefixUnaryExpression
  ): Autofix {
    // Render just the "(initializer; condition; incrementor)" text:
    const replacementText = [
      this.printer.printNode(ts.EmitHint.Unspecified, initializer, forOf.getSourceFile()),
      '; ',
      this.printer.printNode(ts.EmitHint.Unspecified, condition, forOf.getSourceFile()),
      '; ',
      this.printer.printNode(ts.EmitHint.Unspecified, incrementor, forOf.getSourceFile())
    ].join('');

    return { start: forOf.initializer.getStart(), end: forOf.expression.getEnd(), replacementText };
  }

  /**
   * Build fixes for replacing loop-variable references inside the for-of body.
   */
  private buildForOfBodyFixes(forOf: ts.ForOfStatement, elementName: string, indexName: string): Autofix[] {
    const fixes: Autofix[] = [];
    const arrExpr = forOf.expression;

    const visit = (node: ts.Node): void => {
      if (ts.isIdentifier(node) && node.text === elementName) {
        const callExpr = ts.factory.createCallExpression(
          ts.factory.createPropertyAccessExpression(
            ts.factory.createIdentifier(arrExpr.getText()),
            ts.factory.createIdentifier(GET_PROPERTY)
          ),
          undefined,
          [ts.factory.createIdentifier(indexName)]
        );

        // Print and append proper conversion suffix
        const printed = this.printer.printNode(ts.EmitHint.Unspecified, callExpr, forOf.getSourceFile());
        const replacementText = printed + this.utils.findTypeOfNodeForConversion(node);

        fixes.push({ start: node.getStart(), end: node.getEnd(), replacementText });
      }
      ts.forEachChild(node, visit);
    };

    visit(forOf.statement);
    return fixes;
  }

  fixInteropInstantiateExpression(
    express: ts.NewExpression,
    args: ts.NodeArray<ts.Expression> | undefined
  ): Autofix[] | undefined {
    const statements = ts.factory.createCallExpression(
      ts.factory.createPropertyAccessExpression(
        ts.factory.createIdentifier(express.expression.getText()),
        ts.factory.createIdentifier(INSTANTIATE)
      ),
      undefined,
      this.createArgs(args)
    );
    const replacementText = this.printer.printNode(ts.EmitHint.Unspecified, statements, express.getSourceFile());
    return [{ start: express.getStart(), end: express.getEnd(), replacementText: replacementText }];
  }

<<<<<<< HEAD
    const text = this.nonCommentPrinter.printNode(ts.EmitHint.Unspecified, newPropDecl, node.getSourceFile());
    return [{ start: node.getStart(), end: node.getEnd(), replacementText: text }];
=======
  createArgs(args: ts.NodeArray<ts.Expression> | undefined): ts.Expression[] | undefined {
    void this;
    if (args && args.length > 0) {
      return args.map((arg) => {
        return ts.factory.createCallExpression(
          ts.factory.createPropertyAccessExpression(
            ts.factory.createIdentifier(ES_VALUE),
            ts.factory.createIdentifier(WRAP)
          ),
          undefined,
          [ts.factory.createIdentifier(arg.getText())]
        );
      });
    }
    return undefined;
>>>>>>> 6d813986
  }

  fixFunctionDeclarationly(
    callExpr: ts.CallExpression,
    resolvedTypeArgs: ts.NodeArray<ts.TypeNode>
  ): Autofix[] | undefined {
    if (callExpr.typeArguments && callExpr.typeArguments.length > 0) {
      return undefined;
    }
    const newCallExpr = ts.factory.createCallExpression(callExpr.expression, resolvedTypeArgs, callExpr.arguments);
    const text = this.printer.printNode(ts.EmitHint.Unspecified, newCallExpr, callExpr.getSourceFile());
    return [
      {
        start: callExpr.getStart(),
        end: callExpr.getEnd(),
        replacementText: text
      }
    ];
  }

  checkEnumMemberNameConflict(tsEnumMember: ts.EnumMember, autofix: Autofix[] | undefined): void {
    if (!autofix?.length) {
      return;
    }

    const parentEnum = tsEnumMember.parent;
    if (!this.hasNameConflict(parentEnum, tsEnumMember, autofix)) {
      return;
    }

    const existingNames = this.collectExistingNames(parentEnum, tsEnumMember);
    this.adjustAutofixNames(autofix, existingNames);
  }

  hasNameConflict(parentEnum: ts.EnumDeclaration, tsEnumMember: ts.EnumMember, autofix: Autofix[]): boolean {
    void this;
    return parentEnum.members.some((member) => {
      return (
        member !== tsEnumMember &&
        (ts.isStringLiteral(member.name) || member.name.getText() === autofix[0].replacementText)
      );
    });
  }

  collectExistingNames(parentEnum: ts.EnumDeclaration, tsEnumMember: ts.EnumMember): Set<string> {
    void this;
    return new Set(
      parentEnum.members.
        filter((m) => {
          return m !== tsEnumMember;
        }).
        map((m) => {
          const nameNode = m.name;
          if (ts.isStringLiteral(nameNode)) {
            const fix = this.fixLiteralAsPropertyNamePropertyName(nameNode);
            return fix?.[0]?.replacementText || nameNode.text;
          }
          return nameNode.getText();
        })
    );
  }

  adjustAutofixNames(autofix: Autofix[], existingNames: Set<string>): void {
    void this;
    const baseName = autofix[0].replacementText;
    let newName = baseName;
    let counter = 1;

    while (existingNames.has(newName)) {
      newName = `${baseName}_${counter++}`;
    }

    autofix.forEach((fix) => {
      fix.replacementText = newName;
    });
  }

  removeImport(ident: ts.Identifier, importSpecifier: ts.ImportSpecifier): Autofix[] | undefined {
    const namedImports = importSpecifier.parent;
    const importClause = namedImports.parent;
    const importDeclaration = importClause.parent;
    if (!importDeclaration || !importClause) {
      return undefined;
    }

    if (namedImports.elements.length === 1 && !importClause.name) {
      return this.removeNode(importDeclaration);
    }

    if (namedImports.elements.length <= 0) {
      return undefined;
    }

    const specifiers = namedImports.elements.filter((specifier) => {
      return specifier.name.text !== ident.text;
    });

    const newClause = ts.factory.createImportClause(
      importClause.isTypeOnly,
      importClause.name,
      ts.factory.createNamedImports(specifiers)
    );

    const replacementText = this.printer.printNode(ts.EmitHint.Unspecified, newClause, ident.getSourceFile());
    return [{ start: importClause.getStart(), end: importClause.getEnd(), replacementText }];
  }

  fixInterfaceImport(
    interfacesNeedToImport: Set<string>,
    interfacesAlreadyImported: Set<string>,
    file: ts.SourceFile
  ): Autofix[] {
    const importSpecifiers: ts.ImportSpecifier[] = [];
    interfacesNeedToImport.forEach((interfaceName) => {
      if (interfacesAlreadyImported.has(interfaceName)) {
        return;
      }
      const identifier = ts.factory.createIdentifier(interfaceName);
      importSpecifiers.push(ts.factory.createImportSpecifier(false, undefined, identifier));
    });
    const importDeclaration = ts.factory.createImportDeclaration(
      undefined,
      ts.factory.createImportClause(false, undefined, ts.factory.createNamedImports(importSpecifiers)),
      ts.factory.createStringLiteral(ARKUI_MODULE, true),
      undefined
    );

    const leadingComments = ts.getLeadingCommentRanges(file.getFullText(), 0);
    let annotationEndLine = 0;
    let annotationEndPos = 0;
    if (leadingComments && leadingComments.length > 0) {
      annotationEndPos = leadingComments[leadingComments.length - 1].end;
      annotationEndLine = file.getLineAndCharacterOfPosition(annotationEndPos).line;
    }

<<<<<<< HEAD
    let text = Autofixer.formatImportStatement(
      this.printer.printNode(ts.EmitHint.Unspecified, importDeclaration, sourceFile)
=======
    const stmt = file?.statements[0];
    const isUseStaticAtStart = stmt ? Autofixer.checkUseStaticAtStart(stmt) : false;
    annotationEndLine = isUseStaticAtStart ? file.getLineAndCharacterOfPosition(stmt.end).line : annotationEndLine;
    annotationEndPos = isUseStaticAtStart ? stmt.end : annotationEndPos;

    let text = Autofixer.formatImportStatement(
      this.printer.printNode(ts.EmitHint.Unspecified, importDeclaration, file)
>>>>>>> 6d813986
    );
    if (annotationEndPos !== 0) {
      text = this.getNewLine() + (isUseStaticAtStart ? '' : this.getNewLine()) + text;
    }

    const codeStartLine = isUseStaticAtStart ?
      annotationEndLine + 1 :
      file.getLineAndCharacterOfPosition(file.getStart()).line;
    for (let i = 2; i > codeStartLine - annotationEndLine; i--) {
      text = text + this.getNewLine();
    }

    return [{ start: annotationEndPos, end: annotationEndPos, replacementText: text }];
  }

  private static formatImportStatement(stmt: string): string {
    return stmt.replace(/\{([^}]+)\}/, (match, importList) => {
      const items = importList.split(',').map((item) => {
        return item.trim();
      });

      if (items.length > 1) {
<<<<<<< HEAD
        const formattedList = items
          .map((item) => {
            return `  ${item.trim()},`;
          })
          .join('\n');
=======
        const formattedList = items.
          map((item) => {
            return `  ${item.trim()},`;
          }).
          join('\n');
>>>>>>> 6d813986
        return `{\n${formattedList}\n}`;
      }
      return `{${importList}}`;
    });
  }

<<<<<<< HEAD
=======
  private static checkUseStaticAtStart(stmt: ts.Statement): boolean {
    return stmt.getText().trim().
      replace(/^'|'$/g, '').
      endsWith(USE_STATIC_STATEMENT);
  }
>>>>>>> 6d813986

  fixStylesDecoratorGlobal(
    funcDecl: ts.FunctionDeclaration,
    calls: ts.Identifier[],
    needImport: Set<string>
  ): Autofix[] | undefined {
    const block = funcDecl.body;
    const parameters: ts.MemberName[] = [];
    const values: ts.Expression[][] = [];
    const statements = block?.statements;
    Autofixer.getParamsAndValues(statements, parameters, values);
    const newBlock = Autofixer.createBlock(parameters, values, ts.factory.createIdentifier(INSTANCE_IDENTIFIER));
    const parameDecl = ts.factory.createParameterDeclaration(
      undefined,
      undefined,
      ts.factory.createIdentifier(INSTANCE_IDENTIFIER),
      undefined,
      ts.factory.createTypeReferenceNode(ts.factory.createIdentifier(COMMON_METHOD_IDENTIFIER), undefined),
      undefined
    );
    const returnType = ts.factory.createKeywordTypeNode(ts.SyntaxKind.VoidKeyword);
    const newFuncDecl = Autofixer.createFunctionDeclaration(funcDecl, undefined, parameDecl, returnType, newBlock);
    needImport.add(COMMON_METHOD_IDENTIFIER);
    const text = this.printer.printNode(ts.EmitHint.Unspecified, newFuncDecl, funcDecl.getSourceFile());
    const autofix = [{ start: funcDecl.getStart(), end: funcDecl.getEnd(), replacementText: text }];
    this.addAutofixFromCalls(calls, autofix, funcDecl.name as ts.Identifier);
    return autofix;
  }

  fixStylesDecoratorStruct(
    methodDecl: ts.MethodDeclaration,
    calls: ts.Identifier[],
    needImport: Set<string>
  ): Autofix[] | undefined {
    const block = methodDecl.body;
    const parameters: ts.MemberName[] = [];
    const values: ts.Expression[][] = [];
    const statements = block?.statements;
    const type = ts.factory.createTypeReferenceNode(
<<<<<<< HEAD
      ts.factory.createIdentifier(CustomDecoratorName.CustomStyles),
=======
      ts.factory.createIdentifier(CustomInterfaceName.CustomStyles),
>>>>>>> 6d813986
      undefined
    );
    Autofixer.getParamsAndValues(statements, parameters, values);
    const newBlock = Autofixer.createBlock(parameters, values, ts.factory.createIdentifier(INSTANCE_IDENTIFIER));
    const parameDecl = ts.factory.createParameterDeclaration(
      undefined,
      undefined,
      ts.factory.createIdentifier(INSTANCE_IDENTIFIER),
      undefined,
      ts.factory.createTypeReferenceNode(ts.factory.createIdentifier(COMMON_METHOD_IDENTIFIER), undefined),
      undefined
    );
    const arrowFunc = ts.factory.createArrowFunction(
      undefined,
      undefined,
      [parameDecl],
      ts.factory.createKeywordTypeNode(ts.SyntaxKind.VoidKeyword),
      ts.factory.createToken(ts.SyntaxKind.EqualsGreaterThanToken),
      newBlock
    );
    const newModifiers = ts.getModifiers(methodDecl)?.filter((modifier) => {
<<<<<<< HEAD
      return !(ts.isDecorator(modifier) && TsUtils.getDecoratorName(modifier) === CustomDecoratorName.Styles);
=======
      return !(ts.isDecorator(modifier) && TsUtils.getDecoratorName(modifier) === CustomInterfaceName.Styles);
>>>>>>> 6d813986
    });
    const expr = ts.factory.createPropertyDeclaration(newModifiers, methodDecl.name, undefined, type, arrowFunc);
    needImport.add(COMMON_METHOD_IDENTIFIER);
    let text = this.printer.printNode(ts.EmitHint.Unspecified, expr, methodDecl.getSourceFile());
    const startPos = this.sourceFile.getLineAndCharacterOfPosition(methodDecl.getStart()).character;
    text = this.adjustIndentation(text, startPos);
    const autofix = [{ start: methodDecl.getStart(), end: methodDecl.getEnd(), replacementText: text }];
    const argument = ts.factory.createPropertyAccessExpression(
      ts.factory.createThis(),
      methodDecl.name as ts.Identifier
    );
    this.addAutofixFromCalls(calls, autofix, argument);
    return autofix;
  }

  private adjustIndentation(text: string, startPos: number): string {
    const lines = text.split(this.getNewLine());
    if (lines.length <= 1) {
      return text;
    }

    const firstLine = lines[0];
    const secondLine = lines[1];
    const currentIndent = secondLine.match(/^\s*/)?.[0].length || 0;
    const indentBase = startPos - (currentIndent - INDENT_STEP);

    const middleLines = lines.slice(1, -1).map((line) => {
      if (indentBase > 0) {
        return ' '.repeat(indentBase) + line;
      }
      return line;
    });

    const lastLine = ' '.repeat(startPos) + lines[lines.length - 1];
    return [firstLine, ...middleLines, lastLine].join(this.getNewLine());
  }

  private addAutofixFromCalls(calls: ts.Identifier[], autofix: Autofix[], argument: ts.Expression): void {
    calls.forEach((call) => {
      const callExpr = ts.factory.createCallExpression(
        ts.factory.createIdentifier(APPLY_STYLES_IDENTIFIER),
        undefined,
        [argument]
      );

      const start: number = call.getStart();
      let end: number = 0;
      const expr = call.parent;
      if (ts.isCallExpression(expr)) {
        end = expr.getEnd();
      }
      if (ts.isPropertyAccessExpression(expr) && ts.isCallExpression(expr.parent)) {
        end = expr.parent.getEnd();
      }
      if (end === 0) {
        return;
      }
      const text = this.printer.printNode(ts.EmitHint.Unspecified, callExpr, call.getSourceFile());
      autofix.push({ start: start, end: end, replacementText: text });
    });
  }

  fixStateStyles(
    object: ts.ObjectLiteralExpression,
    startNode: ts.Node,
    needImport: Set<string>
  ): Autofix[] | undefined {
    const properties = object.properties;
    const assignments: ts.PropertyAssignment[] = [];
    for (let i = 0; i < properties.length; i++) {
      const property = properties[i];
      const stateStyle = property.name;
      if (!stateStyle || !ts.isIdentifier(stateStyle) || !ts.isPropertyAssignment(property)) {
        return undefined;
      }
      if (!ts.isObjectLiteralExpression(property.initializer)) {
        assignments.push(property);
        continue;
      }
      const propAssignments = property.initializer.properties;
      const parameters: ts.MemberName[] = [];
      const values: ts.Expression[][] = [];
      for (let j = 0; j < propAssignments.length; j++) {
        const propAssignment = propAssignments[j];
        const tempParas: ts.MemberName[] = [];
        const tempVals: ts.Expression[][] = [];
        Autofixer.traverseNodes(propAssignment, tempParas, tempVals);
        if (
          ts.isPropertyAssignment(propAssignment) &&
          ts.isCallExpression(propAssignment.initializer) &&
          ts.isPropertyAccessExpression(propAssignment.initializer.expression) &&
          ts.isCallExpression(propAssignment.initializer.expression.expression)
        ) {
          tempParas.reverse();
          tempVals.reverse();
        }
        for (let k = 0; k < tempParas.length; k++) {
          parameters.push(tempParas[k]);
          values.push(tempVals[k]);
        }
      }
      const assignment = Autofixer.createPropertyAssignment(parameters, values, stateStyle);
      assignments.push(assignment);
    }
    needImport.add(COMMON_METHOD_IDENTIFIER);
    const newExpr = ts.factory.createObjectLiteralExpression(assignments, true);
    let text = this.printer.printNode(ts.EmitHint.Unspecified, newExpr, object.getSourceFile());
    const startPos = this.sourceFile.getLineAndCharacterOfPosition(startNode.getStart()).character - 1;
    text = this.adjustIndentation(text, startPos);
    return [{ start: object.getStart(), end: object.getEnd(), replacementText: text }];
  }

  private static createPropertyAssignment(
    stateParam: ts.MemberName[],
    sateValue: ts.Expression[][],
    stateStyle: ts.Identifier
  ): ts.PropertyAssignment {
    const block = Autofixer.createBlock(stateParam, sateValue, ts.factory.createIdentifier(INSTANCE_IDENTIFIER));
    const parameterDecl = ts.factory.createParameterDeclaration(
      undefined,
      undefined,
      ts.factory.createIdentifier(INSTANCE_IDENTIFIER),
      undefined,
      ts.factory.createTypeReferenceNode(ts.factory.createIdentifier(COMMON_METHOD_IDENTIFIER), undefined),
      undefined
    );
    const voidToken = ts.factory.createToken(ts.SyntaxKind.VoidKeyword);
    const arrowToken = ts.factory.createToken(ts.SyntaxKind.EqualsGreaterThanToken);
    const property = ts.factory.createPropertyAssignment(
      stateStyle,
      ts.factory.createArrowFunction(undefined, undefined, [parameterDecl], voidToken, arrowToken, block)
    );
    return property;
  }

  fixDataObservation(classDecls: ts.ClassDeclaration[]): Autofix[] | undefined {
    const autofixes: Autofix[] = [];
    classDecls.forEach((classDecl) => {
      const observedDecorator = ts.factory.createDecorator(ts.factory.createIdentifier(CustomInterfaceName.Observed));
      const sourceFile = classDecl.getSourceFile();
      const text = this.printer.printNode(ts.EmitHint.Unspecified, observedDecorator, sourceFile) + this.getNewLine();
      const autofix = { start: classDecl.getStart(), end: classDecl.getStart(), replacementText: text };
      autofixes.push(autofix);
    });
    return autofixes.length !== 0 ? autofixes : undefined;
  }

  fixInteropTsType(
    binaryExpr: ts.BinaryExpression,
    lhs: ts.PropertyAccessExpression,
    rhs: ts.Expression
  ): Autofix[] | undefined {
    void this;
    const base = lhs.expression.getText();
    const prop = lhs.name.text;
    const replacementText = `${base}.setProperty('${prop}',ESValue.wrap(${rhs.getText()}))`;

    return [{ start: binaryExpr.getStart(), end: binaryExpr.getEnd(), replacementText }];
  }

  /**
   * Autofix for `foo instanceof Foo` → `foo.isInstanceOf(Foo)`.
   *
   * @param node The binary `instanceof` expression node.
   * @returns A single Autofix replacing the entire `foo instanceof Foo` text.
   */
  fixInteropJsInstanceOfExpression(node: ts.BinaryExpression): Autofix[] {
    // left-hand and right-hand operands of the `instanceof`
    const leftExpr = node.left;
    const rightExpr = node.right;

    // build: leftExpr.isInstanceOf(rightExpr)
    const callExpr = ts.factory.createCallExpression(
      ts.factory.createPropertyAccessExpression(leftExpr, ts.factory.createIdentifier(IS_INSTANCE_OF)),
      undefined,
      [rightExpr]
    );

    // render back to source text
    const replacementText = this.printer.printNode(ts.EmitHint.Unspecified, callExpr, node.getSourceFile());

    return [{ replacementText, start: node.getStart(), end: node.getEnd() }];
  }

  createReplacementForJsIndirectImportPropertyAccessExpression(node: ts.PropertyAccessExpression): Autofix[] {
    // Bypass eslint-check
    void this;

    const objName = node.expression.getText();
    const propName = node.name.getText();

    let start = node.getStart();
    let end = node.getEnd();
    let replacementText = `${objName}.${GET_PROPERTY}('${propName}')`;

    // Check if there is an "as number" type assertion in the statement
    if (ts.isAsExpression(node.parent) && node.parent.type.kind === ts.SyntaxKind.NumberKeyword) {
      replacementText += '.toNumber()';
      start = node.parent.getStart();
      end = node.parent.getEnd();
    }

    return [{ replacementText, start, end }];
  }

  createReplacementForJsImportPropertyAccessExpression(node: ts.PropertyAccessExpression): Autofix[] {
    const objName = node.expression.getText();
    const propName = node.name.getText();

    const start = node.getStart();
    const end = node.getEnd();

    const typeTag = this.utils.findTypeOfNodeForConversion(node);
    const replacement = `${objName}.${GET_PROPERTY}('${propName}')${typeTag}`;

    return [{ replacementText: replacement, start, end }];
  }

  /**
   * Converts a JS element access (e.g. `arr[index]`) into the corresponding
   * interop call:
   *   - On assignment (`arr[index] = value`), emits `arr.setProperty(index, ESValue.wrap(value))`
   *   - On read, emits `arr.getProperty(index)` plus any type conversion suffix
   *
   * @param elementAccessExpr The original `ElementAccessExpression` node.
   * @returns An array with a single `Autofix` describing the replacement range and text.
   */
  fixJsImportElementAccessExpression(elementAccessExpr: ts.ElementAccessExpression): Autofix[] {
    const parent = elementAccessExpr.parent;
<<<<<<< HEAD

    const isAssignment =
      parent !== undefined && ts.isBinaryExpression(parent) && parent.operatorToken.kind === ts.SyntaxKind.EqualsToken;

    // array identifier (e.g. "arr")
    const identifierNode = elementAccessExpr.expression as ts.Identifier;

    let replacementText: string;
    if (isAssignment) {
      // arr.setProperty(index, ESValue.wrap(value))
      const wrapped = ts.factory.createCallExpression(
        ts.factory.createPropertyAccessExpression(
          ts.factory.createIdentifier(ES_VALUE),
          ts.factory.createIdentifier(WRAP)
        ),
        undefined,
        [parent.right]
      );

      const callExpr = ts.factory.createCallExpression(
        ts.factory.createPropertyAccessExpression(identifierNode, ts.factory.createIdentifier(SET_PROPERTY)),
        undefined,
        [elementAccessExpr.argumentExpression, wrapped]
      );

      replacementText = this.printer.printNode(ts.EmitHint.Unspecified, callExpr, elementAccessExpr.getSourceFile());
    } else {
      // arr.getProperty(index) plus conversion
      const callExpr = ts.factory.createCallExpression(
        ts.factory.createPropertyAccessExpression(identifierNode, ts.factory.createIdentifier(GET_PROPERTY)),
        undefined,
        [elementAccessExpr.argumentExpression]
      );

      replacementText =
        this.printer.printNode(ts.EmitHint.Unspecified, callExpr, elementAccessExpr.getSourceFile()) +
        this.utils.findTypeOfNodeForConversion(elementAccessExpr);
    }

    const start = isAssignment ? (parent as ts.Node).getStart() : elementAccessExpr.getStart();
    const end = isAssignment ? (parent as ts.Node).getEnd() : elementAccessExpr.getEnd();

    return [{ replacementText, start, end }];
  }

  /**
   * Replace each loop‐variable reference (e.g. `element`) with
   * `array.getProperty(i)` plus appropriate conversion.
   *
   * @param identifier The Identifier node of the loop variable usage.
   * @param arrayName  The name of the array being iterated.
   */
  fixInteropArrayElementUsage(identifier: ts.Identifier, arrayName: string): Autofix {
    // arr.getProperty(i)
    const callExpr = ts.factory.createCallExpression(
      ts.factory.createPropertyAccessExpression(
        ts.factory.createIdentifier(arrayName),
        ts.factory.createIdentifier(GET_PROPERTY)
      ),
      undefined,
      [ts.factory.createIdentifier('i')]
    );

    // Print and append proper conversion suffix
    const printed = this.printer.printNode(ts.EmitHint.Unspecified, callExpr, identifier.getSourceFile());
    const replacementText = printed + this.utils.findTypeOfNodeForConversion(identifier);

    return { replacementText, start: identifier.getStart(), end: identifier.getEnd() };
  }

  fixSharedArrayBufferConstructor(node: ts.NewExpression): Autofix[] | undefined {
    void this;
=======

    const isAssignment =
      parent !== undefined && ts.isBinaryExpression(parent) && parent.operatorToken.kind === ts.SyntaxKind.EqualsToken;
>>>>>>> 6d813986

    // array identifier (e.g. "arr")
    const identifierNode = elementAccessExpr.expression as ts.Identifier;

    let replacementText: string;
    if (isAssignment) {
      // arr.setProperty(index, ESValue.wrap(value))
      const wrapped = ts.factory.createCallExpression(
        ts.factory.createPropertyAccessExpression(
          ts.factory.createIdentifier(ES_VALUE),
          ts.factory.createIdentifier(WRAP)
        ),
        undefined,
        [parent.right]
      );

      const callExpr = ts.factory.createCallExpression(
        ts.factory.createPropertyAccessExpression(identifierNode, ts.factory.createIdentifier(SET_PROPERTY)),
        undefined,
        [elementAccessExpr.argumentExpression, wrapped]
      );

      replacementText = this.printer.printNode(ts.EmitHint.Unspecified, callExpr, elementAccessExpr.getSourceFile());
    } else {
      // arr.getProperty(index) plus conversion
      const callExpr = ts.factory.createCallExpression(
        ts.factory.createPropertyAccessExpression(identifierNode, ts.factory.createIdentifier(GET_PROPERTY)),
        undefined,
        [elementAccessExpr.argumentExpression]
      );

      replacementText =
        this.printer.printNode(ts.EmitHint.Unspecified, callExpr, elementAccessExpr.getSourceFile()) +
        this.utils.findTypeOfNodeForConversion(elementAccessExpr);
    }

    const start = isAssignment ? (parent as ts.Node).getStart() : elementAccessExpr.getStart();
    const end = isAssignment ? (parent as ts.Node).getEnd() : elementAccessExpr.getEnd();

    return [{ replacementText, start, end }];
  }

  fixConcurrencyLock(locksProp: ts.PropertyAccessExpression): Autofix[] | undefined {
    // 1) Ensure the next property is `.AsyncLock`
    const asyncLockProp = locksProp.parent;
    if (!ts.isPropertyAccessExpression(asyncLockProp)) {
      return undefined;
    }

    const className = asyncLockProp.name.getText();

    // 2a) Handle static method calls on AsyncLock (e.g. AsyncLock.request, AsyncLock.acquire, etc.)
    const methodProp = asyncLockProp.parent;
    if (ts.isPropertyAccessExpression(methodProp)) {
      const methodName = methodProp.name.getText();
      const callExpr = methodProp.parent;
      if (!ts.isCallExpression(callExpr)) {
        return undefined;
      }

      const fixes: Autofix[] = [];
      // Type fix for variable declaration, if necessary
      const varDecl = Autofixer.findParentVariableDeclaration(callExpr);
      const typeFix = varDecl ? this.buildConcurrencyLockTypeFix(varDecl, className) : undefined;
      if (typeFix) {
        fixes.push(typeFix);
      }

      // build AsyncLock.<methodName>(...)
      const fixCall = ts.factory.createCallExpression(
        ts.factory.createPropertyAccessExpression(
          ts.factory.createIdentifier(className),
          ts.factory.createIdentifier(methodName)
        ),
        undefined,
        callExpr.arguments
      );
      const replacementText = this.printer.printNode(ts.EmitHint.Unspecified, fixCall, callExpr.getSourceFile());
      fixes.push({ start: callExpr.getStart(), end: callExpr.getEnd(), replacementText });
      return fixes;
    }

    // 2b) Handle `new ArkTSUtils.locks.AsyncLock()`
    const newExpr = asyncLockProp.parent;
    if (!ts.isNewExpression(newExpr)) {
      return undefined;
    }
    // build `new AsyncLock()`
    const replacement = ts.factory.createNewExpression(ts.factory.createIdentifier(className), undefined, []);
    const replacementText = this.printer.printNode(ts.EmitHint.Unspecified, replacement, newExpr.getSourceFile());
    return [{ start: newExpr.getStart(), end: newExpr.getEnd(), replacementText }];
  }

  /**
<<<<<<< HEAD
   * Converts a `for...of` over an interop array into
   * an index-based `for` loop using `getProperty("length")`.
   *
   * @param node The `ForOfStatement` node to fix.
   * @returns A single Autofix for the loop header replacement.
   */
  fixInteropArrayForOf(node: ts.ForOfStatement): Autofix {
    const iterableName = node.expression.getText();

    const initializer = ts.factory.createVariableDeclarationList(
      [
        ts.factory.createVariableDeclaration(
          ts.factory.createIdentifier('i'),
          undefined,
          undefined,
          ts.factory.createNumericLiteral('0')
        )
      ],
      ts.NodeFlags.Let
    );

    const lengthAccess = ts.factory.createCallExpression(
      ts.factory.createPropertyAccessExpression(
        ts.factory.createIdentifier(iterableName),
        ts.factory.createIdentifier(GET_PROPERTY)
      ),
      undefined,
      [ts.factory.createStringLiteral(LENGTH)]
    );
    const condition = ts.factory.createBinaryExpression(
      ts.factory.createIdentifier('i'),
      ts.SyntaxKind.LessThanToken,
      lengthAccess
    );

    const incrementor = ts.factory.createPrefixUnaryExpression(
      ts.SyntaxKind.PlusPlusToken,
      ts.factory.createIdentifier('i')
    );

    // Render just the "(initializer; condition; incrementor)" text:
    const headerText = [
      this.printer.printNode(ts.EmitHint.Unspecified, initializer, node.getSourceFile()),
      '; ',
      this.printer.printNode(ts.EmitHint.Unspecified, condition, node.getSourceFile()),
      '; ',
      this.printer.printNode(ts.EmitHint.Unspecified, incrementor, node.getSourceFile())
    ].join('');

    // Only replace from the start of the initializer to the end of the 'of' expression
    const start = node.initializer.getStart();
    const end = node.expression.getEnd();

    return { start, end, replacementText: headerText };
  }

  fixAppStorageCallExpression(callExpr: ts.CallExpression): Autofix[] | undefined {
    const varDecl = Autofixer.findParentVariableDeclaration(callExpr);
    if (!varDecl || varDecl.type) {
=======
   * If the variable declaration has a qualified type `*.locks.ClassName`, build a fix to simplify it to `ClassName`.
   */
  private buildConcurrencyLockTypeFix(varDecl: ts.VariableDeclaration, className: string): Autofix | undefined {
    const typeNode = varDecl.type;

    if (!typeNode || !ts.isTypeReferenceNode(typeNode) || !ts.isQualifiedName(typeNode.typeName)) {
>>>>>>> 6d813986
      return undefined;
    }

    const qn = typeNode.typeName;
    const left = qn.left;
    const right = qn.right;

    // ensure it's of form *.locks.ClassName
    if (ts.isQualifiedName(left) && left.right.text === ARKTSUTILS_LOCKS_MEMBER && right.text === className) {
      const simple = ts.factory.createTypeReferenceNode(ts.factory.createIdentifier(className), undefined);
      const text = this.printer.printNode(ts.EmitHint.Unspecified, simple, varDecl.getSourceFile());
      return { start: typeNode.getStart(), end: typeNode.getEnd(), replacementText: text };
    }

    return undefined;
  }

  private static findParentVariableDeclaration(node: ts.Node): ts.VariableDeclaration | undefined {
    while (node) {
      if (ts.isVariableDeclaration(node)) {
        return node;
      }
      node = node.parent;
    }
    return undefined;
  }

<<<<<<< HEAD
  private static createVariableForInteropImport(
    newVarName: string,
    interopObject: string,
    interopMethod: string,
    interopPropertyOrModule: string
  ): ts.VariableStatement {
    const newVarDecl = ts.factory.createVariableStatement(
      undefined,
      ts.factory.createVariableDeclarationList(
        [
          ts.factory.createVariableDeclaration(
            ts.factory.createIdentifier(newVarName),
            undefined,
            undefined,
            ts.factory.createCallExpression(
              ts.factory.createPropertyAccessExpression(
                ts.factory.createIdentifier(interopObject),
                ts.factory.createIdentifier(interopMethod)
              ),
              undefined,
              [ts.factory.createStringLiteral(interopPropertyOrModule)]
            )
          )
        ],
        ts.NodeFlags.Let
      )
    );
    return newVarDecl;
  }

  private static getOriginalNameAtSymbol(symbolName: string, symbol?: ts.Symbol): string {
    if (symbol) {
      const originalDeclaration = symbol.declarations?.[0];
      let originalName = '';
      if (originalDeclaration) {
        const isReturnNameOnSomeCase =
          ts.isFunctionDeclaration(originalDeclaration) ||
          ts.isClassDeclaration(originalDeclaration) ||
          ts.isInterfaceDeclaration(originalDeclaration) ||
          ts.isEnumDeclaration(originalDeclaration);
        if (isReturnNameOnSomeCase) {
          originalName = originalDeclaration.name?.text || symbolName;
        } else if (ts.isVariableDeclaration(originalDeclaration)) {
          originalName = originalDeclaration.name.getText();
        }
      }
      return originalName;
    }
    return '';
=======
  fixAppStorageCallExpression(varDecl: ts.VariableDeclaration): Autofix[] | undefined {
    const typeNode = ts.factory.createKeywordTypeNode(ts.SyntaxKind.NumberKeyword);
    const text = ': ' + this.printer.printNode(ts.EmitHint.Unspecified, typeNode, varDecl.getSourceFile());
    const pos = Autofixer.getDeclarationTypePosition(varDecl);
    return [{ start: pos, end: pos, replacementText: text }];
>>>>>>> 6d813986
  }

  private fixInterOpImportJsProcessNode(node: ts.Node): string | undefined {
    if (ts.isIdentifier(node)) {
      return node.text;
    } else if (ts.isCallExpression(node)) {
      const newArgs = this.createArgs(node.arguments);
      const callee = node.expression;
      switch (callee.kind) {
        case ts.SyntaxKind.PropertyAccessExpression: {
          const propertyAccessExpr = node.expression as ts.PropertyAccessExpression;
          const newCallExpr = this.createJSInvokeCallExpression(propertyAccessExpr.expression, INVOKE_METHOD, [
            ts.factory.createStringLiteral(propertyAccessExpr.name.text),
            ...newArgs || []
          ]);

          if (!newCallExpr) {
            return undefined;
          }
          return this.printer.printNode(ts.EmitHint.Unspecified, newCallExpr, node.getSourceFile());
        }
        default: {
          const callExpr = this.createJSInvokeCallExpression(node.expression, INVOKE, [...newArgs || []]);

          if (!callExpr) {
            return undefined;
          }

          return this.printer.printNode(ts.EmitHint.Unspecified, callExpr, node.getSourceFile());
        }
      }
    } else if (ts.isPropertyAccessExpression(node)) {
      const base = this.fixInterOpImportJsProcessNode(node.expression);
      if (!base) {
        return undefined;
      }
      const propName = node.name.text;
      return `${base}.${GET_PROPERTY}('${propName}')`;
    } else if (ts.isNewExpression(node)) {
      const newArgs = this.createArgs(node.arguments);
      const newCallExpr = this.createJSInvokeCallExpression(node.expression, INSTANTIATE, [...newArgs || []]);
<<<<<<< HEAD

      if (!newCallExpr) {
        return undefined;
      }
      return this.printer.printNode(ts.EmitHint.Unspecified, newCallExpr, node.getSourceFile());
    }
    return undefined;
  }

  fixInterOpImportJs(
    importDecl: ts.ImportDeclaration,
    importClause: ts.ImportClause,
    moduleSpecifier: string,
    defaultSymbol?: ts.Symbol
  ): Autofix[] | undefined {
    let statements: string[] = [];
    statements = this.constructAndSaveimportDecl2Arrays(importDecl, moduleSpecifier, undefined, statements, true);
    if (importClause.name) {
      const symbolName = importClause.name.text;
      const originalName = Autofixer.getOriginalNameAtSymbol(symbolName, defaultSymbol);
      statements = this.constructAndSaveimportDecl2Arrays(importDecl, symbolName, originalName, statements, false);
    }
    const namedBindings = importClause.namedBindings;
    if (namedBindings && ts.isNamedImports(namedBindings)) {
      namedBindings.elements.map((element) => {
        const symbolName = element.name.text;
        const originalName = element.propertyName ? element.propertyName.text : symbolName;
        statements = this.constructAndSaveimportDecl2Arrays(importDecl, symbolName, originalName, statements, false);
        return statements;
      });
    }
    if (statements.length <= 0) {
      return undefined;
    }
    let lastImportEnd = this.lastImportEndMap.get(this.sourceFile.fileName);
    if (!lastImportEnd) {
      lastImportEnd = this.getLastImportEnd();
      this.lastImportEndMap.set(this.sourceFile.fileName, lastImportEnd);
    }
    return [
      { start: importDecl.getStart(), end: importDecl.getEnd(), replacementText: '' },
      {
        start: lastImportEnd,
        end: lastImportEnd,
        replacementText: statements.join(this.getNewLine()) + this.getNewLine()
      }
    ];
  }

  private constructAndSaveimportDecl2Arrays(
    importDecl: ts.ImportDeclaration,
    symbolName: string,
    originalName: string | undefined,
    statements: string[],
    isLoad: boolean
  ): string[] {
    if (isLoad) {
      const newVarName = TsUtils.generateUniqueName(this.importVarNameGenerator, this.sourceFile);
      if (!newVarName) {
        return [];
      }
      this.modVarName = newVarName;
    }
    const propertyName = originalName || symbolName;
    const constructDeclInfo: string[] = isLoad ?
      [this.modVarName, ES_VALUE, LOAD] :
      [symbolName, this.modVarName, GET_PROPERTY];
    const newVarDecl = Autofixer.createVariableForInteropImport(
      constructDeclInfo[0],
      constructDeclInfo[1],
      constructDeclInfo[2],
      propertyName
    );
    const text = this.printer.printNode(ts.EmitHint.Unspecified, newVarDecl, importDecl.getSourceFile());
    statements.push(TsUtils.removeOrReplaceQuotes(text, true));
    return statements;
  }
=======
>>>>>>> 6d813986

      if (!newCallExpr) {
        return undefined;
      }
      return this.printer.printNode(ts.EmitHint.Unspecified, newCallExpr, node.getSourceFile());
    }
    return undefined;
  }

  fixInteropPropertyAccessExpression(express: ts.PropertyAccessExpression): Autofix[] | undefined {
    let text: string = '';
    const statements = ts.factory.createCallExpression(
      ts.factory.createPropertyAccessExpression(express.expression, ts.factory.createIdentifier(GET_PROPERTY)),
      undefined,
      [ts.factory.createStringLiteral(express.name.getText())]
    );
    text = this.printer.printNode(ts.EmitHint.Unspecified, statements, express.getSourceFile());
    return [{ start: express.getStart(), end: express.getEnd(), replacementText: text }];
  }

  fixInteropBinaryExpression(express: ts.BinaryExpression): Autofix[] | undefined {
    const left = express.left;
    const right = express.right;
    let objectName = '';
    let propertyName = '';
    if (ts.isPropertyAccessExpression(left)) {
      objectName = left.expression.getText();
      propertyName = left.name.text;
    } else {
      return undefined;
    }
    const statements = ts.factory.createCallExpression(
      ts.factory.createPropertyAccessExpression(
        ts.factory.createIdentifier(objectName),
        ts.factory.createIdentifier(SET_PROPERTY)
      ),
      undefined,
      [
        ts.factory.createStringLiteral(propertyName),
        ts.factory.createCallExpression(
          ts.factory.createPropertyAccessExpression(
            ts.factory.createIdentifier(ES_VALUE),
            ts.factory.createIdentifier(WRAP)
          ),
          undefined,
          [ts.factory.createIdentifier(right.getText())]
        )
      ]
    );
    const replacementText = this.printer.printNode(ts.EmitHint.Unspecified, statements, express.getSourceFile());
    return [{ start: express.getStart(), end: express.getEnd(), replacementText: replacementText }];
  }

  fixInteropAsExpression(expression: ts.AsExpression): Autofix[] | undefined {
    const castMap: Partial<Record<ts.SyntaxKind, string>> = {
      [ts.SyntaxKind.StringKeyword]: 'toString',
      [ts.SyntaxKind.NumberKeyword]: 'toNumber',
      [ts.SyntaxKind.BooleanKeyword]: 'toBoolean',
      [ts.SyntaxKind.BigIntKeyword]: 'toBigInt'
    };

    const castMethod = castMap[expression.type.kind];
    if (!castMethod) {
      return undefined;
    }
    const express = expression.expression;
    if (!ts.isPropertyAccessExpression(express)) {
      return undefined;
    }

    const propertyAccess = ts.factory.createCallExpression(
      ts.factory.createPropertyAccessExpression(express.expression, ts.factory.createIdentifier(GET_PROPERTY)),
<<<<<<< HEAD
      undefined,
      [ts.factory.createStringLiteral(express.name.getText())]
    );

    const finalCall = ts.factory.createCallExpression(
      ts.factory.createPropertyAccessExpression(propertyAccess, ts.factory.createIdentifier(castMethod)),
      undefined,
      []
    );

    const replacementText = this.printer.printNode(ts.EmitHint.Unspecified, finalCall, expression.getSourceFile());

    return [
      {
        start: expression.getStart(),
        end: expression.getEnd(),
        replacementText
      }
    ];
  }

  fixInteropOperators(expr: ts.Expression): Autofix[] | undefined {
    if (ts.isPropertyAccessExpression(expr)) {
      return this.fixPropertyAccessToNumber(expr);
    }

    if (ts.isIdentifier(expr)) {
      const symbol = this.utils.trueSymbolAtLocation(expr);

      if (this.utils.isJsImport(expr)) {
        const toNumberCall = ts.factory.createCallExpression(
          ts.factory.createPropertyAccessExpression(expr, ts.factory.createIdentifier(TO_NUMBER)),
          undefined,
          []
        );

        const replacementText = this.printer.printNode(ts.EmitHint.Unspecified, toNumberCall, expr.getSourceFile());

        return [
          {
            start: expr.getStart(),
            end: expr.getEnd(),
            replacementText
          }
        ];
      }

      const decl = symbol?.declarations?.find(ts.isVariableDeclaration);
      if (decl?.initializer && ts.isPropertyAccessExpression(decl.initializer)) {
        return this.fixPropertyAccessToNumber(decl.initializer);
      }
    }

    return undefined;
  }

  private fixPropertyAccessToNumber(expr: ts.PropertyAccessExpression): Autofix[] {
    const getPropCall = ts.factory.createCallExpression(
      ts.factory.createPropertyAccessExpression(expr.expression, ts.factory.createIdentifier(GET_PROPERTY)),
      undefined,
      [ts.factory.createStringLiteral(expr.name.getText())]
    );

    const toNumberCall = ts.factory.createCallExpression(
      ts.factory.createPropertyAccessExpression(getPropCall, ts.factory.createIdentifier(TO_NUMBER)),
      undefined,
      []
    );

    const replacementText = this.printer.printNode(ts.EmitHint.Unspecified, toNumberCall, expr.getSourceFile());

    return [
      {
        start: expr.getStart(),
        end: expr.getEnd(),
        replacementText
      }
    ];
  }

  fixInteropArrayElementAccessExpression(express: ts.ElementAccessExpression): Autofix[] | undefined {
    const statements = ts.factory.createCallExpression(
      ts.factory.createPropertyAccessExpression(express.expression, ts.factory.createIdentifier(GET_PROPERTY)),
=======
>>>>>>> 6d813986
      undefined,
      [ts.factory.createStringLiteral(express.name.getText())]
    );

<<<<<<< HEAD
=======
    const finalCall = ts.factory.createCallExpression(
      ts.factory.createPropertyAccessExpression(propertyAccess, ts.factory.createIdentifier(castMethod)),
      undefined,
      []
    );

    const replacementText = this.printer.printNode(ts.EmitHint.Unspecified, finalCall, expression.getSourceFile());

    return [
      {
        start: expression.getStart(),
        end: expression.getEnd(),
        replacementText
      }
    ];
  }

  fixInteropOperators(expr: ts.Expression): Autofix[] | undefined {
    if (ts.isPropertyAccessExpression(expr)) {
      return this.fixPropertyAccessToNumber(expr);
    }

    if (ts.isIdentifier(expr)) {
      const symbol = this.utils.trueSymbolAtLocation(expr);

      if (this.utils.isJsImport(expr)) {
        const toNumberCall = ts.factory.createCallExpression(
          ts.factory.createPropertyAccessExpression(expr, ts.factory.createIdentifier(TO_NUMBER)),
          undefined,
          []
        );

        const replacementText = this.printer.printNode(ts.EmitHint.Unspecified, toNumberCall, expr.getSourceFile());

        return [
          {
            start: expr.getStart(),
            end: expr.getEnd(),
            replacementText
          }
        ];
      }

      const decl = symbol?.declarations?.find(ts.isVariableDeclaration);
      if (decl?.initializer && ts.isPropertyAccessExpression(decl.initializer)) {
        return this.fixPropertyAccessToNumber(decl.initializer);
      }
    }

    return undefined;
  }

  private fixPropertyAccessToNumber(expr: ts.PropertyAccessExpression): Autofix[] {
    const getPropCall = ts.factory.createCallExpression(
      ts.factory.createPropertyAccessExpression(expr.expression, ts.factory.createIdentifier(GET_PROPERTY)),
      undefined,
      [ts.factory.createStringLiteral(expr.name.getText())]
    );

    const toNumberCall = ts.factory.createCallExpression(
      ts.factory.createPropertyAccessExpression(getPropCall, ts.factory.createIdentifier(TO_NUMBER)),
      undefined,
      []
    );

    const replacementText = this.printer.printNode(ts.EmitHint.Unspecified, toNumberCall, expr.getSourceFile());

    return [
      {
        start: expr.getStart(),
        end: expr.getEnd(),
        replacementText
      }
    ];
  }

  fixInteropArrayElementAccessExpression(express: ts.ElementAccessExpression): Autofix[] | undefined {
    const statements = ts.factory.createCallExpression(
      ts.factory.createPropertyAccessExpression(express.expression, ts.factory.createIdentifier(GET_PROPERTY)),
      undefined,
      [express.argumentExpression]
    );
    const text = this.printer.printNode(ts.EmitHint.Unspecified, statements, express.getSourceFile());
    return [{ start: express.getStart(), end: express.getEnd(), replacementText: text }];
  }

>>>>>>> 6d813986
  fixInteropArrayBinaryExpression(express: ts.BinaryExpression): Autofix[] | undefined {
    const left = express.left as ts.ElementAccessExpression;
    const right = express.right;
    const statements = ts.factory.createCallExpression(
      ts.factory.createPropertyAccessExpression(
        ts.factory.createIdentifier(left.expression.getText()),
        ts.factory.createIdentifier(SET_PROPERTY)
      ),
      undefined,
      [
        left.argumentExpression,
        ts.factory.createCallExpression(
          ts.factory.createPropertyAccessExpression(
            ts.factory.createIdentifier(ES_VALUE),
            ts.factory.createIdentifier(WRAP)
          ),
          undefined,
          [ts.factory.createIdentifier(right.getText())]
        )
      ]
    );
    const replacementText = this.printer.printNode(ts.EmitHint.Unspecified, statements, express.getSourceFile());
    return [{ start: express.getStart(), end: express.getEnd(), replacementText: replacementText }];
  }

  fixInterOpImportJsOnTypeOf(typeofExpress: ts.TypeOfExpression): Autofix[] | undefined {
    const node = typeofExpress.expression;
    const start = typeofExpress.getStart();
    const end = typeofExpress.getEnd();
    const processed = this.fixInterOpImportJsProcessNode(node);
    if (!processed) {
      return undefined;
    }
    const replacementText = `${processed}.typeOf()`;
    return [{ start, end, replacementText }];
  }

  fixInteropInterfaceConvertNum(express: ts.PrefixUnaryExpression): Autofix[] | undefined {
    const createConversionExpression = (propertyAccess: ts.PropertyAccessExpression): ts.Expression => {
      const getPropertyCall = ts.factory.createCallExpression(
        ts.factory.createPropertyAccessExpression(
          ts.factory.createIdentifier(propertyAccess.expression.getText()),
          ts.factory.createIdentifier(GET_PROPERTY)
        ),
        undefined,
        [ts.factory.createStringLiteral(propertyAccess.name.getText())]
      );

      return ts.factory.createCallExpression(
        ts.factory.createPropertyAccessExpression(getPropertyCall, ts.factory.createIdentifier(TO_NUMBER)),
        undefined,
        []
      );
    };

    let replacementExpression: ts.Expression | undefined;
    if (ts.isPropertyAccessExpression(express.operand)) {
      replacementExpression = createConversionExpression(express.operand);
    } else if (
      ts.isParenthesizedExpression(express.operand) &&
      ts.isPropertyAccessExpression(express.operand.expression)
    ) {
      replacementExpression = ts.factory.createParenthesizedExpression(
        createConversionExpression(express.operand.expression)
      );
    }

    if (!replacementExpression) {
      return undefined;
    }

    const text = this.printer.printNode(ts.EmitHint.Unspecified, replacementExpression, express.getSourceFile());

    return [{ start: express.operand.getStart(), end: express.operand.getEnd(), replacementText: text }];
  }

  fixImportClause(tsImportClause: ts.ImportClause): Autofix[] {
    void this;
    const replacementText = tsImportClause.getText().replace(/\blazy\b\s*/, '');
    return [{ start: tsImportClause.getStart(), end: tsImportClause.getEnd(), replacementText }];
  }

  fixInteropEqualityOperator(
    tsBinaryExpr: ts.BinaryExpression,
    binaryOperator: ts.BinaryOperator
  ): Autofix[] | undefined {
    const text = this.replaceInteropEqualityOperator(tsBinaryExpr, binaryOperator);
    if (text) {
      return [{ start: tsBinaryExpr.getStart(), end: tsBinaryExpr.getEnd(), replacementText: text }];
    }
    return undefined;
  }

  createInteropPropertyAccess(exp: ts.Expression): string {
    let text: string;
    if (!ts.isPropertyAccessExpression(exp)) {
      text = exp.getText();
      return text;
    }
    const statements = ts.factory.createCallExpression(
      ts.factory.createPropertyAccessExpression(exp.expression, ts.factory.createIdentifier(GET_PROPERTY)),
      undefined,
      [ts.factory.createStringLiteral(exp.name.getText())]
    );
    text = this.printer.printNode(ts.EmitHint.Unspecified, statements, exp.getSourceFile());
    return text;
  }

  replaceInteropEqualityOperator(
    tsBinaryExpr: ts.BinaryExpression,
    binaryOperator: ts.BinaryOperator
  ): string | undefined {
    const info = this.getInteropEqualityReplacementInfo(binaryOperator);
    if (!info) {
      return undefined;
    }

    const tsLhsExpr = tsBinaryExpr.left;
    const left = this.createInteropPropertyAccess(tsLhsExpr);
    const tsRhsExpr = tsBinaryExpr.right;
    const right = this.createInteropPropertyAccess(tsRhsExpr);
    if (!left || !right) {
      return undefined;
    }

    const callExpression = ts.factory.createCallExpression(
      ts.factory.createPropertyAccessExpression(
        ts.factory.createIdentifier(left),
        ts.factory.createIdentifier(info.functionName)
      ),
      undefined,
      [ts.factory.createIdentifier(right)]
    );

    let text = this.printer.printNode(ts.EmitHint.Unspecified, callExpression, tsBinaryExpr.getSourceFile());
    if (info.isNegative) {
      text = '!' + text;
    }
    return text;
  }

  getInteropEqualityReplacementInfo(
    binaryOperator: ts.BinaryOperator
  ): { functionName: string; isNegative: boolean } | undefined {
    void this;
    switch (binaryOperator) {
      case ts.SyntaxKind.EqualsEqualsToken:
        return { functionName: ARE_EQUAL, isNegative: false };
      case ts.SyntaxKind.ExclamationEqualsToken:
        return { functionName: ARE_EQUAL, isNegative: true };
      case ts.SyntaxKind.EqualsEqualsEqualsToken:
        return { functionName: ARE_STRICTLY_EQUAL, isNegative: false };
      case ts.SyntaxKind.ExclamationEqualsEqualsToken:
        return { functionName: ARE_STRICTLY_EQUAL, isNegative: true };
      default:
        return undefined;
    }
  }

  fixArrayIndexExprType(argExpr: ts.Expression): Autofix[] | undefined {
    void this;
    if (ts.isAsExpression(argExpr)) {
      const innerExpr = argExpr.expression;
      return [
        {
          start: argExpr.getStart(),
          end: argExpr.getEnd(),
          replacementText: `${innerExpr ? innerExpr.getText() : ''} as int`
        }
      ];
    }

    if (ts.isBinaryExpression(argExpr)) {
      return [{ start: argExpr.getStart(), end: argExpr.getEnd(), replacementText: `(${argExpr.getText()}) as int` }];
    }

    return [{ start: argExpr.getStart(), end: argExpr.getEnd(), replacementText: `${argExpr.getText()} as int` }];
  }

  fixNoTsLikeFunctionCall(callExpr: ts.CallExpression): Autofix[] {
    void this;
    const expr = callExpr.expression;
    const hasOptionalChain = !!callExpr.questionDotToken;
<<<<<<< HEAD
    
    const replacementText = hasOptionalChain
        ? `${expr.getText()}${callExpr.questionDotToken.getText()}unsafeCall`
        : `${expr.getText()}.unsafeCall`;

    return [{
        start: expr.getStart(),
        end: hasOptionalChain
            ? callExpr.questionDotToken.getEnd()
            : expr.getEnd(),
        replacementText
    }];
=======

    const replacementText = hasOptionalChain ?
      `${expr.getText()}${callExpr.questionDotToken.getText()}unsafeCall` :
      `${expr.getText()}.unsafeCall`;

    return [
      {
        start: expr.getStart(),
        end: hasOptionalChain ? callExpr.questionDotToken.getEnd() : expr.getEnd(),
        replacementText
      }
    ];
>>>>>>> 6d813986
  }

  private static createBuiltInTypeInitializer(type: ts.TypeReferenceNode): ts.Expression | undefined {
    const typeName = type.typeName.getText();

    switch (typeName) {
      case 'Date':
        return ts.factory.createNewExpression(ts.factory.createIdentifier('Date'), undefined, []);
      case 'Map':
      case 'Set':
        return ts.factory.createNewExpression(ts.factory.createIdentifier(typeName), type.typeArguments, []);
      case 'Promise':
        return ts.factory.createIdentifier('undefined');
      default:
        return this.isNullableType(type) ? ts.factory.createIdentifier('undefined') : undefined;
    }
  }

  private static isNullableType(type: ts.TypeNode): boolean {
    if (type.kind === ts.SyntaxKind.UndefinedKeyword) {
      return true;
    }

    if (ts.isUnionTypeNode(type)) {
      return type.types.some((t) => {
        return t.kind === ts.SyntaxKind.UndefinedKeyword;
      });
    }

    return false;
  }

  private static createExactObjectInitializer(type: ts.TypeLiteralNode): ts.ObjectLiteralExpression {
    const properties = type.members.
      filter((member): member is ts.PropertySignature => {
        return ts.isPropertySignature(member);
      }).
      map((member) => {
        const initializer = Autofixer.createInitializerForPropertySignature(member);
        if (initializer) {
          return ts.factory.createPropertyAssignment(member.name, initializer);
        }
        return null;
      }).
      filter((property): property is ts.PropertyAssignment => {
        return property !== null;
      });

    return ts.factory.createObjectLiteralExpression(properties, true);
  }

  private static createInitializerForPropertySignature(member: ts.PropertySignature): ts.Expression | undefined {
    return member.type ? Autofixer.createTypeBasedInitializer(member.type) : undefined;
  }

  private static createTypeBasedInitializer(type?: ts.TypeNode): ts.Expression | undefined {
    if (!type) {
      return undefined;
    }

    switch (type.kind) {
      case ts.SyntaxKind.StringKeyword:
        return ts.factory.createStringLiteral('');
      case ts.SyntaxKind.TypeLiteral:
        return Autofixer.createExactObjectInitializer(type as ts.TypeLiteralNode);
      case ts.SyntaxKind.ArrayType:
        return ts.factory.createArrayLiteralExpression([], false);
      case ts.SyntaxKind.TypeReference:
        return Autofixer.createBuiltInTypeInitializer(type as ts.TypeReferenceNode);
      default:
        return this.isNullableType(type) ? ts.factory.createIdentifier('undefined') : undefined;
    }
  }

  private static isUserDefinedClass(type: ts.TypeReferenceNode): boolean {
    const builtInTypes = new Set(['Date', 'Array', 'Map', 'Set', 'Promise', 'RegExp', 'Function']);
    return !builtInTypes.has(type.typeName.getText());
  }

<<<<<<< HEAD
  fixLimitedVoidType(
    node: ts.VariableDeclaration | ts.ParameterDeclaration | ts.PropertyDeclaration
  ): Autofix[] | undefined {
    const srcFile = node.getSourceFile();
    const newType = Autofixer.createNewTypeFromVoid(node.type);
    const newInit = Autofixer.createNewInitializer(node.initializer, newType);

    const newDecl = Autofixer.createNewDeclaration(node, newType, newInit);
    if (!newDecl) {
      return undefined;
    }

    const replacementText = this.printer.printNode(ts.EmitHint.Unspecified, newDecl, srcFile);
    return [{ start: node.getStart(), end: node.getEnd(), replacementText }];
  }

  private static createNewTypeFromVoid(type: ts.TypeNode | undefined): ts.TypeNode {
    const identUndefined = ts.factory.createIdentifier(UNDEFINED_NAME);
    if (type && ts.isUnionTypeNode(type)) {
      const updatedTypes = type.types.map((t) => {
        return t.kind === ts.SyntaxKind.VoidKeyword ? ts.factory.createTypeReferenceNode(UNDEFINED_NAME) : t;
      });
      return ts.factory.createUnionTypeNode(updatedTypes);
    }
    return ts.factory.createTypeReferenceNode(identUndefined);
  }

  private static createNewInitializer(initializer: ts.Expression | undefined, newType: ts.TypeNode): ts.Expression {
    const identUndefined = ts.factory.createIdentifier(UNDEFINED_NAME);
    if (!initializer) {
      return identUndefined;
    }

    const stmts: ts.Statement[] = [
      ts.factory.createExpressionStatement(initializer),
      ts.factory.createReturnStatement(identUndefined)
    ];
    const funcBody = ts.factory.createBlock(stmts);
    const arrowFunc = ts.factory.createArrowFunction(
      undefined,
      undefined,
      [],
      newType,
      ts.factory.createToken(ts.SyntaxKind.EqualsGreaterThanToken),
      funcBody
    );
    return ts.factory.createCallExpression(ts.factory.createParenthesizedExpression(arrowFunc), undefined, undefined);
  }

  private static createNewDeclaration(
    node: ts.VariableDeclaration | ts.ParameterDeclaration | ts.PropertyDeclaration,
    newType: ts.TypeNode,
    newInit: ts.Expression
  ): ts.Node | undefined {
    if (ts.isVariableDeclaration(node)) {
      return ts.factory.createVariableDeclaration(node.name, node.exclamationToken, newType, newInit);
    }

    if (ts.isParameter(node)) {
      return ts.factory.createParameterDeclaration(
        node.modifiers,
        node.dotDotDotToken,
        node.name,
        node.questionToken,
        newType,
        node.initializer ? newInit : undefined
      );
    }

    if (ts.isPropertyDeclaration(node)) {
      const optionalToken = node.questionToken || node.exclamationToken;
      return ts.factory.createPropertyDeclaration(node.modifiers, node.name, optionalToken, newType, newInit);
    }

    return undefined;
  }

=======
>>>>>>> 6d813986
  /**
   * Fixes function declarations/expressions that return `void` as part of a union.
   * Replaces `void` with `undefined` in the return type,
   * replaces `return;` with `return undefined;`,
   * and adds `return undefined;` if the function has no returns.
   */
  fixLimitedVoidTypeFunction(fn: ts.FunctionLikeDeclaration): Autofix[] | undefined {
    const fixes: Autofix[] = [];
    const returnType = fn.type;
    if (!returnType || !ts.isUnionTypeNode(returnType) || !TsUtils.typeContainsVoid(returnType)) {
      return undefined;
    }

    const updatedTypes = returnType.types.map((t) => {
      return t.kind === ts.SyntaxKind.VoidKeyword ? ts.factory.createTypeReferenceNode(UNDEFINED_NAME) : t;
    });

    const newType = ts.factory.createUnionTypeNode(updatedTypes);
    fixes.push({
      start: returnType.getStart(),
      end: returnType.getEnd(),
      replacementText: this.printer.printNode(ts.EmitHint.Unspecified, newType, fn.getSourceFile())
    });

    let hasReturn = false;
    function visit(node: ts.Node): void {
      if (ts.isReturnStatement(node)) {
        hasReturn = true;
        if (!node.expression) {
          fixes.push({
            start: node.getStart(),
            end: node.getEnd(),
            replacementText: 'return undefined;'
          });
        }
      }
      ts.forEachChild(node, visit);
    }
    if (fn.body) {
      visit(fn.body);
<<<<<<< HEAD

      if (!hasReturn) {
        if (ts.isBlock(fn.body)) {
          const lastBrace = fn.body.getEnd() - 1;
          fixes.push({
            start: lastBrace,
            end: lastBrace,
            replacementText: '\nreturn undefined;\n'
          });
        }
      }
    }

    return fixes;
  }

  private fixGenericCallNoTypeArgsWithContextualType(node: ts.NewExpression): Autofix[] | undefined {
=======
      if (ts.isBlock(fn.body)) {
        const statements = fn.body.statements;
        const lastExpr = statements.length > 0 ? statements[statements.length - 1] : undefined;
        if (hasReturn && lastExpr && !ts.isReturnStatement(lastExpr) || !hasReturn) {
          const text = this.createUndefinedReturnStatement(fn, lastExpr);
          fixes.push({
            start: lastExpr ? lastExpr.getEnd() : fn.body.getEnd() - 1,
            end: lastExpr ? lastExpr.getEnd() : fn.body.getEnd() - 1,
            replacementText: text
          });
        }
      }
    }
    return fixes;
  }

  private createUndefinedReturnStatement(fn: ts.FunctionLikeDeclaration, lastExpr: ts.Statement | undefined): string {
    const returnStatement = ts.factory.createReturnStatement(ts.factory.createIdentifier(UNDEFINED_NAME));
    if (lastExpr) {
      const startPos = lastExpr.getStart();
      const lineAndCharacter = this.sourceFile.getLineAndCharacterOfPosition(startPos);
      const indent = lineAndCharacter.character;
      return (
        this.getNewLine() +
        ' '.repeat(indent) +
        this.printer.printNode(ts.EmitHint.Unspecified, returnStatement, fn.getSourceFile())
      );
    }
    const lineAndCharacter = this.sourceFile.getLineAndCharacterOfPosition(fn.getStart());
    const indent = lineAndCharacter.character + INDENT_STEP;
    return (
      this.getNewLine() +
      ' '.repeat(indent) +
      this.printer.printNode(ts.EmitHint.Unspecified, returnStatement, fn.getSourceFile()) +
      this.getNewLine() +
      ' '.repeat(lineAndCharacter.character)
    );
  }

  private fixGenericCallNoTypeArgsWithContextualType(
    node: ts.NewExpression | ts.CallExpression
  ): Autofix[] | undefined {
>>>>>>> 6d813986
    const contextualType = this.typeChecker.getContextualType(node);
    if (!contextualType) {
      return undefined;
    }

<<<<<<< HEAD
    const typeArgs = Autofixer.getTypeArgumentsFromType(contextualType);
=======
    const typeArgs = this.getTypeArgumentsFromType(contextualType);
>>>>>>> 6d813986
    if (typeArgs.length === 0) {
      return undefined;
    }
    const reference = typeArgs.map((arg) => {
      return ts.factory.createTypeReferenceNode(this.typeChecker.typeToString(arg));
    });
    return this.generateGenericTypeArgumentsAutofix(node, reference);
  }

<<<<<<< HEAD
  fixGenericCallNoTypeArgs(node: ts.NewExpression): Autofix[] | undefined {
=======
  fixGenericCallNoTypeArgs(node: ts.NewExpression | ts.CallExpression): Autofix[] | undefined {
>>>>>>> 6d813986
    const typeNode = this.getTypeNodeForNewExpression(node);
    if (!typeNode) {
      return this.fixGenericCallNoTypeArgsWithContextualType(node);
    }
<<<<<<< HEAD
    if (ts.isUnionTypeNode(typeNode)) {
      return this.fixGenericCallNoTypeArgsForUnionType(node, typeNode);
=======
    let nodeExpressionText = node.expression.getText();
    if (ts.isCallExpression(node)) {
      const returnTypeText = this.getReturnTypeFromMethodDeclaration(node);
      if (!returnTypeText) {
        return undefined;
      }
      nodeExpressionText = returnTypeText;
    }
    if (ts.isUnionTypeNode(typeNode)) {
      return this.fixGenericCallNoTypeArgsForUnionType(node, typeNode, nodeExpressionText);
>>>>>>> 6d813986
    }
    if (ts.isArrayTypeNode(typeNode)) {
      return this.fixGenericCallNoTypeArgsForArrayType(node, typeNode);
    }
<<<<<<< HEAD
    if (!ts.isTypeReferenceNode(typeNode) || typeNode.typeName.getText() !== node.expression.getText()) {
      return undefined;
    }

    const srcFile = node.getSourceFile();
    const typeArgsText = `<${typeNode.typeArguments?.
      map((arg) => {
        return this.printer.printNode(ts.EmitHint.Unspecified, arg, srcFile);
      }).
      join(', ')}>`;

    // Insert the type arguments immediately after the constructor name
    const insertPos = node.expression.getEnd();
    return [{ start: insertPos, end: insertPos, replacementText: typeArgsText }];
  }

  private fixGenericCallNoTypeArgsForArrayType(node: ts.NewExpression, arrayTypeNode: ts.ArrayTypeNode): Autofix[] | undefined {
    const elementTypeNode = arrayTypeNode.elementType;
    const srcFile = node.getSourceFile();
    const typeArgsText = `<${this.printer.printNode(ts.EmitHint.Unspecified, elementTypeNode, srcFile)}>`;
=======
    if (!ts.isTypeReferenceNode(typeNode) || typeNode.typeName.getText() !== nodeExpressionText) {
      return undefined;
    }

    const srcFile = node.getSourceFile();
    const typeArgsText = this.printGenericCallTypeArgs(srcFile, typeNode.typeArguments);
    if (!typeArgsText) {
      return undefined;
    }
    const insertPos = node.expression.getEnd();
    return [{ start: insertPos, end: insertPos, replacementText: typeArgsText }];
  }

  fixGenericCallNoTypeArgsForUnknown(node: ts.CallExpression): Autofix[] | undefined {
    if (ts.isPropertyAccessExpression(node.parent)) {
      const insertPos = node.expression.getEnd();
      return [{ start: insertPos, end: insertPos, replacementText: '<Any>' }];
    }

    const typeNode = this.getTypeNodeForNewExpression(node);
    if (!typeNode) {
      return undefined;
    }

    const nodeExpressionText = ts.isVariableDeclaration(node.parent) ?
      this.getReturnTypeFromMethodDeclaration(node) ?? node.expression.getText() :
      node.expression.getText();

    if (ts.isUnionTypeNode(typeNode)) {
      const targetTypeRef = typeNode.types.find((t): t is ts.TypeReferenceNode => {
        return ts.isTypeReferenceNode(t) && t.typeName.getText() === nodeExpressionText;
      });
      if (!targetTypeRef) {
        return undefined;
      }
      return this.createFixWithTypeArgs(node, targetTypeRef.typeArguments);
    }

    if (ts.isTypeReferenceNode(typeNode) && typeNode.typeName.getText() === nodeExpressionText) {
      return this.createFixWithTypeArgs(node, typeNode.typeArguments);
    }

    return undefined;
  }

  private createFixWithTypeArgs(
    node: ts.CallExpression,
    typeArguments: ts.NodeArray<ts.TypeNode> | undefined
  ): Autofix[] | undefined {
    const typeArgsText = this.printGenericCallTypeArgs(node.getSourceFile(), typeArguments);
    return typeArgsText ?
      [
        {
          start: node.expression.getEnd(),
          end: node.expression.getEnd(),
          replacementText: typeArgsText
        }
      ] :
      undefined;
  }

  getReturnTypeFromMethodDeclaration(node: ts.CallExpression): string | undefined {
    if (ts.isPropertyAccessExpression(node.expression)) {
      const propertyAccess = node.expression;
      const methodName = propertyAccess.name.text;
      const receiver = propertyAccess.expression;
      const receiverType = this.typeChecker.getTypeAtLocation(receiver);
      const methodSymbol = this.typeChecker.getPropertyOfType(receiverType, methodName);

      if (!methodSymbol) {
        return undefined;
      }
      const methodDecl = methodSymbol.declarations?.[0] as ts.MethodSignature;
      if (!methodDecl.type || !ts.isTypeReferenceNode(methodDecl.type) && !ts.isUnionTypeNode(methodDecl.type)) {
        return undefined;
      }
      if (ts.isTypeReferenceNode(methodDecl.type)) {
        return methodDecl.type.typeName.getText();
      }
      if (ts.isUnionTypeNode(methodDecl.type)) {
        const typeNode = this.getTypeNodeForNewExpression(node);
        if (!typeNode) {
          return undefined;
        }
        const targetTypeName = this.getTargetTypeName(typeNode, methodDecl.type);

        if (ts.isUnionTypeNode(typeNode)) {
          return targetTypeName;
        }
        const targetTypeNode = methodDecl.type.types.find((type) => {
          return ts.isTypeReferenceNode(type) && type.typeName.getText() === targetTypeName;
        }) as ts.TypeReferenceNode;
        if (!targetTypeNode) {
          return undefined;
        }
        return targetTypeNode.typeName.getText();
      }
    }
    return undefined;
  }

  private getTargetTypeName(typeNode: ts.TypeNode, methodDeclType: ts.UnionTypeNode): string | undefined {
    if (ts.isTypeReferenceNode(typeNode)) {
      return typeNode.typeName.getText();
    }

    if (!ts.isUnionTypeNode(typeNode)) {
      return undefined;
    }

    const hasGenericType = methodDeclType.types.some((type) => {
      return this.isGenericTypeParameter(type);
    });
    const typeNames = new Set(typeNode.types.map(Autofixer.getTypeName).filter(Boolean));

    const candidateNames = hasGenericType ?
      typeNode.types.map(Autofixer.getTypeName) :
      methodDeclType.types.map(Autofixer.getTypeName);
    const targetTypeName = candidateNames.find((name) => {
      return name && name !== 'undefined' && (hasGenericType || typeNames.has(name));
    });
    return targetTypeName;
  }

  private isGenericTypeParameter(type: ts.TypeNode): boolean {
    const getType = this.typeChecker.getTypeFromTypeNode(type);
    return getType.isTypeParameter();
  }

  private static getTypeName(type: ts.TypeNode): string {
    if (ts.isTypeReferenceNode(type)) {
      return type.typeName.getText();
    }
    if (ts.isLiteralTypeNode(type)) {
      return type.literal.getText();
    }
    const typeNameMap = {
      [ts.SyntaxKind.StringKeyword]: 'string',
      [ts.SyntaxKind.NumberKeyword]: 'number',
      [ts.SyntaxKind.BooleanKeyword]: 'boolean',
      [ts.SyntaxKind.UndefinedKeyword]: 'undefined',
      [ts.SyntaxKind.NullKeyword]: 'null'
    };
    return typeNameMap[type.kind] || '';
  }

  private fixGenericCallNoTypeArgsForArrayType(
    node: ts.NewExpression | ts.CallExpression,
    arrayTypeNode: ts.ArrayTypeNode
  ): Autofix[] | undefined {
    const elementTypeNode = arrayTypeNode.elementType;
    const srcFile = node.getSourceFile();
    const typeArgsText = this.printGenericCallTypeArgs(srcFile, elementTypeNode);
    if (!typeArgsText) {
      return undefined;
    }
>>>>>>> 6d813986
    const insertPos = node.expression.getEnd();
    return [{ start: insertPos, end: insertPos, replacementText: typeArgsText }];
  }

<<<<<<< HEAD
  private fixGenericCallNoTypeArgsForUnionType(node: ts.NewExpression, unionType: ts.UnionTypeNode): Autofix[] | undefined {
    const matchingTypes = unionType.types.filter((type) => {
      return ts.isTypeReferenceNode(type) && type.typeName.getText() === node.expression.getText();
    }) as ts.TypeReferenceNode[];

    if (matchingTypes.length === 1) {
      const matchingType = matchingTypes[0];
      if (matchingType.typeArguments) {
        const srcFile = node.getSourceFile();
        const typeArgsText = `<${matchingType.typeArguments.
          map((arg) => {
            return this.printer.printNode(ts.EmitHint.Unspecified, arg, srcFile);
          }).
          join(', ')}>`;

        const insertPos = node.expression.getEnd();
        return [{ start: insertPos, end: insertPos, replacementText: typeArgsText }];
=======
  private fixGenericCallNoTypeArgsForUnionType(
    node: ts.NewExpression | ts.CallExpression,
    unionType: ts.UnionTypeNode,
    nodeExpressionText: string
  ): Autofix[] | undefined {
    const matchingTypes = unionType.types.filter((type) => {
      return Autofixer.getTypeName(type) === nodeExpressionText;
    });

    if (matchingTypes.length === 1) {
      const matchingType = matchingTypes[0];
      if (ts.isTypeReferenceNode(matchingType)) {
        if (matchingType.typeArguments) {
          const srcFile = node.getSourceFile();
          const typeArgsText = this.printGenericCallTypeArgs(srcFile, matchingType.typeArguments);
          if (!typeArgsText) {
            return undefined;
          }
          const insertPos = node.expression.getEnd();
          return [{ start: insertPos, end: insertPos, replacementText: typeArgsText }];
        }
      } else {
        const insertPos = node.expression.getEnd();
        return [{ start: insertPos, end: insertPos, replacementText: `<${nodeExpressionText}>` }];
>>>>>>> 6d813986
      }
    }
    return undefined;
  }

<<<<<<< HEAD
  private generateGenericTypeArgumentsAutofix(
    node: ts.NewExpression,
=======
  private printGenericCallTypeArgs(
    sourceFile: ts.SourceFile,
    typeArg: ts.TypeNode | readonly ts.Node[] | undefined
  ): string | undefined {
    if (Array.isArray(typeArg)) {
      if (
        typeArg.some((arg) => {
          return !this.isTypeArgumentAccessible(sourceFile, arg as ts.TypeNode);
        })
      ) {
        return undefined;
      }
      return `<${typeArg.
        map((arg) => {
          ts.setEmitFlags(arg, ts.EmitFlags.SingleLine);
          return this.nonCommentPrinter.printNode(ts.EmitHint.Unspecified, arg, sourceFile);
        }).
        join(', ')}>`;
    }
    if (!typeArg || !this.isTypeArgumentAccessible(sourceFile, typeArg as ts.TypeNode)) {
      return undefined;
    }
    ts.setEmitFlags(typeArg as ts.TypeNode, ts.EmitFlags.SingleLine);
    return `<${this.nonCommentPrinter.printNode(ts.EmitHint.Unspecified, typeArg as ts.TypeNode, sourceFile)}>`;
  }

  private isTypeArgumentAccessible(sourceFile: ts.SourceFile, arg: ts.TypeNode): boolean {
    const type = this.typeChecker.getTypeFromTypeNode(arg);
    const symbol = type.symbol || type.aliasSymbol;
    const decl = TsUtils.getDeclaration(symbol);
    const fileName = decl?.getSourceFile().fileName;
    const isStdLib = isStdLibrarySymbol(symbol);
    const isMatchPathOnSourceAndDecl = decl && path.normalize(sourceFile.fileName) === path.normalize(fileName!);
    if (!decl || isMatchPathOnSourceAndDecl || isStdLib) {
      return true;
    }
    let result = false;
    ts.forEachChild(sourceFile, (node) => {
      if (ts.isImportDeclaration(node)) {
        if (node.importClause?.namedBindings && ts.isNamedImports(node.importClause.namedBindings)) {
          node.importClause.namedBindings.elements.some((element) => {
            result = this.isTypeArgImport(arg, element.name, symbol);
            return result;
          });
        }
        if (node.importClause?.name) {
          result = this.isTypeArgImport(arg, node.importClause.name, symbol);
        }
      }
      return result;
    });
    return result;
  }

  private isTypeArgImport(arg: ts.Node, importName: ts.Identifier, typeArgSym: ts.Symbol): boolean {
    if (arg.getText() !== importName.text) {
      return false;
    }
    const importSym = this.utils.trueSymbolAtLocation(importName);
    return importSym === typeArgSym;
  }

  private generateGenericTypeArgumentsAutofix(
    node: ts.NewExpression | ts.CallExpression,
>>>>>>> 6d813986
    typeArgs: ts.TypeReferenceNode[]
  ): Autofix[] | undefined {
    const srcFile = node.getSourceFile();
    const identifier = node.expression;
<<<<<<< HEAD
    const args = node.arguments;
=======
>>>>>>> 6d813986
    const hasValidArgs = typeArgs.some((arg) => {
      return arg?.typeName && ts.isIdentifier(arg.typeName);
    });
    if (!hasValidArgs) {
      return undefined;
    }
    const hasAnyType = typeArgs.some((arg) => {
      return ts.isIdentifier(arg?.typeName) && arg.typeName.text === 'any';
    });
    if (hasAnyType) {
      return undefined;
    }
<<<<<<< HEAD
    const newExpression = ts.factory.createNewExpression(identifier, typeArgs, args);
    const text = this.printer.printNode(ts.EmitHint.Unspecified, newExpression, srcFile);
    return [{ start: node.getStart(), end: node.getEnd(), replacementText: text }];
  }

  static getTypeArgumentsFromType(type: ts.Type): ts.Type[] {
    const typeReference = type as ts.TypeReference;
    if (typeReference.typeArguments) {
      return [...typeReference.typeArguments];
    }
    return [];
  }

  private getTypeNodeForNewExpression(node: ts.NewExpression): ts.TypeNode | undefined {
=======
    const typeArgsText = this.printGenericCallTypeArgs(srcFile, typeArgs);
    if (!typeArgsText) {
      return undefined;
    }
    return [{ start: identifier.getEnd(), end: identifier.getEnd(), replacementText: typeArgsText }];
  }

  private getTypeArgumentsFromType(type: ts.Type): ts.Type[] {
    const typeReference = this.utils.getNonNullableType(type) as ts.TypeReference;
    if (typeReference.typeArguments) {
      return [...typeReference.typeArguments];
    }
    return [];
  }

  private getTypeNodeForNewExpression(node: ts.NewExpression | ts.CallExpression): ts.TypeNode | undefined {
>>>>>>> 6d813986
    if (ts.isVariableDeclaration(node.parent) || ts.isPropertyDeclaration(node.parent)) {
      return node.parent.type;
    } else if (ts.isBinaryExpression(node.parent)) {
      return this.utils.getDeclarationTypeNode(node.parent.left);
    } else if (ts.isReturnStatement(node.parent) && ts.isBlock(node.parent.parent)) {
      const funcNode = node.parent.parent.parent;
      const isFunc = ts.isFunctionDeclaration(funcNode) || ts.isMethodDeclaration(funcNode);
      if (!isFunc || !funcNode.type) {
        return undefined;
      }

      const isAsync = TsUtils.hasModifier(funcNode.modifiers, ts.SyntaxKind.AsyncKeyword);
      if (isAsync) {
        if (ts.isTypeReferenceNode(funcNode.type) && funcNode.type.typeName.getText() === 'Promise') {
          return funcNode.type?.typeArguments?.[0];
        }
      }
      return funcNode.type;
    }
    return undefined;
  }

  private createJSInvokeCallExpression(
    ident: ts.Expression,
    method: string,
    args: ts.Expression[] | undefined
  ): ts.CallExpression | undefined {
    if (ts.isNewExpression(ident)) {
      const instantiatedClass = this.createJSInvokeCallExpression(
        ident.expression,
        INSTANTIATE,
        this.createArgs(ident.arguments)
      );
      if (!instantiatedClass) {
        return undefined;
      }
      return this.createJSInvokeCallExpression(instantiatedClass, method, args);
    }
    return ts.factory.createCallExpression(
      ts.factory.createPropertyAccessExpression(ident, ts.factory.createIdentifier(method)),
      undefined,
      args
    );
  }

  fixAwaitJsCallExpression(ident: ts.Identifier, args: ts.NodeArray<ts.Expression> | undefined): Autofix[] | undefined {
    const newArgs = this.createArgs(args);

    const newCallExpr = this.createJSInvokeCallExpression(ident, INVOKE, newArgs);
    if (!newCallExpr) {
      return undefined;
    }

    const replacedNode = ts.factory.createCallExpression(
      ts.factory.createPropertyAccessExpression(newCallExpr, ts.factory.createIdentifier(TO_PROMISE)),
      undefined,
      undefined
    );

    const replacementText = this.printer.printNode(ts.EmitHint.Unspecified, replacedNode, ident.getSourceFile());
    return [{ start: ident.parent.getStart(), end: ident.parent.getEnd(), replacementText }];
  }

  fixAwaitJsMethodCallExpression(
    ident: ts.Identifier,
    args: ts.NodeArray<ts.Expression> | undefined
  ): Autofix[] | undefined {
    const propertyAccessExpr = ident.parent as ts.PropertyAccessExpression;
    const accessedProperty = propertyAccessExpr.expression;
    const newArgs = this.createArgs(args);

    const newCallExpr = this.createJSInvokeCallExpression(accessedProperty, INVOKE_METHOD, [
      ts.factory.createStringLiteral(ident.text),
      ...newArgs || []
    ]);

    if (!newCallExpr) {
      return undefined;
    }

    const replacedNode = ts.factory.createCallExpression(
      ts.factory.createPropertyAccessExpression(newCallExpr, ts.factory.createIdentifier(TO_PROMISE)),
      undefined,
      undefined
    );

    const replacementText = this.printer.printNode(ts.EmitHint.Unspecified, replacedNode, ident.getSourceFile());
    return [{ start: propertyAccessExpr.parent.getStart(), end: propertyAccessExpr.parent.getEnd(), replacementText }];
  }

  fixAwaitJsPromise(ident: ts.Identifier): Autofix[] {
    void this;
    const replacementText = `${ident.text}.toPromise()`;
    return [{ start: ident.getStart(), end: ident.getEnd(), replacementText }];
  }

  fixMissingAttribute(node: ts.PropertyAccessExpression): Autofix[] {
    const exprName = node.expression.getText();
    const propertyAccessExpr = ts.factory.createPropertyAccessExpression(
      ts.factory.createIdentifier(exprName),
      ts.factory.createIdentifier(METHOD_KEYS)
    );
    const replacement = this.printer.printNode(ts.EmitHint.Unspecified, propertyAccessExpr, node.getSourceFile());
    return [{ start: node.getStart(), end: node.getEnd(), replacementText: replacement }];
  }

  fixBuilderDecorators(decorator: ts.Decorator): Autofix[] | undefined {
    const newDecorator = ts.factory.createDecorator(ts.factory.createIdentifier('Builder'));
    const text = this.printer.printNode(ts.EmitHint.Unspecified, newDecorator, decorator.getSourceFile());
    return [{ start: decorator.getStart(), end: decorator.getEnd(), replacementText: text }];
  }

  fixCustomLayout(node: ts.StructDeclaration): Autofix[] {
    const startPos = Autofixer.getStartPositionWithoutDecorators(node);
<<<<<<< HEAD
    const decorator = ts.factory.createDecorator(ts.factory.createIdentifier(CustomDecoratorName.CustomLayout));
=======
    const decorator = ts.factory.createDecorator(ts.factory.createIdentifier(CustomInterfaceName.CustomLayout));
>>>>>>> 6d813986

    const text = this.getNewLine() + this.printer.printNode(ts.EmitHint.Unspecified, decorator, node.getSourceFile());
    return [{ start: startPos, end: startPos, replacementText: text }];
  }

  private static getStartPositionWithoutDecorators(node: ts.StructDeclaration): number {
    const decorators = ts.getDecorators(node);
    if (!decorators || decorators.length === 0) {
      return node.getStart();
    }

    return decorators[decorators.length - 1].getEnd();
  }

  fixNumericLiteralIntToNumber(node: ts.NumericLiteral): Autofix[] | undefined {
    void this;
    let replacementText = node.getText();
    const parent = node.parent;

    if (ts.isPrefixUnaryExpression(parent) && parent.operator === ts.SyntaxKind.MinusToken) {
      replacementText = `-${replacementText}.0`;
      return [
        {
          start: parent.getStart(),
          end: node.getEnd(),
          replacementText
        }
      ];
    }

    return [
      {
        start: node.getStart(),
        end: node.getEnd(),
        replacementText: `${replacementText}.0`
      }
    ];
  }

<<<<<<< HEAD
  fixPropDecorator(node: ts.Decorator, decoratorName: string): Autofix[] {
    const newDecorator = ts.factory.createDecorator(
      ts.factory.createIdentifier(decoratorName + NEW_PROP_DECORATOR_SUFFIX)
    );
=======
  fixPropDecorator(node: ts.Identifier, decoratorName: string): Autofix[] {
    const newDecorator = ts.factory.createIdentifier(decoratorName + NEW_PROP_DECORATOR_SUFFIX);
>>>>>>> 6d813986

    const text = this.printer.printNode(ts.EmitHint.Unspecified, newDecorator, node.getSourceFile());
    return [{ start: node.getStart(), end: node.getEnd(), replacementText: text }];
  }
<<<<<<< HEAD
=======

  importBitVector(node: ts.Node, lastImportDeclaration: ts.Node | undefined): Autofix | undefined {
    const importDeclaration = ts.factory.createImportDeclaration(
      undefined,
      ts.factory.createImportClause(
        false,
        undefined,
        ts.factory.createNamedImports([
          ts.factory.createImportSpecifier(false, undefined, ts.factory.createIdentifier(BIT_VECTOR))
        ])
      ),
      ts.factory.createStringLiteral(ARKTS_COLLECTIONS_MODULE),
      undefined
    );
    // find the last import statement;

    let replacementText: string = this.nonCommentPrinter.printNode(
      ts.EmitHint.Unspecified,
      importDeclaration,
      node.getSourceFile()
    );
    let start: number = 0;
    let end: number = 0;

    if (lastImportDeclaration) {
      start = end = lastImportDeclaration.getEnd();
      replacementText = this.getNewLine() + replacementText + this.getNewLine();
    }

    return { start, end, replacementText };
  }

  fixRepeat(stmt: ts.ExpressionStatement): Autofix[] {
    const newExpr = ts.factory.createCallExpression(ts.factory.createIdentifier(VIRTUAL_SCROLL_IDENTIFIER), undefined, [
      ts.factory.createObjectLiteralExpression(
        [
          ts.factory.createPropertyAssignment(
            ts.factory.createIdentifier(DISABLE_VIRTUAL_SCROLL_IDENTIFIER),
            ts.factory.createTrue()
          )
        ],
        false
      )
    ]);

    let identifier: ts.Identifier | undefined;
    const expression = stmt.expression;
    if (
      ts.isCallExpression(expression) &&
      ts.isPropertyAccessExpression(expression.expression) &&
      ts.isIdentifier(expression.expression.name)
    ) {
      identifier = expression.expression.name;
    }

    const startPos = identifier ? identifier.getStart() : stmt.getStart();
    const lineAndCharacter = this.sourceFile.getLineAndCharacterOfPosition(startPos);
    const indent = identifier ? lineAndCharacter.character - 1 : lineAndCharacter.character + INDENT_STEP;
    const text =
      this.getNewLine() +
      ' '.repeat(indent) +
      '.' +
      this.printer.printNode(ts.EmitHint.Unspecified, newExpr, stmt.getSourceFile());
    return [{ start: stmt.getEnd(), end: stmt.getEnd(), replacementText: text }];
  }

  fixDeprecatedApiForCallExpression(callExpr: ts.CallExpression): Autofix[] | undefined {
    const createUIContextAccess = (methodName: string): ts.Node => {
      return ts.factory.createPropertyAccessExpression(
        ts.factory.createCallExpression(ts.factory.createIdentifier('getUIContext'), undefined, []),
        ts.factory.createIdentifier(methodName)
      );
    };

    if (ts.isPropertyAccessExpression(callExpr.expression)) {
      const fullName = `${callExpr.expression.expression.getText()}.${callExpr.expression.name.getText()}`;
      const methodName = propertyAccessReplacements.get(fullName);
      if (methodName) {
        const newExpression = createUIContextAccess(methodName);
        const newText = this.printer.printNode(ts.EmitHint.Unspecified, newExpression, callExpr.getSourceFile());
        return [
          {
            start: callExpr.expression.getStart(),
            end: callExpr.expression.getEnd(),
            replacementText: newText
          }
        ];
      }
    }

    if (ts.isIdentifier(callExpr.expression)) {
      const identifierText = callExpr.expression.getText();
      const methodName = identifierReplacements.get(identifierText);

      if (methodName) {
        const newExpression = createUIContextAccess(methodName);
        const newText = this.printer.printNode(ts.EmitHint.Unspecified, newExpression, callExpr.getSourceFile());
        return [
          {
            start: callExpr.expression.getStart(),
            end: callExpr.expression.getEnd(),
            replacementText: newText
          }
        ];
      }
    }

    return undefined;
  }

  fixSpecialDeprecatedApiForCallExpression(callExpr: ts.CallExpression, name: ts.Identifier): Autofix[] | undefined {
    if (name.getText() !== 'clip' || !ts.isNewExpression(callExpr.arguments[0])) {
      return undefined;
    }

    const shapeMap = {
      Circle: 'CircleShape',
      Path: 'PathShape',
      Ellipse: 'EllipseShape',
      Rect: 'RectShape'
    } as const;

    const argsExpr = callExpr.arguments[0].arguments;
    const constructorName = callExpr.arguments[0].expression.getText();

    if (
      ts.isPropertyAccessExpression(callExpr.expression) &&
      callExpr.expression.name.text === 'clip' &&
      constructorName in shapeMap
    ) {
      const shapeType = shapeMap[constructorName as keyof typeof shapeMap];
      const newExpression = ts.factory.createCallExpression(
        ts.factory.createPropertyAccessExpression(
          callExpr.expression.expression,
          ts.factory.createIdentifier('clipShape')
        ),
        undefined,
        [ts.factory.createNewExpression(ts.factory.createIdentifier(shapeType), undefined, argsExpr)]
      );

      const newText = this.printer.printNode(ts.EmitHint.Unspecified, newExpression, callExpr.getSourceFile());
      return [
        {
          start: callExpr.getStart(),
          end: callExpr.getEnd(),
          replacementText: newText
        }
      ];
    }

    return undefined;
  }

  fixSideEffectImport(importDeclNode: ts.ImportDeclaration): Autofix[] {
    const initModuleCall = ts.factory.createCallExpression(ts.factory.createIdentifier('initModule'), undefined, [
      importDeclNode.moduleSpecifier
    ]);
    const expressionStatement = ts.factory.createExpressionStatement(initModuleCall);
    const replacedText = this.printer.printNode(
      ts.EmitHint.Unspecified,
      expressionStatement,
      importDeclNode.getSourceFile()
    );

    return [
      {
        start: importDeclNode.getStart(),
        end: importDeclNode.getEnd(),
        replacementText: replacedText
      }
    ];
  }

  fixNumericLiteralToFloat(node: ts.NumericLiteral): Autofix[] {
    void this;
    return [
      {
        start: node.getStart(),
        end: node.getEnd(),
        replacementText: `${node.text}.0`
      }
    ];
  }
>>>>>>> 6d813986
}<|MERGE_RESOLUTION|>--- conflicted
+++ resolved
@@ -40,22 +40,14 @@
   PROVIDE_DECORATOR_NAME,
   PROVIDE_ALIAS_PROPERTY_NAME,
   PROVIDE_ALLOW_OVERRIDE_PROPERTY_NAME,
-<<<<<<< HEAD
-  NEW_PROP_DECORATOR_SUFFIX
-=======
   NEW_PROP_DECORATOR_SUFFIX,
   VIRTUAL_SCROLL_IDENTIFIER,
   DISABLE_VIRTUAL_SCROLL_IDENTIFIER,
   USE_STATIC_STATEMENT
->>>>>>> 6d813986
 } from '../utils/consts/ArkuiConstants';
 import { ES_VALUE } from '../utils/consts/ESObject';
 import type { IncrementDecrementNodeInfo } from '../utils/consts/InteropAPI';
 import {
-<<<<<<< HEAD
-  LOAD,
-=======
->>>>>>> 6d813986
   GET_PROPERTY,
   SET_PROPERTY,
   ARE_EQUAL,
@@ -102,9 +94,6 @@
 const GENERATED_TMP_VARIABLE_NAME = 'tmp_';
 const GENERATED_TMP_VARIABLE_TRESHOLD = 1000;
 
-const GENERATED_TMP_VARIABLE_NAME = 'tmp_';
-const GENERATED_TMP_VARIABLE_TRESHOLD = 1000;
-
 const SPECIAL_LIB_NAME = 'specialAutofixLib';
 
 const OBJECT_LITERAL_CLASS_CONSTRUCTOR_PARAM_NAME = 'init';
@@ -169,15 +158,6 @@
     GENERATED_TMP_VARIABLE_TRESHOLD
   );
 
-<<<<<<< HEAD
-  private readonly tmpVariableNameGenerator = new NameGenerator(
-    GENERATED_TMP_VARIABLE_NAME,
-    GENERATED_TMP_VARIABLE_TRESHOLD
-  );
-
-  private modVarName: string = '';
-=======
->>>>>>> 6d813986
   private readonly lastImportEndMap = new Map<string, number>();
 
   private readonly symbolCache: SymbolCache;
@@ -1019,20 +999,6 @@
       return undefined;
     }
 
-<<<<<<< HEAD
-    const realObj = asExpr.expression;
-    const type = this.typeChecker.getTypeAtLocation(realObj);
-    const property = this.typeChecker.getPropertyOfType(type, propertyName);
-    if (!property) {
-      return undefined;
-    }
-
-    return [
-      {
-        replacementText: realObj.getText() + '.' + propertyName,
-        start: node.getStart(),
-        end: node.getEnd()
-=======
     const propertyChain: string[] = [propertyName];
     let current: ts.Node = node;
 
@@ -1061,7 +1027,6 @@
         replacementText,
         start: node.getStart(),
         end: current.getEnd()
->>>>>>> 6d813986
       }
     ];
   }
@@ -3238,7 +3203,6 @@
       default: {
         return undefined;
       }
-<<<<<<< HEAD
     }
 
     return variableName;
@@ -3394,274 +3358,6 @@
           ts.factory.createPropertyAccessExpression(
             ts.factory.createIdentifier(expression),
             ts.factory.createIdentifier(GET_PROPERTY)
-          ),
-          undefined,
-          [ts.factory.createStringLiteral(name)]
-        ),
-        ts.factory.createIdentifier(TO_NUMBER)
-      ),
-      undefined,
-      []
-    );
-  }
-
-  private createNewIncrDecrNodes(variableName: string, token: number): IncrementDecrementNodeInfo {
-    const update = ts.factory.createBinaryExpression(
-      ts.factory.createIdentifier(variableName),
-      ts.factory.createToken(token),
-      ts.factory.createNumericLiteral('1')
-    );
-
-    const node = ts.factory.createBinaryExpression(
-      ts.factory.createIdentifier(variableName),
-      ts.factory.createToken(ts.SyntaxKind.EqualsToken),
-      update
-    );
-
-    return {
-      addOrDecrOperation: update,
-      varAssignText: this.printer.printNode(ts.EmitHint.Unspecified, node, this.sourceFile)
-    };
-  }
-
-  private createSetProperty(expression: string, field: string, value: ts.Expression): string {
-    const node = ts.factory.createCallExpression(
-      ts.factory.createPropertyAccessExpression(
-        ts.factory.createIdentifier(expression),
-        ts.factory.createIdentifier(SET_PROPERTY)
-      ),
-      undefined,
-      [ts.factory.createIdentifier(field), value]
-    );
-
-    return this.printer.printNode(ts.EmitHint.Unspecified, node, this.sourceFile);
-  }
-
-  fixVariableDeclaration(node: ts.VariableDeclaration, isEnum: boolean): Autofix[] | undefined {
-    const initializer = node.initializer;
-    const name = node.name;
-    const sym = this.typeChecker.getSymbolAtLocation(name);
-    if (!sym) {
-      return undefined;
-=======
->>>>>>> 6d813986
-    }
-
-    return variableName;
-  }
-
-  private getNewNodesForIncrDecr(variableName: string, operator: number): IncrementDecrementNodeInfo | undefined {
-    let update: string | undefined;
-    let updateNode: ts.BinaryExpression | undefined;
-
-    switch (operator) {
-      case ts.SyntaxKind.MinusMinusToken: {
-        const { varAssignText, addOrDecrOperation } = this.createNewIncrDecrNodes(
-          variableName,
-          ts.SyntaxKind.MinusToken
-        );
-        update = varAssignText;
-        updateNode = addOrDecrOperation;
-        break;
-      }
-      case ts.SyntaxKind.PlusPlusToken: {
-        const { varAssignText, addOrDecrOperation } = this.createNewIncrDecrNodes(
-          variableName,
-          ts.SyntaxKind.PlusToken
-        );
-        update = varAssignText;
-        updateNode = addOrDecrOperation;
-        break;
-      }
-      default:
-        return undefined;
-    }
-
-    return { varAssignText: update, addOrDecrOperation: updateNode };
-  }
-
-  fixUnaryIncrDecr(
-    node: ts.PrefixUnaryExpression | ts.PostfixUnaryExpression,
-    pan: ts.PropertyAccessExpression
-  ): Autofix[] | undefined {
-    const parent = node.parent;
-    const grandParent = parent.parent;
-
-    const { expression, name } = pan;
-    const { operator } = node;
-    const isVariableDeclaration = ts.isVariableDeclaration(node.parent);
-
-    const variableName = this.getVariableName(node.parent);
-
-    if (!variableName) {
-      return undefined;
-    }
-
-    const updateNodes = this.getNewNodesForIncrDecr(variableName, operator);
-
-    if (!updateNodes?.varAssignText || !updateNodes.addOrDecrOperation) {
-      return undefined;
-    }
-
-    const replacementText = this.getReplacementTextForPrefixAndPostfixUnary(
-      node,
-      updateNodes,
-      expression,
-      name,
-      variableName
-    );
-
-<<<<<<< HEAD
-    const replacementText = this.nonCommentPrinter.printNode(
-      ts.EmitHint.Unspecified,
-      newProperty,
-      node.getSourceFile()
-    );
-=======
-    if (!replacementText) {
-      return undefined;
-    }
->>>>>>> 6d813986
-
-    if (isVariableDeclaration) {
-      const start = grandParent.getStart();
-      const end = grandParent.getEnd();
-      return [{ replacementText, start, end }];
-    }
-
-    const start = parent.getStart();
-    const end = parent.getEnd();
-    return [{ replacementText, start, end }];
-  }
-
-  private getReplacementTextForPrefixAndPostfixUnary(
-    node: ts.Node,
-    updateNodes: IncrementDecrementNodeInfo,
-    expression: ts.LeftHandSideExpression,
-    name: ts.MemberName,
-    variableName: string
-  ): string | undefined {
-    const { varAssignText, addOrDecrOperation } = updateNodes;
-    const converted: ts.Node = this.createGetPropertyForIncrDecr(expression.getText(), name.text);
-    let convertedAssigned = '';
-    if (ts.isBinaryExpression(node.parent) && node.parent.operatorToken.kind === ts.SyntaxKind.EqualsToken) {
-      convertedAssigned = this.wrapPropertyAccessInBinaryExpr(variableName, converted);
-    } else {
-      convertedAssigned = this.wrapPropertyAccessInVariableDeclaration(variableName, converted);
-    }
-    let replacementText = '';
-
-    switch (node.kind) {
-      case ts.SyntaxKind.PrefixUnaryExpression: {
-        const assign = this.createSetProperty(
-          expression.getText(),
-          name.text,
-          ts.factory.createIdentifier(variableName)
-        );
-        replacementText = `${convertedAssigned}\n${varAssignText}\n${assign}\n`;
-        break;
-      }
-      case ts.SyntaxKind.PostfixUnaryExpression: {
-        const assign = this.createSetProperty(expression.getText(), name.text, addOrDecrOperation as ts.Expression);
-        replacementText = `${convertedAssigned}\n${assign}\n${varAssignText}\n`;
-        break;
-      }
-      default: {
-        return undefined;
-      }
-    }
-
-    return replacementText;
-  }
-
-<<<<<<< HEAD
-  /**
-   * Transforms a call expression invoking an imported function or method into its interop equivalent.
-   * - For direct calls like foo() or bar(123), transforms to foo.invoke() or bar.invoke(ESValue.wrap(123))
-   * - For property access calls like foo.bar(123), transforms to foo.invokeMethod('bar', ESValue.wrap(123))
-   * @param expression The call expression node to transform.
-   * @returns Autofix array or undefined.
-   */
-  fixInteropInvokeExpression(expression: ts.CallExpression): Autofix[] | undefined {
-    const callee = expression.expression;
-    const args = this.createArgs(expression.arguments);
-
-    let replacement: ts.CallExpression;
-
-    if (ts.isPropertyAccessExpression(callee)) {
-      // For expressions like foo.bar(123) => foo.invokeMethod('bar', ...)
-      replacement = ts.factory.createCallExpression(
-        ts.factory.createPropertyAccessExpression(callee.expression, ts.factory.createIdentifier(INVOKE_METHOD)),
-        undefined,
-        [ts.factory.createStringLiteral(callee.name.getText()), ...args || []]
-      );
-    } else if (ts.isIdentifier(callee)) {
-      // For expressions like foo() or bar(123) => foo.invoke(...) or bar.invoke(...)
-      replacement = ts.factory.createCallExpression(
-        ts.factory.createPropertyAccessExpression(callee, ts.factory.createIdentifier(INVOKE)),
-        undefined,
-        args
-      );
-    } else {
-      return undefined;
-    }
-
-    const replacementText = this.printer.printNode(ts.EmitHint.Unspecified, replacement, expression.getSourceFile());
-    return [{ start: expression.getStart(), end: expression.getEnd(), replacementText }];
-  }
-
-  fixInteropInstantiateExpression(
-    express: ts.NewExpression,
-    args: ts.NodeArray<ts.Expression> | undefined
-  ): Autofix[] | undefined {
-    const statements = ts.factory.createCallExpression(
-      ts.factory.createPropertyAccessExpression(
-        ts.factory.createIdentifier(express.expression.getText()),
-        ts.factory.createIdentifier(INSTANTIATE)
-      ),
-      undefined,
-      this.createArgs(args)
-=======
-  private wrapPropertyAccessInVariableDeclaration(variableName: string, wrappedNode: ts.Node): string {
-    const node = ts.factory.createVariableDeclarationList(
-      [
-        ts.factory.createVariableDeclaration(
-          ts.factory.createIdentifier(variableName),
-          undefined,
-          undefined,
-          wrappedNode as ts.Expression
-        )
-      ],
-      ts.NodeFlags.Let
->>>>>>> 6d813986
-    );
-
-    return this.printer.printNode(ts.EmitHint.Unspecified, node, this.sourceFile);
-  }
-
-  private wrapPropertyAccessInBinaryExpr(variableName: string, wrappedNode: ts.Node): string {
-    const node = ts.factory.createBinaryExpression(
-      ts.factory.createIdentifier(variableName),
-      ts.SyntaxKind.EqualsToken,
-      wrappedNode as ts.Expression
-    );
-
-    return this.printer.printNode(ts.EmitHint.Unspecified, node, this.sourceFile);
-  }
-
-  private createGetPropertyForIncrDecr(expression: string, name: string): ts.Node {
-    void this;
-    return ts.factory.createCallExpression(
-      ts.factory.createPropertyAccessExpression(
-        ts.factory.createCallExpression(
-          ts.factory.createPropertyAccessExpression(
-<<<<<<< HEAD
-            ts.factory.createIdentifier(ES_VALUE),
-            ts.factory.createIdentifier(WRAP)
-=======
-            ts.factory.createIdentifier(expression),
-            ts.factory.createIdentifier(GET_PROPERTY)
->>>>>>> 6d813986
           ),
           undefined,
           [ts.factory.createStringLiteral(name)]
@@ -3890,10 +3586,6 @@
     return [{ start: express.getStart(), end: express.getEnd(), replacementText: replacementText }];
   }
 
-<<<<<<< HEAD
-    const text = this.nonCommentPrinter.printNode(ts.EmitHint.Unspecified, newPropDecl, node.getSourceFile());
-    return [{ start: node.getStart(), end: node.getEnd(), replacementText: text }];
-=======
   createArgs(args: ts.NodeArray<ts.Expression> | undefined): ts.Expression[] | undefined {
     void this;
     if (args && args.length > 0) {
@@ -3909,7 +3601,6 @@
       });
     }
     return undefined;
->>>>>>> 6d813986
   }
 
   fixFunctionDeclarationly(
@@ -4045,10 +3736,6 @@
       annotationEndLine = file.getLineAndCharacterOfPosition(annotationEndPos).line;
     }
 
-<<<<<<< HEAD
-    let text = Autofixer.formatImportStatement(
-      this.printer.printNode(ts.EmitHint.Unspecified, importDeclaration, sourceFile)
-=======
     const stmt = file?.statements[0];
     const isUseStaticAtStart = stmt ? Autofixer.checkUseStaticAtStart(stmt) : false;
     annotationEndLine = isUseStaticAtStart ? file.getLineAndCharacterOfPosition(stmt.end).line : annotationEndLine;
@@ -4056,7 +3743,6 @@
 
     let text = Autofixer.formatImportStatement(
       this.printer.printNode(ts.EmitHint.Unspecified, importDeclaration, file)
->>>>>>> 6d813986
     );
     if (annotationEndPos !== 0) {
       text = this.getNewLine() + (isUseStaticAtStart ? '' : this.getNewLine()) + text;
@@ -4079,33 +3765,22 @@
       });
 
       if (items.length > 1) {
-<<<<<<< HEAD
-        const formattedList = items
-          .map((item) => {
-            return `  ${item.trim()},`;
-          })
-          .join('\n');
-=======
         const formattedList = items.
           map((item) => {
             return `  ${item.trim()},`;
           }).
           join('\n');
->>>>>>> 6d813986
         return `{\n${formattedList}\n}`;
       }
       return `{${importList}}`;
     });
   }
 
-<<<<<<< HEAD
-=======
   private static checkUseStaticAtStart(stmt: ts.Statement): boolean {
     return stmt.getText().trim().
       replace(/^'|'$/g, '').
       endsWith(USE_STATIC_STATEMENT);
   }
->>>>>>> 6d813986
 
   fixStylesDecoratorGlobal(
     funcDecl: ts.FunctionDeclaration,
@@ -4145,11 +3820,7 @@
     const values: ts.Expression[][] = [];
     const statements = block?.statements;
     const type = ts.factory.createTypeReferenceNode(
-<<<<<<< HEAD
-      ts.factory.createIdentifier(CustomDecoratorName.CustomStyles),
-=======
       ts.factory.createIdentifier(CustomInterfaceName.CustomStyles),
->>>>>>> 6d813986
       undefined
     );
     Autofixer.getParamsAndValues(statements, parameters, values);
@@ -4171,11 +3842,7 @@
       newBlock
     );
     const newModifiers = ts.getModifiers(methodDecl)?.filter((modifier) => {
-<<<<<<< HEAD
-      return !(ts.isDecorator(modifier) && TsUtils.getDecoratorName(modifier) === CustomDecoratorName.Styles);
-=======
       return !(ts.isDecorator(modifier) && TsUtils.getDecoratorName(modifier) === CustomInterfaceName.Styles);
->>>>>>> 6d813986
     });
     const expr = ts.factory.createPropertyDeclaration(newModifiers, methodDecl.name, undefined, type, arrowFunc);
     needImport.add(COMMON_METHOD_IDENTIFIER);
@@ -4405,84 +4072,9 @@
    */
   fixJsImportElementAccessExpression(elementAccessExpr: ts.ElementAccessExpression): Autofix[] {
     const parent = elementAccessExpr.parent;
-<<<<<<< HEAD
 
     const isAssignment =
       parent !== undefined && ts.isBinaryExpression(parent) && parent.operatorToken.kind === ts.SyntaxKind.EqualsToken;
-
-    // array identifier (e.g. "arr")
-    const identifierNode = elementAccessExpr.expression as ts.Identifier;
-
-    let replacementText: string;
-    if (isAssignment) {
-      // arr.setProperty(index, ESValue.wrap(value))
-      const wrapped = ts.factory.createCallExpression(
-        ts.factory.createPropertyAccessExpression(
-          ts.factory.createIdentifier(ES_VALUE),
-          ts.factory.createIdentifier(WRAP)
-        ),
-        undefined,
-        [parent.right]
-      );
-
-      const callExpr = ts.factory.createCallExpression(
-        ts.factory.createPropertyAccessExpression(identifierNode, ts.factory.createIdentifier(SET_PROPERTY)),
-        undefined,
-        [elementAccessExpr.argumentExpression, wrapped]
-      );
-
-      replacementText = this.printer.printNode(ts.EmitHint.Unspecified, callExpr, elementAccessExpr.getSourceFile());
-    } else {
-      // arr.getProperty(index) plus conversion
-      const callExpr = ts.factory.createCallExpression(
-        ts.factory.createPropertyAccessExpression(identifierNode, ts.factory.createIdentifier(GET_PROPERTY)),
-        undefined,
-        [elementAccessExpr.argumentExpression]
-      );
-
-      replacementText =
-        this.printer.printNode(ts.EmitHint.Unspecified, callExpr, elementAccessExpr.getSourceFile()) +
-        this.utils.findTypeOfNodeForConversion(elementAccessExpr);
-    }
-
-    const start = isAssignment ? (parent as ts.Node).getStart() : elementAccessExpr.getStart();
-    const end = isAssignment ? (parent as ts.Node).getEnd() : elementAccessExpr.getEnd();
-
-    return [{ replacementText, start, end }];
-  }
-
-  /**
-   * Replace each loop‐variable reference (e.g. `element`) with
-   * `array.getProperty(i)` plus appropriate conversion.
-   *
-   * @param identifier The Identifier node of the loop variable usage.
-   * @param arrayName  The name of the array being iterated.
-   */
-  fixInteropArrayElementUsage(identifier: ts.Identifier, arrayName: string): Autofix {
-    // arr.getProperty(i)
-    const callExpr = ts.factory.createCallExpression(
-      ts.factory.createPropertyAccessExpression(
-        ts.factory.createIdentifier(arrayName),
-        ts.factory.createIdentifier(GET_PROPERTY)
-      ),
-      undefined,
-      [ts.factory.createIdentifier('i')]
-    );
-
-    // Print and append proper conversion suffix
-    const printed = this.printer.printNode(ts.EmitHint.Unspecified, callExpr, identifier.getSourceFile());
-    const replacementText = printed + this.utils.findTypeOfNodeForConversion(identifier);
-
-    return { replacementText, start: identifier.getStart(), end: identifier.getEnd() };
-  }
-
-  fixSharedArrayBufferConstructor(node: ts.NewExpression): Autofix[] | undefined {
-    void this;
-=======
-
-    const isAssignment =
-      parent !== undefined && ts.isBinaryExpression(parent) && parent.operatorToken.kind === ts.SyntaxKind.EqualsToken;
->>>>>>> 6d813986
 
     // array identifier (e.g. "arr")
     const identifierNode = elementAccessExpr.expression as ts.Identifier;
@@ -4577,74 +4169,12 @@
   }
 
   /**
-<<<<<<< HEAD
-   * Converts a `for...of` over an interop array into
-   * an index-based `for` loop using `getProperty("length")`.
-   *
-   * @param node The `ForOfStatement` node to fix.
-   * @returns A single Autofix for the loop header replacement.
-   */
-  fixInteropArrayForOf(node: ts.ForOfStatement): Autofix {
-    const iterableName = node.expression.getText();
-
-    const initializer = ts.factory.createVariableDeclarationList(
-      [
-        ts.factory.createVariableDeclaration(
-          ts.factory.createIdentifier('i'),
-          undefined,
-          undefined,
-          ts.factory.createNumericLiteral('0')
-        )
-      ],
-      ts.NodeFlags.Let
-    );
-
-    const lengthAccess = ts.factory.createCallExpression(
-      ts.factory.createPropertyAccessExpression(
-        ts.factory.createIdentifier(iterableName),
-        ts.factory.createIdentifier(GET_PROPERTY)
-      ),
-      undefined,
-      [ts.factory.createStringLiteral(LENGTH)]
-    );
-    const condition = ts.factory.createBinaryExpression(
-      ts.factory.createIdentifier('i'),
-      ts.SyntaxKind.LessThanToken,
-      lengthAccess
-    );
-
-    const incrementor = ts.factory.createPrefixUnaryExpression(
-      ts.SyntaxKind.PlusPlusToken,
-      ts.factory.createIdentifier('i')
-    );
-
-    // Render just the "(initializer; condition; incrementor)" text:
-    const headerText = [
-      this.printer.printNode(ts.EmitHint.Unspecified, initializer, node.getSourceFile()),
-      '; ',
-      this.printer.printNode(ts.EmitHint.Unspecified, condition, node.getSourceFile()),
-      '; ',
-      this.printer.printNode(ts.EmitHint.Unspecified, incrementor, node.getSourceFile())
-    ].join('');
-
-    // Only replace from the start of the initializer to the end of the 'of' expression
-    const start = node.initializer.getStart();
-    const end = node.expression.getEnd();
-
-    return { start, end, replacementText: headerText };
-  }
-
-  fixAppStorageCallExpression(callExpr: ts.CallExpression): Autofix[] | undefined {
-    const varDecl = Autofixer.findParentVariableDeclaration(callExpr);
-    if (!varDecl || varDecl.type) {
-=======
    * If the variable declaration has a qualified type `*.locks.ClassName`, build a fix to simplify it to `ClassName`.
    */
   private buildConcurrencyLockTypeFix(varDecl: ts.VariableDeclaration, className: string): Autofix | undefined {
     const typeNode = varDecl.type;
 
     if (!typeNode || !ts.isTypeReferenceNode(typeNode) || !ts.isQualifiedName(typeNode.typeName)) {
->>>>>>> 6d813986
       return undefined;
     }
 
@@ -4672,63 +4202,11 @@
     return undefined;
   }
 
-<<<<<<< HEAD
-  private static createVariableForInteropImport(
-    newVarName: string,
-    interopObject: string,
-    interopMethod: string,
-    interopPropertyOrModule: string
-  ): ts.VariableStatement {
-    const newVarDecl = ts.factory.createVariableStatement(
-      undefined,
-      ts.factory.createVariableDeclarationList(
-        [
-          ts.factory.createVariableDeclaration(
-            ts.factory.createIdentifier(newVarName),
-            undefined,
-            undefined,
-            ts.factory.createCallExpression(
-              ts.factory.createPropertyAccessExpression(
-                ts.factory.createIdentifier(interopObject),
-                ts.factory.createIdentifier(interopMethod)
-              ),
-              undefined,
-              [ts.factory.createStringLiteral(interopPropertyOrModule)]
-            )
-          )
-        ],
-        ts.NodeFlags.Let
-      )
-    );
-    return newVarDecl;
-  }
-
-  private static getOriginalNameAtSymbol(symbolName: string, symbol?: ts.Symbol): string {
-    if (symbol) {
-      const originalDeclaration = symbol.declarations?.[0];
-      let originalName = '';
-      if (originalDeclaration) {
-        const isReturnNameOnSomeCase =
-          ts.isFunctionDeclaration(originalDeclaration) ||
-          ts.isClassDeclaration(originalDeclaration) ||
-          ts.isInterfaceDeclaration(originalDeclaration) ||
-          ts.isEnumDeclaration(originalDeclaration);
-        if (isReturnNameOnSomeCase) {
-          originalName = originalDeclaration.name?.text || symbolName;
-        } else if (ts.isVariableDeclaration(originalDeclaration)) {
-          originalName = originalDeclaration.name.getText();
-        }
-      }
-      return originalName;
-    }
-    return '';
-=======
   fixAppStorageCallExpression(varDecl: ts.VariableDeclaration): Autofix[] | undefined {
     const typeNode = ts.factory.createKeywordTypeNode(ts.SyntaxKind.NumberKeyword);
     const text = ': ' + this.printer.printNode(ts.EmitHint.Unspecified, typeNode, varDecl.getSourceFile());
     const pos = Autofixer.getDeclarationTypePosition(varDecl);
     return [{ start: pos, end: pos, replacementText: text }];
->>>>>>> 6d813986
   }
 
   private fixInterOpImportJsProcessNode(node: ts.Node): string | undefined {
@@ -4770,86 +4248,6 @@
     } else if (ts.isNewExpression(node)) {
       const newArgs = this.createArgs(node.arguments);
       const newCallExpr = this.createJSInvokeCallExpression(node.expression, INSTANTIATE, [...newArgs || []]);
-<<<<<<< HEAD
-
-      if (!newCallExpr) {
-        return undefined;
-      }
-      return this.printer.printNode(ts.EmitHint.Unspecified, newCallExpr, node.getSourceFile());
-    }
-    return undefined;
-  }
-
-  fixInterOpImportJs(
-    importDecl: ts.ImportDeclaration,
-    importClause: ts.ImportClause,
-    moduleSpecifier: string,
-    defaultSymbol?: ts.Symbol
-  ): Autofix[] | undefined {
-    let statements: string[] = [];
-    statements = this.constructAndSaveimportDecl2Arrays(importDecl, moduleSpecifier, undefined, statements, true);
-    if (importClause.name) {
-      const symbolName = importClause.name.text;
-      const originalName = Autofixer.getOriginalNameAtSymbol(symbolName, defaultSymbol);
-      statements = this.constructAndSaveimportDecl2Arrays(importDecl, symbolName, originalName, statements, false);
-    }
-    const namedBindings = importClause.namedBindings;
-    if (namedBindings && ts.isNamedImports(namedBindings)) {
-      namedBindings.elements.map((element) => {
-        const symbolName = element.name.text;
-        const originalName = element.propertyName ? element.propertyName.text : symbolName;
-        statements = this.constructAndSaveimportDecl2Arrays(importDecl, symbolName, originalName, statements, false);
-        return statements;
-      });
-    }
-    if (statements.length <= 0) {
-      return undefined;
-    }
-    let lastImportEnd = this.lastImportEndMap.get(this.sourceFile.fileName);
-    if (!lastImportEnd) {
-      lastImportEnd = this.getLastImportEnd();
-      this.lastImportEndMap.set(this.sourceFile.fileName, lastImportEnd);
-    }
-    return [
-      { start: importDecl.getStart(), end: importDecl.getEnd(), replacementText: '' },
-      {
-        start: lastImportEnd,
-        end: lastImportEnd,
-        replacementText: statements.join(this.getNewLine()) + this.getNewLine()
-      }
-    ];
-  }
-
-  private constructAndSaveimportDecl2Arrays(
-    importDecl: ts.ImportDeclaration,
-    symbolName: string,
-    originalName: string | undefined,
-    statements: string[],
-    isLoad: boolean
-  ): string[] {
-    if (isLoad) {
-      const newVarName = TsUtils.generateUniqueName(this.importVarNameGenerator, this.sourceFile);
-      if (!newVarName) {
-        return [];
-      }
-      this.modVarName = newVarName;
-    }
-    const propertyName = originalName || symbolName;
-    const constructDeclInfo: string[] = isLoad ?
-      [this.modVarName, ES_VALUE, LOAD] :
-      [symbolName, this.modVarName, GET_PROPERTY];
-    const newVarDecl = Autofixer.createVariableForInteropImport(
-      constructDeclInfo[0],
-      constructDeclInfo[1],
-      constructDeclInfo[2],
-      propertyName
-    );
-    const text = this.printer.printNode(ts.EmitHint.Unspecified, newVarDecl, importDecl.getSourceFile());
-    statements.push(TsUtils.removeOrReplaceQuotes(text, true));
-    return statements;
-  }
-=======
->>>>>>> 6d813986
 
       if (!newCallExpr) {
         return undefined;
@@ -4922,7 +4320,6 @@
 
     const propertyAccess = ts.factory.createCallExpression(
       ts.factory.createPropertyAccessExpression(express.expression, ts.factory.createIdentifier(GET_PROPERTY)),
-<<<<<<< HEAD
       undefined,
       [ts.factory.createStringLiteral(express.name.getText())]
     );
@@ -5006,93 +4403,6 @@
   fixInteropArrayElementAccessExpression(express: ts.ElementAccessExpression): Autofix[] | undefined {
     const statements = ts.factory.createCallExpression(
       ts.factory.createPropertyAccessExpression(express.expression, ts.factory.createIdentifier(GET_PROPERTY)),
-=======
->>>>>>> 6d813986
-      undefined,
-      [ts.factory.createStringLiteral(express.name.getText())]
-    );
-
-<<<<<<< HEAD
-=======
-    const finalCall = ts.factory.createCallExpression(
-      ts.factory.createPropertyAccessExpression(propertyAccess, ts.factory.createIdentifier(castMethod)),
-      undefined,
-      []
-    );
-
-    const replacementText = this.printer.printNode(ts.EmitHint.Unspecified, finalCall, expression.getSourceFile());
-
-    return [
-      {
-        start: expression.getStart(),
-        end: expression.getEnd(),
-        replacementText
-      }
-    ];
-  }
-
-  fixInteropOperators(expr: ts.Expression): Autofix[] | undefined {
-    if (ts.isPropertyAccessExpression(expr)) {
-      return this.fixPropertyAccessToNumber(expr);
-    }
-
-    if (ts.isIdentifier(expr)) {
-      const symbol = this.utils.trueSymbolAtLocation(expr);
-
-      if (this.utils.isJsImport(expr)) {
-        const toNumberCall = ts.factory.createCallExpression(
-          ts.factory.createPropertyAccessExpression(expr, ts.factory.createIdentifier(TO_NUMBER)),
-          undefined,
-          []
-        );
-
-        const replacementText = this.printer.printNode(ts.EmitHint.Unspecified, toNumberCall, expr.getSourceFile());
-
-        return [
-          {
-            start: expr.getStart(),
-            end: expr.getEnd(),
-            replacementText
-          }
-        ];
-      }
-
-      const decl = symbol?.declarations?.find(ts.isVariableDeclaration);
-      if (decl?.initializer && ts.isPropertyAccessExpression(decl.initializer)) {
-        return this.fixPropertyAccessToNumber(decl.initializer);
-      }
-    }
-
-    return undefined;
-  }
-
-  private fixPropertyAccessToNumber(expr: ts.PropertyAccessExpression): Autofix[] {
-    const getPropCall = ts.factory.createCallExpression(
-      ts.factory.createPropertyAccessExpression(expr.expression, ts.factory.createIdentifier(GET_PROPERTY)),
-      undefined,
-      [ts.factory.createStringLiteral(expr.name.getText())]
-    );
-
-    const toNumberCall = ts.factory.createCallExpression(
-      ts.factory.createPropertyAccessExpression(getPropCall, ts.factory.createIdentifier(TO_NUMBER)),
-      undefined,
-      []
-    );
-
-    const replacementText = this.printer.printNode(ts.EmitHint.Unspecified, toNumberCall, expr.getSourceFile());
-
-    return [
-      {
-        start: expr.getStart(),
-        end: expr.getEnd(),
-        replacementText
-      }
-    ];
-  }
-
-  fixInteropArrayElementAccessExpression(express: ts.ElementAccessExpression): Autofix[] | undefined {
-    const statements = ts.factory.createCallExpression(
-      ts.factory.createPropertyAccessExpression(express.expression, ts.factory.createIdentifier(GET_PROPERTY)),
       undefined,
       [express.argumentExpression]
     );
@@ -5100,7 +4410,6 @@
     return [{ start: express.getStart(), end: express.getEnd(), replacementText: text }];
   }
 
->>>>>>> 6d813986
   fixInteropArrayBinaryExpression(express: ts.BinaryExpression): Autofix[] | undefined {
     const left = express.left as ts.ElementAccessExpression;
     const right = express.right;
@@ -5284,20 +4593,6 @@
     void this;
     const expr = callExpr.expression;
     const hasOptionalChain = !!callExpr.questionDotToken;
-<<<<<<< HEAD
-    
-    const replacementText = hasOptionalChain
-        ? `${expr.getText()}${callExpr.questionDotToken.getText()}unsafeCall`
-        : `${expr.getText()}.unsafeCall`;
-
-    return [{
-        start: expr.getStart(),
-        end: hasOptionalChain
-            ? callExpr.questionDotToken.getEnd()
-            : expr.getEnd(),
-        replacementText
-    }];
-=======
 
     const replacementText = hasOptionalChain ?
       `${expr.getText()}${callExpr.questionDotToken.getText()}unsafeCall` :
@@ -5310,7 +4605,6 @@
         replacementText
       }
     ];
->>>>>>> 6d813986
   }
 
   private static createBuiltInTypeInitializer(type: ts.TypeReferenceNode): ts.Expression | undefined {
@@ -5390,86 +4684,6 @@
     return !builtInTypes.has(type.typeName.getText());
   }
 
-<<<<<<< HEAD
-  fixLimitedVoidType(
-    node: ts.VariableDeclaration | ts.ParameterDeclaration | ts.PropertyDeclaration
-  ): Autofix[] | undefined {
-    const srcFile = node.getSourceFile();
-    const newType = Autofixer.createNewTypeFromVoid(node.type);
-    const newInit = Autofixer.createNewInitializer(node.initializer, newType);
-
-    const newDecl = Autofixer.createNewDeclaration(node, newType, newInit);
-    if (!newDecl) {
-      return undefined;
-    }
-
-    const replacementText = this.printer.printNode(ts.EmitHint.Unspecified, newDecl, srcFile);
-    return [{ start: node.getStart(), end: node.getEnd(), replacementText }];
-  }
-
-  private static createNewTypeFromVoid(type: ts.TypeNode | undefined): ts.TypeNode {
-    const identUndefined = ts.factory.createIdentifier(UNDEFINED_NAME);
-    if (type && ts.isUnionTypeNode(type)) {
-      const updatedTypes = type.types.map((t) => {
-        return t.kind === ts.SyntaxKind.VoidKeyword ? ts.factory.createTypeReferenceNode(UNDEFINED_NAME) : t;
-      });
-      return ts.factory.createUnionTypeNode(updatedTypes);
-    }
-    return ts.factory.createTypeReferenceNode(identUndefined);
-  }
-
-  private static createNewInitializer(initializer: ts.Expression | undefined, newType: ts.TypeNode): ts.Expression {
-    const identUndefined = ts.factory.createIdentifier(UNDEFINED_NAME);
-    if (!initializer) {
-      return identUndefined;
-    }
-
-    const stmts: ts.Statement[] = [
-      ts.factory.createExpressionStatement(initializer),
-      ts.factory.createReturnStatement(identUndefined)
-    ];
-    const funcBody = ts.factory.createBlock(stmts);
-    const arrowFunc = ts.factory.createArrowFunction(
-      undefined,
-      undefined,
-      [],
-      newType,
-      ts.factory.createToken(ts.SyntaxKind.EqualsGreaterThanToken),
-      funcBody
-    );
-    return ts.factory.createCallExpression(ts.factory.createParenthesizedExpression(arrowFunc), undefined, undefined);
-  }
-
-  private static createNewDeclaration(
-    node: ts.VariableDeclaration | ts.ParameterDeclaration | ts.PropertyDeclaration,
-    newType: ts.TypeNode,
-    newInit: ts.Expression
-  ): ts.Node | undefined {
-    if (ts.isVariableDeclaration(node)) {
-      return ts.factory.createVariableDeclaration(node.name, node.exclamationToken, newType, newInit);
-    }
-
-    if (ts.isParameter(node)) {
-      return ts.factory.createParameterDeclaration(
-        node.modifiers,
-        node.dotDotDotToken,
-        node.name,
-        node.questionToken,
-        newType,
-        node.initializer ? newInit : undefined
-      );
-    }
-
-    if (ts.isPropertyDeclaration(node)) {
-      const optionalToken = node.questionToken || node.exclamationToken;
-      return ts.factory.createPropertyDeclaration(node.modifiers, node.name, optionalToken, newType, newInit);
-    }
-
-    return undefined;
-  }
-
-=======
->>>>>>> 6d813986
   /**
    * Fixes function declarations/expressions that return `void` as part of a union.
    * Replaces `void` with `undefined` in the return type,
@@ -5510,25 +4724,6 @@
     }
     if (fn.body) {
       visit(fn.body);
-<<<<<<< HEAD
-
-      if (!hasReturn) {
-        if (ts.isBlock(fn.body)) {
-          const lastBrace = fn.body.getEnd() - 1;
-          fixes.push({
-            start: lastBrace,
-            end: lastBrace,
-            replacementText: '\nreturn undefined;\n'
-          });
-        }
-      }
-    }
-
-    return fixes;
-  }
-
-  private fixGenericCallNoTypeArgsWithContextualType(node: ts.NewExpression): Autofix[] | undefined {
-=======
       if (ts.isBlock(fn.body)) {
         const statements = fn.body.statements;
         const lastExpr = statements.length > 0 ? statements[statements.length - 1] : undefined;
@@ -5571,17 +4766,12 @@
   private fixGenericCallNoTypeArgsWithContextualType(
     node: ts.NewExpression | ts.CallExpression
   ): Autofix[] | undefined {
->>>>>>> 6d813986
     const contextualType = this.typeChecker.getContextualType(node);
     if (!contextualType) {
       return undefined;
     }
 
-<<<<<<< HEAD
-    const typeArgs = Autofixer.getTypeArgumentsFromType(contextualType);
-=======
     const typeArgs = this.getTypeArgumentsFromType(contextualType);
->>>>>>> 6d813986
     if (typeArgs.length === 0) {
       return undefined;
     }
@@ -5591,19 +4781,11 @@
     return this.generateGenericTypeArgumentsAutofix(node, reference);
   }
 
-<<<<<<< HEAD
-  fixGenericCallNoTypeArgs(node: ts.NewExpression): Autofix[] | undefined {
-=======
   fixGenericCallNoTypeArgs(node: ts.NewExpression | ts.CallExpression): Autofix[] | undefined {
->>>>>>> 6d813986
     const typeNode = this.getTypeNodeForNewExpression(node);
     if (!typeNode) {
       return this.fixGenericCallNoTypeArgsWithContextualType(node);
     }
-<<<<<<< HEAD
-    if (ts.isUnionTypeNode(typeNode)) {
-      return this.fixGenericCallNoTypeArgsForUnionType(node, typeNode);
-=======
     let nodeExpressionText = node.expression.getText();
     if (ts.isCallExpression(node)) {
       const returnTypeText = this.getReturnTypeFromMethodDeclaration(node);
@@ -5614,33 +4796,10 @@
     }
     if (ts.isUnionTypeNode(typeNode)) {
       return this.fixGenericCallNoTypeArgsForUnionType(node, typeNode, nodeExpressionText);
->>>>>>> 6d813986
     }
     if (ts.isArrayTypeNode(typeNode)) {
       return this.fixGenericCallNoTypeArgsForArrayType(node, typeNode);
     }
-<<<<<<< HEAD
-    if (!ts.isTypeReferenceNode(typeNode) || typeNode.typeName.getText() !== node.expression.getText()) {
-      return undefined;
-    }
-
-    const srcFile = node.getSourceFile();
-    const typeArgsText = `<${typeNode.typeArguments?.
-      map((arg) => {
-        return this.printer.printNode(ts.EmitHint.Unspecified, arg, srcFile);
-      }).
-      join(', ')}>`;
-
-    // Insert the type arguments immediately after the constructor name
-    const insertPos = node.expression.getEnd();
-    return [{ start: insertPos, end: insertPos, replacementText: typeArgsText }];
-  }
-
-  private fixGenericCallNoTypeArgsForArrayType(node: ts.NewExpression, arrayTypeNode: ts.ArrayTypeNode): Autofix[] | undefined {
-    const elementTypeNode = arrayTypeNode.elementType;
-    const srcFile = node.getSourceFile();
-    const typeArgsText = `<${this.printer.printNode(ts.EmitHint.Unspecified, elementTypeNode, srcFile)}>`;
-=======
     if (!ts.isTypeReferenceNode(typeNode) || typeNode.typeName.getText() !== nodeExpressionText) {
       return undefined;
     }
@@ -5797,30 +4956,10 @@
     if (!typeArgsText) {
       return undefined;
     }
->>>>>>> 6d813986
     const insertPos = node.expression.getEnd();
     return [{ start: insertPos, end: insertPos, replacementText: typeArgsText }];
   }
 
-<<<<<<< HEAD
-  private fixGenericCallNoTypeArgsForUnionType(node: ts.NewExpression, unionType: ts.UnionTypeNode): Autofix[] | undefined {
-    const matchingTypes = unionType.types.filter((type) => {
-      return ts.isTypeReferenceNode(type) && type.typeName.getText() === node.expression.getText();
-    }) as ts.TypeReferenceNode[];
-
-    if (matchingTypes.length === 1) {
-      const matchingType = matchingTypes[0];
-      if (matchingType.typeArguments) {
-        const srcFile = node.getSourceFile();
-        const typeArgsText = `<${matchingType.typeArguments.
-          map((arg) => {
-            return this.printer.printNode(ts.EmitHint.Unspecified, arg, srcFile);
-          }).
-          join(', ')}>`;
-
-        const insertPos = node.expression.getEnd();
-        return [{ start: insertPos, end: insertPos, replacementText: typeArgsText }];
-=======
   private fixGenericCallNoTypeArgsForUnionType(
     node: ts.NewExpression | ts.CallExpression,
     unionType: ts.UnionTypeNode,
@@ -5845,16 +4984,11 @@
       } else {
         const insertPos = node.expression.getEnd();
         return [{ start: insertPos, end: insertPos, replacementText: `<${nodeExpressionText}>` }];
->>>>>>> 6d813986
       }
     }
     return undefined;
   }
 
-<<<<<<< HEAD
-  private generateGenericTypeArgumentsAutofix(
-    node: ts.NewExpression,
-=======
   private printGenericCallTypeArgs(
     sourceFile: ts.SourceFile,
     typeArg: ts.TypeNode | readonly ts.Node[] | undefined
@@ -5919,15 +5053,10 @@
 
   private generateGenericTypeArgumentsAutofix(
     node: ts.NewExpression | ts.CallExpression,
->>>>>>> 6d813986
     typeArgs: ts.TypeReferenceNode[]
   ): Autofix[] | undefined {
     const srcFile = node.getSourceFile();
     const identifier = node.expression;
-<<<<<<< HEAD
-    const args = node.arguments;
-=======
->>>>>>> 6d813986
     const hasValidArgs = typeArgs.some((arg) => {
       return arg?.typeName && ts.isIdentifier(arg.typeName);
     });
@@ -5940,22 +5069,6 @@
     if (hasAnyType) {
       return undefined;
     }
-<<<<<<< HEAD
-    const newExpression = ts.factory.createNewExpression(identifier, typeArgs, args);
-    const text = this.printer.printNode(ts.EmitHint.Unspecified, newExpression, srcFile);
-    return [{ start: node.getStart(), end: node.getEnd(), replacementText: text }];
-  }
-
-  static getTypeArgumentsFromType(type: ts.Type): ts.Type[] {
-    const typeReference = type as ts.TypeReference;
-    if (typeReference.typeArguments) {
-      return [...typeReference.typeArguments];
-    }
-    return [];
-  }
-
-  private getTypeNodeForNewExpression(node: ts.NewExpression): ts.TypeNode | undefined {
-=======
     const typeArgsText = this.printGenericCallTypeArgs(srcFile, typeArgs);
     if (!typeArgsText) {
       return undefined;
@@ -5972,7 +5085,6 @@
   }
 
   private getTypeNodeForNewExpression(node: ts.NewExpression | ts.CallExpression): ts.TypeNode | undefined {
->>>>>>> 6d813986
     if (ts.isVariableDeclaration(node.parent) || ts.isPropertyDeclaration(node.parent)) {
       return node.parent.type;
     } else if (ts.isBinaryExpression(node.parent)) {
@@ -6087,11 +5199,7 @@
 
   fixCustomLayout(node: ts.StructDeclaration): Autofix[] {
     const startPos = Autofixer.getStartPositionWithoutDecorators(node);
-<<<<<<< HEAD
-    const decorator = ts.factory.createDecorator(ts.factory.createIdentifier(CustomDecoratorName.CustomLayout));
-=======
     const decorator = ts.factory.createDecorator(ts.factory.createIdentifier(CustomInterfaceName.CustomLayout));
->>>>>>> 6d813986
 
     const text = this.getNewLine() + this.printer.printNode(ts.EmitHint.Unspecified, decorator, node.getSourceFile());
     return [{ start: startPos, end: startPos, replacementText: text }];
@@ -6131,21 +5239,12 @@
     ];
   }
 
-<<<<<<< HEAD
-  fixPropDecorator(node: ts.Decorator, decoratorName: string): Autofix[] {
-    const newDecorator = ts.factory.createDecorator(
-      ts.factory.createIdentifier(decoratorName + NEW_PROP_DECORATOR_SUFFIX)
-    );
-=======
   fixPropDecorator(node: ts.Identifier, decoratorName: string): Autofix[] {
     const newDecorator = ts.factory.createIdentifier(decoratorName + NEW_PROP_DECORATOR_SUFFIX);
->>>>>>> 6d813986
 
     const text = this.printer.printNode(ts.EmitHint.Unspecified, newDecorator, node.getSourceFile());
     return [{ start: node.getStart(), end: node.getEnd(), replacementText: text }];
   }
-<<<<<<< HEAD
-=======
 
   importBitVector(node: ts.Node, lastImportDeclaration: ts.Node | undefined): Autofix | undefined {
     const importDeclaration = ts.factory.createImportDeclaration(
@@ -6329,5 +5428,4 @@
       }
     ];
   }
->>>>>>> 6d813986
 }