--- conflicted
+++ resolved
@@ -40,13 +40,7 @@
   [189, 'Add type annotations to numerical variables'],
   [192, 'Use "undefined" instead "void"'],
   [193, 'Replace with arrow function'],
-<<<<<<< HEAD
-  [206, 'Replace with a special library to call'],
   [209, 'Transform "number" to "int"'],
-  [238, 'Replace with explicit static initializer'],
-=======
-  [209, 'Transform "number" to "int"'],
->>>>>>> 58c46612
   [251, 'Transform "!!" to "$$()"'],
   [252, 'Transform "$$" to "$$()"'],
   [253, '"$value" transform to "this.value"'],
@@ -58,18 +52,6 @@
   [260, '"@Entry" annotaion fixed'],
   [263, '"@Provide" annotation fixed'],
   [275, 'Custom layout need add decorator'],
-<<<<<<< HEAD
-  [300, 'Replace calling method of the TS-like `Function` type'],
-  [330, 'Convert import named objects from JS to ESObject'],
-  [332, 'Using the ESObject interface to access properties'],
-  [334, 'Call typeOf function'],
-  [335, 'Call toNumber function to convert'],
-  [338, 'Replace with library function call'],
-  [339, 'Using \'ESObject\' interface call'],
-  [341, 'Create JS objects using instantite'],
-  [358, 'Replace missing attribute'],
-  [359, '"@LocalBuilder" transform to "@Builder"']
-=======
   [281, '"@Prop" transform to "@PropRef"'],
   [282, '"@StorageProp" transform to "@StoragePropRef"'],
   [283, '"@LocalStorageProp" transform to "@LocalStoragePropRef"'],
@@ -84,5 +66,4 @@
   [358, 'Replace missing attribute'],
   [359, '"@LocalBuilder" transform to "@Builder"'],
   [381, 'StateStyles needs arrow function block']
->>>>>>> 58c46612
 ]);