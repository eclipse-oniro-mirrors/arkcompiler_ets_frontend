--- conflicted
+++ resolved
@@ -32,10 +32,7 @@
 import { compileLintOptions, getEtsLoaderPath } from '../lib/ts-compiler/Compiler';
 import { processSyncErr, processSyncOut } from '../lib/utils/functions/ProcessWrite';
 import { parseCommandLine } from './CommandLineParser';
-<<<<<<< HEAD
-=======
 import { getAllLinterRules } from '../lib/utils/functions/ConfiguredRulesProcess';
->>>>>>> 6d813986
 
 export function run(): void {
   const commandLineArgs = process.argv.slice(2);
@@ -81,10 +78,7 @@
   statisticsReportInPutInfo.totalProblemNumbers = getTotalProblemNumbers(scanTaskRelatedInfo.mergedProblems);
   statisticsReportInPutInfo.cmdOptions = cmdOptions;
   statisticsReportInPutInfo.timeRecorder = timeRecorder;
-<<<<<<< HEAD
-=======
   statisticsReportInPutInfo.allLinterRules = getAllLinterRules();
->>>>>>> 6d813986
 
   if (!cmdOptions.linterOptions.migratorMode && statisticsReportInPutInfo.cmdOptions.linterOptions.projectFolderList) {
     await statistic.generateScanProbelemStatisticsReport(statisticsReportInPutInfo);
@@ -136,15 +130,12 @@
   migrationTool = null;
   scanTaskRelatedInfo.homeCheckResult = transferIssues2ProblemInfo(result);
   for (const [filePath, problems] of scanTaskRelatedInfo.homeCheckResult) {
-<<<<<<< HEAD
-=======
     if (
       !scanTaskRelatedInfo.cmdOptions.scanWholeProjectInHomecheck &&
       !scanTaskRelatedInfo.cmdOptions.inputFiles.includes(filePath)
     ) {
       continue;
     }
->>>>>>> 6d813986
     if (!scanTaskRelatedInfo.mergedProblems.has(filePath)) {
       scanTaskRelatedInfo.mergedProblems.set(filePath, []);
     }
