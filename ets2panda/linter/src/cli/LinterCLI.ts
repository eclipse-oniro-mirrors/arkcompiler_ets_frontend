--- conflicted
+++ resolved
@@ -24,12 +24,6 @@
 import { lint } from '../lib/LinterRunner';
 import { Logger } from '../lib/Logger';
 import type { ProblemInfo } from '../lib/ProblemInfo';
-<<<<<<< HEAD
-import { parseCommandLine } from './CommandLineParser';
-import { compileLintOptions, getEtsLoaderPath } from '../lib/ts-compiler/Compiler';
-import { logStatistics } from '../lib/statistics/StatisticsLogger';
-import { arkts2Rules } from '../lib/utils/consts/ArkTS2Rules';
-=======
 import * as statistic from '../lib/statistics/scan/ProblemStatisticsCommonFunction';
 import type { ScanTaskRelatedInfo } from '../lib/statistics/scan/ScanTaskRelatedInfo';
 import { StatisticsReportInPutInfo } from '../lib/statistics/scan/StatisticsReportInPutInfo';
@@ -38,7 +32,6 @@
 import { compileLintOptions, getEtsLoaderPath } from '../lib/ts-compiler/Compiler';
 import { processSyncErr, processSyncOut } from '../lib/utils/functions/ProcessWrite';
 import { parseCommandLine } from './CommandLineParser';
->>>>>>> 58c46612
 
 export function run(): void {
   const commandLineArgs = process.argv.slice(2);
@@ -62,11 +55,7 @@
     runIdeInteractiveMode(cmdOptions);
   } else {
     const compileOptions = compileLintOptions(cmdOptions);
-<<<<<<< HEAD
-    const result = lint(compileOptions);
-=======
     const result = lint(compileOptions, new TimeRecorder());
->>>>>>> 58c46612
     logStatistics(result.projectStats);
     process.exit(result.hasErrors ? 1 : 0);
   }
@@ -75,29 +64,6 @@
 async function runIdeInteractiveMode(cmdOptions: CommandLineOptions): Promise<void> {
   cmdOptions.followSdkSettings = true;
   cmdOptions.disableStrictDiagnostics = true;
-<<<<<<< HEAD
-  const compileOptions = compileLintOptions(cmdOptions);
-  let homeCheckResult = new Map<string, ProblemInfo[]>();
-  const mergedProblems = new Map<string, ProblemInfo[]>();
-  
-  const result = lint(compileOptions, getEtsLoaderPath(compileOptions), homeCheckResult);
-
-  for (const [filePath, problems] of result.problemsInfos) {
-    if (!mergedProblems.has(filePath)) {
-      mergedProblems.set(filePath, []);
-    }
-    let filteredProblems = problems;
-    if (cmdOptions.linterOptions.arkts2) {
-      filteredProblems = problems.filter((problem) => {
-        return arkts2Rules.includes(problem.ruleTag);
-      });
-    }
-    mergedProblems.get(filePath)!.push(...filteredProblems);
-  }
-  const reportData = Object.fromEntries(mergedProblems);
-  await generateReportFile(reportData);
-
-=======
   const timeRecorder = new TimeRecorder();
   const scanTaskRelatedInfo = {} as ScanTaskRelatedInfo;
   const compileOptions = compileLintOptions(cmdOptions);
@@ -120,25 +86,12 @@
   const reportData = Object.fromEntries(mergedProblems);
   const reportName: string = 'scan-report.json';
   await statistic.generateReportFile(reportName, reportData, cmdOptions.outputFilePath);
->>>>>>> 58c46612
   for (const [filePath, problems] of mergedProblems) {
     const reportLine = JSON.stringify({ filePath, problems }) + '\n';
     await processSyncOut(reportLine);
   }
   await processSyncErr('{"content":"report finish","messageType":1,"indictor":1}\n');
   process.exit(0);
-<<<<<<< HEAD
-}
-
-async function generateReportFile(reportData): Promise<void> {
-  const reportFilePath = path.join('scan-report.json');
-  try {
-    await fs.promises.writeFile(reportFilePath, JSON.stringify(reportData, null, 2));
-  } catch (error) {
-    console.error('Error generating report file:', error);
-  }
-=======
->>>>>>> 58c46612
 }
 
 function getTotalProblemNumbers(mergedProblems: Map<string, ProblemInfo[]>): number {
@@ -289,11 +242,7 @@
       cmdOptions.parsedConfigFile.fileNames.push(tmpFileName);
     }
     const compileOptions = compileLintOptions(cmdOptions);
-<<<<<<< HEAD
-    const result = lint(compileOptions);
-=======
     const result = lint(compileOptions, new TimeRecorder());
->>>>>>> 58c46612
     const problems = Array.from(result.problemsInfos.values());
     if (problems.length === 1) {
       showJSONMessage(problems);
