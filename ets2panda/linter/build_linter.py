--- conflicted
+++ resolved
@@ -51,21 +51,11 @@
 
 def run_cmd_with_retry(max_retries, wait_time, cmd, execution_path=None):
     retry_count = 0
-<<<<<<< HEAD
-=======
     last_exception = None
->>>>>>> 58c46612
     while retry_count < max_retries:
         try:
             run_cmd(cmd, execution_path)
             break
-<<<<<<< HEAD
-        except Exception:
-            retry_count += 1
-            time.sleep(wait_time)
-    if retry_count >= max_retries:
-        raise Exception("Failed to run cmd: " + cmd)
-=======
         except Exception as e:
             last_exception = e
             retry_count += 1
@@ -79,7 +69,6 @@
                 e=last_exception
             )
         )
->>>>>>> 58c46612
 
 
 def is_npm_newer_than_6(options):
@@ -297,5 +286,6 @@
     copy_output(options)
     clean_env(options.source_path)
 
+
 if __name__ == '__main__':
     sys.exit(main())