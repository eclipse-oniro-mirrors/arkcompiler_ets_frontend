--- conflicted
+++ resolved
@@ -136,12 +136,7 @@
                     // 此处需要区分field = new cls()和field = {}两种场景，查找完毕需继续遍历stmts以解析条件表达式造成的多赋值场景
                     canFindAllTargets = canFindAllTargets && this.handleNewExpr(scene, fieldType, rightOp, usedClasses, projectName);
                 } else if (rightOp instanceof AbstractInvokeExpr) {
-<<<<<<< HEAD
-                    canFindAllTargets =
-                        canFindAllTargets && this.handleInvokeExpr(scene, fieldType, rightOp, usedClasses, projectName);
-=======
                     canFindAllTargets = canFindAllTargets && this.handleInvokeExpr(scene, fieldType, rightOp, usedClasses, projectName);
->>>>>>> 6d813986
                 } else {
                     // 对应场景为使用条件表达式cond ? 123 : 456赋值时
                     continue;
@@ -185,10 +180,6 @@
         if (target === null) {
             return false;
         }
-        // class为非本项目的内容时，表示调用到三方库、SDK等内容，不再继续进行查找
-        if (target.getDeclaringArkFile().getProjectName() !== projectName) {
-            return true;
-        }
 
         // class为非本项目的内容时，表示调用到三方库、SDK等内容，不再继续进行查找
         if (target.getDeclaringArkFile().getProjectName() !== projectName) {
@@ -230,17 +221,7 @@
     // 此处需要区分返回值为class和object literal两种场景
     // 对于返回值为class的场景，需要查找此class的所有父class
     // 对于存在返回值为object literal的场景，需要查找左边field类型为class时的所有父class
-<<<<<<< HEAD
-    private handleInvokeExpr(
-        scene: Scene,
-        fieldType: Type,
-        invokeExpr: AbstractInvokeExpr,
-        targets: Set<ArkClass>,
-        projectName: string
-    ): boolean {
-=======
     private handleInvokeExpr(scene: Scene, fieldType: Type, invokeExpr: AbstractInvokeExpr, targets: Set<ArkClass>, projectName: string): boolean {
->>>>>>> 6d813986
         let canFindAllTargets = true;
         const callMethod = scene.getMethod(invokeExpr.getMethodSignature());
         if (callMethod === null) {
