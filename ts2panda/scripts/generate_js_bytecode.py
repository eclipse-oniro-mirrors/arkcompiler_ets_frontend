--- conflicted
+++ resolved
@@ -42,13 +42,10 @@
                         help='whether is module')
     parser.add_argument("--commonjs", action='store_true',
                         help='whether is commonjs')
-<<<<<<< HEAD
+    parser.add_argument("--q", action='store_true',
+                        help='whether is d.ts')
     parser.add_argument("--functionSourceCode", action='store_true',
                         help='compile abc with function sourcecode info')
-=======
-    parser.add_argument("--q", action='store_true',
-                        help='whether is d.ts')
->>>>>>> 47ea6790
     arguments = parser.parse_args()
     return arguments
 
@@ -95,13 +92,10 @@
         cmd.insert(4, '-m')
     if input_arguments.commonjs:
         cmd.insert(5, '-c')
-<<<<<<< HEAD
-    if input_arguments.functionSourceCode:
-        cmd.insert(6, '--function-sourcecode')
-=======
     if input_arguments.q:
         cmd.insert(6, '-q')
->>>>>>> 47ea6790
+    if input_arguments.functionSourceCode:
+        cmd.insert(7, '--function-sourcecode')
     run_command(cmd, path)
 
 
