--- conflicted
+++ resolved
@@ -14,11 +14,7 @@
  */
 
 import * as ts from "typescript";
-<<<<<<< HEAD
 import { SourceTextModuleRecord } from "./ecmaModule";
-import { DebugInsPlaceHolder } from "./irnodes";
-=======
->>>>>>> 1d363ede
 import { LOGD, LOGE } from "./log";
 import {
     GlobalVariable,
