--- conflicted
+++ resolved
@@ -85,16 +85,11 @@
     protected decls: Decl[] = [];
     protected parent: Scope | undefined = undefined;
     // for debuginfo
-<<<<<<< HEAD
     protected startInsIdx: number | undefined;
     protected endInsIdx: number | undefined;
-=======
-    protected startIns: DebugInsPlaceHolder = new DebugInsPlaceHolder();
-    protected endIns: DebugInsPlaceHolder = new DebugInsPlaceHolder();
     private callOpt: Set<String> = new Set();
     private isArgumentsOrRestargs: boolean = false;
 
->>>>>>> 3dbd77ce
     constructor() { }
 
     abstract add(name: string, declKind: VarDeclarationKind, status?: InitStatus): Variable | undefined;
