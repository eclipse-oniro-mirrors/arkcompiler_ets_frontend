#!/usr/bin/env python3
# -*- coding: utf-8 -*-

"""
Copyright (c) 2021 Huawei Device Co., Ltd.
Licensed under the Apache License, Version 2.0 (the "License");
you may not use this file except in compliance with the License.
You may obtain a copy of the License at

    http://www.apache.org/licenses/LICENSE-2.0

Unless required by applicable law or agreed to in writing, software
distributed under the License is distributed on an "AS IS" BASIS,
WITHOUT WARRANTIES OR CONDITIONS OF ANY KIND, either express or implied.
See the License for the specific language governing permissions and
limitations under the License.

Description: Use ark to execute js files
"""

import argparse
import os
import platform
import json
import sys
import signal
import re
import fileinput
import subprocess
from utils import *
from config import *
import mix_compile


def parse_args():
    parser = argparse.ArgumentParser()
    parser.add_argument('--ark-tool',
                        default=DEFAULT_ARK_TOOL,
                        required=False,
                        help="ark's binary tool")
    parser.add_argument('--ark-aot', action='store_true',
                        required=False,
                        help="Run test262 with aot")
    parser.add_argument('--ark-aot-tool',
                        default=DEFAULT_ARK_AOT_TOOL,
                        required=False,
                        help="ark's aot tool")
    parser.add_argument("--libs-dir",
                        default=DEFAULT_LIBS_DIR,
                        required=False,
                        help="The path collection of dependent so has been divided by':'")
    parser.add_argument("--js-file",
                        required=True,
                        help="js file")
    parser.add_argument('--ark-frontend',
                        default=DEFAULT_ARK_FRONTEND,
                        required=False,
                        nargs='?', choices=ARK_FRONTEND_LIST, type=str,
                        help="Choose one of them")
    parser.add_argument('--ark-frontend-binary',
                        default=DEFAULT_ARK_FRONTEND_BINARY,
                        required=False,
                        help="ark frontend conversion binary tool")
    parser.add_argument('--ark-arch',
                        default=DEFAULT_ARK_ARCH,
                        required=False,
                        nargs='?', choices=ARK_ARCH_LIST, type=str,
                        help="Choose one of them")
    parser.add_argument('--ark-arch-root',
                        default=DEFAULT_ARK_ARCH,
                        required=False,
                        help="the root path for qemu-aarch64 or qemu-arm")
    parser.add_argument('--opt-level',
                        default=DEFAULT_OPT_LEVEL,
                        required=False,
                        help="the opt level for es2abc")
    parser.add_argument('--es2abc-thread-count',
                        default=DEFAULT_ES2ABC_THREAD_COUNT,
                        required=False,
                        help="the thread count for es2abc")
    parser.add_argument('--merge-abc-binary',
                        default=DEFAULT_MERGE_ABC_BINARY,
                        required=False,
                        help="frontend merge abc binary tool")
    parser.add_argument('--merge-abc-mode',
                        default=DEFAULT_MERGE_ABC_MODE,
                        required=False,
                        help="run test for merge abc mode")
    parser.add_argument('--product-name',
                        default=DEFAULT_PRODUCT_NAME,
                        required=False,
                        help="ark's product name")
    parser.add_argument('--run-pgo', action='store_true',
                        required=False,
                        help="Run test262 with aot pgo")
    parser.add_argument('--run-jit', action='store_true',
                        required=False,
                        help="Run test262 with JIT")
    parser.add_argument('--abc2program', action='store_true',
                        help="Use abc2prog to generate abc, aot or pgo is not supported yet under this option")
    parser.add_argument('--disenable-force-gc', action='store_true',
                        help="Run test262 with close force-gc")
    arguments = parser.parse_args()
    return arguments


ICU_PATH = f"--icu-data-path={CODE_ROOT}/third_party/icu/ohos_icu4j/data"
if platform.system() == "Windows":
    ICU_PATH = ICU_PATH.replace("/", "\\")
ARK_TOOL = DEFAULT_ARK_TOOL
LIBS_DIR = DEFAULT_LIBS_DIR
ARK_AOT_TOOL = DEFAULT_ARK_AOT_TOOL
ARK_FRONTEND = DEFAULT_ARK_FRONTEND
ARK_FRONTEND_BINARY = DEFAULT_ARK_FRONTEND_BINARY
ARK_ARCH = DEFAULT_ARK_ARCH
PROTO_BIN_SUFFIX = "protoBin"


class ArkProgram():
    def __init__(self, args):
        self.args = args
        self.ark_tool = ARK_TOOL
        self.ark_aot = False
        self.run_pgo = False
<<<<<<< HEAD
        self.disenable_force_gc = False
=======
        self.run_jit = False
>>>>>>> 19e0bb12
        self.ark_aot_tool = ARK_AOT_TOOL
        self.libs_dir = LIBS_DIR
        self.ark_frontend = ARK_FRONTEND
        self.ark_frontend_binary = ARK_FRONTEND_BINARY
        self.module_list = []
        self.dynamicImport_list = []
        self.js_file = ""
        self.module = False
        self.abc_file = ""
        self.arch = ARK_ARCH
        self.arch_root = ""
        self.opt_level = DEFAULT_OPT_LEVEL
        self.es2abc_thread_count = DEFAULT_ES2ABC_THREAD_COUNT
        self.merge_abc_binary = DEFAULT_MERGE_ABC_BINARY
        self.merge_abc_mode = DEFAULT_MERGE_ABC_MODE
        self.abc2program = False
        # when enabling abc2program, may generate a list of abc files
        self.abc_outputs = []

    def proce_parameters(self):
        if self.args.ark_tool:
            self.ark_tool = self.args.ark_tool

        if self.args.ark_aot:
            self.ark_aot = self.args.ark_aot

        if self.args.run_pgo:
            self.run_pgo = self.args.run_pgo

<<<<<<< HEAD
        if self.args.disenable_force_gc:
            self.disenable_force_gc = self.args.disenable_force_gc
=======
        if self.args.run_jit:
            self.run_jit = self.args.run_jit
>>>>>>> 19e0bb12

        if self.args.ark_aot_tool:
            self.ark_aot_tool = self.args.ark_aot_tool

        if self.args.ark_frontend_binary:
            self.ark_frontend_binary = self.args.ark_frontend_binary

        if self.args.libs_dir:
            self.libs_dir = self.args.libs_dir

        if self.args.ark_frontend:
            self.ark_frontend = self.args.ark_frontend

        if self.args.opt_level:
            self.opt_level = self.args.opt_level

        if self.args.es2abc_thread_count:
            self.es2abc_thread_count = self.args.es2abc_thread_count

        if self.args.merge_abc_binary:
            self.merge_abc_binary = self.args.merge_abc_binary

        if self.args.merge_abc_mode:
            self.merge_abc_mode = self.args.merge_abc_mode
        
        if self.args.abc2program:
            self.abc2program = self.args.abc2program

        self.module_list = MODULE_LIST

        self.dynamicImport_list = DYNAMIC_IMPORT_LIST

        self.js_file = self.args.js_file

        self.arch = self.args.ark_arch

        self.arch_root = self.args.ark_arch_root

    def check_compile_mode(self, file):
        with open(file, 'r', encoding='utf-8') as check_file:
            content_file = check_file.read()
            module_pattern = '((?:export|import)\s+(?:{[\s\S]+}|\*))|'
            module_pattern += '(export\s+(?:let|const|var|function|class|default))|'
            module_pattern += '(import\s+[\'\"].+[\'\"])'
            module_mode_list = re.findall(module_pattern, content_file)

            for module_mode in list(set(module_mode_list)):
                if len(module_mode[0]) != 0 or len(module_mode[1]) != 0 or \
                        len(module_mode[2]) != 0:
                    return True

        if "flags: [module]" in content_file or "/language/module-code/" in self.js_file:
            return True

        return False

    def get_all_skip_force_gc_tests(self):
        SKIP_FORCE_GC_LIST_FILES.append(TS2ABC_SKIP_FORCE_GC_LIST_FILE)

        for file in SKIP_FORCE_GC_LIST_FILES:
            with open(file) as jsonfile:
                json_data = json.load(jsonfile)
                for key in json_data:
                    FORCE_GC_SKIP_TESTS.extend(key["files"])

    def gen_dependency_proto(self, dependency):
        cmd_args = []
        output_file = os.path.splitext(dependency.replace(DATA_DIR, BASE_OUT_DIR))[0]
        output_abc = f"{output_file}{ABC_EXT}"
        frontend_tool = self.ark_frontend_binary
        merge_abc_binary = self.args.merge_abc_binary
        merge_abc_mode = self.merge_abc_mode
        compile_as_module = self.check_compile_mode(dependency)

        if self.ark_frontend == ARK_FRONTEND_LIST[0]:
            if merge_abc_mode != "0":
                cmd_args = ['node', '--expose-gc', frontend_tool, dependency,
                            '--output-proto', '--merge-abc']
            else:
                # for testing no-record-name abc
                cmd_args = ['node', '--expose-gc', frontend_tool, dependency,
                            '-o', output_abc]
            if compile_as_module:
                mod_opt_index = 6
                cmd_args.insert(mod_opt_index, "--modules")
        elif self.ark_frontend == ARK_FRONTEND_LIST[1]:
            if merge_abc_mode != "0":
                proto_bin_file = output_file + "." + PROTO_BIN_SUFFIX
                cmd_args = [frontend_tool, dependency, '--outputProto',
                            proto_bin_file, '--merge-abc']
            else:
                # for testing no-record-name abc
                cmd_args = [frontend_tool, dependency, '--output', output_abc]
            if compile_as_module:
                mod_opt_index = 4
                cmd_args.insert(mod_opt_index, "--module")
        proc = subprocess.Popen(cmd_args)
        proc.wait()

    def gen_apart_abc(self, dependencies):
        merge_abc_binary = self.args.merge_abc_binary
        retcode = 0
        for dependency in list(set(dependencies)):
            cmd_args = []
            output_file = os.path.splitext(dependency.replace(DATA_DIR, BASE_OUT_DIR))[0]
            output_abc = os.path.basename(f"{output_file}{ABC_EXT}")
            file_dir = os.path.split(self.js_file)[0]
            is_apart_abc_existed = os.path.exists(file_dir + "/" + output_abc)
            dependency_file_prefix = os.path.basename(dependency)[:-3]
            dependency_bin_file = '%s/%s.%s' % (file_dir,
                                                dependency_file_prefix, PROTO_BIN_SUFFIX)
            cmd_args = [merge_abc_binary, '--input', dependency_bin_file,
                        '--suffix', PROTO_BIN_SUFFIX, '--outputFilePath',
                        file_dir, '--output', output_abc]
            if not is_apart_abc_existed:
                retcode = exec_command(cmd_args)
        return retcode

    def gen_merged_abc(self, dependencies, file_name_pre, proto_bin_file):
        merge_abc_binary = self.args.merge_abc_binary
        file_dir = os.path.split(self.js_file)[0]
        proto_abc_file = ".".join([os.path.splitext(os.path.basename(self.js_file))[0], "abc"])
        generate_merged_abc = True
        # collect protoBin file into new-made testcase dir
        if (len(dependencies) != 0):
            if os.path.exists(file_name_pre):
                subprocess.run(['rm', '-rf', file_name_pre])
            subprocess.run(['mkdir', file_name_pre])

            for dependency in list(set(dependencies)):
                dependency_file_prefix = os.path.basename(dependency)[:-3]
                dependency_bin_file = '%s/%s.%s' % (file_dir,
                                                    dependency_file_prefix, PROTO_BIN_SUFFIX)
                # test262 report syntax error cases
                if not os.path.exists(dependency_bin_file):
                    generate_merged_abc = False
                else:
                    subprocess.run(['cp', dependency_bin_file, file_name_pre])

            if not os.path.exists(proto_bin_file):
                generate_merged_abc = False
            else:
                subprocess.run(['cp', proto_bin_file, file_name_pre])

        if (len(dependencies) != 0) and generate_merged_abc:
            # module test262 cases
            cmd_args = [merge_abc_binary, '--input', file_name_pre,
                        '--suffix', PROTO_BIN_SUFFIX, '--outputFilePath',
                        file_dir, '--output', proto_abc_file]
            self.abc_file = f'{file_name_pre}.abc'
            return exec_command(cmd_args)
        elif os.path.exists(proto_bin_file):
            cmd_args = [merge_abc_binary, '--input', proto_bin_file,
                        '--suffix', PROTO_BIN_SUFFIX, '--outputFilePath',
                        file_dir, '--output', proto_abc_file]
            self.abc_file = f'{file_name_pre}.abc'
            return exec_command(cmd_args)
        return 0

    def gen_abc_for_merge_abc_mode(self, js_file, dependencies):
        file_name_pre = os.path.splitext(js_file)[0]
        proto_bin_file = file_name_pre + "." + PROTO_BIN_SUFFIX

        if "dynamic-import" in js_file:
            return self.gen_apart_abc(dependencies)
        else:
            return self.gen_merged_abc(dependencies, file_name_pre, proto_bin_file)

    def gen_abc_for_script_mode(self, cmd_args, retcode):
        retcode = exec_command(cmd_args)
        if retcode == 1:
            return retcode
        self.abc_cmd = cmd_args
        return retcode

    def gen_abc_for_dynamic_import(self, js_file, retcode):
        file_name_pre = os.path.splitext(js_file)[0]
        out_file = f"{file_name_pre}{ABC_EXT}"
        proto_bin_file = file_name_pre + "." + PROTO_BIN_SUFFIX
        merge_abc_binary = self.args.merge_abc_binary

        if ("dynamic-import" in js_file and not os.path.exists(out_file)):
            file_dir = os.path.split(self.js_file)[0]
            proto_abc_file = ".".join([os.path.splitext(os.path.basename(self.js_file))[0], "abc"])
            cmd_args = [merge_abc_binary, '--input', proto_bin_file,
                        '--suffix', PROTO_BIN_SUFFIX, '--outputFilePath',
                        file_dir, '--output', proto_abc_file]
            retcode = exec_command(cmd_args)
            if retcode == 1:
                return retcode
            self.abc_cmd = cmd_args
            return retcode

    def get_abc_from_import_statement(self, js_file):
        file_name_pre = os.path.splitext(js_file)[0]
        out_file = f"{file_name_pre}{ABC_EXT}"

        self.abc_file = os.path.abspath(out_file)
        js_dir = os.path.dirname(js_file)
        for line in fileinput.input(js_file):
            import_line = re.findall(r"^(?:ex|im)port.*\.js", line)
            if len(import_line):
                import_file = re.findall(r"['\"].*\.js", import_line[0])
                if len(import_file):
                    abc_file = import_file[0][1:].replace(".js", ABC_EXT)
                    abc_file = os.path.abspath(f'{js_dir}/{abc_file}')
                    if self.abc_file.find(abc_file) < 0:
                        self.abc_file += f':{abc_file}'

    def gen_command(self, js_file, compile_as_module):
        cmd_args = []
        mod_opt_index = 0
        frontend_tool = self.ark_frontend_binary
        file_name_pre = os.path.splitext(js_file)[0]
        merge_abc_mode = self.merge_abc_mode
        proto_bin_file = file_name_pre + "." + PROTO_BIN_SUFFIX
        out_file = f"{file_name_pre}{ABC_EXT}"

        if self.ark_frontend == ARK_FRONTEND_LIST[0]:
            mod_opt_index = 3
            if merge_abc_mode != "0":
                cmd_args = ['node', '--expose-gc', frontend_tool, js_file,
                            '--output-proto', '--merge-abc']
            else:
                # for testing no-record-name abc
                cmd_args = ['node', '--expose-gc', frontend_tool, js_file,
                            '-o', out_file]
            if compile_as_module:
                cmd_args.insert(mod_opt_index, "-m")
                self.module = True
        elif self.ark_frontend == ARK_FRONTEND_LIST[1]:
            mod_opt_index = 1
            if merge_abc_mode != "0":
                # '--merge-abc' is added due to 'merge-abc' is not opened as default in es2abc, should be removed later
                cmd_args = [frontend_tool, '--function-threads=' +
                            str(self.es2abc_thread_count), '--outputProto',
                            proto_bin_file, js_file, '--merge-abc', '--opt-level=' + str(self.opt_level)]
            else:
                # for testing no-record-name abc
                cmd_args = [frontend_tool, '--opt-level=' + str(self.opt_level),
                            '--function-threads=' +
                            str(self.es2abc_thread_count), '--output',
                            out_file, js_file]
            if compile_as_module:
                cmd_args.insert(mod_opt_index, "--module")
                self.module = True

        return cmd_args

    def gen_dependencies_proto(self, js_file):
        file_dir = os.path.split(js_file)[0]
        compile_as_module = False
        dependencies = []

        if ("dynamic-import" in js_file):
            search_dir = os.path.dirname(js_file)
        else:
            search_dir = os.path.dirname(js_file.replace(BASE_OUT_DIR, DATA_DIR))

        dependencies = collect_module_dependencies(js_file, search_dir, [])
        compile_as_module = self.check_compile_mode(js_file)

        if (self.ark_frontend == ARK_FRONTEND_LIST[1]):
            if list(set(dependencies)):
                for dependency in list(set(dependencies)):
                    dependency_file = os.path.basename(dependency)
                    dependency_name = os.path.splitext(dependency_file)[0]
                    out_dependency_pre = '%s/%s' % (file_dir, dependency_name)
                    out_dependency_proto = f"{out_dependency_pre}.protoBin"
                    is_dependency_proto_existed = os.path.exists(out_dependency_proto)
                    if not is_dependency_proto_existed:
                        self.gen_dependency_proto(dependency)

        return compile_as_module, dependencies
    
    def gen_abc_for_mix_compile_mode(self, dependencies, out_file):
        record_names = set()
        files_info_list = []
        # In some cases of circular reference, the js file will be from BASE_OUT_DIR, remove it
        dependencies = [os.path.abspath(dependency) for dependency in dependencies]
        dependencies.insert(0, os.path.abspath(self.js_file))
        for dependency in dependencies:
            record_name = os.path.splitext(os.path.basename(dependency))[0]
            if record_name in record_names:
                continue

            record_names.add(record_name)
            compile_mode = 'esm' if self.check_compile_mode(dependency) else 'script'
            files_info_list.append(f"{dependency};{record_name};{compile_mode};xxx;yyy\n")

        mix_compiler = mix_compile.MixCompiler(out_file, files_info_list, self.opt_level,
                                               self.es2abc_thread_count, self.ark_frontend_binary)

        retcode = mix_compiler.mix_compile()
        self.abc_outputs = mix_compiler.abc_outputs
        return retcode

    def gen_abc(self):
        js_file = self.js_file
        file_name_pre = os.path.splitext(js_file)[0]
        file_name = os.path.basename(js_file)
        file_dir = os.path.split(js_file)[0]
        out_file = f"{file_name_pre}{ABC_EXT}"
        out_proto = f"{file_name_pre}.proto"
        proto_bin_file = file_name_pre + "." + PROTO_BIN_SUFFIX
        self.abc_file = out_file
        mod_opt_index = 0
        compile_as_module = False
        cmd_args = []
        dependency_cmd_args = []
        frontend_tool = self.ark_frontend_binary
        merge_abc_mode = self.merge_abc_mode
        dependencies = []
        merge_abc_binary = self.args.merge_abc_binary
        retcode = 0

        # generate the dependencies' proto when ark_frontend is [es2panda]
        if (file_name in self.module_list or file_name in self.dynamicImport_list):
            compile_as_module, dependencies = self.gen_dependencies_proto(js_file)
        
        if self.abc2program:
            return self.gen_abc_for_mix_compile_mode(dependencies, out_file)

        # generate execution command
        cmd_args = self.gen_command(js_file, compile_as_module)

        # get abc file list from import statement
        if merge_abc_mode == "0" and self.ark_aot and self.module:
            self.get_abc_from_import_statement(js_file)

        # generate abc file by script mode
        if not os.path.exists(out_proto):
            retcode = self.gen_abc_for_script_mode(cmd_args, retcode)
            if retcode == 1:
                return retcode

        # generate abc file by script mode for dynamic-import
        if self.ark_frontend == ARK_FRONTEND_LIST[1]:
            retcode = self.gen_abc_for_dynamic_import(js_file, retcode)
            if retcode == 1:
                return retcode

        # generate merged abc file
        if merge_abc_mode != "0":
            self.gen_abc_for_merge_abc_mode(js_file, dependencies)

        return retcode

    def compile_aot(self):
        os.environ["LD_LIBRARY_PATH"] = self.libs_dir
        file_name_pre = os.path.splitext(self.js_file)[0]
        cmd_args = []
        if self.run_pgo:
            if self.arch == ARK_ARCH_LIST[1]:
                qemu_tool = "qemu-aarch64"
                qemu_arg1 = "-L"
                qemu_arg2 = self.arch_root
                cmd_args = [qemu_tool, qemu_arg1, qemu_arg2, self.ark_aot_tool,
                            ICU_PATH, f'--compiler-target-triple=aarch64-unknown-linux-gnu']
            elif self.arch == ARK_ARCH_LIST[2]:
                cmd_args = [self.ark_aot_tool, ICU_PATH, f'--compiler-target-triple=arm-unknown-linux-gnu']
            elif self.arch == ARK_ARCH_LIST[0]:
                cmd_args = [self.ark_aot_tool, ICU_PATH]

            cmd_args.append("--compiler-opt-loop-peeling=true")
            cmd_args.append("--compiler-fast-compile=false")
            cmd_args.append("--compiler-opt-track-field=true")
            cmd_args.append("--compiler-opt-inlining=true")
            cmd_args.append("--compiler-max-inline-bytecodes=45")
            cmd_args.append("--compiler-opt-level=2")
            if self.disenable_force_gc:
                cmd_args.append(f"--enable-force-gc=false")
            cmd_args.append(f'--compiler-pgo-profiler-path={file_name_pre}.ap')
            cmd_args.append(f'--aot-file={file_name_pre}')
            cmd_args.append(self.abc_file)
        else:
            if self.arch == ARK_ARCH_LIST[1]:
                cmd_args = [self.ark_aot_tool, ICU_PATH,
                            f'--compiler-target-triple=aarch64-unknown-linux-gnu',
                            f'--aot-file={file_name_pre}',
                            self.abc_file]
            elif self.arch == ARK_ARCH_LIST[2]:
                cmd_args = [self.ark_aot_tool, ICU_PATH,
                            f'--compiler-target-triple=arm-unknown-linux-gnu',
                            f'--aot-file={file_name_pre}',
                            self.abc_file]
            elif self.arch == ARK_ARCH_LIST[0]:
                cmd_args = [self.ark_aot_tool, ICU_PATH,
                            f'--aot-file={file_name_pre}',
                            self.abc_file]
        retcode = exec_command(cmd_args, 180000)
        if retcode:
            print_command(self.abc_cmd)
            print_command(cmd_args)

    def execute_aot(self):
        unforce_gc = False
        os.environ["LD_LIBRARY_PATH"] = self.libs_dir
        file_name_pre = os.path.splitext(self.js_file)[0]
        cmd_args = []
        if self.arch == ARK_ARCH_LIST[1]:
            qemu_tool = "qemu-aarch64"
            qemu_arg1 = "-L"
            qemu_arg2 = self.arch_root
            cmd_args = [qemu_tool, qemu_arg1, qemu_arg2, self.ark_tool,
                        ICU_PATH,
                        f'--aot-file={file_name_pre}',
                        f'{file_name_pre}.abc']
        elif self.arch == ARK_ARCH_LIST[2]:
            qemu_tool = "qemu-arm"
            qemu_arg1 = "-L"
            qemu_arg2 = self.arch_root
            cmd_args = [qemu_tool, qemu_arg1, qemu_arg2, self.ark_tool,
                        ICU_PATH,
                        f'--aot-file={file_name_pre}',
                        f'{file_name_pre}.abc']
        elif self.arch == ARK_ARCH_LIST[0]:
            if file_name_pre in FORCE_GC_SKIP_TESTS:
                unforce_gc = True
            asm_arg1 = "--enable-force-gc=true"
            if unforce_gc or self.disenable_force_gc:
                asm_arg1 = "--enable-force-gc=false"
            cmd_args = [self.ark_tool, ICU_PATH, asm_arg1,
                        f'--aot-file={file_name_pre}',
                        f'{file_name_pre}.abc']

        record_name = os.path.splitext(os.path.split(self.js_file)[1])[0]
        cmd_args.insert(-1, f'--entry-point={record_name}')
        retcode = exec_command(cmd_args)
        if retcode:
            print_command(cmd_args)
        return retcode

    def execute_abc2program_outputs(self, cmd_args):
        retcode = 0
        for abc in self.abc_outputs:
            abc = get_formated_path(abc)
            cmd_args[-1] = abc
            retcode = exec_command(cmd_args)
            if retcode:
                print_command(cmd_args)
                return retcode
        return retcode

    def execute(self):
        unforce_gc = False
        if platform.system() == "Windows":
            # add env path for cmd/powershell execute
            libs_dir = self.libs_dir.replace(":", ";")
            libs_dir = libs_dir.replace("/", "\\")
            os.environ["PATH"] = libs_dir + ";" + os.environ["PATH"]
        elif platform.system() == "Linux":
            os.environ["LD_LIBRARY_PATH"] = self.libs_dir
        else:
            sys.exit(f" test262 on {platform.system()} not supported")

        file_name_pre = get_formated_path(os.path.splitext(self.js_file)[0])
        cmd_args = []
        if self.arch == ARK_ARCH_LIST[1]:
            qemu_tool = "qemu-aarch64"
            qemu_arg1 = "-L"
            qemu_arg2 = self.arch_root
            cmd_args = [qemu_tool, qemu_arg1, qemu_arg2, self.ark_tool,
                        ICU_PATH,
                        f'{file_name_pre}.abc']
            if self.run_jit:
                cmd_args = [qemu_tool, qemu_arg1, qemu_arg2, self.ark_tool, f'--compiler-enable-litecg=true',
                            f'--compiler-enable-jit=true --log-debug=jit', ICU_PATH,
                            f'{file_name_pre}.abc']
        elif self.arch == ARK_ARCH_LIST[2]:
            qemu_tool = "qemu-arm"
            qemu_arg1 = "-L"
            qemu_arg2 = self.arch_root
            cmd_args = [qemu_tool, qemu_arg1, qemu_arg2, self.ark_tool,
                        ICU_PATH,
                        f'{file_name_pre}.abc']
            if self.run_jit:
                cmd_args = [qemu_tool, qemu_arg1, qemu_arg2, self.ark_tool, f'--compiler-enable-litecg=true',
                            f'--compiler-enable-jit=true --log-debug=jit', ICU_PATH,
                            f'{file_name_pre}.abc']
        elif self.arch == ARK_ARCH_LIST[0]:
            if file_name_pre in FORCE_GC_SKIP_TESTS:
                unforce_gc = True
            asm_arg1 = "--enable-force-gc=true"
            if unforce_gc or self.disenable_force_gc:
                asm_arg1 = "--enable-force-gc=false"
            cmd_args = [self.ark_tool, ICU_PATH, asm_arg1,
                        f'{file_name_pre}.abc']
            if self.run_jit:
                cmd_args = [self.ark_tool, f'--compiler-enable-litecg=true',
                            f'--compiler-enable-jit=true --log-debug=jit',ICU_PATH, asm_arg1,
                            f'{file_name_pre}.abc']

        record_name = os.path.splitext(os.path.split(self.js_file)[1])[0]
        cmd_args.insert(-1, f'--entry-point={record_name}')
        retcode = 0
        if self.abc2program:
            retcode = self.execute_abc2program_outputs(cmd_args)
        else:
            retcode = exec_command(cmd_args)
            if retcode:
                print_command(cmd_args)
        return retcode

    def run_generator_ap(self):
        os.environ["LD_LIBRARY_PATH"] = self.libs_dir
        file_name_pre = os.path.splitext(self.js_file)[0]
        record_name = os.path.splitext(os.path.split(self.js_file)[1])[0]
        if self.arch == ARK_ARCH_LIST[1]:
            qemu_tool = "qemu-aarch64"
            qemu_arg1 = "-L"
            qemu_arg2 = self.arch_root
            cmd_args = [qemu_tool, qemu_arg1, qemu_arg2, self.ark_tool,
                        ICU_PATH,
                        "--log-level=error",
                        "--enable-pgo-profiler=true",
                        "--compiler-opt-inlining=true",
                        f'--compiler-pgo-profiler-path={file_name_pre}.ap',
                        "--asm-interpreter=true",
                        f'--entry-point={record_name}']
        else:
            cmd_args = [self.ark_tool, ICU_PATH,
                        "--log-level=error",
                        "--enable-pgo-profiler=true",
                        "--compiler-opt-inlining=true",
                        f'--compiler-pgo-profiler-path={file_name_pre}.ap',
                        "--asm-interpreter=true",
                        f'--entry-point={record_name}']
        if self.disenable_force_gc:
            cmd_args.append(f"--enable-force-gc=false")
        cmd_args.append(f'{file_name_pre}.abc')
        return_code = exec_command(cmd_args)
        if return_code:
            print_command(cmd_args)
        return return_code

    def is_legal_frontend(self):
        if self.ark_frontend not in ARK_FRONTEND_LIST:
            sys.stderr.write("Wrong ark front-end option")
            return False
        return True

    def execute_ark(self):
        self.proce_parameters()
        self.get_all_skip_force_gc_tests()
        if not self.is_legal_frontend():
            return

        if self.gen_abc():
            return
        if self.run_pgo:
            self.run_generator_ap()
        if self.ark_aot:
            self.compile_aot()
            self.execute_aot()
        else:
            self.execute()


def main():
    args = parse_args()

    ark = ArkProgram(args)
    ark.execute_ark()


if __name__ == "__main__":
    sys.exit(main())<|MERGE_RESOLUTION|>--- conflicted
+++ resolved
@@ -122,11 +122,8 @@
         self.ark_tool = ARK_TOOL
         self.ark_aot = False
         self.run_pgo = False
-<<<<<<< HEAD
         self.disenable_force_gc = False
-=======
         self.run_jit = False
->>>>>>> 19e0bb12
         self.ark_aot_tool = ARK_AOT_TOOL
         self.libs_dir = LIBS_DIR
         self.ark_frontend = ARK_FRONTEND
@@ -156,13 +153,11 @@
         if self.args.run_pgo:
             self.run_pgo = self.args.run_pgo
 
-<<<<<<< HEAD
         if self.args.disenable_force_gc:
             self.disenable_force_gc = self.args.disenable_force_gc
-=======
+
         if self.args.run_jit:
             self.run_jit = self.args.run_jit
->>>>>>> 19e0bb12
 
         if self.args.ark_aot_tool:
             self.ark_aot_tool = self.args.ark_aot_tool
